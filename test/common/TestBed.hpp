/*************************************************************************
 * Copyright (c) 2022 Advanced Micro Devices, Inc. All rights reserved.
 *
 * See LICENSE.txt for license information
 ************************************************************************/

#pragma once
#include <map>
#include "CollectiveArgs.hpp"
#include "TestBedChild.hpp"
#include "EnvVars.hpp"
#include <gtest/gtest.h>

namespace RcclUnitTesting
{
  // This class facilitates testing RCCL collectives across various process / device configurations
  //
  class TestBed
  {
  public:
    int                        numDevicesAvailable;   // # of devices detected on node
    std::vector<TestBedChild*> childList;             // List of child processes
    std::vector<int>           rankToChildMap;        // Tracks which child process each rank is assigned to
    std::vector<int>           rankToDeviceMap;       // Tracks which device each rank is assigned to
    int                        numActiveChildren;     // List of active children (with usable RCCL comms)
    int                        numActiveRanks;        // Current # of ranks in use
    int                        numCollectivesInGroup; // # of collectives to execute per group call
    bool                       useBlocking;           // RCCL communication with blocking or non-blocking option
    EnvVars ev;                                       // Environment variables

    // Constructor - Creates one child process per detected GPU device that waits for further commands
    TestBed();

    // Prepare TestBed for use with GPUs across multiple child processes
<<<<<<< HEAD
    void InitComms(std::vector<std::vector<int>> const& deviceIdsPerChild, int const numCollectivesInGroup = 1, bool const useBlocking = true);
    // Prepare TestBed for use with GPUs on a single child process
    void InitComms(int const numGpus, int const numCollectivesInGroup = 1, bool const useBlocking = true);
=======
    void InitComms(std::vector<std::vector<int>> const& deviceIdsPerChild,
                   int const numCollectivesInGroup = 1);

    // Prepare TestBed for use with GPUs on a single child process
    void InitComms(int const numGpus,
                   int const numCollectivesInGroup = 1);
>>>>>>> adafc0f7

    // Set collectives arguments for specified collective / rank
    // Setting scalarsPerRank to non-null will create custom reduction operator
    // Using collId = -1 (default) applies settings to all collectives in group
    // Using rank = -1 (default) applies settings to all ranks

    void SetCollectiveArgs(ncclFunc_t      const funcType,
                           ncclDataType_t  const dataType,
                           size_t          const numInputElements,
                           size_t          const numOutputElements,
                           OptionalColArgs const &optionalArgs = {},
                           int             const collId = -1,
                           int             const rank = -1);

    // Allocate memory for specified collective / rank
    // - Requires SetCollectiveArgs to have been called already
    // Using collId = -1 (default) applies settings to all collectives in group
    // Using rank = -1 (default) applies settings to all ranks
    void AllocateMem(bool   const inPlace = false,
                     bool   const useManagedMem = false,
                     int    const collId = -1,
                     int    const rank = -1);

    // Initialize input and compute expected results
    // - requires that SetCollectiveArgs and AllocateMemory have already been called
    // Setting collId to -1 applies settings to all collectives in group
    // Setting rank to -1 applies settings to all ranks
    // Setting prepDataFunc to nullptr uses the default fill pattern routine
    void PrepareData(int const collId = -1,
                     int const rank = -1,
                     CollFuncPtr const prepDataFunc = nullptr);

    // Execute all collectives on all test children
    // Blocks until collective is completed
    void ExecuteCollectives(std::vector<int> const &currentRanks = {}, bool const useHipGraph = false);

    // Perform results validation - compare output to expected
    void ValidateResults(bool& isCorrect, int collId = -1, int const rank = -1);

    // Release allocated memory
    void DeallocateMem(int collId = -1, int const rank = -1);

    // Release the RCCL comms
    void DestroyComms();

    // Explicit TestBed destructor that releases all child processes
    // No further calls to TestBed should be performed after this call
    void Finalize();

    // Destructor - Calls Finalize() to release all child processes
    ~TestBed();

    // Returns all the supported reduction operations based on build settings
    std::vector<ncclRedOp_t> const& GetAllSupportedRedOps();

    // Return all the supported data types based on build settings
    std::vector<ncclDataType_t> const& GetAllSupportedDataTypes();

    // Helper function that splits up GPUs to the given number of processes
    static std::vector<std::vector<int>> GetDeviceIdsList(int const numProcesses,
                                                          int const numGpus,
                                                          int const ranksPerGpu);
    static std::vector<std::vector<int>> GetDeviceIdsList(int const numProcesses,
                                                          int const numGpus);

    // Generate a test case name
    static std::string GetTestCaseName(int            const totalRanks,
                                       bool           const isMultiProcess,
                                       ncclFunc_t     const funcType,
                                       ncclDataType_t const dataType,
                                       ncclRedOp_t    const redOp,
                                       int            const root,
                                       bool           const inPlace,
                                       bool           const managedMem,
                                       bool           const useHipGraph,
                                       int            const ranksPerProc=1);

    // Run a simple sweep
    void RunSimpleSweep(std::vector<ncclFunc_t>     const& funcTypes,
                        std::vector<ncclDataType_t> const& dataTypes,
                        std::vector<ncclRedOp_t>    const& redOps,
                        std::vector<int>            const& roots,
                        std::vector<int>            const& numElements,
                        std::vector<bool>           const& inPlaceList,
                        std::vector<bool>           const& managedMemList,
                        std::vector<bool>           const& useHipGraphList);

    // Used to track total number of calls to ExecuteCollectives()
    static int& NumTestsRun();

  protected:
    // Ends the specified child process
    void StopChild(int const childId);
  };
}<|MERGE_RESOLUTION|>--- conflicted
+++ resolved
@@ -32,18 +32,12 @@
     TestBed();
 
     // Prepare TestBed for use with GPUs across multiple child processes
-<<<<<<< HEAD
-    void InitComms(std::vector<std::vector<int>> const& deviceIdsPerChild, int const numCollectivesInGroup = 1, bool const useBlocking = true);
-    // Prepare TestBed for use with GPUs on a single child process
-    void InitComms(int const numGpus, int const numCollectivesInGroup = 1, bool const useBlocking = true);
-=======
     void InitComms(std::vector<std::vector<int>> const& deviceIdsPerChild,
-                   int const numCollectivesInGroup = 1);
-
+                   int const numCollectivesInGroup = 1, bool const useBlocking = true);
+                   
     // Prepare TestBed for use with GPUs on a single child process
     void InitComms(int const numGpus,
-                   int const numCollectivesInGroup = 1);
->>>>>>> adafc0f7
+                   int const numCollectivesInGroup = 1, bool const useBlocking = true);
 
     // Set collectives arguments for specified collective / rank
     // Setting scalarsPerRank to non-null will create custom reduction operator
