--- conflicted
+++ resolved
@@ -29,11 +29,8 @@
     bool showTiming;     // Show timing per case at end            [UT_SHOW_TIMING]
     bool useInteractive; // Run in interactive mode                [UT_INTERACTIVE]
     int  timeoutUs;      // Set timeout for child in microseconds  [UT_TIMEOUT_US]
-<<<<<<< HEAD
     bool useMultithreading; // Multi-thread single-process ranks   [UT_MULTITHREAD]
-=======
     bool isGfx94;        // Detects if architecture is gfx94
->>>>>>> 1ddb02c0
 
     // Constructor that parses and collects environment variables
     EnvVars();
