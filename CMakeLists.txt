# Copyright (c) 2019-2020 Advanced Micro Devices, Inc. All rights reserved.

cmake_minimum_required(VERSION 3.5)

# We use C++14 features, this will add compile option: -std=c++14
set( CMAKE_CXX_STANDARD 14 )
# Without this line, it will add -std=gnu++14 instead, which has some issues.
set( CMAKE_CXX_EXTENSIONS OFF )

project(rccl CXX)

include(cmake/Dependencies.cmake)

# Detect compiler support for target ID
# This section is deprecated. Please use rocm_check_target_ids for future use.
if( CMAKE_CXX_COMPILER MATCHES ".*/hipcc$" )
    execute_process(COMMAND ${CMAKE_CXX_COMPILER} "--help"
        OUTPUT_VARIABLE CXX_OUTPUT
        OUTPUT_STRIP_TRAILING_WHITESPACE
        ERROR_STRIP_TRAILING_WHITESPACE)
    string(REGEX MATCH ".mcode\-object\-version" TARGET_ID_SUPPORT ${CXX_OUTPUT})
endif()

if(NOT DEFINED ROCM_PATH)
  get_filename_component(_real_path ${CMAKE_CXX_COMPILER} REALPATH)
  get_filename_component(_new_path "${_real_path}" DIRECTORY)
  get_filename_component(ROCM_PATH "${_new_path}/../.." REALPATH)
endif()

set(CMAKE_INSTALL_PREFIX "${ROCM_PATH}" CACHE PATH "")

#Set the AMDGPU_TARGETS with backward compatiblity
if(COMMAND rocm_check_target_ids)
   rocm_check_target_ids(DEFAULT_AMDGPU_TARGETS
       TARGETS "gfx803;gfx900:xnack-;gfx906:xnack-;gfx908:xnack-;gfx90a:xnack-;gfx90a:xnack+;gfx1030"
   )
else()
    # Use target ID syntax if supported for AMDGPU_TARGETS
    if(TARGET_ID_SUPPORT)
        set(DEFAULT_AMDGPU_TARGETS "gfx803;gfx900:xnack-;gfx906:xnack-;gfx908:xnack-;gfx1030")
    else()
        set(DEFAULT_AMDGPU_TARGETS "gfx803;gfx900;gfx906;gfx908")
    endif()
endif()
set(AMDGPU_TARGETS "${DEFAULT_AMDGPU_TARGETS}" CACHE STRING "List of specific machine types for library to target")

option(BUILD_TESTS "Build test programs" OFF)
option(INSTALL_DEPENDENCIES "Force install dependencies" OFF)
option(BUILD_ADDRESS_SANITIZER "Build with address sanitizer enabled" OFF)
option(BUILD_ALLREDUCE_ONLY "Build AllReduce + sum + float kernel only" OFF)
#Set the header wrapper ON by default. 
option(BUILD_FILE_REORG_BACKWARD_COMPATIBILITY "Build with file/folder reorg with backward compatibility enabled" ON)

# parse version from Makefile NCCL_MAJOR, NCCL_MINOR, NCCL_PATCH must exist
# NCCL_SUFFIX is optional NCCL_VERSION formatting is ((X) * 1000 + (Y) * 100 +
# (Z)) so we must first detect one or two digits first
file(READ makefiles/version.mk version_mk_text)
if("${version_mk_text}" MATCHES "NCCL_MAJOR *:= *([0-9]*)")
  set(NCCL_MAJOR ${CMAKE_MATCH_1})
else()
  message(FATAL_ERROR "Failed to parse NCCL_MAJOR")
endif()
if("${version_mk_text}" MATCHES "NCCL_MINOR *:= *([0-9]*)")
  set(NCCL_MINOR ${CMAKE_MATCH_1})
else()
  message(FATAL_ERROR "Failed to parse NCCL_MINOR")
endif()
if("${version_mk_text}" MATCHES "NCCL_PATCH *:= *([0-9]*)")
  set(NCCL_PATCH ${CMAKE_MATCH_1})
else()
  message(FATAL_ERROR "Failed to parse NCCL_PATCH")
endif()
if("${version_mk_text}" MATCHES "NCCL_SUFFIX *:= *([0-9]*)")
  set(NCCL_SUFFIX ${CMAKE_MATCH_1})
else()
  set(NCCL_SUFFIX)
endif()
if("${version_mk_text}" MATCHES "PKG_REVISION *:= *([0-9]*)")
  set(PKG_REVISION ${CMAKE_MATCH_1})
else()
  message(FATAL_ERROR "Failed to parse PKG_REVISION")
endif()
if("${NCCL_PATCH}" MATCHES "[0-9][0-9]")
  set(NCCL_VERSION "${NCCL_MAJOR}${NCCL_MINOR}${NCCL_PATCH}")
else()
  set(NCCL_VERSION "${NCCL_MAJOR}${NCCL_MINOR}0${NCCL_PATCH}")
endif()

# Setup VERSION
set(VERSION_STRING "${NCCL_MAJOR}.${NCCL_MINOR}.${NCCL_PATCH}")
rocm_setup_version(VERSION ${VERSION_STRING})

list(APPEND CMAKE_PREFIX_PATH
            ${ROCM_PATH}
            ${ROCM_PATH}/hip
            ${ROCM_PATH}/llvm
            ${ROCM_PATH}/hcc)

find_package(hip REQUIRED)
message(STATUS "HIP compiler: ${HIP_COMPILER}")
message(STATUS "HIP runtime: ${HIP_RUNTIME}")

if(BUILD_STATIC)
  option(BUILD_SHARED_LIBS "Build as a shared library" OFF)
else()
  option(BUILD_SHARED_LIBS "Build as a shared library" ON)
endif()

if(BUILD_ADDRESS_SANITIZER)
  set(CMAKE_CXX_FLAGS "${CMAKE_CXX_FLAGS} -fsanitize=address -shared-libasan")
  set(CMAKE_C_FLAGS "${CMAKE_C_FLAGS} -fsanitize=address -shared-libasan")
  add_link_options(-fuse-ld=lld)
endif()

configure_file(src/nccl.h.in ${PROJECT_BINARY_DIR}/include/rccl/rccl.h)
configure_file(src/nccl.h.in ${PROJECT_BINARY_DIR}/include/rccl/nccl.h)

include_directories(${PROJECT_BINARY_DIR}/include) # for generated rccl.h header
include_directories(${PROJECT_BINARY_DIR}/include/rccl) # for generated rccl.h header
include_directories(src)
include_directories(src/include)
include_directories(src/collectives)
include_directories(src/collectives/device)

if (BUILD_ALLREDUCE_ONLY)
  add_definitions(-DBUILD_ALLREDUCE_ONLY)
  set(CU_SOURCES
      src/collectives/device/all_reduce.cu
      src/collectives/device/sendrecv.cu
      src/collectives/device/functions.cu)
else()
  set(CU_SOURCES
      src/collectives/device/all_reduce.cu
      src/collectives/device/all_gather.cu
      src/collectives/device/alltoall_pivot.cu
      src/collectives/device/reduce.cu
      src/collectives/device/broadcast.cu
      src/collectives/device/reduce_scatter.cu
      src/collectives/device/sendrecv.cu
      src/collectives/device/onerank_reduce.cu
      src/collectives/device/functions.cu)
endif()

set(CPP_SOURCES)
foreach(filename ${CU_SOURCES})
  string(REPLACE ".cu"
                 ".cpp"
                 cpp_filename
                 ${filename})
  configure_file(${filename} ${cpp_filename} COPYONLY)
  list(APPEND CPP_SOURCES ${cpp_filename})
endforeach(filename)

set(CC_SOURCES
    src/init.cc
    src/graph/trees.cc
    src/graph/rings.cc
    src/graph/paths.cc
    src/graph/search.cc
    src/graph/connect.cc
    src/graph/tuning.cc
    src/graph/topo.cc
    src/graph/xml.cc
    src/graph/rome_models.cc
    src/collectives/all_reduce_api.cc
    src/collectives/all_gather_api.cc
    src/collectives/reduce_api.cc
    src/collectives/broadcast_api.cc
    src/collectives/reduce_scatter_api.cc
    src/collectives/sendrecv_api.cc
    src/collectives/gather_api.cc
    src/collectives/scatter_api.cc
    src/collectives/all_to_all_api.cc
    src/collectives/all_to_allv_api.cc
    src/channel.cc
    src/clique/CliqueManager.cc     # RCCL
    src/clique/HandleCache.cc       # RCCL
    src/clique/HandleShm.cc         # RCCL
    src/clique/Hash.cc              # RCCL
    src/clique/MsgQueue.cc          # RCCL
    src/clique/ShmObject.cc         # RCCL
    src/misc/argcheck.cc
    src/misc/nvmlwrap_stub.cc
    src/misc/utils.cc
    src/misc/ibvwrap.cc
    src/misc/nvmlwrap_stub.cc
    src/misc/rocm_smi_wrap.cc
    src/transport/coll_net.cc
    src/transport/net.cc
    src/transport/net_ib.cc
    src/transport/net_socket.cc
    src/transport/p2p.cc
    src/transport/shm.cc
    src/transport.cc
    src/debug.cc
    src/group.cc
    src/bootstrap.cc
    src/proxy.cc
    src/enqueue.cc)

foreach(filename ${CC_SOURCES})
  list(APPEND CPP_SOURCES ${filename})
endforeach(filename)

add_library(rccl ${CPP_SOURCES})

if(TRACE)
  add_definitions(-DENABLE_TRACE)
endif()

if(PROFILE)
  add_definitions(-DENABLE_PROFILING)
endif()

if(TIMING_PROFILE)
  add_definitions(-DENABLE_PROFILING)
  add_definitions(-DENABLE_TIMING_PROFILE)
endif()

set(COLLTRACE 1 CACHE BOOL "Collective Trace Option")
if(COLLTRACE)
  add_definitions(-DENABLE_COLLTRACE)
endif()

CHECK_INCLUDE_FILE_CXX("${ROCM_PATH}/rocm_smi/include/rocm_smi/rocm_smi64Config.h" HAVE_ROCM_SMI64CONFIG)
IF(HAVE_ROCM_SMI64CONFIG)
  add_definitions(-DUSE_ROCM_SMI64CONFIG)
ENDIF()

foreach(target ${AMDGPU_TARGETS})
  target_link_libraries(rccl PRIVATE --amdgpu-target=${target})
endforeach()

if("${HIP_COMPILER}" MATCHES "clang")
  target_compile_options(rccl PRIVATE -fvisibility=hidden)
  foreach(target ${AMDGPU_TARGETS})
    target_compile_options(rccl PRIVATE -fgpu-rdc)
  endforeach()
  target_link_libraries(rccl PRIVATE -fgpu-rdc)
  target_include_directories(rccl PRIVATE ${ROCM_PATH}/hsa/include)
  find_program( hipcc_executable hipcc )
  execute_process(COMMAND bash "-c" "${hipcc_executable} -help | grep 'parallel-jobs'" OUTPUT_VARIABLE hipcc_parallel_jobs)
  if("${hipcc_parallel_jobs}" MATCHES "parallel-jobs")
    target_compile_options(rccl PRIVATE -parallel-jobs=8 PRIVATE -Wno-format-nonliteral)
    target_link_libraries(rccl PRIVATE -parallel-jobs=8)
  endif()

  # RCCL static lib uses -fgpu-rdc which requires hipcc as the linker and archiver
  if(BUILD_STATIC)
    target_link_libraries(rccl PRIVATE --emit-static-lib)
    set(CMAKE_AR "${hipcc_executable}")
    get_property(link_libraries TARGET rccl PROPERTY LINK_LIBRARIES)
    string (REPLACE ";" " " LINK_PROPS "${link_libraries}")
    set(CMAKE_CXX_ARCHIVE_CREATE "<CMAKE_AR> -o <TARGET> ${LINK_PROPS} <LINK_FLAGS> <OBJECTS>")
  endif()
endif()

if("${HIP_COMPILER}" MATCHES "hcc")
  find_program( hcc_executable hcc )
  execute_process(COMMAND bash "-c" "${hcc_executable} --version | sed -e '1!d' -e 's/.*based on HCC\\s*//'" OUTPUT_VARIABLE hcc_version_string)
  execute_process(COMMAND bash "-c" "echo \"${hcc_version_string}\" | awk -F\".\" '{ printf $1}'" OUTPUT_VARIABLE hcc_major_version)
  execute_process(COMMAND bash "-c" "echo \"${hcc_version_string}\" | awk -F\".\" '{ printf $2}'" OUTPUT_VARIABLE hcc_minor_version)
  if ("${hcc_major_version}.${hcc_minor_version}" VERSION_LESS "4.0")
    target_link_libraries(rccl PRIVATE -hc-function-calls)
  endif()
endif()

target_include_directories(rccl PRIVATE ${ROCM_PATH}/rocm_smi/include)
target_link_libraries(rccl PRIVATE hip::device dl -lrocm_smi64 -L${ROCM_PATH}/rocm_smi/lib)
target_link_libraries(rccl INTERFACE hip::host)

#Setup librccl.so version
rocm_set_soversion(rccl "1.0")

rocm_install_targets(TARGETS
                     rccl
		     )
rocm_install(FILES ${PROJECT_BINARY_DIR}/include/rccl/rccl.h
        DESTINATION ${CMAKE_INSTALL_INCLUDEDIR}/rccl)

rocm_export_targets(NAMESPACE
                    roc::
                    TARGETS
                    rccl
                    DEPENDS
                    hip)
if(BUILD_FILE_REORG_BACKWARD_COMPATIBILITY)
  #Create wrapper files
  rocm_wrap_header_dir( "${PROJECT_BINARY_DIR}/include/rccl"
            PATTERNS "*.h"
            rccl.h
            GUARDS SYMLINK WRAPPER
	    WRAPPER_LOCATIONS rccl )
  #install the wrapper header file to package
  rocm_install( FILES "${PROJECT_BINARY_DIR}/rccl/include/rccl.h" 
	        DESTINATION "./rccl/include/" )
endif()

rocm_package_add_dependencies(DEPENDS "hip-rocclr >= 3.5.0" "rocm-smi-lib >= 4.0.0")
set(CPACK_DEBIAN_PACKAGE_SHLIBDEPS ON)
set(CPACK_RPM_EXCLUDE_FROM_AUTO_FILELIST_ADDITION "/opt" "${ROCM_PATH}")

find_file (DEBIAN debian_version debconf.conf PATHS /etc)
if(DEBIAN)
  # Write copyright file
  file(WRITE "${CMAKE_BINARY_DIR}/copyright"
  "Format: https://www.debian.org/doc/packaging-manuals/copyright-format/1.0/
Upstream-Name: rccl
Source: https://github.com/ROCmSoftwarePlatform/rccl

Files: *
Copyright: (c) 2016-2020, NVIDIA CORPORATION. All rights reserved.
Modifications Copyright (c) 2020 Advanced Micro Devices, Inc. All rights reserved.
License: See LICENSE.txt for license information\n")
  install(FILES "${CMAKE_BINARY_DIR}/copyright" DESTINATION ${CMAKE_INSTALL_DATADIR}/rccl)
  # Write changelog file
  find_program( date_executable date )
  execute_process(COMMAND ${date_executable} -R OUTPUT_VARIABLE TIMESTAMP)
  file(WRITE "${CMAKE_BINARY_DIR}/changelog"
  "rccl (${VERSION_STRING}-1) unstable; urgency=medium

  * Initial release.

 -- RCCL Maintainer <rccl-maintainer@amd.com>  ${TIMESTAMP}\n")
  find_program( gzip_executable gzip )
  execute_process(COMMAND bash "-c" "${gzip_executable} -9 -c ${CMAKE_BINARY_DIR}/changelog"
    WORKING_DIRECTORY ${CMAKE_BINARY_DIR} OUTPUT_FILE "${CMAKE_BINARY_DIR}/changelog.Debian.gz")
  install(FILES "${CMAKE_BINARY_DIR}/changelog.Debian.gz" DESTINATION ${CMAKE_INSTALL_DATADIR}/rccl)
  set(CPACK_DEBIAN_PACKAGE_DESCRIPTION "ROCm Communication Collectives Library
  Optimized primitives for collective multi-GPU communication")
endif()

rocm_install_symlink_subdir(rccl)

if(BUILD_TESTS)
  rocm_package_setup_component(clients)
  rocm_package_setup_client_component(tests)
  add_subdirectory(test)
endif()

rocm_create_package(
  NAME
  rccl
  DESCRIPTION
  "ROCm Communication Collectives Library"
  MAINTAINER
  "RCCL Maintainer <rccl-maintainer@amd.com>"
<<<<<<< HEAD
  LDCONFIG)
=======
  LDCONFIG)


if(BUILD_TESTS)
  add_subdirectory(test)
endif()
>>>>>>> a04da716
<|MERGE_RESOLUTION|>--- conflicted
+++ resolved
@@ -345,13 +345,9 @@
   "ROCm Communication Collectives Library"
   MAINTAINER
   "RCCL Maintainer <rccl-maintainer@amd.com>"
-<<<<<<< HEAD
-  LDCONFIG)
-=======
   LDCONFIG)
 
 
 if(BUILD_TESTS)
   add_subdirectory(test)
-endif()
->>>>>>> a04da716
+endif()