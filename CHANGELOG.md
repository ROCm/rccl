# Change Log for RCCL

Full documentation for RCCL is available at [https://rccl.readthedocs.io](https://rccl.readthedocs.io)

<<<<<<< HEAD
## RCCL-2.11.4 for ROCm 5.2.0
### Changed
- Unit testing framework rework
- Minor bug fixes
### Known issues
- Managed memory is not currently supported for clique-based kernels 

## RCCL-2.11.4 for ROCm 5.1.0
### Added
- Compatibility with NCCL 2.11.4
- Packages for test and benchmark executables on all supported OSes using CPack.
=======
## (Unreleased) RCCL-2.12.10
### Added
- Compatibility with NCCL 2.12.10
- Packages for test and benchmark executables on all supported OSes using CPack.
- Adding custom signal handler - opt-in with RCCL_ENABLE_SIGNALHANDLER=1
  - Additional details provided if Binary File Descriptor library (BFD) is pre-installed
- Adding experimental support for using multiple ranks per device
  - Requires using a new interface to create communicator (ncclCommInitRankMulti), please
    refer to the interface documentation for details.
  - To avoid potential deadlocks, user might have to set an environment variables increasing
    the number of hardware queues (e.g. export GPU_MAX_HW_QUEUES=16)
- Adding support for reusing ports in NET/IB channels
  - Opt-in with NCCL_IB_SOCK_CLIENT_PORT_REUSE=1 and NCCL_IB_SOCK_SERVER_PORT_REUSE=1
  - When "Call to bind failed : Address already in use" error happens in large-scale AlltoAll
    (e.g., >=64 MI200 nodes), users are suggested to opt-in either one or both of the options
    to resolve the massive port usage issue
  - Avoid using NCCL_IB_SOCK_SERVER_PORT_REUSE when NCCL_NCHANNELS_PER_NET_PEER is tuned >1
### Removed
- Removed experimental clique-based kernels

## RCCL-2.11.4 for ROCm 5.1.0
### Added
- Compatibility with NCCL 2.11.4
>>>>>>> 6dd09091
### Known issues
- Managed memory is not currently supported for clique-based kernels

## RCCL-2.10.3 for ROCm 5.0.0
### Added
- Compatibility with NCCL 2.10.3
### Known issues
- Managed memory is not currently supported for clique-based kernels

## RCCL-2.9.9 for ROCm 4.5.0
### Changed
- Packaging split into a runtime package called rccl and a development package called rccl-devel. The development package depends on runtime. The runtime package suggests the development package for all supported OSes except CentOS 7 to aid in the transition. The suggests feature in packaging is introduced as a deprecated feature and will be removed in a future rocm release.
### Added
- Compatibility with NCCL 2.9.9
### Known issues
- Managed memory is not currently supported for clique-based kernels

## [RCCL-2.8.4 for ROCm 4.3.0]
### Added
- Ability to select the number of channels to use for clique-based all reduce (RCCL_CLIQUE_ALLREDUCE_NCHANNELS).  This can be adjusted to tune for performance when computation kernels are being executed in parallel.
### Optimizations
- Additional tuning for clique-based kernel AllReduce performance (still requires opt in with RCCL_ENABLE_CLIQUE=1)
- Modification of default values for number of channels / byte limits for clique-based all reduce based on device architecture
### Changed
- Replaced RCCL_FORCE_ENABLE_CLIQUE to RCCL_CLIQUE_IGNORE_TOPO
- Clique-based kernels can now be enabled on topologies where all active GPUs are XGMI-connected
- Topologies not normally supported by clique-based kernels require RCCL_CLIQUE_IGNORE_TOPO=1
### Fixed
- Install script '-r' flag invoked alone no longer incorrectly deletes any existing builds.
### Known issues
- Managed memory is not currently supported for clique-based kernels

## [RCCL-2.8.4 for ROCm 4.2.0]
### Added
- Compatibility with NCCL 2.8.4

### Optimizations
- Additional tuning for clique-based kernels
- Enabling GPU direct RDMA read from GPU
- Fixing potential memory leak issue when re-creating multiple communicators within same process
- Improved topology detection
### Known issues
- None

## [RCCL-2.7.8 for ROCm 4.1.0]
### Added
- Experimental support for clique-based kernels (opt in with RCCL_ENABLE_CLIQUE=1)
- Clique-based kernels may offer better performance for smaller input sizes
- Clique-based kernels are currently only enabled for AllReduce under a certain byte limit (controlled via RCCL_CLIQUE_ALLREDUCE_BYTE_LIMIT)
### Optimizations
- Performance improvements for Rome-based systems
### Known issues
- Clique-based kernels are currently experimental and have not been fully tested on all topologies.  By default, clique-based kernels are disabled if the detected topology is not supported (override with RCCL_FORCE_ENABLE_CLIQUE)
- Clique-based kernels may hang if there are differences between environment variables set across ranks.
- Clique-based kernels may fail if the input / output device pointers are not the base device pointers returned by hipMalloc.


## [RCCL-2.7.8 for ROCm 3.9.0]
### Added
- Adding support for alltoallv RCCL kernel
### Optimizations
- Modifications to topology based on XGMI links
### Known issues
- None

## [RCCL-2.7.6 for ROCm 3.8.0]
### Added
- Support for static library builds
### Known issues
- None

## [RCCL-2.7.6 for ROCm 3.7.0]
### Added
- Updated to RCCL API version of 2.7.6
- Added gather, scatter and all-to-all collectives

## [RCCL-2.7.0 for ROCm 3.6.0]
### Added
- Updated to RCCL API version of 2.6.4

## [RCCL-2.7.0 for ROCm 3.5.0]
### Added
- Compatibility with NCCL 2.6
- Network interface improvements with API v3
### Optimizations
- Fixing issues and built time improvements for hip-clang
- Network topology detection
- Improved CPU type detection
- Infiniband adaptive routing support
### Changed
- Switched to hip-clang as default compiler
### Deprecated
- Deprecated hcc build<|MERGE_RESOLUTION|>--- conflicted
+++ resolved
@@ -2,20 +2,7 @@
 
 Full documentation for RCCL is available at [https://rccl.readthedocs.io](https://rccl.readthedocs.io)
 
-<<<<<<< HEAD
-## RCCL-2.11.4 for ROCm 5.2.0
-### Changed
-- Unit testing framework rework
-- Minor bug fixes
-### Known issues
-- Managed memory is not currently supported for clique-based kernels 
-
-## RCCL-2.11.4 for ROCm 5.1.0
-### Added
-- Compatibility with NCCL 2.11.4
-- Packages for test and benchmark executables on all supported OSes using CPack.
-=======
-## (Unreleased) RCCL-2.12.10
+## RCCL-2.12.10 for ROCm 5.2.2
 ### Added
 - Compatibility with NCCL 2.12.10
 - Packages for test and benchmark executables on all supported OSes using CPack.
@@ -35,10 +22,17 @@
 ### Removed
 - Removed experimental clique-based kernels
 
+## RCCL-2.11.4 for ROCm 5.2.0
+### Changed
+- Unit testing framework rework
+- Minor bug fixes
+### Known issues
+- Managed memory is not currently supported for clique-based kernels 
+
 ## RCCL-2.11.4 for ROCm 5.1.0
 ### Added
 - Compatibility with NCCL 2.11.4
->>>>>>> 6dd09091
+- Packages for test and benchmark executables on all supported OSes using CPack.
 ### Known issues
 - Managed memory is not currently supported for clique-based kernels
 
