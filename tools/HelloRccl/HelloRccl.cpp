/*
Copyright (c) 2020 Advanced Micro Devices, Inc. All rights reserved.

Permission is hereby granted, free of charge, to any person obtaining a copy
of this software and associated documentation files (the "Software"), to deal
in the Software without restriction, including without limitation the rights
to use, copy, modify, merge, publish, distribute, sublicense, and/or sell
copies of the Software, and to permit persons to whom the Software is
furnished to do so, subject to the following conditions:

The above copyright notice and this permission notice shall be included in
all copies or substantial portions of the Software.

THE SOFTWARE IS PROVIDED "AS IS", WITHOUT WARRANTY OF ANY KIND, EXPRESS OR
IMPLIED, INCLUDING BUT NOT LIMITED TO THE WARRANTIES OF MERCHANTABILITY,
FITNESS FOR A PARTICULAR PURPOSE AND NONINFRINGEMENT.  IN NO EVENT SHALL THE
AUTHORS OR COPYRIGHT HOLDERS BE LIABLE FOR ANY CLAIM, DAMAGES OR OTHER
LIABILITY, WHETHER IN AN ACTION OF CONTRACT, TORT OR OTHERWISE, ARISING FROM,
OUT OF OR IN CONNECTION WITH THE SOFTWARE OR THE USE OR OTHER DEALINGS IN
THE SOFTWARE.
*/

#include <sys/socket.h>
#include <ifaddrs.h>
#include <netdb.h>
#include <unistd.h>
#include <cstdio>
#include <string>
#include <chrono>
#include <hip/hip_runtime.h>
#include <rccl.h>
#include "HelloRccl.hpp"


void Usage(char *argv0);
void ExecuteTest(int numIntraRank, int intraRankStartId, int numTotalRanks, ncclComm_t* comm);

int main(int argc, char **argv)
{
  if (getenv("NCCL_COMM_ID") && argc == 3) // Run in multi-process mode
  {
    int nranks   = atoi(argv[1]);
    int rank     = atoi(argv[2]);
    if (rank == 0) printf("Running in multi-process mode\n");

    // Create communicator for this rank
    ncclUniqueId commId;
    NCCL_CALL(ncclGetUniqueId(&commId));

    // Initialize communicator
    ncclComm_t comm;
    HIP_CALL(hipSetDevice(rank));
    NCCL_CALL(ncclCommInitRank(&comm, nranks, commId, rank));

    // Run the test
    ExecuteTest(1, rank, nranks, &comm);
  }
  else if (argc == 2) // Run in single-process mode
  {
    printf("Running in single-process mode\n");

    int nranks   = atoi(argv[1]);

    // Initialize communicators for each rank
    ncclComm_t comm[nranks];
    NCCL_CALL(ncclCommInitAll(comm, nranks, NULL));

    // Run the test
    ExecuteTest(nranks, 0, nranks, comm);
  }
  else
  {
    Usage(argv[0]);
    return 1;
  }
<<<<<<< HEAD
  return 0;
}

void ExecuteTest(int numIntraRank, int intraRankStartId, int numTotalRanks, ncclComm_t* comm)
{
  // Test configuration settings
  int minPow        = 10;      // Starting power of 2 input size
  int maxPow        = 28;      // Ending power of 2 input size
  int numWarmups    =  3;      // Number of untimed warmup iterations
  int numIterations = 10;      // Number of timed iterations

  // Allocate GPU resources for this process
  hipStream_t stream[numIntraRank];
  hipEvent_t  startEvent[numIntraRank];
  hipEvent_t  stopEvent[numIntraRank];
  for (int i = 0; i < numIntraRank; i++)
  {
    HIP_CALL(hipSetDevice(intraRankStartId + i));
    HIP_CALL(hipStreamCreate(&stream[i]));
    HIP_CALL(hipEventCreate(&startEvent[i]));
    HIP_CALL(hipEventCreate(&stopEvent[i]));
  }

  if (intraRankStartId == 0)
=======
  // Collect command-line arguments
  int nranks   = atoi(argv[1]);
  int rank     = atoi(argv[2]);
  int deviceId = atoi(argv[3]);

  // Allocate GPU resources
  hipStream_t stream;
  hipEvent_t startEvent, stopEvent;
  HIP_CALL(hipSetDevice(deviceId));
  HIP_CALL(hipStreamCreate(&stream));
  HIP_CALL(hipEventCreate(&startEvent));
  HIP_CALL(hipEventCreate(&stopEvent));

  // Create communicator
  ncclUniqueId commId;
  NCCL_CALL(ncclGetUniqueId(&commId));

  // Initialize communicator
  ncclComm_t comm;
  NCCL_CALL(ncclCommInitRank(&comm, nranks, commId, rank));

  // Loop over powers of 2
  int minPow = 10;
  int maxPow = 28;
  //int maxPow = 28;

  if (rank == 0)
>>>>>>> 19a56307
  {
    printf("AllReduce Performance (sum of floats):\n");
    printf("%10s %10s %10s\n", "Bytes", "CpuTime(ms)", "GpuTime(ms)");
  }

  // Loop over power-of-two input sizes
  for (int power = minPow; power <= maxPow; power++)
  {
    int N = 1 << power;

    // Allocate GPU memory
    float *iputGpu[numIntraRank], *oputGpu[numIntraRank];
    for (int r = 0; r < numIntraRank; r++)
    {
      HIP_CALL(hipSetDevice(intraRankStartId + r));
      HIP_CALL(hipMalloc((void **)&iputGpu[r], N * sizeof(float)));
      HIP_CALL(hipMalloc((void **)&oputGpu[r], N * sizeof(float)));
    }

    // Allocate CPU memory for input/output
    float *iputCpu = (float *)malloc(N * sizeof(float));
    float *oputCpu = (float *)malloc(N * sizeof(float));

    // Fill CPU memory with a simple pattern
    for (int i = 0; i < N; i++)
    {
      iputCpu[i] = 1.0f;
      oputCpu[i] = 0.0f;
    }

    // Copy the input from CPU memory to GPU memory
    for (int r = 0; r < numIntraRank; r++)
    {
      HIP_CALL(hipSetDevice(intraRankStartId + r));
      HIP_CALL(hipMemcpy(iputGpu[r], iputCpu, N * sizeof(float), hipMemcpyHostToDevice));
    }

    // Perform some untimed initial warmup iterations
    for (int iteration = 0; iteration < numWarmups; iteration++)
    {
      NCCL_CALL(ncclGroupStart());
<<<<<<< HEAD
      for (int r = 0; r < numIntraRank; r++)
      {
        HIP_CALL(hipSetDevice(intraRankStartId + r));
        NCCL_CALL(ncclAllReduce(iputGpu[r], oputGpu[r], N, ncclFloat, ncclSum, comm[r], stream[r]));
      }
=======
      NCCL_CALL(ncclAllReduce(iputGpu, oputGpu, N, ncclFloat, ncclSum, comm, stream));
>>>>>>> 19a56307
      NCCL_CALL(ncclGroupEnd());
    }
    for (int r = 0; r < numIntraRank; r++)
      HIP_CALL(hipStreamSynchronize(stream[r]));

    // Perform timed iterations
    auto cpuStart = std::chrono::high_resolution_clock::now();
    for (int r = 0; r < numIntraRank; r++)
      HIP_CALL(hipEventRecord(startEvent[r], stream[r]));

    for (int iteration = 0; iteration < numIterations; iteration++)
    {
      NCCL_CALL(ncclGroupStart());
<<<<<<< HEAD
      for (int r = 0; r < numIntraRank; r++)
      {
        HIP_CALL(hipSetDevice(r));
        NCCL_CALL(ncclAllReduce(iputGpu[r], oputGpu[r], N, ncclFloat, ncclSum, comm[r], stream[r]));
      }
=======
      NCCL_CALL(ncclAllReduce(iputGpu, oputGpu, N, ncclFloat, ncclSum, comm, stream));
>>>>>>> 19a56307
      NCCL_CALL(ncclGroupEnd());
    }

    for (int r = 0; r < numIntraRank; r++)
      HIP_CALL(hipEventRecord(stopEvent[r], stream[r]));

    for (int r = 0; r < numIntraRank; r++)
      HIP_CALL(hipStreamSynchronize(stream[r]));

    auto cpuDelta = std::chrono::high_resolution_clock::now() - cpuStart;
    double totalCpuTime = std::chrono::duration_cast<std::chrono::duration<double, std::milli>>(cpuDelta).count();

    float totalGpuTime;
    HIP_CALL(hipEventElapsedTime(&totalGpuTime, startEvent[0], stopEvent[0]));

    if (intraRankStartId == 0) printf("%10lu %10.3f %10.3f\n", N * sizeof(float), (totalCpuTime / numIterations), (totalGpuTime / numIterations));

    // Validate results
    for (int r = 0; r < numIntraRank; r++)
    {
<<<<<<< HEAD
      HIP_CALL(hipMemcpy(oputCpu, oputGpu[r], N * sizeof(float), hipMemcpyDeviceToHost));
      bool isOK = true;
      int expected = numTotalRanks;
      for (int i = 0; i < N; i++)
      {
        isOK &= (oputCpu[i] == expected);
      }
      if (!isOK)
      {
        printf("[ERROR] Rank %d Incorrect results for N = %d\n", intraRankStartId + r, N);
        NCCL_CALL(ncclCommDestroy(comm[r]));
        exit(1);
      }
=======
      printf("[ERROR] Rank %d Incorrect results for N = %d\n", rank, N);
      NCCL_CALL(ncclCommDestroy(comm));
      exit(1);
>>>>>>> 19a56307
    }

    // Release GPU resources
    for (int r = 0; r < numIntraRank; r++)
    {
      HIP_CALL(hipFree(oputGpu[r]));
      HIP_CALL(hipFree(iputGpu[r]));
    }
    free(iputCpu);
    free(oputCpu);
  }

  for (int r = 0; r < numIntraRank; r++)
  {
    HIP_CALL(hipStreamDestroy(stream[r]));
    HIP_CALL(hipEventDestroy(startEvent[r]));
    HIP_CALL(hipEventDestroy(stopEvent[r]));
    NCCL_CALL(ncclCommDestroy(comm[r]));
  }
}

void Usage(char *argv0)
{
  printf("Single Process Usage: %s numRanks\n", argv0);
  printf("\n");
  printf("Multi Process Usage: %s numRanks rank\n", argv0);
  printf(" - NCCL_COMM_ID must be set in order to use this\n\n");
  printf(" - To use this process as the root process you may use any of the following:\n");

  char hostname[256];
  gethostname(hostname, 256);
  printf("    export NCCL_COMM_ID=%s:12345\n", hostname);

  // Loop over linked list of interfaces
  struct ifaddrs *ifaddr;
  getifaddrs(&ifaddr);
  for (struct ifaddrs* ifa = ifaddr; ifa != NULL; ifa = ifa->ifa_next)
  {
    // Skip anything not based on IPv4 / IPv6
    int family = ifa->ifa_addr->sa_family;
    if (family != AF_INET && family != AF_INET6) continue;

    // Skip iPv6 loopback interface
    if (family == AF_INET6)
    {
      struct sockaddr_in6* sa = (struct sockaddr_in6*)(ifa->ifa_addr);
      if (IN6_IS_ADDR_LOOPBACK(&sa->sin6_addr)) continue;
    }

    socklen_t saLen = (family == AF_INET ? sizeof(struct sockaddr_in) : sizeof(struct sockaddr_in6));
    char host[NI_MAXHOST];
    char service[NI_MAXSERV];

    getnameinfo(ifa->ifa_addr, saLen, host, NI_MAXHOST, service, NI_MAXSERV,
                NI_NUMERICHOST|NI_NUMERICSERV);

    std::string result = std::string(host) + ":12345";
    printf("    export NCCL_COMM_ID=%s\n", result.c_str());
  }
  freeifaddrs(ifaddr);
}<|MERGE_RESOLUTION|>--- conflicted
+++ resolved
@@ -73,7 +73,6 @@
     Usage(argv[0]);
     return 1;
   }
-<<<<<<< HEAD
   return 0;
 }
 
@@ -98,35 +97,6 @@
   }
 
   if (intraRankStartId == 0)
-=======
-  // Collect command-line arguments
-  int nranks   = atoi(argv[1]);
-  int rank     = atoi(argv[2]);
-  int deviceId = atoi(argv[3]);
-
-  // Allocate GPU resources
-  hipStream_t stream;
-  hipEvent_t startEvent, stopEvent;
-  HIP_CALL(hipSetDevice(deviceId));
-  HIP_CALL(hipStreamCreate(&stream));
-  HIP_CALL(hipEventCreate(&startEvent));
-  HIP_CALL(hipEventCreate(&stopEvent));
-
-  // Create communicator
-  ncclUniqueId commId;
-  NCCL_CALL(ncclGetUniqueId(&commId));
-
-  // Initialize communicator
-  ncclComm_t comm;
-  NCCL_CALL(ncclCommInitRank(&comm, nranks, commId, rank));
-
-  // Loop over powers of 2
-  int minPow = 10;
-  int maxPow = 28;
-  //int maxPow = 28;
-
-  if (rank == 0)
->>>>>>> 19a56307
   {
     printf("AllReduce Performance (sum of floats):\n");
     printf("%10s %10s %10s\n", "Bytes", "CpuTime(ms)", "GpuTime(ms)");
@@ -168,15 +138,11 @@
     for (int iteration = 0; iteration < numWarmups; iteration++)
     {
       NCCL_CALL(ncclGroupStart());
-<<<<<<< HEAD
       for (int r = 0; r < numIntraRank; r++)
       {
         HIP_CALL(hipSetDevice(intraRankStartId + r));
         NCCL_CALL(ncclAllReduce(iputGpu[r], oputGpu[r], N, ncclFloat, ncclSum, comm[r], stream[r]));
       }
-=======
-      NCCL_CALL(ncclAllReduce(iputGpu, oputGpu, N, ncclFloat, ncclSum, comm, stream));
->>>>>>> 19a56307
       NCCL_CALL(ncclGroupEnd());
     }
     for (int r = 0; r < numIntraRank; r++)
@@ -190,15 +156,11 @@
     for (int iteration = 0; iteration < numIterations; iteration++)
     {
       NCCL_CALL(ncclGroupStart());
-<<<<<<< HEAD
       for (int r = 0; r < numIntraRank; r++)
       {
-        HIP_CALL(hipSetDevice(r));
+        HIP_CALL(hipSetDevice(intraRankStartId + r));
         NCCL_CALL(ncclAllReduce(iputGpu[r], oputGpu[r], N, ncclFloat, ncclSum, comm[r], stream[r]));
       }
-=======
-      NCCL_CALL(ncclAllReduce(iputGpu, oputGpu, N, ncclFloat, ncclSum, comm, stream));
->>>>>>> 19a56307
       NCCL_CALL(ncclGroupEnd());
     }
 
@@ -219,7 +181,6 @@
     // Validate results
     for (int r = 0; r < numIntraRank; r++)
     {
-<<<<<<< HEAD
       HIP_CALL(hipMemcpy(oputCpu, oputGpu[r], N * sizeof(float), hipMemcpyDeviceToHost));
       bool isOK = true;
       int expected = numTotalRanks;
@@ -233,11 +194,6 @@
         NCCL_CALL(ncclCommDestroy(comm[r]));
         exit(1);
       }
-=======
-      printf("[ERROR] Rank %d Incorrect results for N = %d\n", rank, N);
-      NCCL_CALL(ncclCommDestroy(comm));
-      exit(1);
->>>>>>> 19a56307
     }
 
     // Release GPU resources
