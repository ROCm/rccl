/*************************************************************************
 * Copyright (c) 2016-2019, NVIDIA CORPORATION. All rights reserved.
 * Modifications Copyright (c) 2019-2020 Advanced Micro Devices, Inc. All rights reserved.
 *
 * See LICENSE.txt for license information
 ************************************************************************/

#include "nccl.h"
#include "channel.h"
#include "nvmlwrap.h"
#include "bootstrap.h"
#include "transport.h"
#include "group.h"
#include "net.h"
#include "graph.h"
#include "argcheck.h"
#include <sched.h>
#include <fcntl.h>
#include <unistd.h>
#include <hip/hip_runtime.h>
#include <string.h>
#include <errno.h>
#include <assert.h>
#include <dlfcn.h>
#include <sys/types.h>
#include <sys/stat.h>
#include <unistd.h>
#include "xml.h"
#include "coll_net.h"
#include "model.h"
#include "utils.h"
#include "rocm_smi/rocm_smi.h"

const char* ncclFuncStr[NCCL_NUM_FUNCTIONS+2] = { "Broadcast", "Reduce", "AllGather", "ReduceScatter", "AllReduce", "SendRecv", "AllToAllPivot" };
const char* ncclAlgoStr[NCCL_NUM_ALGORITHMS] = { "Tree", "Ring", "CollNet" };
const char* ncclProtoStr[NCCL_NUM_PROTOCOLS] = { "LL", "LL128", "Simple" };

extern NodeModel *node_model;

NCCL_PARAM(CollNetEnable, "COLLNET_ENABLE", 0);
NCCL_PARAM(GraphDumpFileRank, "GRAPH_DUMP_FILE_RANK", 0);
NCCL_PARAM(CollNetNodeThreshold, "COLLNET_NODE_THRESHOLD", 2);

thread_local int ncclDebugNoWarn = 0;
ncclCollNet_t* ncclCollNet = NULL;

// Get current Compute Capability
int ncclCudaCompCap() {
  int ccMajor = 1, ccMinor = 0;
  return ccMajor*10+ccMinor;
}

ncclResult_t int64ToBusId(int64_t id, char* busId) {
  sprintf(busId, "%04lx:%02lx:%02lx.%01lx", (id) >> 20, (id & 0xff000) >> 12, (id & 0xff0) >> 4, (id & 0xf));
  return ncclSuccess;
}

ncclResult_t busIdToInt64(const char* busId, int64_t* id) {
  const int size = strlen(busId);
  char* hexStr;
  NCCLCHECK(ncclCalloc(&hexStr, size));
  int hexOffset = 0;
  for (int i=0; i<size; i++) {
    char c = busId[i];
    if (c == '.' || c == ':') continue;
    if ((c >= '0' && c <= '9') ||
        (c >= 'A' && c <= 'F') ||
        (c >= 'a' && c <= 'f')) {
      hexStr[hexOffset++] = busId[i];
    } else break;
  }
  hexStr[hexOffset] = '\0';
  *id = strtol(hexStr, NULL, 16);
  free(hexStr);
  return ncclSuccess;
}

int ncclDebugLevel = -1;

void ncclDebugInit() {
  if (ncclDebugLevel != -1) return;
  const char* nccl_debug = getenv("NCCL_DEBUG");
  if (nccl_debug == NULL) {
    ncclDebugLevel = NCCL_LOG_INFO;
  } else if (strcasecmp(nccl_debug, "VERSION") == 0) {
    ncclDebugLevel = NCCL_LOG_VERSION;
  } else if (strcasecmp(nccl_debug, "WARN") == 0) {
    ncclDebugLevel = NCCL_LOG_WARN;
  } else if (strcasecmp(nccl_debug, "INFO") == 0) {
    ncclDebugLevel = NCCL_LOG_INFO;
  } else if (strcasecmp(nccl_debug, "ABORT") == 0) {
    ncclDebugLevel = NCCL_LOG_ABORT;
  } else if (strcasecmp(nccl_debug, "TRACE") == 0) {
    ncclDebugLevel = NCCL_LOG_TRACE;
  }
}

void ncclDebugLog(ncclDebugLogLevel level, unsigned long flags, const char *filefunc, int line, const char *fmt, ...) {
  if (ncclDebugLevel == -1) ncclDebugInit();
  if (level == NCCL_LOG_TRACE && ncclDebugLevel != NCCL_LOG_TRACE) return;
  if (ncclDebugLevel < level || ((flags & (NCCL_INIT|NCCL_GRAPH|NCCL_TUNING)) == 0)) return;

  char buffer[1024];
  size_t len = 0;
  if (node_model) len = snprintf(buffer, sizeof(buffer),
    "[%d:%d] ", node_model->nodeId, node_model->currRank);
  va_list args;
  va_start(args, fmt);
  vsprintf(buffer+len, fmt, args);
  va_end(args);
  printf("%s\n", buffer);
#if 0
  if (level == NCCL_LOG_WARN) {
    fprintf(stderr,"[%d:%d] %s:%d TOPO EXPL ABORT\n",
            node_model->nodeId, node_model->currRank, filefunc, line);
    abort();
  }
#endif
}

ncclResult_t ncclTopoGetSystem(const char* xmlTopoFile, struct ncclTopoSystem** system) {
  struct ncclXml* xml;
  NCCLCHECK(ncclCalloc(&xml, 1));
  NCCLCHECK(ncclTopoGetXmlFromFile(xmlTopoFile, xml, 0));
  NCCLCHECK(ncclTopoGetSystemFromXml(xml, system));
  free(xml);
  return ncclSuccess;
}


void initCollNet() {
  if (ncclParamCollNetEnable() == 1 && ncclCollNet == 0)
    ncclCollNet = (ncclCollNet_t*)0x12345678;
}

ncclResult_t initChannel(struct ncclComm* comm, int channelid) {
  struct ncclChannel* channel = comm->channels+channelid;
  if (channel->id != -1) return ncclSuccess;
  channel->id = channelid;

  // Ring index to user rank table.
  //NCCLCHECK(ncclCudaCalloc(&channel->ring.devUserRanks, comm->nRanks));
  NCCLCHECK(ncclCalloc(&channel->ring.userRanks, comm->nRanks));

  // Communication structures with peers.
  //NCCLCHECK(ncclCudaCalloc(&channel->devPeers, comm->nRanks+1)); // The extra one rank is for collnet root (i.e. network)
  NCCLCHECK(ncclCalloc(&channel->peers, comm->nRanks+1));
  for (size_t i=0; i<comm->nRanks+1; ++i) {
    for (int b=0; b<NCCL_MAX_CONNS; b++) {
      channel->peers[i].send[b].comm = comm;
      channel->peers[i].recv[b].comm = comm;
    }
  }

  // Per-channel operation list.
  //NCCLCHECK(ncclCudaHostCalloc(&channel->workFifo, NCCL_MAX_OPS));
  //if (ncclGdrCopy != NULL && ncclParamGdrCopyFifoEnable() == 1) {
    // GDRCOPY support
    // We allocate a workFifo in GDR mapped CUDA memory
    // But we still allocate the Host workFifo so that we
    // can copy the work elements to CUDA memory on kernel launch
    //NCCLCHECK(ncclGdrCudaCalloc(&channel->workFifoGdr, &channel->workFifoDev, NCCL_MAX_OPS, &channel->gdrMemDesc));
  //} else {
    // The device workFifo is the Host one
    //channel->workFifoDev = channel->workFifo;
  //}

  return ncclSuccess;
}

ncclResult_t fillInfo(struct ncclComm* comm, struct ncclPeerInfo* info, uint64_t commHash) {
  info->rank = comm->rank;
  info->cudaDev = node_model->rankToCudaDev(comm->rank);
  info->hostHash = node_model->hostHash;
  info->pidHash = node_model->pidHash;

  // Get the device MAJOR:MINOR of /dev/shm so we can use that
  // information to decide whether we can use SHM for inter-process
  // communication in a container environment
  //struct stat statbuf;
  //SYSCHECK(stat("/dev/shm", &statbuf), "stat");
  info->shmDev = 0x19;

  info->busId = node_model->getGpuBusId(comm->rank);

  // detect if fine grained memory is available on this GPU
  info->hasFineGrain = true;
  info->gdrSupport = 1;

  info->comm = comm;
  info->cudaCompCap = 1;
  return ncclSuccess;
}

static ncclResult_t setupChannel(struct ncclComm* comm, int channelId, int rank, int nranks, int* ringRanks) {
  TRACE(NCCL_INIT, "rank %d nranks %d", rank, nranks);
  NCCLCHECK(initChannel(comm, channelId));

  struct ncclRing* ring = &comm->channels[channelId].ring;
  // Find our ring-distance from rank zero and reorganize ranks to start with rank.
  int ixZero=0, ixRank=0;
  for (int i=0; i < nranks; i++) {
    if (ringRanks[i] == 0) ixZero = i;
    if (ringRanks[i] == rank) ixRank = i;
  }
  ring->index = (ixRank-ixZero + nranks)%nranks;
  for (int i=0; i<nranks; i++) {
    ring->userRanks[i] = ringRanks[(i+ixRank)%nranks];
  }
  return ncclSuccess;
}

template <int type>
static ncclResult_t selectTransport(struct ncclComm* comm, struct ncclTopoGraph* graph, struct ncclConnect* connect, int channelId, int peer, int connIndex, int* transportType) {
  struct ncclPeerInfo* myInfo = comm->peerInfo+comm->rank;
  struct ncclPeerInfo* peerInfo = comm->peerInfo+peer;
  struct ncclConnector* connector = (type == 1) ? comm->channels[channelId].peers[peer].send + connIndex :
                                                  comm->channels[channelId].peers[peer].recv + connIndex;

  // handle intra-node network connections
  int n1 = -1, n2 = -1;
  if (connIndex == NCCL_CONN_IDX_P2P_NET) {
    NCCLCHECK(ncclTopoGetIntraNetDev(comm->topo, comm->rank, graph, channelId, (type == 1) ? 1 : 0, &n1));
    NCCLCHECK(ncclTopoGetIntraNetDev(comm->topo, peer, graph, channelId, (type == 1) ? 0 : 1, &n2));
  }

  bool xgmi;
  NCCLCHECK(ncclTopoGetLinkType(comm->topo, myInfo->cudaDev, peerInfo->cudaDev, &xgmi));
  for (int t=0; t<NTRANSPORTS; t++) {
    if (graph == NULL && connIndex == NCCL_CONN_IDX_P2P_NET && (t == TRANSPORT_SHM || (!xgmi && t == TRANSPORT_P2P))) continue;
    if (graph && n1 >= 0 && n2 >= 0 && t != TRANSPORT_NET) continue;
    struct ncclTransport *transport = ncclTransports+t;
    struct ncclTransportComm* transportComm = type == 1 ? &transport->send : &transport->recv;
    int ret = 0;
    NCCLCHECK(transport->canConnect(&ret, comm->topo, graph, myInfo, peerInfo));
    if (ret) {
      connector->transportComm = transportComm;
      NCCLCHECK(transportComm->setup(comm, graph, myInfo, peerInfo, connect, connector, channelId, connIndex));
      if (transportType) *transportType = t;
      return ncclSuccess;
    }
  }
  WARN("No transport found for rank %d[%lx] -> rank %d[%lx]", myInfo->rank, myInfo->busId, peerInfo->rank, peerInfo->busId);
  return ncclSystemError;
}

ncclResult_t ncclTransportP2pConnect(struct ncclComm* comm, struct ncclChannel* channel, int nrecv, int* peerRecv, int nsend, int* peerSend, int connIndex) {
  TRACE(NCCL_INIT, "nsend %d nrecv %d", nsend, nrecv);
  uint32_t mask = 1 << channel->id;
  for (int i=0; i<nrecv; i++) {
    int peer = peerRecv[i];
    if (peer == -1 || peer >= comm->nRanks || peer == comm->rank || channel->peers[peer].recv[connIndex].connected) continue;
    comm->connectRecv[peer+comm->nRanks*connIndex] |= mask;
  }
  for (int i=0; i<nsend; i++) {
    int peer = peerSend[i];
    if (peer == -1 || peer >= comm->nRanks || peer == comm->rank || channel->peers[peer].send[connIndex].connected) continue;
    comm->connectSend[peer+comm->nRanks*connIndex] |= mask;
  }
  return ncclSuccess;
}

void dumpData(struct ncclConnect* data, int ndata) {
  for (int n=0; n<ndata; n++) {
    printf("[%d] ", n);
    uint8_t* d = (uint8_t*)data;
    for (int i=0; i<sizeof(struct ncclConnect); i++) printf("%02x", d[i]);
    printf("\n");
  }
}

ncclResult_t ncclTransportP2pSetup(struct ncclComm* comm, struct ncclTopoGraph* graph, int connIndex, int* highestTransportType/*=NULL*/) {
  // Stream used during transport setup; need for P2P pre-connect + CUDA Graph
  //hipStream_t transportSetupStream;
  //CUDACHECK(hipStreamCreateWithFlags(&transportSetupStream, hipStreamNonBlocking));
  int highestType = TRANSPORT_P2P;  // track highest transport type

  struct ncclConnect data[2*MAXCHANNELS];
  for (int i=1; i<comm->nRanks; i++) {
    int bootstrapTag = (i<<8) + (graph ? graph->id+1 : 0);
    int recvPeer = (comm->rank - i + comm->nRanks) % comm->nRanks;
    int sendPeer = (comm->rank + i) % comm->nRanks;
    uint32_t recvMask = comm->connectRecv[recvPeer+comm->nRanks*connIndex];
    uint32_t sendMask = comm->connectSend[sendPeer+comm->nRanks*connIndex];

    struct ncclConnect* recvData = data;
    int sendChannels = 0, recvChannels = 0;
    int type;
    for (int c=0; c<MAXCHANNELS; c++) {
      if (recvMask & (1<<c)) {
        NCCLCHECK(selectTransport<0>(comm, graph, recvData+recvChannels++, c, recvPeer, connIndex, &type));
        if (type > highestType) highestType = type;
      }
    }
    struct ncclConnect* sendData = recvData+recvChannels;
    for (int c=0; c<MAXCHANNELS; c++) {
      if (sendMask & (1<<c)) {
        NCCLCHECK(selectTransport<1>(comm, graph, sendData+sendChannels++, c, sendPeer, connIndex, &type));
        if (type > highestType) highestType = type;
      }
    }

    if (sendPeer == recvPeer) {
      if (recvChannels+sendChannels) {
         //NCCLCHECK(bootstrapSend(comm->bootstrap, recvPeer, bootstrapTag, data, sizeof(struct ncclConnect)*(recvChannels+sendChannels)));
         //NCCLCHECK(bootstrapRecv(comm->bootstrap, recvPeer, bootstrapTag, data, sizeof(struct ncclConnect)*(recvChannels+sendChannels)));
         sendData = data;
         recvData = data+sendChannels;
      }
    } else {
      //if (recvChannels) NCCLCHECK(bootstrapSend(comm->bootstrap, recvPeer, bootstrapTag, recvData, sizeof(struct ncclConnect)*recvChannels));
      //if (sendChannels) NCCLCHECK(bootstrapSend(comm->bootstrap, sendPeer, bootstrapTag, sendData, sizeof(struct ncclConnect)*sendChannels));
      //if (sendChannels) NCCLCHECK(bootstrapRecv(comm->bootstrap, sendPeer, bootstrapTag, sendData, sizeof(struct ncclConnect)*sendChannels));
      //if (recvChannels) NCCLCHECK(bootstrapRecv(comm->bootstrap, recvPeer, bootstrapTag, recvData, sizeof(struct ncclConnect)*recvChannels));
    }

    for (int c=0; c<MAXCHANNELS; c++) {
      if (sendMask & (1<<c)) {
        struct ncclConnector* conn = comm->channels[c].peers[sendPeer].send + connIndex;
        //NCCLCHECK(conn->transportComm->connect(comm, sendData++, 1, comm->rank, conn));
        conn->connected = 1;
        //CUDACHECK(hipMemcpyAsync(comm->channels[c].devPeers[sendPeer].send+connIndex, conn, sizeof(struct ncclConnector), hipMemcpyHostToDevice, transportSetupStream));
      }
    }
    for (int c=0; c<MAXCHANNELS; c++) {
      if (recvMask & (1<<c)) {
        struct ncclConnector* conn = comm->channels[c].peers[recvPeer].recv + connIndex;
        //NCCLCHECK(conn->transportComm->connect(comm, recvData++, 1, comm->rank, conn));
        conn->connected = 1;
        //CUDACHECK(hipMemcpyAsync(comm->channels[c].devPeers[recvPeer].recv+connIndex, conn, sizeof(struct ncclConnector), hipMemcpyHostToDevice, transportSetupStream));
      }
    }
    comm->connectRecv[recvPeer+comm->nRanks*connIndex] = comm->connectSend[sendPeer+comm->nRanks*connIndex] = 0;
  }
  //CUDACHECK(hipStreamSynchronize(transportSetupStream));
  //CUDACHECK(hipStreamDestroy(transportSetupStream));
  if (highestTransportType != NULL) *highestTransportType = highestType;
  return ncclSuccess;
}

extern struct ncclTransport collNetTransport;

// All ranks must participate in collNetSetup call
// We do not NCCLCHECK this call because we would fall back to P2P network in case CollNet setup fails
int ncclTransportCollNetSetup(struct ncclComm* comm, struct ncclTopoGraph* collNetGraph, struct ncclChannel* channel, int masterRank, int masterPeer, int collNetGraphChannelId, int type) {
  int fail = 1;
  int rank = comm->rank;
  int nranks = comm->nRanks;
  int nMasters = comm->nNodes;
  int rankInCollNet = -1;
  int isMaster = (rank == masterRank) ? 1 : 0;
  struct {
    int collNetRank;
    ncclConnect connect;
  } sendrecvExchange;

  // check if we can connect to collnet, whose root is the nranks-th rank
  struct ncclPeerInfo *myInfo = comm->peerInfo+rank, *peerInfo = comm->peerInfo+nranks;
  peerInfo->rank = nranks;
  int support = 1;
  if (isMaster) {
    NCCLCHECK(collNetTransport.canConnect(&support, comm->topo, collNetGraph, myInfo, peerInfo));
  }

  // send master receives connect info from peer recv master
  if (isMaster && type == collNetSend) {
    //NCCLCHECK(bootstrapRecv(comm->bootstrap, masterPeer, collNetGraph->id, &sendrecvExchange, sizeof(sendrecvExchange)));
    rankInCollNet = sendrecvExchange.collNetRank;
    TRACE(NCCL_INIT, "CollNet [send] : rank %d collNetRank %d collNetNranks %d received connect from rank %d", rank, rankInCollNet, nMasters, masterPeer);
  }

  // select
  struct ncclPeer* root = channel->peers+nranks;
  // connector index: 0 for recv, 1 for send
  struct ncclConnector* conn = (type == collNetRecv) ? root->recv+type : root->send+type;
  struct ncclTransportComm* transportComm = (type == collNetRecv) ? &(collNetTransport.recv) : &(collNetTransport.send);
  conn->transportComm = transportComm;
  // setup
  struct ncclConnect myConnect;
  if (isMaster && support) {
    NCCLCHECK(transportComm->setup(comm, collNetGraph, myInfo, peerInfo, &myConnect, conn, collNetGraphChannelId, type));
  }
  // prepare connect handles
  ncclResult_t res;
  struct {
    int isMaster;
    ncclConnect connect;
  } *allConnects = NULL;
  ncclConnect *masterConnects = NULL;
  NCCLCHECK(ncclCalloc(&masterConnects, nMasters));
  if (type == collNetRecv) {  // recv side: AllGather
    // all ranks must participate
    NCCLCHECK(ncclCalloc(&allConnects, nranks));
    allConnects[rank].isMaster = isMaster;
    memcpy(&(allConnects[rank].connect), &myConnect, sizeof(struct ncclConnect));
    //NCCLCHECKGOTO(bootstrapAllGather(comm->bootstrap, allConnects, sizeof(*allConnects)), res, cleanup);
    // consolidate
    int c = 0;
    for (int r = 0; r < nranks; r++) {
      if (allConnects[r].isMaster) {
        memcpy(masterConnects+c, &(allConnects[r].connect), sizeof(struct ncclConnect));
        if (r == rank) rankInCollNet = c;
        c++;
      }
    }
  } else { // send side : copy in connect info received from peer recv master
    //if (isMaster) memcpy(masterConnects+rankInCollNet, &(sendrecvExchange.connect), sizeof(struct ncclConnect));
  }
  // connect
  if (isMaster && support) {
    //NCCLCHECKGOTO(transportComm->connect(comm, masterConnects, nMasters, rankInCollNet, conn), res, cleanup);
    struct ncclPeer* devRoot = channel->devPeers+nranks;
    struct ncclConnector* devConn = (type == collNetRecv) ? devRoot->recv+type : devRoot->send+type;
    //CUDACHECKGOTO(hipMemcpy(devConn, conn, sizeof(struct ncclConnector), hipMemcpyHostToDevice), res, cleanup);
  }
  // recv side sends connect info to send side
  if (isMaster && type == collNetRecv) {
    sendrecvExchange.collNetRank = rankInCollNet;
    //memcpy(&sendrecvExchange.connect, masterConnects+rankInCollNet, sizeof(struct ncclConnect));
    //NCCLCHECKGOTO(bootstrapSend(comm->bootstrap, masterPeer, collNetGraph->id, &sendrecvExchange, sizeof(sendrecvExchange)), res, cleanup);
    TRACE(NCCL_INIT, "CollNet [recv] : rank %d collNetRank %d collNetNranks %d sent connect to rank %d", rank, rankInCollNet, nMasters, masterPeer);
  }
  if (support) fail = 0;
cleanup:
  if (allConnects != NULL) free(allConnects);
  if (masterConnects != NULL) free(masterConnects);
  return fail;
}

ncclResult_t ncclTransportCollNetCheck(struct ncclComm* comm, int collNetSetupFail) {
  // AllGather collNet setup results
  int allGatherFailures[NCCL_MAX_LOCAL_RANKS] = {0};
  allGatherFailures[comm->localRank] = collNetSetupFail;
  //NCCLCHECK(bootstrapIntraNodeAllGather(comm->bootstrap, comm->localRankToRank, comm->localRank, comm->localRanks, allGatherFailures, sizeof(int)));
  for (int i=0; i<comm->localRanks; i++) {
    if (allGatherFailures[i] != 0) {
      collNetSetupFail = 1;
      break;
    }
  }
  if (collNetSetupFail) {
    if (comm->localRank == 0) WARN("Cannot initialize CollNet, using point-to-point network instead");
    return ncclSystemError;
  }
  return ncclSuccess;
}

ncclResult_t ncclTransportCollNetFree(struct ncclComm* comm) {
  // Free collNet resources
  for (int r=0; r<comm->nChannels; r++) {
    struct ncclChannel* channel = comm->channels+r;
    struct ncclPeer* peer = channel->peers+comm->nRanks;
    for (int b=0; b<NCCL_MAX_CONNS; b++) {
      struct ncclConnector* send = peer->send + b;
      //if (send->transportResources && send->transportComm) NCCLCHECK(send->transportComm->free(send->transportResources));
      send->transportResources = NULL; // avoid double free
    }
    for (int b=0; b<NCCL_MAX_CONNS; b++) {
      struct ncclConnector* recv = peer->recv + b;
      //if (recv->transportResources && recv->transportComm) NCCLCHECK(recv->transportComm->free(recv->transportResources));
      recv->transportResources = NULL; // avoid double free
    }
  }
  return ncclSuccess;
}

ncclResult_t initTransportsRank_1(struct ncclComm* comm, struct allGather3Data_t *allGather3Data,
  struct ncclTopoGraph& treeGraph, struct ncclTopoGraph& ringGraph, struct ncclTopoGraph& collNetGraph) {
  // We use 2 AllGathers
  // 1. { peerInfo, comm, compCap}
  // 2. { nChannels, graphInfo, topoRanks }

  int rank = comm->rank;
  int nranks = comm->nRanks;
  //uint64_t commHash = getHash(commId->internal, NCCL_UNIQUE_ID_BYTES);
  //TRACE(NCCL_INIT, "comm %p, commHash %lx, rank %d nranks %d - BEGIN", comm, commHash, rank, nranks);
  // [RCCL] Collect the PID of the root
  int rootPid;
  //NCCLCHECK(bootstrapInit(commId, comm));
  // [/RCCL]

  // AllGather1 - begin
  //NCCLCHECK(ncclCalloc(&comm->peerInfo, nranks+1)); // Extra rank to represent CollNet root
  //NCCLCHECK(fillInfo(comm, comm->peerInfo+rank, comm->rank));
  //NCCLCHECK(bootstrapAllGather(comm->bootstrap, comm->peerInfo, sizeof(struct ncclPeerInfo)));

  for (int i = 0; i < nranks; i++) {
    if ((i != rank) && (comm->peerInfo[i].hostHash == comm->peerInfo[rank].hostHash) && (comm->peerInfo[i].busId == comm->peerInfo[rank].busId)) {
      WARN("Duplicate GPU detected : rank %d and rank %d both on CUDA device %lx", rank, i, comm->peerInfo[rank].busId);
      return ncclInvalidUsage;
    }
  }

  // AllGather1 - end

  // Topo detection / System graph creation
  //NCCLCHECK(ncclTopoGetSystem(comm, &comm->topo));
  // save nRanks to ncclTopoSystem as indicator of multi-node
  comm->topo->nRanks = comm->nRanks;
  // init netGdrLevel
  comm->topo->netGdrLevel = -2;
  // Compute paths between GPUs and NICs
  NCCLCHECK(ncclTopoComputePaths(comm->topo, comm->peerInfo));
  // Remove inaccessible GPUs and unused NICs
  NCCLCHECK(ncclTopoTrimSystem(comm->topo, comm));
  // Recompute paths after trimming
  NCCLCHECK(ncclTopoComputePaths(comm->topo, comm->peerInfo));
  // Init search
  NCCLCHECK(ncclTopoSearchInit(comm->topo));
  // Print final topology
  NCCLCHECK(ncclTopoPrint(comm->topo));

  // Set Affinity to a CPU local the our GPU, so that all memory we allocate
  // on the host is local.
  //NCCLCHECK(ncclTopoGetCpuAffinity(comm->topo, comm->rank, &comm->cpuAffinity));
  //cpu_set_t affinitySave;
 // if (CPU_COUNT(&comm->cpuAffinity)) {
    //sched_getaffinity(0, sizeof(cpu_set_t), &affinitySave);
    //sched_setaffinity(0, sizeof(cpu_set_t), &comm->cpuAffinity);
  //}
  ncclResult_t ret;

  // Launch proxy service thread
  //NCCLCHECK(ncclProxyCreate(comm));

  // Get rings and trees
  //struct ncclTopoGraph ringGraph;
  ringGraph.id = 0;
  ringGraph.pattern = NCCL_TOPO_PATTERN_RING;
  ringGraph.collNet = 0;
  ringGraph.minChannels = 1;
  ringGraph.maxChannels = MAXCHANNELS/2;
  NCCLCHECK(ncclTopoCompute(comm->topo, &ringGraph));
  NCCLCHECK(ncclTopoPrintGraph(comm->topo, &ringGraph));

  //struct ncclTopoGraph treeGraph;
  treeGraph.id = 1;
  treeGraph.pattern = NCCL_TOPO_PATTERN_BALANCED_TREE;
  treeGraph.collNet = 0;
  treeGraph.minChannels = comm->topo->nodes[NET].count != 0 ? 1 : ringGraph.nChannels;
  treeGraph.maxChannels = ringGraph.nChannels;
  NCCLCHECK(ncclTopoCompute(comm->topo, &treeGraph));
  NCCLCHECK(ncclTopoPrintGraph(comm->topo, &treeGraph));

  //struct ncclTopoGraph collNetGraph;
  collNetGraph.id = 2;
  collNetGraph.pattern = NCCL_TOPO_PATTERN_TREE;
  collNetGraph.collNet = 1;
  collNetGraph.minChannels = collNetGraph.maxChannels = ringGraph.nChannels;
  NCCLCHECK(ncclTopoCompute(comm->topo, &collNetGraph));
  NCCLCHECK(ncclTopoPrintGraph(comm->topo, &collNetGraph));

  bool allXgmi = true, hasPeerAccess = true;
  // Check that all the GPUs have peer access to one another and are XGMI connected
  for (int i = 0; i < nranks && hasPeerAccess; i++) {
    int cudaDev1 = comm->peerInfo[i].cudaDev;
    for (int j = 0; j < nranks; j++) {
      if (i == j) continue;
      int cudaDev2 = comm->peerInfo[j].cudaDev;
      int p2p;
      if (hipDeviceCanAccessPeer(&p2p, cudaDev1, cudaDev2) != hipSuccess || !p2p)
      {
        hasPeerAccess = false;
        break;
      }

      bool isXGMI;
      // Limit to single intermediate GPU for enabling clique
      NCCLCHECK(ncclTopoGetLinkType(comm->topo, i, j, &isXGMI, 1));
      allXgmi &= isXGMI;
    }
  }

#if 0
  { // [RCCL] Check if clique-based kernels can be enabled and initialize CliqueManager
    CliqueManager::cliqueMode_t cliqueMode = CliqueManager::CLIQUE_DISABLED;
    if (comm->localRanks == comm->nRanks && comm->topo->nodes[GPU].nodes[0].gpu.gcn != 910)
    {
      if (hasPeerAccess)
      {
        if (intraProcRanks == nranks)
          cliqueMode = CliqueManager::CLIQUE_SINGLE_PROCESS;
        else
          cliqueMode = CliqueManager::CLIQUE_SINGLE_NODE;
      }

      // For now, only enable clique-based kernels on nodes where all GPUs are XGMI connected
      if (!allXgmi && !rcclParamCliqueIgnoreTopo())
      {
        INFO(NCCL_INIT, "Disabling clique-based kernels due to topology (ignore with RCCL_CLIQUE_IGNORE_TOPO)");
        cliqueMode = CliqueManager::CLIQUE_DISABLED;
      }
    }
    comm->cliqueManager = new CliqueManager(rank, nranks, cliqueMode);
    NCCLCHECK(comm->cliqueManager->Init(commId, rootPid));
  } // [/RCCL]
#endif

  if (comm->rank == ncclParamGraphDumpFileRank()) {
    struct ncclTopoGraph* graphs[3] = { &ringGraph, &treeGraph, &collNetGraph };
    NCCLCHECK(ncclTopoDumpGraphs(comm->topo, 3, graphs));
  }

  // Determine local CollNet support before all-gather
  if (ncclParamCollNetEnable() == 1 && collNetSupport() == 1 && collNetGraph.nChannels > 0) comm->collNetSupport = 1;

  // AllGather3 - begin
#if 0
  struct ncclGraphInfo {
    int pattern;
    int nChannels;
    int sameChannels;
    float speedIntra;
    float speedInter;
    int typeIntra;
    int typeInter;
  };

  struct {
    int netDev;
    int collNetSupport;
    int nc;
    struct ncclGraphInfo tree;
    struct ncclGraphInfo ring;
    struct ncclGraphInfo collNet;
    struct ncclTopoRanks topoRanks;
  } *allGather3Data;

  NCCLCHECK(ncclCalloc(&allGather3Data, nranks));
#endif
  int idx;
  NCCLCHECK(ncclTopoIdToIndex(comm->topo, GPU, comm->busId, &idx));
  allGather3Data[rank].nc = 2;
  if (comm->topo->nodes[GPU].count == comm->topo->nRanks && comm->topo->nodes[GPU].nodes[idx].gpu.gcn == 906 && allXgmi)
    allGather3Data[rank].nc = 4;
  if (comm->topo->nodes[GPU].nodes[idx].gpu.gcn == 908)
    allGather3Data[rank].nc = std::max(4/ringGraph.nChannels, 2);
  if (comm->topo->nodes[GPU].count == comm->topo->nRanks && (comm->topo->type & RCCL_TOPO_CR8G))
    allGather3Data[rank].nc = 4;
  if (comm->topo->nodes[GPU].count == comm->topo->nRanks && comm->topo->nodes[GPU].nodes[idx].gpu.gcn == 910)
    allGather3Data[rank].nc = 4;
  if (comm->topo->nodes[GPU].nodes[idx].gpu.gcn == 910)
    allGather3Data[rank].nc = std::max(allGather3Data[rank].nc, 4/ringGraph.nChannels);
  if (ringGraph.nChannels > MAXCHANNELS/2)
    allGather3Data[rank].nc = 1;
  NCCLCHECK(ncclTopoGetLocalNet(comm->topo, rank, &allGather3Data[rank].netDev));
  allGather3Data[rank].tree.pattern = treeGraph.pattern;
  allGather3Data[rank].tree.nChannels = treeGraph.nChannels;
  allGather3Data[rank].tree.sameChannels = treeGraph.sameChannels;
  allGather3Data[rank].tree.speedIntra = treeGraph.speedIntra;
  allGather3Data[rank].tree.speedInter = treeGraph.speedInter;
  allGather3Data[rank].tree.typeIntra = treeGraph.typeIntra;
  allGather3Data[rank].tree.typeInter = treeGraph.typeInter;
  allGather3Data[rank].ring.pattern = ringGraph.pattern;
  allGather3Data[rank].ring.nChannels = ringGraph.nChannels;
  allGather3Data[rank].ring.sameChannels = ringGraph.sameChannels;
  allGather3Data[rank].ring.speedIntra = ringGraph.speedIntra;
  allGather3Data[rank].ring.speedInter = ringGraph.speedInter;
  allGather3Data[rank].ring.typeIntra = ringGraph.typeIntra;
  allGather3Data[rank].ring.typeInter = ringGraph.typeInter;
  allGather3Data[rank].collNet.pattern = collNetGraph.pattern;
  allGather3Data[rank].collNet.nChannels = collNetGraph.nChannels;
  allGather3Data[rank].collNet.sameChannels = collNetGraph.sameChannels;
  allGather3Data[rank].collNet.speedIntra = collNetGraph.speedIntra;
  allGather3Data[rank].collNet.speedInter = collNetGraph.speedInter;
  allGather3Data[rank].collNet.typeIntra = collNetGraph.typeIntra;
  allGather3Data[rank].collNet.typeInter = collNetGraph.typeInter;
  allGather3Data[rank].collNetSupport = comm->collNetSupport;

  comm->nChannels = (comm->topo->nodes[GPU].count != comm->topo->nRanks && comm->topo->nodes[NET].count)
    ? std::min(treeGraph.nChannels, ringGraph.nChannels) : ringGraph.nChannels;
  NCCLCHECK(ncclTopoPreset(comm, &treeGraph, &ringGraph, &allGather3Data[rank].topoRanks));
  return ncclSuccess;
}

ncclResult_t initTransportsRank_3(struct ncclComm* comm, struct allGather3Data_t *allGather3Data,
  struct ncclTopoGraph& treeGraph, struct ncclTopoGraph& ringGraph, struct ncclTopoGraph& collNetGraph) {
  int rank = comm->rank;
  int nranks = comm->nRanks;
  ncclResult_t ret;
  //NCCLCHECK(bootstrapAllGather(comm->bootstrap, allGather3Data, sizeof(*allGather3Data)));

  // Determine nNodes, firstRanks, ...
  int *nodesFirstRank, *nodesTreePatterns;
  NCCLCHECK(ncclCalloc(&nodesFirstRank, nranks));
  NCCLCHECK(ncclCalloc(&nodesTreePatterns, nranks));
  NCCLCHECK(ncclCalloc(&comm->rankToNode, comm->nRanks));
  for (int r=0; r<nranks; r++) {
    int node;
    int firstRank = allGather3Data[r].topoRanks.ringRecv[0];
    for (node=0; node<comm->nNodes && nodesFirstRank[node] != firstRank; node++);
    if (node == comm->nNodes) {
      comm->nNodes++;
      nodesFirstRank[node] = firstRank;
      // Record tree pattern of each node as they can be different depending on sm arch
      nodesTreePatterns[node] = allGather3Data[r].tree.pattern;
    }
    comm->rankToNode[r] = node;
  }
  // Now that we know nNodes, alloc nodeRanks and compute localRanks for each node
  NCCLCHECK(ncclCalloc(&comm->nodeRanks, comm->nNodes));
  NCCLCHECK(ncclCalloc(&comm->rankToLocalRank, comm->nRanks));
  for (int r=0; r<comm->nRanks; r++) {
    int node = comm->rankToNode[r];
    comm->rankToLocalRank[r] = comm->nodeRanks[node].localRanks;
    comm->nodeRanks[node].localRanks++;
  }
  // Allocate ranks arrays for each node
  for (int n=0; n<comm->nNodes; n++) {
    NCCLCHECK(ncclCalloc(&comm->nodeRanks[n].localRankToRank, comm->nodeRanks[n].localRanks));
    comm->maxLocalRanks = std::max(comm->maxLocalRanks, comm->nodeRanks[n].localRanks);
    comm->nodeRanks[n].localRanks = 0;
  }
  // And fill the ranks arrays
  for (int r=0; r<comm->nRanks; r++) {
    int node = comm->rankToNode[r];
    comm->nodeRanks[node].localRankToRank[comm->nodeRanks[node].localRanks++] = r;
  }
  comm->node = comm->rankToNode[rank];
  comm->localRankToRank = comm->nodeRanks[comm->node].localRankToRank;
  comm->localRank = comm->rankToLocalRank[rank];
  comm->localRanks = comm->nodeRanks[comm->node].localRanks;

  TRACE(NCCL_INIT,"hostHash[%d] %lx localRank %d localRanks %d localRank0 %d",
        rank, comm->peerInfo[rank].hostHash, comm->localRank, comm->localRanks, comm->localRankToRank[0]);
  if (comm->localRank == -1 || comm->localRankToRank[0] == -1 || comm->localRanks == 0) {
    WARN("Failed to determine local ranks rank %d hostHash %lx pidHash %lx localRank %d localRanks %d localRank0 %d",
         rank, comm->peerInfo[rank].hostHash, comm->peerInfo[rank].pidHash,
         comm->localRank, comm->localRanks, comm->localRankToRank[0]);
    return ncclInternalError;
  }

  int nChannelsOrig = comm->nChannels;
  struct ncclTopoRanks** allTopoRanks;
  NCCLCHECK(ncclCalloc(&allTopoRanks, comm->nRanks));
  int nc = allGather3Data[0].nc;
  for (int i=0; i<nranks; i++) {
    comm->peerInfo[i].netDev = allGather3Data[i].netDev;
    allTopoRanks[i] = &allGather3Data[i].topoRanks;
    nc = std::min(allGather3Data[i].nc, nc);
    // Make sure we align all ranks so that the tuning is consistent across ranks
    treeGraph.nChannels = std::min(allGather3Data[i].tree.nChannels, treeGraph.nChannels);
    treeGraph.sameChannels = std::min(allGather3Data[i].tree.sameChannels, treeGraph.sameChannels);
    treeGraph.speedIntra = std::min(allGather3Data[i].tree.speedIntra, treeGraph.speedIntra);
    treeGraph.speedInter = std::min(allGather3Data[i].tree.speedInter, treeGraph.speedInter);
    treeGraph.typeIntra = std::max(allGather3Data[i].tree.typeIntra, treeGraph.typeIntra);
    treeGraph.typeInter = std::max(allGather3Data[i].tree.typeInter, treeGraph.typeInter);
    ringGraph.nChannels = std::min(allGather3Data[i].ring.nChannels, ringGraph.nChannels);
    ringGraph.sameChannels = std::min(allGather3Data[i].ring.sameChannels, ringGraph.sameChannels);
    ringGraph.speedIntra = std::min(allGather3Data[i].ring.speedIntra, ringGraph.speedIntra);
    ringGraph.speedInter = std::min(allGather3Data[i].ring.speedInter, ringGraph.speedInter);
    ringGraph.typeIntra = std::max(allGather3Data[i].ring.typeIntra, ringGraph.typeIntra);
    ringGraph.typeInter = std::max(allGather3Data[i].ring.typeInter, ringGraph.typeInter);
    collNetGraph.nChannels = std::min(allGather3Data[i].collNet.nChannels, collNetGraph.nChannels);
    collNetGraph.sameChannels = std::min(allGather3Data[i].collNet.sameChannels, collNetGraph.sameChannels);
    collNetGraph.speedIntra = std::min(allGather3Data[i].collNet.speedIntra, collNetGraph.speedIntra);
    collNetGraph.speedInter = std::min(allGather3Data[i].collNet.speedInter, collNetGraph.speedInter);
    collNetGraph.typeIntra = std::max(allGather3Data[i].collNet.typeIntra, collNetGraph.typeIntra);
    collNetGraph.typeInter = std::max(allGather3Data[i].collNet.typeInter, collNetGraph.typeInter);
    comm->collNetSupport = std::min(allGather3Data[i].collNetSupport, comm->collNetSupport);
  }

  comm->nChannels = treeGraph.nChannels = ringGraph.nChannels =
    (comm->topo->nodes[GPU].count != comm->topo->nRanks && comm->topo->nodes[NET].count)
    ? std::min(treeGraph.nChannels, ringGraph.nChannels) : ringGraph.nChannels;
  if (comm->nChannels < nChannelsOrig) {
    // We started duplicating channels during Preset(), so we need to move the
    // duplicated channels since we have removed some.
    for (int i=0; i<comm->nChannels; i++) memcpy(comm->channels+comm->nChannels+i, comm->channels+nChannelsOrig+i, sizeof(struct ncclChannel));
  }

  // Determine CollNet support after all-gather now that we know nNodes and each node localRanks
  if (comm->collNetSupport == 1) {
    int collNetNodeThreshold = ncclParamCollNetNodeThreshold();
    if (comm->nNodes < collNetNodeThreshold) {
      INFO(NCCL_INIT, "Communicator has %d nodes which is less than CollNet node threshold %d, disabling CollNet", comm->nNodes, collNetNodeThreshold);
      comm->collNetSupport = 0;
    }
    for (int n=0; n<comm->nNodes; n++) {
      if (comm->nodeRanks[n].localRanks > NCCL_MAX_DIRECT_ARITY+1) {
        WARN("CollNet currently only supports up to %d GPUs per node, disabling CollNet", NCCL_MAX_DIRECT_ARITY+1);
        comm->collNetSupport = 0;
        break;
      }
    }
  }

  int *rings;
  NCCLCHECK(ncclCalloc(&rings, nranks*MAXCHANNELS));
  NCCLCHECK(ncclTopoPostset(comm, nodesFirstRank, nodesTreePatterns, allTopoRanks, rings, &collNetGraph, nc));

  free(allTopoRanks);
  free(nodesTreePatterns);
  free(nodesFirstRank);
  //free(allGather3Data);

  // AllGather3 - end

  TRACE(NCCL_INIT, "rank %d nranks %d - BUILT %d TREES/RINGS", rank, nranks, comm->nChannels);

  char line[1024];
  line[0]='\0';
  for (int c=0; c<comm->nChannels; c++) {
    struct ncclTree* tree = &comm->channels[c].tree;
    snprintf(line+strlen(line), 1023-strlen(line), " [%d] %d/%d/%d->%d->%d",
        c, tree->down[0], tree->down[1], tree->down[2], rank, tree->up);
    INFO(NCCL_GRAPH, "Ring %d : %d -> %d -> %d", c, comm->channels[c].ring.prev, comm->rank, comm->channels[c].ring.next);
  }
  line[1023] = '\0';
  INFO(NCCL_INIT, "Trees%s", line);

  //NCCLCHECK(computeBuffSizes(comm));

  // Connect with prev/next for each ring
  for (int c=0; c<comm->nChannels; c++) {
    struct ncclChannel* channel = comm->channels+c;
    NCCLCHECKGOTO(setupChannel(comm, c, rank, nranks, rings+c*nranks), ret, affinity_restore);
    if (comm->nRanks == 1) continue;
    NCCLCHECKGOTO(ncclTransportP2pConnect(comm, channel, 1, &channel->ring.prev, 1, &channel->ring.next, 0), ret, affinity_restore);
  }
  NCCLCHECKGOTO(ncclTransportP2pSetup(comm, &ringGraph, 0), ret, affinity_restore);
  if (ringGraph.nIntraChannels) {
    comm->useIntraNet = 1;
    // Connect NET for intranode use
    for (int c=0; c<comm->nChannels; c++) {
      struct ncclChannel* channel = comm->channels+c;
      if (comm->nRanks == 1) continue;
      NCCLCHECKGOTO(ncclTransportP2pConnect(comm, channel, 1, &channel->ring.prev, 1, &channel->ring.next, NCCL_CONN_IDX_P2P_NET), ret, affinity_restore);
    }
    NCCLCHECKGOTO(ncclTransportP2pSetup(comm, &ringGraph, NCCL_CONN_IDX_P2P_NET), ret, affinity_restore);
  }
  free(rings);
  INFO(NCCL_INIT, "Connected all rings");

  // Connect Trees
  for (int c=0; c<comm->nChannels; c++) {
    struct ncclChannel* channel = comm->channels+c;
    if (comm->nRanks == 1) continue;
    NCCLCHECKGOTO(ncclTransportP2pConnect(comm, channel, NCCL_MAX_TREE_ARITY, channel->tree.down, 1, &channel->tree.up, 0), ret, affinity_restore);
    NCCLCHECKGOTO(ncclTransportP2pConnect(comm, channel, 1, &channel->tree.up, NCCL_MAX_TREE_ARITY, channel->tree.down, 0), ret, affinity_restore);
  }
  NCCLCHECKGOTO(ncclTransportP2pSetup(comm, &treeGraph, 0), ret, affinity_restore);
  INFO(NCCL_INIT, "Connected all trees");

  // Check if we can setup CollNet
  if (comm->collNetSupport > 0) {
    int collNetSetupFail = 0;
    int highestTypes[NCCL_MAX_LOCAL_RANKS] = {TRANSPORT_P2P};
    // Find all head ranks
    int nHeads = collNetGraph.nChannels;
    int *heads;
    NCCLCHECK(ncclCalloc(&heads, nHeads));
    // Head GPU index is always 0
    for (int c=0; c<nHeads; c++) {
      heads[c] = collNetGraph.intra[c*comm->localRanks+0];
    }
    for (int c=0; c<comm->nChannels; c++) {
      struct ncclChannel* channel = comm->channels+c;
      for (int h=0; h<nHeads; h++) {
        const int head = heads[h];
        collNetSetupFail = ncclTransportCollNetSetup(comm, &collNetGraph, channel, head, head, h, collNetRecv);
        if (!collNetSetupFail) collNetSetupFail = ncclTransportCollNetSetup(comm, &collNetGraph, channel, head, head, h, collNetSend);
      }
      // Verify CollNet setup across ranks after trying the first channel
      if (c == 0) {
        NCCLCHECKGOTO(ncclTransportCollNetCheck(comm, collNetSetupFail), ret, collnet_cleanup);
      }
    }
    // Verify CollNet setup across ranks after trying all channels
    NCCLCHECKGOTO(ncclTransportCollNetCheck(comm, collNetSetupFail), ret, collnet_cleanup);
    TRACE(NCCL_INIT, "rank %d Connected inter-node CollNet", rank);

    // Connect intra-node CollNet
    int highestTransportType0, highestTransportType1;
    for (int c=0; c<comm->nChannels; c++) {
      struct ncclChannel* channelRecv = comm->channels+c;
      NCCLCHECKGOTO(ncclTransportP2pConnect(comm, channelRecv, NCCL_MAX_DIRECT_ARITY, channelRecv->collTree.up, NCCL_MAX_DIRECT_ARITY, channelRecv->collTree.down, 0), ret, collnet_cleanup);
    }
    NCCLCHECKGOTO(ncclTransportP2pSetup(comm, &collNetGraph, 0, &highestTransportType0), ret, collnet_cleanup);
    for (int c=0; c<comm->nChannels; c++) {
      struct ncclChannel* channelSend = comm->channels+c;
      NCCLCHECKGOTO(ncclTransportP2pConnect(comm, channelSend, NCCL_MAX_DIRECT_ARITY, channelSend->collTree.down, NCCL_MAX_DIRECT_ARITY, channelSend->collTree.up, 1), ret, collnet_cleanup);
    }
    NCCLCHECKGOTO(ncclTransportP2pSetup(comm, &collNetGraph, 1, &highestTransportType1), ret, collnet_cleanup);

    // Exchange highest intra-node transport type among ranks
    // because we need to know whether all ranks can p2p each other to determine whether we can directly read/write registered user buffer
    comm->intraHighestTransportType = highestTypes[comm->localRank] = highestTransportType0 > highestTransportType1 ? highestTransportType0 : highestTransportType1;
    //NCCLCHECK(bootstrapIntraNodeAllGather(comm->bootstrap, comm->localRankToRank, comm->localRank, comm->localRanks, highestTypes, sizeof(int)));
    for (int i=0; i<comm->localRanks; i++) {
      if (highestTypes[i] > comm->intraHighestTransportType)
        comm->intraHighestTransportType = highestTypes[i];
    }
    INFO(NCCL_INIT, "rank %d Connected CollNet comm %p nRanks %02d", rank, comm, comm->nRanks);

collnet_cleanup:
    free(heads);
    if (ret != ncclSuccess) {
      NCCLCHECK(ncclTransportCollNetFree(comm));
      comm->collNetSupport = 0;
      ret = ncclSuccess;
    }
  }
  TRACE(NCCL_INIT, "rank %d nranks %d - CONNECTED %d RINGS AND TREES", rank, nranks, comm->nChannels);

  // Compute time models for algorithm and protocol combinations
<<<<<<< HEAD
  do {
    int myCompCap = comm->peerInfo[rank].cudaCompCap;
    int minCompCap = myCompCap, maxCompCap = myCompCap;
    for (int i = 0; i < nranks; i++) {
      minCompCap = std::min(comm->peerInfo[i].cudaCompCap, minCompCap);
      maxCompCap = std::max(comm->peerInfo[i].cudaCompCap, maxCompCap);
    }
    //NCCLCHECK(ncclTopoTuneModel(comm, minCompCap, maxCompCap, &treeGraph, &ringGraph, &collNetGraph, comm->topo->nodes[GPU].nodes[0].gpu.gcn));
  } while(0);
=======
  NCCLCHECK(ncclTopoTuneModel(comm, 1, 1, &treeGraph, &ringGraph, &collNetGraph));
>>>>>>> bbe780ca

  // Compute nChannels per peer for p2p
  NCCLCHECK(ncclTopoComputeP2pChannels(comm));
#if 0
  if (ncclParamNvbPreconnect()) {
    // Connect p2p when using NVB path
    int nvbNpeers;
    int* nvbPeers;
    NCCLCHECK(ncclTopoGetNvbGpus(comm->topo, comm->rank, &nvbNpeers, &nvbPeers));
    for (int r=0; r<nvbNpeers; r++) {
      int peer = nvbPeers[r];
      int delta = (comm->nRanks + (comm->rank-peer)) % comm->nRanks;
      for (int c=0; c<comm->p2pnChannelsPerPeer; c++) {
        int channelId = (delta+comm->p2pChannels[c]) % comm->p2pnChannels;
        if (comm->channels[channelId].peers[peer].recv[1].connected == 0) { // P2P uses only 1 connector
          comm->connectRecv[peer] |= (1<<channelId);
        }
      }
      delta = (comm->nRanks - (comm->rank-peer)) % comm->nRanks;
      for (int c=0; c<comm->p2pnChannelsPerPeer; c++) {
        int channelId = (delta+comm->p2pChannels[c]) % comm->p2pnChannels;
        if (comm->channels[channelId].peers[peer].send[1].connected == 0) { // P2P uses only 1 connector
          comm->connectSend[peer] |= (1<<channelId);
        }
      }
    }
    NCCLCHECK(ncclTransportP2pSetup(comm, NULL, 1));
    free(nvbPeers);
  }
#endif
  // Connect to local net proxy
  struct ncclProxyConnector proxyConn;
  NCCLCHECK(ncclTopoGetLocalRank(comm->topo, comm->rank, &proxyConn.localRank));
  //NCCLCHECK(ncclProxyConnect(comm, TRANSPORT_NET, 1, comm->rank, &proxyConn));
  //NCCLCHECK(ncclProxyCall(&proxyConn, ncclProxyMsgSharedInit, &comm->p2pnChannels, sizeof(int), NULL, 0));

  // Then to remote ones when using PXN
  if (ncclPxnDisable() == 0) {
    int nranks;
    int* pxnPeers;
    NCCLCHECK(ncclTopoGetPxnRanks(comm, &pxnPeers, &nranks));
    for (int r=0; r<nranks; r++) {
      //NCCLCHECK(ncclProxyConnect(comm, TRANSPORT_NET, 1, pxnPeers[r], &proxyConn));
      //NCCLCHECK(ncclProxyCall(&proxyConn, ncclProxyMsgSharedInit, &comm->p2pnChannels, sizeof(int), NULL, 0));
    }
    free(pxnPeers);
  }

  do {
    // Compute intra-process ranks
    int intraProcRank0 = -1, intraProcRank = -1, intraProcRanks = 0;
    for (int i = 0; i < nranks; i++) {
      if ((comm->peerInfo[i].hostHash == comm->peerInfo[rank].hostHash)
          && (comm->peerInfo[i].pidHash == comm->peerInfo[rank].pidHash)) {
        // Rank is in same process
        if (intraProcRanks == 0) intraProcRank0 = i;
        if (i == rank) intraProcRank = intraProcRanks;
        intraProcRanks++;
      }
    }
    TRACE(NCCL_INIT,"pidHash[%d] %lx intraProcRank %d intraProcRanks %d intraProcRank0 %d",
        rank, comm->peerInfo[rank].pidHash, intraProcRank, intraProcRanks, intraProcRank0);
    if (intraProcRank == -1 || intraProcRank0 == -1 || comm->peerInfo[intraProcRank0].comm == NULL) {
      WARN("Failed to determine intra proc ranks rank %d hostHash %lx pidHash %lx intraProcRank %d intraProcRanks %d intraProcRank0 %d",
          rank, comm->peerInfo[rank].hostHash, comm->peerInfo[rank].pidHash,
          intraProcRank, intraProcRanks, intraProcRank0);
      return ncclInternalError;
    }
    //NCCLCHECK(ncclCommSetIntraProc(comm, intraProcRank, intraProcRanks, comm->peerInfo[intraProcRank0].comm));
  } while(0);

  /* Local intra-node barrier */
  //NCCLCHECK(bootstrapBarrier(comm->bootstrap, comm->localRankToRank, comm->localRank, comm->localRanks, comm->localRankToRank[0]));

  // Unlink proxy shm to make sure it will be properly cleaned up.
  //NCCLCHECK(ncclProxyShmUnlink(comm));

  // We should have allocated all buffers, collective fifos, ... we can
  // restore the affinity.
affinity_restore:
  //if (CPU_COUNT(&comm->cpuAffinity)) sched_setaffinity(0, sizeof(cpu_set_t), &affinitySave);
  if (ret != ncclSuccess) return ret;

  TRACE(NCCL_INIT, "rank %d nranks %d - DONE", rank, nranks);
  return ncclSuccess;
}

ncclResult_t rocm_smi_init() {
  return ncclSuccess;
}

ncclResult_t rocm_smi_getDeviceIndexByPciBusId(const char* pciBusId, uint32_t* deviceIndex) {
  return ncclSuccess;
}

ncclResult_t rocm_smi_getLinkInfo(int srcDev, int dstDev, RSMI_IO_LINK_TYPE* rsmi_type, int *hops, int *bw) {
  return ncclSuccess;
}<|MERGE_RESOLUTION|>--- conflicted
+++ resolved
@@ -904,7 +904,6 @@
   TRACE(NCCL_INIT, "rank %d nranks %d - CONNECTED %d RINGS AND TREES", rank, nranks, comm->nChannels);
 
   // Compute time models for algorithm and protocol combinations
-<<<<<<< HEAD
   do {
     int myCompCap = comm->peerInfo[rank].cudaCompCap;
     int minCompCap = myCompCap, maxCompCap = myCompCap;
@@ -912,11 +911,8 @@
       minCompCap = std::min(comm->peerInfo[i].cudaCompCap, minCompCap);
       maxCompCap = std::max(comm->peerInfo[i].cudaCompCap, maxCompCap);
     }
-    //NCCLCHECK(ncclTopoTuneModel(comm, minCompCap, maxCompCap, &treeGraph, &ringGraph, &collNetGraph, comm->topo->nodes[GPU].nodes[0].gpu.gcn));
+    NCCLCHECK(ncclTopoTuneModel(comm, minCompCap, maxCompCap, &treeGraph, &ringGraph, &collNetGraph));
   } while(0);
-=======
-  NCCLCHECK(ncclTopoTuneModel(comm, 1, 1, &treeGraph, &ringGraph, &collNetGraph));
->>>>>>> bbe780ca
 
   // Compute nChannels per peer for p2p
   NCCLCHECK(ncclTopoComputeP2pChannels(comm));
