--- conflicted
+++ resolved
@@ -17,11 +17,8 @@
 #include "channel.h"
 #include "rocmwrap.h"
 #include "rccl_vars.h"
-<<<<<<< HEAD
 #include "transport.h"
-=======
 #include "common.h"
->>>>>>> 01b35902
 #include <cstring> // std::memcpy
 #include <cinttypes> // PRIx64
 
