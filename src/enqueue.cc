/*************************************************************************
 * Copyright (c) 2017-2022, NVIDIA CORPORATION. All rights reserved.
 * Modifications Copyright (c) 2019-2023 Advanced Micro Devices, Inc. All rights reserved.
 *
 * See LICENSE.txt for license information
 ************************************************************************/

#include "enqueue.h"
#include "argcheck.h"
#include "coll_net.h"
#include "graph/topo.h"
#include <hip/hip_runtime.h>
#include <hip/hip_ext.h>
#include "gdrwrap.h"
#include "bootstrap.h"
#include <cstring>
#include "channel.h"
<<<<<<< HEAD
#include "rocmwrap.h"
#include "rccl_vars.h"
#include "transport.h"
=======
#include "cudawrap.h"
#include "transport.h"

>>>>>>> b6d7438d
#include <cstring> // std::memcpy
#include <cinttypes> // PRIx64

enum ncclRegBufferType {
  NCCL_REGULAR_BUFFER = 0,
  NCCL_IPC_REG_BUFFER = 1,
  NCCL_NVLS_REG_BUFFER = 2,
  NCCL_REG_BUFFER_NUM = 3
<<<<<<< HEAD
};

struct ncclKernelMatch {
  void* kernelFn;
  bool specialized;
};

// Must be consistent with the ncclFuncSet enum
#ifdef ENABLE_COLLTRACE
static ncclKernelMatch const ncclKerns[2] = {
  {(void *)ncclDevKernel_Generic, true},
  {(void *)ncclDevKernelDebug_Generic, true},
};
#else
static ncclKernelMatch const ncclKerns[1] = {
  {(void*)ncclDevKernel_Generic, true}
=======
>>>>>>> b6d7438d
};
#endif

static ncclResult_t computeColl(struct ncclInfo* info /* input */, int* workFuncIndex, struct ncclWorkElem* work, struct ncclProxyOp* proxyOp /* output */);

NCCL_PARAM(L1SharedMemoryCarveout, "L1_SHARED_MEMORY_CARVEOUT", 0);

// Returns maximum kernel stack size of all CUDA kernels
ncclResult_t ncclInitKernelsForDevice(int cudaArch, size_t* maxStackSize) {
  ncclResult_t result = ncclSuccess;

  if (maxStackSize) *maxStackSize = 0;
  int carveout = ncclParamL1SharedMemoryCarveout();

  for (int k=0; k < ncclDevKernelCount; k++) {
    void* fn = ncclDevKernelList[k];
    if (fn == nullptr) continue;

    if (maxStackSize) {
      cudaFuncAttributes attr = {0};
      CUDACHECKGOTO(cudaFuncGetAttributes(&attr, fn), result, ignore0);
      if (attr.localSizeBytes > *maxStackSize) *maxStackSize = attr.localSizeBytes;
    ignore0:;
    }
    if (carveout) {
      CUDACHECKGOTO(cudaFuncSetAttribute(fn,
        cudaFuncAttributePreferredSharedMemoryCarveout, carveout),
        result, ignore1);
    ignore1:;
    }
    if (ncclShmemDynamicSize(cudaArch) != 0) {
      CUDACHECKGOTO(cudaFuncSetAttribute(fn,
        cudaFuncAttributeMaxDynamicSharedMemorySize, ncclShmemDynamicSize(cudaArch)),
        result, next_kernel);
    }
  next_kernel:;
  }
  return result;
}

/*****************************************************************************/
/*       Launch system : synchronization and CUDA kernel launch              */
/*****************************************************************************/

static void appendWorkElemColl(
    struct ncclComm* comm, struct ncclKernelPlan* plan, int channelId,
    int funcIndex, struct ncclWorkElem const *elem, int bid
  ) {
  struct ncclKernelPlan::Channel* chan = &plan->channels[channelId];
  struct ncclWorkList* q = ncclIntruQueueTail(&chan->workQueue);
  if (q && funcIndex == q->work.header.funcIndex
        && elem->nWarps == q->work.elems[0].nWarps
        && chan->nWorkElem < NCCL_MAX_WORK_ELEMENTS) {
    int e = chan->nWorkElem++;
    q->work.elems[e] = *elem; // C++ struct assignment
    q->work.elems[e].bid = bid;
    q->work.elems[e].isUsed = 1;
    return;
  }
  q = ncclMemoryStackAlloc<struct ncclWorkList>(&comm->memScoped);
  q->work.header.type = ncclWorkTypeColl;
  q->work.header.funcIndex = funcIndex;
  q->work.elems[0] = *elem; // C++ struct assignment
  q->work.elems[0].bid = bid;
  q->work.elems[0].isUsed = 1;
  chan->nWorkElem = 1;
  chan->nWork += 1;
  ncclIntruQueueEnqueue(&chan->workQueue, q);
}

static void appendWorkElemColl(
    struct ncclComm* comm, struct ncclKernelPlan* plan, int channelId,
    int funcIndex, struct ncclWorkElemReg const *elem, int bid
  ) {
  struct ncclKernelPlan::Channel* chan = &plan->channels[channelId];
  struct ncclWorkList* q = ncclIntruQueueTail(&chan->workQueue);
  if (q && funcIndex == q->work.header.funcIndex
        && elem->elem.nWarps == q->work.regElems[0].elem.nWarps
        && chan->nWorkElem < NCCL_MAX_WORK_ELEMENTS_REG) {
    int e = chan->nWorkElem++;
    q->work.regElems[e] = *elem; // C++ struct assignment
    q->work.regElems[e].elem.bid = bid;
    q->work.regElems[e].elem.isUsed = 1;
    return;
  }
  q = ncclMemoryStackAlloc<struct ncclWorkList>(&comm->memScoped);
  q->work.header.type = ncclWorkTypeRegColl;
  q->work.header.funcIndex = funcIndex;
  q->work.regElems[0] = *elem; // C++ struct assignment
  q->work.regElems[0].elem.bid = bid;
  q->work.regElems[0].elem.isUsed = 1;
  chan->nWorkElem = 1;
  chan->nWork += 1;
  ncclIntruQueueEnqueue(&chan->workQueue, q);
}

static void finishWorkP2p(struct ncclWork* work, int WarpSize) {
  int nElem = 0;
  for (int e=0; e < NCCL_MAX_WORK_ELEMENTS_P2P; e++) {
    if (work->p2pElems[e].p2pType != ncclWorkP2pTypeUnused)
      nElem = e+1;
  }
  int nGroup = 1;
  while (nGroup < nElem) nGroup *= 2;
  int nWarp = 1;
  while (nWarp*nGroup <= (NCCL_MAX_NTHREADS/WarpSize)/2) nWarp *= 2;
  for (int i=0; i < nGroup; i++) {
    work->p2pElems[i].ngroups = nGroup;
    work->p2pElems[i].warpStart = i*(NCCL_MAX_NTHREADS/WarpSize)/nGroup;
    int extraWarp = /*nWarp >= 2 ? i%2 : */0;
    work->p2pElems[i].nWarps = nWarp + extraWarp;
  }
}

static void finishWork(struct ncclWork* work, int WarpSize) {
  if (work->header.type == ncclWorkTypeP2p) {
    finishWorkP2p(work, WarpSize);
  }
}

static void appendWorkElemP2p(
    struct ncclComm* comm, struct ncclKernelPlan* plan, int channelId,
    struct ncclWorkElemP2p const *elem, bool fuseOk
  ) {
  int funcIndex = ncclDevFuncId_P2p();
  struct ncclKernelPlan::Channel* chan = &plan->channels[channelId];
  struct ncclWorkList* q = ncclIntruQueueTail(&chan->workQueue);
  if (q && funcIndex == q->work.header.funcIndex) {
    if (!fuseOk) goto NewWork;
    if (chan->p2pTailElem[elem->p2pType-1] < NCCL_MAX_WORK_ELEMENTS_P2P) {
      for (int e = -2 + chan->p2pTailElem[elem->p2pType-1]; e >= 0; e -= 2) {
        // Can't have multiple elements of the same ncclWork communicate with the
        // same peer otherwise they would attempt to use that connection concurrently.
        if (q->work.p2pElems[e].peer == elem->peer)
          goto NewWork;
      }
      int e = chan->p2pTailElem[elem->p2pType-1];
      q->work.p2pElems[e] = *elem; // C++ struct assignment
      chan->p2pTailElem[elem->p2pType-1] += 2;
      return;
    }
  NewWork:
    finishWorkP2p(&q->work, comm->WarpSize);
  }
  q = ncclMemoryStackAlloc<struct ncclWorkList>(&comm->memScoped);
  q->work.header.type = ncclWorkTypeP2p;
  q->work.header.funcIndex = ncclDevFuncId_P2p();
  chan->p2pTailElem[ncclWorkP2pTypeRecv-1] = 0;
  chan->p2pTailElem[ncclWorkP2pTypeSend-1] = 1;
  q->work.p2pElems[chan->p2pTailElem[elem->p2pType-1]] = *elem; // C++ struct assignment
  chan->p2pTailElem[elem->p2pType-1] += 2;
  chan->nWork += 1;
  ncclIntruQueueEnqueue(&chan->workQueue, q);
}

static ncclResult_t addProxyOpIfNeeded(struct ncclComm* comm, struct ncclKernelPlan* plan, struct ncclProxyOp* op) {
  bool needed = true;
  NCCLCHECK(ncclProxySaveOp(comm, op, &needed));
  if (needed) {
    struct ncclProxyOp* q = ncclMemoryPoolAlloc<struct ncclProxyOp>(&comm->memPool_ncclProxyOp, &comm->memPermanent);
    *q = *op; // C++ struct assignment
    ncclIntruQueueEnqueue(&plan->channels[op->channelId].proxyOpQueue, q);
  }
  return ncclSuccess;
}

// Put coll workelem & proxyOp in plan assuming nWorkBudget permits, so please
// ensure *nWorkBudget >= nBids upon entry.
static ncclResult_t addCollToPlan(
    struct ncclComm* comm, struct ncclKernelPlan* plan, int* nWorkBudget, int funcIndex,
    struct ncclWorkElem const* workElem, struct ncclProxyOp const* proxyOp,
    int nCollChannels, int nBid, size_t bytes, ncclRegBufferType regBufType, void* regBufSend[], void* regBufRecv[]
  ) {
  struct ncclKernelPlan::Channel *chans = plan->channels;

  // Choose the `nBid` least loaded channels to do the work. This ensures
  // all bids go to different channels in case they need to synchronize.
  int least[/*nBid*/MAXCHANNELS];
  least[0] = 0;
  int maxIndexInLeast = 0;
  size_t maxBytesInLeast = chans[0].collBytes;
  // Initialize least[] such that the first nBid channels are accounted for.
  for (int b=1; b < nBid; b++) {
    least[b] = b;
    if (maxBytesInLeast < chans[b].collBytes) {
      maxIndexInLeast = b;
      maxBytesInLeast = chans[b].collBytes;
    }
  }
  // Sort in the rest of the channels. If a channel has less work than the max
  // member of least[], replace that member and compute the new max.
  for (int c=nBid; c < nCollChannels; c++) {
    if (chans[c].collBytes < maxBytesInLeast) {
      least[maxIndexInLeast] = c;
      maxBytesInLeast = chans[least[0]].collBytes;
      maxIndexInLeast = 0;
      for (int b=1; b < nBid; b++) {
        if (maxBytesInLeast < chans[least[b]].collBytes) {
          maxIndexInLeast = b;
          maxBytesInLeast = chans[least[b]].collBytes;
        }
      }
    }
  }

  uint64_t opCount = uint64_t(plan->collOpCount++)<<1 | 0;
  bytes /= nBid;
  for (int bid=0; bid < nBid; bid++) {
    int c = least[bid];
    chans[c].collBytes += bytes;

    // Add work elem
    *nWorkBudget += chans[c].nWork;
    if (regBufType == NCCL_REGULAR_BUFFER) {
      appendWorkElemColl(comm, plan, c, funcIndex, workElem, bid);
    } else if (regBufType == NCCL_IPC_REG_BUFFER) {
      struct ncclChannel* channel = &comm->channels[c];
      struct ncclWorkElemReg workElemReg;
      workElemReg.elem = *workElem; // C++ struct assignment
      workElemReg.elem.regUsed = 1;
      for (int i=0; i < NCCL_MAX_DIRECT_ARITY; i++) {
        int peer = channel->collnetDirect.down[i];
        if (peer == -1) break;
        int j = comm->rankToLocalRank[peer]; // Get intra-node slot
        workElemReg.dnInputs[i] = regBufSend[j]; // Input buffer of leaf peer
        workElemReg.dnOutputs[i] = regBufRecv[j]; // Output buffer of leaf peer
      }
      for (int i=0; i < NCCL_MAX_DIRECT_ARITY; i++) {
        int peer = channel->collnetDirect.up[i];
        if (peer == -1) break;
        int j = comm->rankToLocalRank[peer];
        // Output buffer of root peer
        workElemReg.upOutputs[i] = regBufRecv[j];
      }
      appendWorkElemColl(comm, plan, c, funcIndex, &workElemReg, bid);
    } else if (regBufType == NCCL_NVLS_REG_BUFFER) {
      struct ncclWorkElemReg workElemReg;
      workElemReg.elem = *workElem; // C++ struct assignment
      workElemReg.elem.regUsed = 1;
      /* NVLS only has one send and recv buffer registered */
      workElemReg.dnInputs[0] = regBufSend[0];
      workElemReg.dnOutputs[0] = regBufRecv[0];
      appendWorkElemColl(comm, plan, c, funcIndex, &workElemReg, bid);
    } else {
      /* impossible value */
      WARN("Invalid regBufType %d\n", regBufType);
      return ncclInvalidArgument;
    }
    *nWorkBudget -= chans[c].nWork; // subtract delta of chans[c].nWork

    // Add proxy task. Empty collectives do not make it to the proxy thread
    // since they don't imply synchronization for the user like p2p.
    if (proxyOp->nsteps != 0) {
      struct ncclProxyOp tmp = *proxyOp; // C++ struct assignment
      tmp.channelId = c;
      tmp.opCount = opCount;
      NCCLCHECK(addProxyOpIfNeeded(comm, plan, &tmp));
    }
  }
  return ncclSuccess;
}

NCCL_PARAM(P2pLLThreshold, "P2P_LL_THRESHOLD", 16384);

// Put p2p op in plan assuming there is space in nWorkBudget, so you must
// ensure *nWorkBudget >= 1 upon entry.
static ncclResult_t addP2pToPlan(
    struct ncclComm* comm, struct ncclKernelPlan* plan, int* nWorkBudget,
    bool isSendNotRecv, int peer, int chunk, void *addr, size_t bytes, uint32_t connIndex, bool fuseOk
  ) {
  struct ncclInfo info = {
    isSendNotRecv ? ncclFuncSend : ncclFuncRecv,
    isSendNotRecv ? "Send" : "Recv",
    nullptr, addr, bytes, ncclInt8, ncclSum, peer, comm, (cudaStream_t)0,
    /*Args*/1, 1
  };

  int channelId;
  NCCLCHECK(ncclChannelCompute(comm, peer, chunk%comm->p2pnChannelsPerPeer, info.coll, &channelId));
  info.channelId = channelId;

  // 1 is connIndex
  struct ncclConnInfo* conn = isSendNotRecv ?
    &comm->channels[channelId].peers[peer]->send[1].conn : &comm->channels[channelId].peers[peer]->recv[1].conn;
  // do not use LL on gfx11
  info.protocol = ((conn->buffs[NCCL_PROTO_LL] != nullptr) && bytes <= ncclParamP2pLLThreshold()) ? NCCL_PROTO_LL : NCCL_PROTO_SIMPLE;

  struct ncclProxyOp proxyOp = {};
  NCCLCHECK(ncclProxyComputeP2p(&info, &proxyOp));
  proxyOp.connIndex = connIndex;

  struct ncclWorkElemP2p elem = {0};
  elem.proto = info.protocol;
  elem.peer = addr == nullptr ? -1 : peer;
  elem.nWarps = NCCL_MAX_NTHREADS/comm->WarpSize;
  elem.p2pType = isSendNotRecv ? ncclWorkP2pTypeSend : ncclWorkP2pTypeRecv;
  elem.buffLo32 = uint32_t(reinterpret_cast<uintptr_t>(addr));
  elem.buffHi32 = reinterpret_cast<uintptr_t>(addr)>>32;
  elem.countLo32 = uint32_t(bytes);
  elem.countHi32 = bytes>>32;
  elem.chunkSize = info.chunkSize; // computed by ncclProxyComputeP2p
  elem.opCount = (uint16_t)comm->opCount;
  elem.connIndex = connIndex;

  *nWorkBudget += plan->channels[channelId].nWork;
  appendWorkElemP2p(comm, plan, channelId, &elem, fuseOk);
  *nWorkBudget -= plan->channels[channelId].nWork;

  // Calculate the opCount after appendWorkElemP2p since it will always return
  // with channel->nWork equal to one plus the work index this p2p settled in.
  proxyOp.opCount = uint64_t(plan->channels[channelId].nWork)<<1 | 1;
  if (addr != nullptr) NCCLCHECK(addProxyOpIfNeeded(comm, plan, &proxyOp));
  return ncclSuccess;
}

static void finishPlan(struct ncclKernelPlan* plan) {
  int channelUbound = 0;
  int channelCount = 0;
  uint64_t channelMask = 0;
  bool hasProxyOps = false;
  for (int c=0; c < MAXCHANNELS; c++) {
    struct ncclWorkList* tail = ncclIntruQueueTail(&plan->channels[c].workQueue);
    if (tail != nullptr) {
      channelUbound = c+1;
      channelCount += 1;
      channelMask |= 1ull<<c;
      tail->work.header.isLast = 1;
      finishWork(&tail->work, plan->comm->WarpSize);
    }
    hasProxyOps |= !ncclIntruQueueEmpty(&plan->channels[c].proxyOpQueue);
  }
  plan->channelUbound = channelUbound;
  plan->channelCount = channelCount;
  plan->channelMask = channelMask;
  plan->hasProxyOps = hasProxyOps;
  plan->threadPerBlock = std::max(plan->threadPerBlock, 3*plan->comm->WarpSize);
}

int64_t ncclParamLocalRegister();
NCCL_PARAM(GraphRegister, "GRAPH_REGISTER", 1);

static ncclResult_t registerIntraNodeBuffers(
    struct ncclComm* comm, struct ncclKernelPlan* plan, struct ncclInfo* info,
    void* outRegBufSend[NCCL_MAX_LOCAL_RANKS],
    void* outRegBufRecv[NCCL_MAX_LOCAL_RANKS],
    ncclRegBufferType *outRegBufType
  ) {
  ncclResult_t result = ncclSuccess;

  *outRegBufType = NCCL_REGULAR_BUFFER;
#if CUDART_VERSION >= 11030
  if ((info->algorithm == NCCL_ALGO_NVLS || info->algorithm == NCCL_ALGO_NVLS_TREE) && comm->nvlsRegSupport) {
    bool regBufUsed = false;
    const void *sendbuff = info->sendbuff;
    void *recvbuff = info->recvbuff;
    cudaPointerAttributes sattr, rattr;
    bool query = false;
    
    if (info->coll == ncclFuncAllGather)
      sendbuff = NULL;
    else if (info->coll == ncclFuncReduceScatter)
      recvbuff = NULL;

    /* first try local registration. */
    if (ncclParamLocalRegister()) {
      CUDACHECK(cudaPointerGetAttributes(&sattr, info->sendbuff));
      CUDACHECK(cudaPointerGetAttributes(&rattr, info->recvbuff));
      query = true;
      if (sattr.type == cudaMemoryTypeDevice && rattr.type == cudaMemoryTypeDevice)
        ncclNvlsLocalRegisterBuffer(comm, sendbuff, recvbuff, info->sendbuffSize, info->recvbuffSize, &regBufUsed, outRegBufSend, outRegBufRecv);
    }

    if (regBufUsed == false && plan->persistent && ncclParamGraphRegister()) {
      if (!query) {
        CUDACHECK(cudaPointerGetAttributes(&sattr, info->sendbuff));
        CUDACHECK(cudaPointerGetAttributes(&rattr, info->recvbuff));
      }
      if (sattr.type == cudaMemoryTypeDevice && rattr.type == cudaMemoryTypeDevice)
        ncclNvlsGraphRegisterBuffer(comm, plan, sendbuff, recvbuff, info->sendbuffSize, info->recvbuffSize, &regBufUsed, outRegBufSend, outRegBufRecv);
    }

    if (regBufUsed) {
      /* tweak NVLS channels usage; for registered NVLS buffer, we only need 4/5 channels to
       * saturate bandwidth. */
      if (info->coll == ncclFuncReduceScatter)
        info->nChannels = std::min(5, comm->nvlsChannels);
      else
        info->nChannels = std::min(4, comm->nvlsChannels);
      *outRegBufType = NCCL_NVLS_REG_BUFFER;
    }
  } else if (info->algorithm == NCCL_ALGO_COLLNET_DIRECT &&   // limited to CollNetDirect for now
    comm->intraHighestTransportType == TRANSPORT_P2P && // only when all ranks can p2p each other
    comm->intraRanks < comm->localRanks &&  // only with inter-process & intra-node peers
    plan->persistent && 0) {
    /* Disable CollnetDirect registration since it does not support cuMem* allocated memory. */
    int localRank = comm->localRank;
    cudaPointerAttributes sattr, rattr;

    CUDACHECK(cudaPointerGetAttributes(&sattr, info->sendbuff));
    CUDACHECK(cudaPointerGetAttributes(&rattr, info->recvbuff));
    if (sattr.type != cudaMemoryTypeDevice || rattr.type != cudaMemoryTypeDevice) return ncclSuccess;

    if (CUPFN(cuMemGetAddressRange) == nullptr) return ncclSuccess;

    struct HandlePair {
      cudaIpcMemHandle_t ipc[2]; // {send, recv}
      size_t offset[2]; // {send, recv}
    };
    struct HandlePair handles[NCCL_MAX_LOCAL_RANKS];

    CUDACHECKGOTO(cudaIpcGetMemHandle(&handles[localRank].ipc[0], (void*)info->sendbuff), result, fallback);
    CUDACHECKGOTO(cudaIpcGetMemHandle(&handles[localRank].ipc[1], (void*)info->recvbuff), result, fallback);

    void *baseSend, *baseRecv;
    size_t size;
    CUCHECK(cuMemGetAddressRange((CUdeviceptr *)&baseSend, &size, (CUdeviceptr)info->sendbuff));
    handles[localRank].offset[0] = (char*)info->sendbuff - (char*)baseSend;
    CUCHECK(cuMemGetAddressRange((CUdeviceptr *)&baseRecv, &size, (CUdeviceptr)info->recvbuff));
    handles[localRank].offset[1] = (char*)info->recvbuff - (char*)baseRecv;

    NCCLCHECK(bootstrapIntraNodeAllGather(comm->bootstrap, comm->localRankToRank, comm->localRank, comm->localRanks, handles, sizeof(struct HandlePair)));

    // Open handles locally
    for (int i=0; i < comm->localRanks; i++) {
      if (i == localRank) { // Skip self
        outRegBufSend[i] = nullptr;
        outRegBufRecv[i] = nullptr;
      } else {
        for (int sr=0; sr < 2; sr++) {
          // Get base address of mapping
          void* base;
          CUDACHECK(cudaIpcOpenMemHandle(&base, handles[i].ipc[sr], cudaIpcMemLazyEnablePeerAccess));
          // Get real buffer address by adding offset in the mapping
          (sr==0 ? outRegBufSend : outRegBufRecv)[i] = (char*)base + handles[i].offset[sr];
          // Enqueue reminder to close memory handle
          struct ncclPointerList* q = ncclMemoryPoolAlloc<struct ncclPointerList>(&comm->memPool_ncclPointerList, &comm->memPermanent);
          q->ptr = base;
          ncclIntruQueueEnqueue(&plan->ipcMemQueue, q);
        }
      }
    }
    *outRegBufType = NCCL_IPC_REG_BUFFER;
  }
fallback:
#endif
  return result;
}

static ncclResult_t getCollNetSupport(struct ncclInfo* info, int* collNetSupport);
static ncclResult_t getAlgoInfo(struct ncclInfo* info, int collNetSupport, int nvlsSupport, int numPipeOps);

static ncclResult_t scheduleCollTasksToPlan(
    struct ncclComm* comm, struct ncclKernelPlan* plan, int* nWorkBudget
  ) {
  struct ncclTasks* tasks = &comm->tasks;

  size_t bytePerChannel[/*collNetSupport*/2];
  if (comm->channelSize > 0) {
    // Set by user
    bytePerChannel[/*collNetSupport=*/0] = comm->channelSize;
    bytePerChannel[/*collNetSupport=*/1] = comm->channelSize;
  } else {
    // Latency increases as scale increases
    // We would thus want to increase the chunk size to compensate for the lost efficiency
    bytePerChannel[/*collNetSupport=*/0] = NCCL_AGG_CHANNEL_SIZE * std::min(16, comm->nRanks);
    bytePerChannel[/*collNetSupport=*/1] = 256<<10; // Hand-tuned
  }

  for (int collNetSupport=0; collNetSupport < 2; collNetSupport++) {
    while (tasks->collBytesTotal < bytePerChannel[collNetSupport]*comm->nChannels &&
           bytePerChannel[collNetSupport] > NCCL_MIN_CHANNEL_SIZE) {
      // Reduce per-channel size so we utilize all channels.
      bytePerChannel[collNetSupport] /= 2;
    }
  }

  while (tasks->nTasksColl != 0) {
    struct ncclTaskColl* head = ncclIntruQueueHead(&tasks->collQueue);
    struct ncclInfo aggInfo = {};
    aggInfo.comm = comm;
    aggInfo.coll = head->func;
    aggInfo.datatype = head->datatype;
    aggInfo.opFull = head->op;
    aggInfo.op = (ncclRedOp_t)(int)head->op.op;
    aggInfo.count = head->count;
    int nAggChannels = 0;
    int nAggOps = 1;
    struct ncclTaskColl* aggEnd = head->next;
    int nvlsSupport = comm->nvlsSupport && ncclNvlsSupported(aggInfo.opFull.op, aggInfo.datatype);
    int collNetSupport = 0;
    NCCLCHECK(getCollNetSupport(&aggInfo, &collNetSupport));

    // Find a range of ops that can be aggregated together.
    while (aggEnd != nullptr &&
           aggEnd->func == aggInfo.coll &&
           aggEnd->datatype == aggInfo.datatype &&
           aggEnd->op.op == aggInfo.opFull.op) {
      aggInfo.count += aggEnd->count;
      int nc = DIVUP(aggEnd->count*ncclTypeSize(aggInfo.datatype), bytePerChannel[collNetSupport]);
      nc = std::max(1, std::min(nc, comm->nChannels));
      nAggChannels += nc;
      nAggOps++;
      aggEnd = aggEnd->next;
    }

    if (nAggOps > 1) {
      NCCLCHECK(ncclInfoSetDerived(&aggInfo, comm->nRanks));
      aggInfo.nChannels = std::min(comm->nChannels, nAggChannels);
      int opPerChannel = DIVUP(nAggChannels, aggInfo.nChannels);
      NCCLCHECK(getAlgoInfo(&aggInfo, collNetSupport, nvlsSupport, opPerChannel));
    }

    while (head != aggEnd) {
      struct ncclInfo info = {};
      info.comm = comm;
      info.coll = head->func;
      info.sendbuff = head->sendbuff;
      info.recvbuff = head->recvbuff;
      info.count = head->count;
      info.root = head->root;
      info.datatype = head->datatype;
      info.opFull = head->op; // C++ struct assignment
      info.op = (ncclRedOp_t)(int)head->op.op;
      info.chunkSteps = head->chunkSteps;
      info.sliceSteps = head->sliceSteps;
      NCCLCHECK(ncclInfoSetDerived(&info, comm->nRanks));
      if (nAggOps > 1) {
        int maxChannels = aggInfo.algorithm == NCCL_ALGO_NVLS || aggInfo.algorithm == NCCL_ALGO_NVLS_TREE ? comm->nvlsChannels : comm->nChannels;
        info.nChannels = DIVUP(info.nBytes, bytePerChannel[collNetSupport]);
        info.nChannels = std::max(1, std::min(info.nChannels, maxChannels));
        info.algorithm = aggInfo.algorithm;
        info.protocol = aggInfo.protocol;
        info.nThreads = aggInfo.nThreads;
      }

      int workFuncIndex;
      struct ncclWorkElem workElem = {};
      struct ncclProxyOp proxyOp = {};
      // Check whether algo and proto have been preset (as in aggregation case)
      // If so, skip the calculation
      if (info.nChannels <= 0 || info.nThreads <= 0) {
        NCCLCHECK(getAlgoInfo(&info, collNetSupport, nvlsSupport, 1));
      }

      if (*nWorkBudget < info.nChannels) return ncclSuccess; // Ensure room for addCollToPlan()

      /* if possible, start registration  */
      ncclRegBufferType regBufType = NCCL_REGULAR_BUFFER;
      void* regBufSend[NCCL_MAX_LOCAL_RANKS];
      void* regBufRecv[NCCL_MAX_LOCAL_RANKS];

      registerIntraNodeBuffers(comm, plan, &info, regBufSend, regBufRecv, &regBufType);

      NCCLCHECK(computeColl(&info, &workFuncIndex, &workElem, &proxyOp));

      int maxChannels = info.algorithm == NCCL_ALGO_NVLS || aggInfo.algorithm == NCCL_ALGO_NVLS_TREE ? comm->nvlsChannels : comm->nChannels;
      NCCLCHECK(addCollToPlan(comm, plan, nWorkBudget, workFuncIndex, &workElem, &proxyOp,
        maxChannels, info.nChannels, info.nBytes, regBufType, regBufSend, regBufRecv));
      tasks->nTasksColl -= 1;
      tasks->collBytesTotal -= info.nBytes;
      ncclIntruQueueDequeue(&tasks->collQueue);
      head = ncclIntruQueueHead(&tasks->collQueue);

      plan->threadPerBlock = std::max(plan->threadPerBlock, info.nThreads);
      if (!plan->kernelSpecialized) {
<<<<<<< HEAD
        plan->kernelFn = ncclKerns[ncclGetKernelIndex(comm)].kernelFn;
        plan->kernelSpecialized = ncclKerns[ncclGetKernelIndex(comm)].specialized;
=======
        plan->kernelFn = ncclDevKernelForFunc[workFuncIndex];
        plan->kernelSpecialized = ncclDevKernelForFuncIsSpecialized[workFuncIndex];
>>>>>>> b6d7438d
      }
    }
  }
  return ncclSuccess;
}

static size_t calcP2pChunkSize(size_t totalSize, int minChannels, int maxChannels, size_t minSize, size_t maxSize) {
  size_t size = std::max(minSize, divUp(totalSize, minChannels));
  int nChannels = minChannels;
  while (size > maxSize && nChannels <= maxChannels/2) {
    nChannels *= 2;
    size = divUp(totalSize, nChannels);
  }
  return alignUp(size, minSize);
}

RCCL_PARAM(P2pNetThreshold, "P2P_NET_THRESHOLD", 131072);

static ncclResult_t scheduleP2pTasksToPlan(
    struct ncclComm* comm, struct ncclKernelPlan* plan, int* nWorkBudget
  ) {
  struct ncclTasks* tasks = &comm->tasks;
  int nRanks = comm->nRanks;
  struct ncclTasks::Peer* peers = tasks->peers;
  int const *sendOrder = tasks->p2pSendOrder;
  int const *recvOrder = tasks->p2pRecvOrder;

  plan->threadPerBlock = std::max(plan->threadPerBlock, NCCL_MAX_NTHREADS);
  if (!plan->kernelSpecialized) {
<<<<<<< HEAD
    plan->kernelFn = ncclKerns[ncclGetKernelIndex(comm)].kernelFn;
    plan->kernelSpecialized = ncclKerns[ncclGetKernelIndex(comm)].specialized;
=======
    plan->kernelFn = ncclDevKernelForFunc[ncclDevFuncId_P2p()];
    plan->kernelSpecialized = ncclDevKernelForFuncIsSpecialized[ncclDevFuncId_P2p()];
>>>>>>> b6d7438d
  }

  // Compute how much to split operations
  // Natural step size matching buffer steps.
  ssize_t stepSize = comm->p2pChunkSize;
  // Try to use all channels
  int nChannelsMax = comm->p2pnChannelsPerPeer;
  int nChannelsMin = nChannelsMax;
  if (comm->nNodes == 1) {
    // Try to use all channels, but one channel per operation.
    while (nChannelsMin*nRanks > comm->p2pnChannels && nChannelsMin > 1) nChannelsMin /= 2;
    // Avoid overloading channels with 8+ operations as we loose the sync warp, hence a bit of bandwidth.
    while (nChannelsMax*nRanks > comm->p2pnChannels*4 && nChannelsMax > 1) nChannelsMax /= 2;
  }

  bool fuseOk = false;
  // We can perform 8 send/recv per round per CTA. Make sure we jump between fused blocks at node boundaries.
  while (tasks->nTasksP2p != 0) {
    for (int i=0; i < tasks->p2pOrderSteps; i++) {
      int sendPeer = sendOrder[i];
      int recvPeer = recvOrder[i];
      struct ncclTaskP2p* send = sendPeer != -1 ? ncclIntruQueueHead(&peers[sendPeer].sendQueue) : NULL;
      struct ncclTaskP2p* recv = recvPeer != -1 ? ncclIntruQueueHead(&peers[recvPeer].recvQueue) : NULL;
      if (sendPeer == comm->rank) {
        if (recvPeer != comm->rank) {
          WARN("Sendrecv plan not aligned for self");
          return ncclInternalError;
        }
        if (send && recv == nullptr) {
          WARN("Trying to send to self without a matching recv");
          return ncclInvalidUsage;
        }
        if (send == nullptr && recv) {
          WARN("Trying to recv to self without a matching send");
          return ncclInvalidUsage;
        }
      }
      if (send != nullptr || recv != nullptr) {
        char* recvPtr = recv ? (char*)recv->buff : nullptr;
        char* sendPtr = send ? (char*)send->buff : nullptr;
        ssize_t recvBytes = recv ? recv->bytes : 0;
        ssize_t sendBytes = send ? send->bytes : 0;
        ssize_t minSize = stepSize/8;
        ssize_t maxSize = comm->nNodes > 1 ? stepSize : stepSize*32;
        ssize_t recvChunkBytesMax = calcP2pChunkSize(recvBytes, nChannelsMin, nChannelsMax, minSize, maxSize);
        ssize_t sendChunkBytesMax = calcP2pChunkSize(sendBytes, nChannelsMin, nChannelsMax, minSize, maxSize);
        // Zero size send/recv are syncs, encode here with -1.
        recvBytes = recv && recvBytes == 0 ? -1 : recvBytes;
        sendBytes = send && sendBytes == 0 ? -1 : sendBytes;
        // Advance to current chunk. Syncs will always have chunk=0 so no effect on the -1.
        if (recv) recvPtr   += recv->chunk*recvChunkBytesMax;
        if (recv) recvBytes -= recv->chunk*recvChunkBytesMax;
        if (send) sendPtr   += send->chunk*sendChunkBytesMax;
        if (send) sendBytes -= send->chunk*sendChunkBytesMax;

        uint16_t sendIdx = 1, recvIdx = 1;
        if(comm->p2pNet && sendBytes > rcclParamP2pNetThreshold())
          sendIdx = NCCL_CONN_IDX_P2P_NET;
        if(comm->p2pNet && recvBytes > rcclParamP2pNetThreshold())
          recvIdx = NCCL_CONN_IDX_P2P_NET;

        do {
          if ((i % (NCCL_MAX_WORK_ELEMENTS_P2P/2)) == 0) fuseOk = false;
          ssize_t recvChunkBytes = std::min(recvBytes, recvChunkBytesMax); // -1 preserved
          ssize_t sendChunkBytes = std::min(sendBytes, sendChunkBytesMax);
          if (recvChunkBytes != 0) {
            if (recvChunkBytes == -1) recvChunkBytes = 0;
            if (*nWorkBudget < 1) return ncclSuccess; // ensure room in budget
            NCCLCHECK(addP2pToPlan(comm, plan, nWorkBudget, /*isSendNotRecv=*/false, recvPeer, recv->chunk, recvPtr, recvChunkBytes, recvIdx, fuseOk));
            fuseOk = true;
            recvPtr += recvChunkBytes;
            recvBytes -= recvChunkBytes;
            recv->chunk += 1;
            if (recvBytes <= 0) {
              recvBytes = 0; // in case still -1
              ncclIntruQueueDequeue(&peers[recvPeer].recvQueue);
              tasks->nTasksP2p -= 1;
            }
          }
          if (sendChunkBytes != 0) {
            if (sendChunkBytes == -1) sendChunkBytes = 0;
            if (*nWorkBudget < 1) return ncclSuccess; // ensure room in budget
            NCCLCHECK(addP2pToPlan(comm, plan, nWorkBudget, /*isSendNotRecv=*/true, sendPeer, send->chunk, sendPtr, sendChunkBytes, sendIdx, fuseOk));
            fuseOk = true;
            sendPtr += sendChunkBytes;
            sendBytes -= sendChunkBytes;
            send->chunk += 1;
            if (sendBytes <= 0) {
              sendBytes = 0; // in case still -1
              ncclIntruQueueDequeue(&peers[sendPeer].sendQueue);
              tasks->nTasksP2p -= 1;
            }
          }
        } while (sendBytes != 0 || recvBytes != 0);
      }
    }
  }
  return ncclSuccess;
}

// Comparison of monotonic rolling counters.
static inline bool rollingLess32(uint32_t a, uint32_t b) {
  constexpr uint32_t PositiveMax = uint32_t(-1)>>1;
  return a-b > PositiveMax;
}
static inline uint32_t rollingMin32(uint32_t a, uint32_t b) {
  constexpr uint32_t PositiveMax = uint32_t(-1)>>1;
  return (b-a <= PositiveMax) ? a : b;
}

// Spin until its safe to increase comm->workFifoSent to desiredSent.
static void waitWorkFifoAvailable(struct ncclComm* comm, uint32_t desiredSent) {
  if (__builtin_expect(rollingLess32(comm->workFifoAckdMin + comm->workFifoDepth, desiredSent), false)) {
    while (1) {
      // We have to poll for notifications from device.
      uint32_t* doneLive = comm->workFifoDone;
      uint32_t ackd[MAXCHANNELS];
      for (int c=0; c < MAXCHANNELS; c++) {
        ackd[c] = __atomic_load_n(&doneLive[c], __ATOMIC_RELAXED);
      }
      // Compiler-only fence to prevent fusion of loops to encourage dense loads.
      __atomic_signal_fence(__ATOMIC_SEQ_CST);

      uint32_t ackdAll = comm->workFifoSent;
      for (int c=0; c < MAXCHANNELS; c++) {
        // ackdAll is min over all non-quiesced channels
        if (ackd[c] != comm->channels[c].workFifoSent)
          ackdAll = rollingMin32(ackdAll, ackd[c]);
      }

      // Compiler only fence to prevent fusion of loops to encourage dense stores.
      __atomic_signal_fence(__ATOMIC_SEQ_CST);

      for (int c=0; c < MAXCHANNELS; c++) {
        // Advance counter on quiesced channels so they don't lag behind
        // too far where they could get lost in 32-bit wraparound.
        if (ackd[c] == comm->channels[c].workFifoSent) {
          comm->channels[c].workFifoSent = ackdAll;
          __atomic_store_n(&doneLive[c], ackdAll, __ATOMIC_RELAXED);
        }
      }
      comm->workFifoAckdMin = ackdAll;

      // See if that was enough.
      if (!rollingLess32(comm->workFifoAckdMin + comm->workFifoDepth, desiredSent)) break;
      sched_yield();
    }
  }
}

static ncclResult_t uploadWork(struct ncclComm* comm, struct ncclKernelPlan* plan) {
  bool persistent = plan->persistent;
  int channelUbound = plan->channelUbound;
  int nWork = 0;
  for (int c=0; c < channelUbound; c++) nWork += plan->channels[c].nWork;

  struct ncclWork* workHeap;
  if (!persistent) {
    workHeap = comm->workFifoHeap;
  } else {
    workHeap = ncclMemoryStackAlloc<struct ncclWork>(&comm->memScoped, nWork);
  }
  uint32_t ixMask = persistent ? ~uint32_t(0) : comm->workFifoDepth-1;
  uint32_t ixSent;
  if (persistent) {
    ixSent = 0;
  } else {
    ixSent = comm->workFifoSent;
    // First work for a channel has to be at workHeap+blockIdx.x which means
    // we cannot tolerate fifo wraparound. So round up to the wrap boundary
    // if not doing so would incur crossing it.
    if (((ixSent + plan->channelCount-1) & ixMask) < (ixSent & ixMask)) {
      ixSent = (ixSent + ixMask) & ~ixMask;
      // Need to update workFifoSent so waitWorkFifoAvailable() knows we've
      // skipped those elements. Consider if all the channels report quiesced,
      // this way the skipped slots will be considered consumed as well.
      comm->workFifoSent = ixSent;
    }
    waitWorkFifoAvailable(comm, ixSent + nWork);
  }
  uint32_t ixHead = ixSent;
  ixSent += plan->channelCount;
  int channelsWithWork = 0; // number of channels below `c` with work structs.
  for (int c=0; c < channelUbound; c++) {
    struct ncclWorkList* q = ncclIntruQueueHead(&plan->channels[c].workQueue);
    // Offset of first work equals number of channels below with work.
    uint32_t ix = ixHead + channelsWithWork;
    channelsWithWork += q != nullptr ? 1 : 0;
    while (q != nullptr) {
      if (q->next != nullptr) {
        q->work.header.workNext = int32_t(ixSent & ixMask) - int32_t(ixHead & ixMask);
      } else {
        q->work.header.inFifo = !persistent ? 1 : 0;
        // Tell channel to ack us back ix+1 indicating that all slots up to and
        // including ix have been consumed.
        q->work.header.doneAcks = ix+1;
        comm->channels[c].workFifoSent = ix+1;
      }
      workHeap[ix & ixMask] = q->work; // C++ struct assignment
      q = q->next;
      if (q != nullptr) ix = ixSent++;
    }
  }

  if (!persistent) {
    comm->workFifoSent = ixSent;
    if (comm->workFifoHeapGdrHandle != nullptr) wc_store_fence();
    plan->workHead = &comm->devWorkFifoHeap[ixHead & ixMask];
  } else {
    NCCLCHECK(ncclCudaMalloc(&plan->workHead, nWork));
    NCCLCHECK(ncclCudaMemcpy(plan->workHead, workHeap, nWork));
  }
  return ncclSuccess;
}

static ncclResult_t uploadProxyOps(struct ncclComm* comm, struct ncclKernelPlan* plan) {
  uint64_t collOpCount = comm->sharedRes->collOpCount;
  // Advance comm's collOpCount by number of colls in this plan.
  comm->sharedRes->collOpCount += plan->collOpCount;
  for (int c=0; c < plan->channelUbound; c++) {
    struct ncclProxyOp* q = ncclIntruQueueHead(&plan->channels[c].proxyOpQueue);
    uint64_t p2pOpCount = comm->sharedRes->p2pOpCount[c];
    uint64_t nextP2pOpCount = p2pOpCount;
    while (q != nullptr) {
      struct ncclProxyOp* qNext = q->enqNext;
      // Ignoring the bottom tag bit, opCount's are zero-based within plan so
      // translate them to the tip of the comm's history.
      if (q->opCount & 1) { // p2p
        // p2pOpCount is monotonic increasing within a plan's channel so just
        // remember last value to compute max.
        nextP2pOpCount = p2pOpCount + (q->opCount>>1);
        nextP2pOpCount += 1; // +1 to ensure next plan doesn't collide
        q->opCount = (p2pOpCount<<1) + q->opCount;
      } else { // coll
        q->opCount = (collOpCount<<1) + q->opCount;
      }
      NCCLCHECK(ncclProxySaveOp(comm, q, nullptr)); // May overwrite enqNext.
      if (!plan->persistent) {
        // Non-persistent kernels have their memory reclaimed after upload.
        ncclMemoryPoolFree(&plan->memPool_ncclProxyOp, q);
      }
      q = qNext;
    }
    // Advance channel's p2pOpCount by number of p2p's in this plan channel.
    comm->sharedRes->p2pOpCount[c] = nextP2pOpCount;
  }
  return ncclSuccess;
}

static ncclResult_t hostStreamPlanTask(struct ncclComm* comm, struct ncclKernelPlan* plan) {
  NCCLCHECK(uploadProxyOps(comm, plan));
  NCCLCHECK(ncclProxyStart(comm));
  if (!plan->persistent) {
    // Notify main thread of our reclaiming. This will reclaim plan concurrently.
    ncclIntruQueueMpscEnqueue(&comm->callbackQueue, &plan->reclaimer);
  }
  return ncclSuccess;
}

static void HIPRT_CB hostStreamPlanCallback(void *plan_) {
  NVTX3_FUNC_RANGE_IN(nccl_domain);
  struct ncclKernelPlan* plan = (struct ncclKernelPlan*)plan_;
  ncclResult_t result = hostStreamPlanTask(plan->comm, plan);
  if (result != ncclSuccess) {
    WARN("hostStreamPlanCallback() failed : %s", ncclGetErrorString(result));
  }
}

static ncclResult_t reclaimPlan(struct ncclComm* comm, struct ncclCommCallback* me) {
  struct ncclKernelPlan* plan = (struct ncclKernelPlan*)me; // cast from first member `reclaim`
  if (plan->persistent) {
    comm->persistentRefs -= 1;
    NCCLCHECK(ncclCudaFree(plan->workHead));
    for (int c=0; c < plan->channelUbound; c++) {
      struct ncclProxyOp* q = ncclIntruQueueHead(&plan->channels[c].proxyOpQueue);
      while (q != nullptr) {
        struct ncclProxyOp* q1 = q->enqNext;
        ncclMemoryPoolFree(&plan->memPool_ncclProxyOp, q);
        q = q1;
      }
    }
    while (!ncclIntruQueueEmpty(&plan->ipcMemQueue)) {
      struct ncclPointerList* q = ncclIntruQueueDequeue(&plan->ipcMemQueue);
      CUDACHECKIGNORE(cudaIpcCloseMemHandle(q->ptr));
      ncclMemoryPoolFree(&comm->memPool_ncclPointerList, q);
    }
    /* free mcHandle */
    while (!ncclIntruQueueEmpty(&plan->nvlsMcHandleQueue)) {
      struct ncclNvlsMcHandleList* obj = ncclIntruQueueDequeue(&plan->nvlsMcHandleQueue);
      NCCLCHECK(ncclNvlsDeregBuffer(&obj->mcHandle, obj->ptr, obj->dev, obj->size));
      INFO(NCCL_NVLS, "rank %d - deregistered buffer %p on device %d, size %ld", comm->rank, (void*)obj->ptr, obj->dev, obj->size);
      ncclMemoryPoolFree(&comm->memPool_ncclNvlsHandleList, obj);
    }
  }
  ncclMemoryPoolTakeAll(&comm->memPool_ncclProxyOp, &plan->memPool_ncclProxyOp);
  ncclMemoryPoolFree(&comm->memPool_ncclKernelPlan, plan);
  return ncclSuccess;
}

static void persistentDestructor(void* plans_) {
  struct ncclKernelPlan* plan = (struct ncclKernelPlan*)plans_;
  struct ncclComm* comm = plan->comm;
  while (plan != nullptr) {
    struct ncclKernelPlan* next = plan->next;
    ncclIntruQueueMpscEnqueue(&comm->callbackQueue, &plan->reclaimer);
    plan = next;
  }
}

ncclResult_t ncclLaunchPrepare(struct ncclComm* comm) {
  ncclResult_t result = ncclSuccess;
  struct ncclTasks* tasks = &comm->tasks;
  bool persistent = ncclCudaGraphValid(tasks->capturingGraph);
  int nPlans = 0;

  // Poll for callbacks sent to us from other threads. Typically these free
  // resources from to our memory pools.
  NCCLCHECK(ncclCommPollCallbacks(comm, /*waitSome=*/false));

  // We already have one frame present which holds all of our tasks (which we
  // are about to schedule). Now push an additional frame for allocating
  // work structs (see appendWorkElem() variants all use scoped allocation).
  ncclMemoryStackPush(&comm->memScoped);

  if (tasks->nTasksColl + tasks->nTasksP2p != 0) {
    do {
      struct ncclKernelPlan* plan = ncclMemoryPoolAlloc<struct ncclKernelPlan>(&comm->memPool_ncclKernelPlan, &comm->memPermanent);
      ncclIntruQueueEnqueue(&comm->planQueue, plan);
      nPlans += 1;
      plan->comm = comm;
      plan->reclaimer.fn = reclaimPlan;
      plan->persistent = persistent;

      // Non-persistent kernels fill up at most half of our fifo per kernel.
      int nWorkBudget = plan->persistent ? INT_MAX : comm->workFifoDepth/2;
      int nWorkBudgetOld = nWorkBudget;

      // Drain coll tasks first. This is essential since we partition tasks based
      // on the work budget and p2p work isn't collective. If we were to drain p2p
      // first, the place where we cut the kernel could vary by rank which would
      // cause the "shortest channel first" channel picker to have divergent results.
      if (tasks->nTasksColl != 0) {
        NCCLCHECKGOTO(scheduleCollTasksToPlan(comm, plan, &nWorkBudget), result, failure);
      }
      // And only drain p2p tasks once colls are depleted.
      if (tasks->nTasksColl == 0 && tasks->nTasksP2p != 0) {
        NCCLCHECKGOTO(scheduleP2pTasksToPlan(comm, plan, &nWorkBudget), result, failure);
      }
      if (nWorkBudget == nWorkBudgetOld) {
        // We weren't able to fit any tasks into our budget which means now we're
        // stuck in an infinite loop. We defer this check until here, instead of
        // doing it in comm init, to permit testing with insanely shallow queues
        // for cases where that's expected to still work (e.g. few channels).
        WARN("'NCCL_WORK_FIFO_DEPTH=%d' is too small. Minimum value is %d", comm->workFifoDepth, 2*MAXCHANNELS);
        result = ncclInvalidUsage;
        goto failure;
      }
      finishPlan(plan);
    } while (tasks->nTasksColl + tasks->nTasksP2p != 0);

    struct ncclKernelPlan* planHead = ncclIntruQueueHead(&comm->planQueue);
    comm->unlaunchedPlansHead = planHead;

    // Semantically we want these dependencies for the kernels launched:
    //   1. Launch host task on hostStream.
    //   2. Launch kernel, depends on all of {deviceStream, hostStream, userStream[i]...}
    //   3. {deviceStream, userStream[i]...} depend on kernel.
    // We achieve this by:
    //   1. userStream[0] waits on deviceStream
    //   2. deviceStream waits on each of userStream[1...]
    //   3. host task launch on hostStream
    //   4. userStream[0] waits on hostStream
    //   5. kernel launch on userStream[0]
    //   6. deviceStream waits on userStream[0]
    //   7. userStream[1...] each waits on deviceStream
    // The two-level fan-in fan-out is because ncclStrongStreamWaitStream() requires
    // at least one of the two streams to be strong-stream.
    cudaStream_t launchStream = tasks->streams->stream;
    NCCLCHECKGOTO(ncclStrongStreamAcquire(tasks->capturingGraph, &comm->sharedRes->deviceStream), result, failure);

    if (tasks->numStreams != 1 || persistent) {
      // Create dependency for device stream on user streams. First from extra user
      // streams to deviceStream. Then deviceStream to first user stream.
      for (struct ncclCudaStreamList* l=tasks->streams->next; l != nullptr; l = l->next) {
        NCCLCHECKGOTO(ncclStrongStreamWaitStream(tasks->capturingGraph, &comm->sharedRes->deviceStream, l->stream), result, failure);
      }
      NCCLCHECKGOTO(ncclStrongStreamWaitStream(tasks->capturingGraph, launchStream, &comm->sharedRes->deviceStream), result, failure);
    } else if (tasks->streams->stream != comm->lastStream && comm->lastStream != nullptr && !persistent) {
      // Stream changed from last call, create dependency against last NCCL kernel launch
      CUDACHECK(hipStreamWaitEvent(tasks->streams->stream, comm->doneEvent, 0));
    }

    if (persistent || comm->persistentRefs != 0 || ncclCudaLaunchBlocking) {
      // We have to launch host tasks to push proxy args. We are careful to only
      // do this if necessary since host tasks impose a high performance cost in CUDA.
      bool acquired = false;
      for (struct ncclKernelPlan* plan=planHead; plan != nullptr; plan = plan->next) {
        if (plan->hasProxyOps) {
          if (!acquired) {
            acquired = true;
            NCCLCHECKGOTO(ncclStrongStreamAcquire(tasks->capturingGraph, &comm->sharedRes->hostStream), result, failure);
          }
          NCCLCHECKGOTO(ncclStrongStreamLaunchHost(tasks->capturingGraph, &comm->sharedRes->hostStream, hostStreamPlanCallback, plan), result, failure);
        }
      }
      if (acquired) {
        // Make to-be-launched kernels dependent on just-launched host stream tasks.
        NCCLCHECKGOTO(ncclStrongStreamWaitStream(tasks->capturingGraph, launchStream, &comm->sharedRes->hostStream), result, failure);
        NCCLCHECKGOTO(ncclStrongStreamRelease(tasks->capturingGraph, &comm->sharedRes->hostStream), result, failure);
      }
    }

    if (persistent) {
      comm->persistentRefs += nPlans;
      NCCLCHECKGOTO(ncclCudaGraphAddDestructor(tasks->capturingGraph, persistentDestructor, (void*)planHead), result, failure);
    }
  }

  if (false) {
  failure:
    ncclMemoryStackPop(&comm->memScoped); // deallocate ncclWork's
  }
  return result;
}

ncclResult_t ncclLaunchKernelBefore_NoUncapturedCuda(struct ncclComm* comm, struct ncclKernelPlan* plan) {
  // This code is called after we've checked in to the intra-process barrier
  // but before launching the kernel. We are not allowed to call CUDA unless the
  // kernel launch is captured.
  NCCLCHECK(uploadWork(comm, plan));
  return ncclSuccess;
}

#if CUDART_VERSION >= 12000
// NCCL uses the "Remote" Mem Sync domain by default
NCCL_PARAM(MemSyncDomain, "MEM_SYNC_DOMAIN", cudaLaunchMemSyncDomainRemote);
#endif

ncclResult_t ncclLaunchKernel(struct ncclComm* comm, struct ncclKernelPlan* plan) {
  struct ncclTasks* tasks = &comm->tasks;
  void *fn = plan->kernelFn;
  cudaStream_t launchStream = tasks->streams->stream;
  dim3 grid = {(unsigned)plan->channelCount, 1, 1};
  dim3 block = {(unsigned)plan->threadPerBlock, 1, 1};
  size_t smem = ncclShmemDynamicSize(comm->cudaArch);
  void *args[3] = {&comm->devComm, &plan->channelMask, &plan->workHead};
  if (tasks->numStreams == 1 && !plan->persistent) {
    CUDACHECK(hipExtLaunchKernel(plan->kernelFn, grid, block, args, 0, tasks->streams->stream, NULL, comm->doneEvent, 0));
    comm->lastStream = tasks->streams->stream;
    return ncclSuccess;
  }

  #if CUDART_VERSION >= 11080
  int driverVersion;
  NCCLCHECK(ncclCudaDriverVersion(&driverVersion));
  if (driverVersion >= 11080) {
    int compCap = comm->compCap;
    unsigned int clusterSize = (compCap == 90) ? comm->config.cgaClusterSize : 0;

    cudaLaunchConfig_t launchConfig = {0};
    cudaLaunchAttribute launchAttrs[3];
    int attrs = 0;
    /* Cooperative Group Array (CGA)
     * On sm90 and later we have an extra level of hierarchy where we
     * can group together several blocks within the Grid, called
     * Thread Block Clusters.
     * Clusters enable multiple thread blocks running concurrently
     * across multiple SMs to synchronize and collaboratively fetch
     * and exchange data. A cluster of blocks are guaranteed to be
     * concurrently scheduled onto a group of SMs.
     * The maximum value is 8 and it must be divisible into the grid dimensions
     */
    if (clusterSize) {
      // Grid dimension must be divisible by clusterSize
      if (grid.x % clusterSize) clusterSize = 1;
      launchAttrs[attrs].id = cudaLaunchAttributeClusterDimension;
      launchAttrs[attrs++].val.clusterDim = {clusterSize, 1, 1};
      launchAttrs[attrs].id = cudaLaunchAttributeClusterSchedulingPolicyPreference;
      launchAttrs[attrs++].val.clusterSchedulingPolicyPreference = cudaClusterSchedulingPolicySpread;
    }
    #if CUDART_VERSION >= 12000
    if (compCap >= 90 && driverVersion >= 12000) {
      // Set the NCCL Mem Sync domain on CUDA 12.0 and later (sm90)
      launchAttrs[attrs].id = cudaLaunchAttributeMemSyncDomain;
      launchAttrs[attrs++].val.memSyncDomain = (cudaLaunchMemSyncDomain) ncclParamMemSyncDomain();
    }
    #endif
    launchConfig.gridDim = grid;
    launchConfig.blockDim = block;
    launchConfig.dynamicSmemBytes = smem;
    launchConfig.attrs = launchAttrs;
    launchConfig.numAttrs = attrs;
    launchConfig.stream = launchStream;

    CUDACHECK(cudaLaunchKernelExC(&launchConfig, fn, args));
    return ncclSuccess;
  }
  #endif
  // Standard kernel launch
  CUDACHECK(cudaLaunchKernel(fn, grid, block, args, smem, launchStream));
  return ncclSuccess;
}

ncclResult_t ncclLaunchKernelAfter_NoCuda(struct ncclComm* comm, struct ncclKernelPlan* plan) {
  if (!(plan->persistent || comm->persistentRefs != 0 || ncclCudaLaunchBlocking)) {
    // We are not using the host stream for proxy ops and reclaimation submission.
    NCCLCHECK(hostStreamPlanTask(comm, plan));
  } else {
    // We are using the host stream for proxy ops and reclaimation submission.
    // Only plans with proxy ops have a callback pushed by ncclLaunchPrepare.
    // Since non-persistent plans also require reclaimation, we have to do it
    // here.
    if (!plan->persistent && !plan->hasProxyOps) {
      ncclIntruQueueMpscEnqueue(&comm->callbackQueue, &plan->reclaimer);
    }
  }
  return ncclSuccess;
}

ncclResult_t ncclLaunchFinish(struct ncclComm* comm) {
  ncclResult_t result = ncclSuccess;
  struct ncclTasks* tasks = &comm->tasks;
  bool persistent = ncclCudaGraphValid(tasks->capturingGraph);
  tasks->collBytesTotal = 0; // Just in case subtraction during scheduleCollTasksToPlan() doesn't get to 0

  // Deallocate ncclWork's. This frame exists so long as ncclLaunchPrepare
  // succeeded, and if it ncclLaunchPrepare didn't succeed we wouldn't be here.
  ncclMemoryStackPop(&comm->memScoped);

  if (!ncclIntruQueueEmpty(&comm->planQueue)) {
    // Reset queue to empty without destroying plans since those will be sent
    // back to us for reclaiming via callbackQueue.
    ncclIntruQueueConstruct(&comm->planQueue);
    cudaStream_t launchStream = tasks->streams->stream; // First user stream gets launch
    // Create dependency for deviceStream on launchStream. We know that deviceStream
    // hasn't been modified since launchStream waited on it (in ncclLaunchPrepare),
    // so we can say that launchStream subsumes it.
    if (persistent || tasks->numStreams != 1) NCCLCHECKGOTO(ncclStrongStreamWaitStream(tasks->capturingGraph, &comm->sharedRes->deviceStream, launchStream, /*b_subsumes_a=*/true), result, resume1);
  resume1:
    // Create dependency for other user streams (skip launch stream) on deviceStream.
    // Again, the user streams haven't been touched since deviceStream waited on them
    // so we can say they are subsumed by deviceStream.
    struct ncclCudaStreamList* sl = tasks->streams->next;
    tasks->streams = nullptr; // Reset comm->tasks.streams to empty.
    while (sl != nullptr && (tasks->numStreams != 1 || persistent)) {
      NCCLCHECKGOTO(ncclStrongStreamWaitStream(tasks->capturingGraph, sl->stream, &comm->sharedRes->deviceStream, /*b_subsumes_a=*/true), result, resume2);
    resume2:
      sl = sl->next;
    }
    tasks->numStreams = 0;
    // Release device stream as acquired in ncclLaunchPrepare()
    NCCLCHECKGOTO(ncclStrongStreamRelease(tasks->capturingGraph, &comm->sharedRes->deviceStream), result, resume3);
  resume3:;
  }
  return result;
}

/*****************************************************************************/
/* Enqueueing system : computation of kernel and proxy operations parameters */
/*****************************************************************************/

static inline ncclResult_t getCollNetSupport(struct ncclInfo* info, int* collNetSupport) {
  // Translate ncclAvg and PreMulSum
  ncclRedOp_t netOp = info->op == ncclAvg || info->op >= ncclNumOps ? ncclSum : info->op;
  *collNetSupport = info->comm->collNetSupport && info->comm->collNetSupportMatrix[netOp][info->datatype];
  return ncclSuccess;
}

// numPipeOps: number of pipelined ops. Can be greater than 1 in aggregation mode. Used to adjust latency.
static ncclResult_t topoGetAlgoInfo(struct ncclInfo* info, int collNetSupport, int nvlsSupport, int numPipeOps) {
  struct ncclComm* comm = info->comm;
  if (comm->nRanks == 1 || info->coll == ncclFuncAllToAllPivot) {
    info->algorithm = NCCL_ALGO_RING;
    info->protocol = NCCL_PROTO_SIMPLE;
  }
  else if (info->algorithm == NCCL_ALGO_UNDEF || info->protocol == NCCL_PROTO_UNDEF) {
    float minTime = 3600000000.0; // Hopefully no operation will take an hour to complete.
    float backupMinTime = 3600000000.0;
    bool backup = false;
    int backupAlgo = NCCL_ALGO_UNDEF; // back up algo and proto if no algo/proto is picked up.
    int backupProto = NCCL_PROTO_UNDEF;
    // Find algorithm / protocol.
    info->algorithm = -1;
    info->protocol = -1;
    int nAlgos = NCCL_NUM_ALGORITHMS;
    for (int a=0; a<nAlgos; a++) {
      if ((a == NCCL_ALGO_COLLNET_DIRECT || a == NCCL_ALGO_COLLNET_CHAIN) && collNetSupport != 1) continue;
      if (a == NCCL_ALGO_NVLS && nvlsSupport != 1 && info->coll != ncclFuncAllGather) continue;
      if (a == NCCL_ALGO_NVLS && collNetSupport != 1 && comm->nNodes > 1) continue;
      /* now we only support single-node NVLS allgather and reducescatter */
      if (a == NCCL_ALGO_NVLS && (info->coll == ncclFuncAllGather || info->coll == ncclFuncReduceScatter) && comm->nNodes > 1) continue;
      if (a == NCCL_ALGO_NVLS_TREE && nvlsSupport != 1) continue;

      for (int p=0; p<NCCL_NUM_PROTOCOLS; p++) {
        float time;
        NCCLCHECK(ncclTopoGetAlgoTime(info, a, p, numPipeOps, &time, &backup));
        if (!backup) {
          if (time >= 0 && time < minTime) {
            info->algorithm = a;
            info->protocol = p;
            minTime = time;
          }
        } else {
          if (time >= 0 && time < backupMinTime) {
            backupAlgo = a;
            backupProto = p;
            backupMinTime = time;
          }
        }
      }
    }

    if (info->algorithm == NCCL_ALGO_UNDEF || info->protocol == NCCL_PROTO_UNDEF) {
      if (backupAlgo == NCCL_ALGO_UNDEF || backupProto == NCCL_PROTO_UNDEF) {
        WARN("Error : no algorithm/protocol available");
        return ncclInternalError;
      }
      info->algorithm = backupAlgo;
      info->protocol = backupProto;
    }
    //if (comm->rank == 0) INFO(NCCL_TUNING, "%ld Bytes -> Algo %d proto %d time %f", info->nBytes, info->algorithm, info->protocol, minTime);
    TRACE(NCCL_COLL, "%ld Bytes -> Algo %d proto %d time %f", info->nBytes, info->algorithm, info->protocol, minTime);
  }

  int nc = (info->nChannels > 0) ? info->nChannels : comm->nChannels;
  int nt = comm->maxThreads[info->algorithm][info->protocol];
  int threadThreshold = comm->threadThresholds[info->algorithm][info->protocol];
  if (info->algorithm == NCCL_ALGO_COLLNET_DIRECT) {
    // CollNet channel tuning
    int ncSwitch = 16;
    bool flag = true;
    while (ncSwitch >= 1 && flag) {
      while ((flag = info->nBytes < nc*nt*info->comm->channels[0].collnetDirect.nHeads*threadThreshold) && nc > ncSwitch) {
        if (nc == ncSwitch+ncSwitch/2) threadThreshold /= 2;
        nc--;
      }
      ncSwitch /= 2;
    }
  } else if (info->algorithm == NCCL_ALGO_NVLS || info->algorithm == NCCL_ALGO_NVLS_TREE) {
    // NVLS should not need more than 16 channels to get peak BW.
    nc = comm->nvlsChannels;
  } else {
    // Ring/Tree channel tuning
    while (info->nBytes < nc*nt*threadThreshold) {
      if (nc >= 2) nc--;
#if defined(__HIP_PLATFORM_HCC__) || defined(__HCC__) || defined(__HIPCC__)
      // do not reduce threads count on VEGA
#else
      else if ((nt % 128) == 0) nt/=2;
#endif
      else break;
    }
  }
#if defined(__HIP_PLATFORM_HCC__) || defined(__HCC__) || defined(__HIPCC__)
#else
  if (info->protocol == NCCL_PROTO_SIMPLE) {
    if (info->algorithm == NCCL_ALGO_RING) nt += WARP_SIZE; // Extra warp for sync
    // More threads or sync warps needed due to split thread model
    if (info->algorithm == NCCL_ALGO_TREE) nt += 4*WARP_SIZE;
  }
  nt = nt/WARP_SIZE < 3 ? 3*WARP_SIZE : nt;
#endif
  if (info->coll == ncclFuncAllToAllPivot) {
    int pivotA2ANumUniRings = comm->topo->pivotA2ANumBiRings * 2;
    info->nChannels = comm->nChannels / pivotA2ANumUniRings * pivotA2ANumUniRings;
  } else if (info->coll == ncclFuncAllReduce && comm->topo->pivotA2ANumBiRings == 3) {
    static int userTuneInput = -2;
    if (userTuneInput == -2) {
      const char *protoStr = getenv("NCCL_PROTO");
      const char *algoStr = getenv("NCCL_ALGO");
      if (!protoStr && !algoStr)
        userTuneInput = 0;
      else
        userTuneInput = 1;
    }
    info->nChannels = nc;
    if (!userTuneInput) {
      // always respect user settings
      if (info->nBytes <= 2200008) {
        info->protocol = NCCL_PROTO_LL;
        info->algorithm = NCCL_ALGO_TREE;
        info->nChannels = std::min(24, comm->nChannels);
      } else {
        info->protocol = NCCL_PROTO_SIMPLE;
        info->algorithm = NCCL_ALGO_RING;
      }
    }
  } else if (info->coll == ncclFuncAllReduce && comm->topo->treeDefined == 1) {
    info->algorithm = NCCL_ALGO_TREE;
    info->nChannels = nc;
  } else {
    info->nChannels = nc;
  }
  info->nThreads = nt;
  return ncclSuccess;
}

// Use the default topo-based tuner if tuner plugin is not successful.
// Call the plugin first. Let it set algo+proto, and/or nChannels.
// Then, topoGetAlgoInfo will set algo/proto if not set, then nChannels and nThreads based on algo/proto.
// Finally, nChannels will be overriden by the plugin setting.
static ncclResult_t getAlgoInfo(struct ncclInfo* info, int collNetSupport, int nvlsSupport, int numPipeOps) {
  info->algorithm = NCCL_ALGO_UNDEF;
  info->protocol = NCCL_PROTO_UNDEF;
  int nChannels = 0;
  if (info->comm->tuner != NULL) {
    NCCLCHECK(info->comm->tuner->getCollInfo(
          info->coll, info->nBytes,
          collNetSupport, nvlsSupport, numPipeOps,
          &info->algorithm, &info->protocol, &nChannels));
  }
  NCCLCHECK(topoGetAlgoInfo(info, collNetSupport, nvlsSupport, numPipeOps));
  if (nChannels) info->nChannels = nChannels; // Set by plugin; override default.
  return ncclSuccess;
}

static ncclResult_t getPatternInfo(struct ncclInfo* info) {
  switch (info->coll) {
    case ncclFuncBroadcast:
      info->pattern = info->algorithm == NCCL_ALGO_TREE ? ncclPatternTreeDown : ncclPatternPipelineFrom; break;
    case ncclFuncReduce:
      info->pattern = info->algorithm == NCCL_ALGO_TREE ? ncclPatternTreeUp : ncclPatternPipelineTo; break;
    case ncclFuncReduceScatter:
    case ncclFuncAllGather:
      info->pattern =
        info->algorithm == NCCL_ALGO_NVLS ? ncclPatternNvls :
        ncclPatternRing; break;
    case ncclFuncAllToAllPivot:
      info->pattern = ncclPatternRing; break;
    case ncclFuncAllReduce:
      info->pattern =
        info->algorithm == NCCL_ALGO_NVLS ? ncclPatternNvls :
        info->algorithm == NCCL_ALGO_NVLS_TREE ? ncclPatternNvlsTree :
        info->algorithm == NCCL_ALGO_COLLNET_DIRECT ? ncclPatternCollnetDirect :
        info->algorithm == NCCL_ALGO_COLLNET_CHAIN ? ncclPatternCollnetChain :
        info->algorithm == NCCL_ALGO_TREE ? ncclPatternTreeUpDown :
        ncclPatternRingTwice; break;
    default:
      WARN("Unknown pattern for collective %d algorithm %d", info->coll, info->algorithm);
      return ncclInternalError;
  }
  return ncclSuccess;
}

static ncclResult_t getLoopInfo(struct ncclInfo* info) {
  switch (info->pattern) {
    case ncclPatternTreeUp:
    case ncclPatternTreeDown:
    case ncclPatternTreeUpDown:
    case ncclPatternPipelineFrom:
    case ncclPatternPipelineTo:
    case ncclPatternCollnetChain:
      info->nstepsPerLoop = info->nchunksPerLoop = 1; break;
    case ncclPatternNvls:
      info->nstepsPerLoop = 1; info->nchunksPerLoop = info->comm->channels[0].nvls.nHeads; break;
    case ncclPatternCollnetDirect:
      info->nstepsPerLoop = 1; info->nchunksPerLoop = info->comm->channels[0].collnetDirect.nHeads; break;
    case ncclPatternRing:
      info->nstepsPerLoop = info->comm->nRanks-1; info->nchunksPerLoop = info->comm->nRanks; break;
    case ncclPatternRingTwice:
      info->nstepsPerLoop = 2*(info->comm->nRanks-1); info->nchunksPerLoop = info->comm->nRanks; break;
    case ncclPatternNvlsTree:
      info->nstepsPerLoop = 1; info->nchunksPerLoop = info->comm->channels[0].nvls.nHeads; break;
    default:
      WARN("Unknown pattern %d", info->pattern);
      return ncclInternalError;
  }
  return ncclSuccess;
}

RCCL_PARAM(IntraNetThreshold, "INTRANET_THRESHOLD", 8388608);

static ncclResult_t computeColl(struct ncclInfo* info /* input */, int* workFuncIndex, struct ncclWorkElem* work, struct ncclProxyOp* proxyOp /* output */) {
  // Set nstepsPerLoop and nchunksPerLoop
  NCCLCHECK(getPatternInfo(info));
  NCCLCHECK(getLoopInfo(info));
  work->sendbuff = info->sendbuff;
  work->recvbuff = info->recvbuff;
  work->root = info->root;
  work->count = info->count;
  work->nChannels = info->nChannels;
  work->nWarps = info->nThreads / info->comm->WarpSize;
  work->redOpArg = info->opFull.scalarArg;
  work->redOpArgIsPtr = info->opFull.scalarArgIsPtr;
<<<<<<< HEAD
  work->opCount = info->comm->opCount;

  if (info->comm->nRanks == 1) {
    // one-rank reduce index
    *workFuncIndex = ncclDevFuncId_P2p() + int(info->datatype);
    return ncclSuccess;
  } else if (info->coll == ncclFuncAllToAllPivot) {
    *workFuncIndex = ncclDevFuncId_AllToAllPivot();
  } else {
    *workFuncIndex = ncclDevFuncId(info->coll, info->opFull.op, info->datatype, info->algorithm, info->protocol);
  }

  work->connIndex = 0;
  proxyOp->connIndex = 0;
  if (info->protocol == NCCL_PROTO_SIMPLE && info->algorithm == NCCL_ALGO_RING) {
    if (info->comm->useIntraNet && info->nBytes > rcclParamIntraNetThreshold()) {
      work->connIndex = NCCL_CONN_IDX_P2P_NET;
      proxyOp->connIndex = NCCL_CONN_IDX_P2P_NET;
    }
  }
=======
  *workFuncIndex = ncclDevFuncId(info->coll, info->opFull.op, info->datatype, info->algorithm, info->protocol);
>>>>>>> b6d7438d

  int stepSize   = info->comm->buffSizes[info->protocol]/NCCL_STEPS;
  int chunkSteps = (info->protocol == NCCL_PROTO_SIMPLE && info->algorithm == NCCL_ALGO_RING) ? info->chunkSteps : 1;
  int sliceSteps = (info->protocol == NCCL_PROTO_SIMPLE && info->algorithm == NCCL_ALGO_RING) ? info->sliceSteps : 1;
  int chunkSize  = stepSize*chunkSteps;

  // Compute lastChunkSize
  if (info->algorithm == NCCL_ALGO_TREE && info->protocol == NCCL_PROTO_SIMPLE) {
    if (info->pattern == ncclPatternTreeUpDown) {
      // Optimize chunkSize / nSteps
      while (info->nBytes / (info->nChannels*chunkSize) < info->comm->channels[0].tree.depth*8 && chunkSize > 131072) chunkSize /= 2;
      while (info->nBytes / (info->nChannels*chunkSize) < info->comm->channels[0].tree.depth*4 && chunkSize > 65536) chunkSize /= 2;
      while (info->nBytes / (info->nChannels*chunkSize) < info->comm->channels[0].tree.depth && chunkSize > 32768) chunkSize /= 2;
    }
    // Use lastChunkSize as chunkSize
    work->lastChunkSize = chunkSize / ncclTypeSize(info->datatype);
  } else if (info->algorithm == NCCL_ALGO_COLLNET_DIRECT) {
    // Optimize chunkSize / nSteps
    while (info->nBytes / (info->nChannels*info->comm->channels[0].collnetDirect.nHeads*chunkSize) < info->comm->channels[0].collnetDirect.depth*64 && chunkSize > 131072) chunkSize /= 2;
    while (info->nBytes / (info->nChannels*info->comm->channels[0].collnetDirect.nHeads*chunkSize) < info->comm->channels[0].collnetDirect.depth*8 && chunkSize > 65536) chunkSize /= 2;
    while (info->nBytes / (info->nChannels*info->comm->channels[0].collnetDirect.nHeads*chunkSize) < info->comm->channels[0].collnetDirect.depth*8 && chunkSize > 32768) chunkSize /= 2;
    // Use lastChunkSize as chunkSize
    work->lastChunkSize = chunkSize / ncclTypeSize(info->datatype);
    // Set direct direction for broadcast-gather (read or write)
    work->direct = (info->nBytes / info->nChannels <= 1024*1024) ? NCCL_DIRECT_WRITE : NCCL_DIRECT_READ;
  } else if (info->algorithm == NCCL_ALGO_COLLNET_CHAIN) {
    stepSize   = info->comm->buffSizes[NCCL_PROTO_SIMPLE]/NCCL_STEPS;
    chunkSize  = std::min(256*1024, stepSize*chunkSteps);
    while (info->nBytes / (info->nChannels*chunkSize) < info->comm->channels[0].collnetChain.depth*64 && chunkSize > 131072) chunkSize /= 2;
    while (info->nBytes / (info->nChannels*chunkSize) < info->comm->channels[0].collnetChain.depth*8 && chunkSize > 65536) chunkSize /= 2;
    while (info->nBytes / (info->nChannels*chunkSize) < info->comm->channels[0].collnetChain.depth && chunkSize > 32768) chunkSize /= 2;
    work->lastChunkSize = chunkSize / ncclTypeSize(info->datatype);
  } else if (info->algorithm == NCCL_ALGO_NVLS) {
    int maxChunkSize = 131072;
    if (info->comm->nNodes > 1 && info->comm->bandwidths[ncclFuncAllReduce][NCCL_ALGO_NVLS][NCCL_PROTO_SIMPLE] < 150) maxChunkSize = 32768;
    if (chunkSize > maxChunkSize) chunkSize = maxChunkSize;
    // Use uint64_t so that concurrentOps*chunkSize*X does not overflow
    uint64_t concurrentOps = info->nChannels*info->comm->channels[0].nvls.nHeads;
    if ((info->nBytes < (64 * (concurrentOps*chunkSize))) && (chunkSize > 65536)) chunkSize = 65536;
    if ((info->nBytes < (8 * (concurrentOps*chunkSize))) && (chunkSize > 32768)) chunkSize = 32768;
    if ((info->nBytes < (2 * (concurrentOps*chunkSize))) && (chunkSize > 16384)) chunkSize = 16384;
    work->lastChunkSize = chunkSize / ncclTypeSize(info->datatype);
  } else if (info->algorithm == NCCL_ALGO_NVLS_TREE) {
    // Use uint64_t so that concurrentOps*chunkSize*X does not overflow
    uint64_t concurrentOps = info->nChannels*info->comm->channels[0].nvls.nHeads;
    if (info->comm->nNodes >= 4) chunkSize = 65536;
    if ((info->nBytes < (32 * (concurrentOps*chunkSize))) && (chunkSize > 262144)) chunkSize = 262144;
    if ((info->nBytes < (16 * (concurrentOps*chunkSize))) && (chunkSize > 131072)) chunkSize = 131072;
    if ((info->nBytes < (4 * (concurrentOps*chunkSize))) && (chunkSize > 65536)) chunkSize = 65536;
    if ((info->nBytes < (1 * (concurrentOps*chunkSize))) && (chunkSize > 32768)) chunkSize = 32768;
    work->lastChunkSize = chunkSize / ncclTypeSize(info->datatype);
  } else if (info->protocol == NCCL_PROTO_LL) {
    const ssize_t sliceSize = stepSize*sizeof(uint64_t)/sizeof(union ncclLLFifoLine);
    const ssize_t loopSize = info->nChannels*info->nchunksPerLoop*(ssize_t)sliceSize;
    work->lastChunkSize = DIVUP((info->nBytes-(info->nBytes/loopSize)*loopSize), info->nChannels*info->nchunksPerLoop);
    ALIGN_SIZE(work->lastChunkSize, info->nThreads*sizeof(uint64_t));
    work->lastChunkSize /= ncclTypeSize(info->datatype);
  } else if (info->algorithm == NCCL_ALGO_TREE && info->protocol == NCCL_PROTO_LL128) {
    int nNodes = info->comm->nNodes;
    float ppn = info->comm->nRanks / (float)nNodes;
    float nstepsLL128 = 1+log2i(nNodes) + 0.1*ppn;
    while (info->nBytes / (info->nChannels*chunkSize) < nstepsLL128*64/ppn && chunkSize > 131072) chunkSize /= 2;
    while (info->nBytes / (info->nChannels*chunkSize) < nstepsLL128*16/ppn && chunkSize > 32768) chunkSize /= 2;
    // Use lastChunkSize as chunkSize
    work->lastChunkSize = chunkSize*NCCL_LL128_DATAELEMS/(NCCL_LL128_LINEELEMS*ncclTypeSize(info->datatype));
  }

  // Compute nSteps for proxies
  int chunkEffectiveSize = chunkSize;
  if (info->protocol == NCCL_PROTO_LL) chunkEffectiveSize /= 2;
  if (info->protocol == NCCL_PROTO_LL128) chunkEffectiveSize = (chunkSize / NCCL_LL128_LINEELEMS) * NCCL_LL128_DATAELEMS;
  //if (info->comm->rank == 0) printf("Coll %d, size %ld -> %dx%d, chunkSize %d (algo %d proto%d)\n", info->coll, info->nBytes, info->nChannels, info->nThreads, chunkSize, info->algorithm, info->protocol);
  int nLoops = (int)(DIVUP(info->nBytes, (((size_t)(info->nChannels))*info->nchunksPerLoop*chunkEffectiveSize)));
  proxyOp->nsteps = info->nstepsPerLoop * nLoops * chunkSteps;
  proxyOp->sliceSteps = sliceSteps;
  proxyOp->chunkSteps = chunkSteps;
  proxyOp->chunkSize = chunkSize;
  proxyOp->protocol = info->protocol;
  proxyOp->dtype = info->datatype;
  proxyOp->redOp = info->opFull.op==ncclDevPreMulSum || info->opFull.op==ncclDevSumPostDiv ? ncclSum : // Network sees avg as sum
                     info->opFull.proxyOp;
  proxyOp->pattern = info->pattern;
  proxyOp->root = info->root;
  // This is used by P2P to reduce the receive buffer size. We don't use it in collectives
  // because some protocols need to transmit more than the total size, plus they sometimes
  // round up
  proxyOp->nbytes = stepSize*proxyOp->sliceSteps;
  // For Pivot A2A, lastChunkSize is not needed, set pivotA2ANumBiRings instead
  if (info->coll == ncclFuncAllToAllPivot) {
    work->pivotA2ANumBiRings = info->comm->topo->pivotA2ANumBiRings;
  }

  TRACE(NCCL_COLL,"opCount %lx slicesteps %d spl %d cpl %d nbytes %zi -> protocol %d nchannels %d nthreads %d, nloops %d nsteps %d chunksize %d comm %p",
      proxyOp->opCount, sliceSteps, info->nstepsPerLoop, info->nchunksPerLoop, info->nBytes, info->protocol, info->nChannels, info->nThreads,
      nLoops, proxyOp->nsteps, chunkSize, info->comm);
  return ncclSuccess;
}

static ncclResult_t hostToDevRedOp(
    ncclDevRedOpFull *opFull, ncclRedOp_t op, ncclDataType_t datatype, ncclComm *comm
  ) {
  union {
<<<<<<< HEAD
    int8_t i8;
    uint8_t u8;
    int32_t i32;
    uint32_t u32;
    int64_t i64;
    uint64_t u64;
    half f16;
    float f32; 
    double f64;
    #if defined(RCCL_BFLOAT16)
      rccl_bfloat16 bf16;
=======
    int8_t   i8; uint8_t   u8;
    int32_t i32; uint32_t u32;
    int64_t i64; uint64_t u64;
    half f16; float f32; double f64;
    #if defined(__CUDA_BF16_TYPES_EXIST__)
      __nv_bfloat16 bf16;
>>>>>>> b6d7438d
    #endif
    void *ptr;
  };
  u64 = 0;
  opFull->scalarArgIsPtr = false;
  opFull->proxyOp = op;

  int nbits = 8*ncclTypeSize(datatype);
  uint64_t allBits = uint64_t(-1)>>(64-nbits);
  uint64_t signBit = allBits^(allBits>>1);

  switch (int(op)) {
  case ncclSum:  opFull->op = ncclDevSum;  break;
  case ncclProd: opFull->op = ncclDevProd; break;
  case ncclMin:
  case ncclMax:
    opFull->op = ncclDevMinMax;
    opFull->scalarArg = 0;
    // The xormask used by ncclFuncMinMax<[u]int> is the XOR of the sign bit
    // for signed (opposed to unsigned) types and all the bits for max (opposed to min).
    if (datatype==ncclInt8 || datatype==ncclInt32 || datatype==ncclInt64) {
      opFull->scalarArg ^= signBit;
    }
    opFull->scalarArg ^= (op == ncclMax) ? allBits : 0;
    break;
  case ncclAvg:
    switch ((int)datatype) {
    case ncclInt8:  case ncclInt32:  case ncclInt64:
    case ncclUint8: case ncclUint32: case ncclUint64:
      opFull->op = ncclDevSumPostDiv;
      u64 = comm->nRanks;
      break;
    case ncclFloat16:
      opFull->op = ncclDevPreMulSum;
      f16 = __float2half(float(1.0/comm->nRanks)); // __double2half not supported pre CUDA 11.x
      break;
    #if defined(RCCL_BFLOAT16)
    case ncclBfloat16:
      opFull->op = ncclDevPreMulSum;
      bf16 = (rccl_bfloat16)(float(1.0/comm->nRanks));
      break;
    #endif
    case ncclFloat32:
      opFull->op = ncclDevPreMulSum;
      f32 = float(1.0/comm->nRanks);
      break;
    case ncclFloat64:
      opFull->op = ncclDevPreMulSum;
      f64 = 1.0/comm->nRanks;
      break;
    }
    opFull->scalarArgIsPtr = false;
    opFull->scalarArg = u64;
    break;
  default: // user created
    int ix = int(ncclUserRedOpMangle(comm, op)) - int(ncclNumOps);
    ncclUserRedOp *user = &comm->userRedOps[ix];
    if (datatype != user->datatype) {
      WARN("Data type supplied to user-created ncclRedOp_t does not match type "
           "given to reduction operation");
      return ncclInvalidArgument;
    }
    *opFull = user->opFull;
    break;
  }
  return ncclSuccess;
}

// Converts `info` to a task and adds it to `comm->tasks`. The exception is with
// single rank communicators, collectives are issued as `ncclMemcpyAsync`s and
// thus don't need a task.
static ncclResult_t taskAppend(struct ncclComm* comm, struct ncclInfo const* info) {
  ncclTasks *tasks = &comm->tasks;
  if (info->coll == ncclFuncSend || info->coll == ncclFuncRecv) {
    int peer = info->root;
    ssize_t nBytes = info->count*ncclTypeSize(info->datatype);
    bool isSendNotRecv = info->coll == ncclFuncSend;

    // Must be in thread local group before tasks can be alloc'd in `comm->memScoped`.
    ncclGroupCommJoin(info->comm);
    struct ncclTaskP2p* p2p = ncclMemoryStackAlloc<struct ncclTaskP2p>(&comm->memScoped);
    p2p->buff = (void*)info->recvbuff;
    p2p->bytes = nBytes;
    p2p->chunk = 0;
    ncclIntruQueueEnqueue(
      isSendNotRecv ? &tasks->peers[peer].sendQueue : &tasks->peers[peer].recvQueue,
      p2p);
    tasks->nTasksP2p += 1;

    // Mark channels that need pre-connect
    if (comm->rank != peer) {
      int channelBaseId;
      NCCLCHECK(ncclChannelComputeBase(comm, peer, info->coll, &channelBaseId));
      if (!(isSendNotRecv ? tasks->peers[peer].sendSeen : tasks->peers[peer].recvSeen)) {
        (isSendNotRecv ? tasks->peers[peer].sendSeen : tasks->peers[peer].recvSeen) = true;
        for (int c=0; c < comm->p2pnChannelsPerPeer; c++) {
          int channelId;
          NCCLCHECK(ncclChannelComputeFromBase(comm, channelBaseId, c, &channelId));
          if (isSendNotRecv) {
            if (comm->channels[channelId].peers[peer]->send[1].connected == 0) { // P2P uses only 1 connector
              comm->connectSend[peer] |= (1UL<<channelId);
              ncclGroupCommPreconnect(comm);
            }
            if (comm->p2pNet && comm->channels[channelId].peers[peer]->send[NCCL_CONN_IDX_P2P_NET].connected == 0) {
              comm->connectSend[peer+comm->nRanks*NCCL_CONN_IDX_P2P_NET] |= (1UL<<channelId);
              ncclGroupCommPreconnect(comm);
            }
          } else {
            if (comm->channels[channelId].peers[peer]->recv[1].connected == 0) { // P2P uses only 1 connector
              comm->connectRecv[peer] |= (1UL<<channelId);
              ncclGroupCommPreconnect(comm);
            }
            if (comm->p2pNet && comm->channels[channelId].peers[peer]->recv[NCCL_CONN_IDX_P2P_NET].connected == 0) {
              comm->connectRecv[peer+comm->nRanks*NCCL_CONN_IDX_P2P_NET] |= (1UL<<channelId);
              ncclGroupCommPreconnect(comm);
            }
          }
        }
      }
    }
  } else {
    // Copy reduction op state from op handle into info struct here since the
    // op handle may be destroyed before ncclGroupEnd().
    struct ncclDevRedOpFull opFull;
    NCCLCHECK(hostToDevRedOp(&opFull, info->op, info->datatype, comm));

    if (comm->nRanks == 1) {
      NCCLCHECK(ncclLaunchOneRank(info->recvbuff, info->sendbuff, info->count, opFull, info->datatype, info->stream));
      return ncclSuccess;
    } else {
      // Must be in thread local group before tasks can be alloc'd in `comm->memScoped`.
      ncclGroupCommJoin(info->comm);
      struct ncclTaskColl* t = ncclMemoryStackAlloc<struct ncclTaskColl>(&comm->memScoped);
      t->func = info->coll;
      t->sendbuff = info->sendbuff;
      t->recvbuff = info->recvbuff;
      t->count = info->count;
      t->root = info->root;
      t->datatype = info->datatype;
      t->op = opFull; // C++ struct assignment
      t->chunkSteps = info->chunkSteps;
      t->sliceSteps = info->sliceSteps;
      ncclIntruQueueEnqueue(&tasks->collQueue, t);
      tasks->collBytesTotal += info->nBytes;
      tasks->nTasksColl += 1;
    }
  }

  if (info->stream != tasks->streamRecent || tasks->streams == nullptr) {
    tasks->streamRecent = info->stream;
    struct ncclCudaStreamList* l = tasks->streams;
    while (true) {
      if (l == nullptr) { // Got to the end, this must be a new stream.
        struct ncclCudaGraph graph;
        NCCLCHECK(ncclCudaGetCapturingGraph(&graph, info->stream))
        if (tasks->streams != nullptr && !ncclCudaGraphSame(tasks->capturingGraph, graph)) {
          WARN("Streams given to a communicator within a NCCL group must either be all uncaptured or all captured by the same graph.");
          return ncclInvalidUsage;
        }
        tasks->capturingGraph = graph; // C++ struct assignment
        // Add stream to list
        l = ncclMemoryStackAlloc<struct ncclCudaStreamList>(&comm->memScoped);
        l->stream = info->stream;
        l->next = tasks->streams;
        tasks->streams = l;
        tasks->numStreams++;
        break;
      }
      if (l->stream == info->stream)
        break; // Already seen stream.
      l = l->next;
    }
  }
  return ncclSuccess;
}

ncclResult_t ncclEnqueueCheck(struct ncclInfo* info) {
  NCCLCHECK(ncclGroupStartInternal());
  ncclResult_t ret = ncclSuccess;
  int devOld = -1;

  NCCLCHECKGOTO(PtrCheck(info->comm, info->opName, "comm"), ret, fail);
  // Check whether communicator is ready to communicate
  NCCLCHECKGOTO(ncclCommEnsureReady(info->comm), ret, fail);

  if (info->comm->checkPointers) {
    CUDACHECKGOTO(cudaGetDevice(&devOld), ret, fail);
    CUDACHECKGOTO(cudaSetDevice(info->comm->cudaDev), ret, fail);
  }
  NCCLCHECKGOTO(ArgsCheck(info), ret, fail);

  INFO(NCCL_COLL,"%s: opCount %lx sendbuff %p recvbuff %p count %zi datatype %d op %d root %d comm %p [nranks=%d] stream %p task %d globalrank %d",
      info->opName, info->comm->opCount, info->sendbuff, info->recvbuff, info->count,
      info->datatype, info->op, info->root, info->comm, info->comm->nRanks, info->stream,
      info->comm->tasks.nTasksP2p + info->comm->tasks.nTasksColl,
      info->comm->localRankToRank[info->comm->localRank]);
  TRACE_CALL("nccl%s(%" PRIx64 ",%" PRIx64 ",%zi,%d,%d,%d,%p,%p)", info->opName, reinterpret_cast<int64_t>(info->sendbuff), reinterpret_cast<int64_t>(info->recvbuff), info->count, info->datatype, info->op, info->root, info->comm, info->stream);

  NCCLCHECKGOTO(taskAppend(info->comm, info), ret, fail);

exit:
  if (devOld != -1) CUDACHECK(cudaSetDevice(devOld));
  ncclGroupErrCheck(ret);
  NCCLCHECK(ncclGroupEndInternal());
  /* if depth is 1, ncclGroupEndInternal() will trigger group ops. The state can change
   * so we have to check state here. */
  if (info->comm && !info->comm->config.blocking) { NCCLCHECK(ncclCommGetAsyncError(info->comm, &ret)) };
  return ret;
fail:
  if (info->comm && !info->comm->config.blocking) (void) ncclCommSetAsyncError(info->comm, ret);
  goto exit;
}

NCCL_API(ncclResult_t, ncclRedOpCreatePreMulSum, ncclRedOp_t *op, void *scalar, ncclDataType_t datatype, ncclScalarResidence_t residence, ncclComm_t comm);
ncclResult_t ncclRedOpCreatePreMulSum(ncclRedOp_t *op, void *scalar, ncclDataType_t datatype, ncclScalarResidence_t residence, ncclComm_t comm) {
  NCCLCHECK(PtrCheck(comm, "ncclRedOpCreatePreMulSum", "comm"));
  /* join init thread before creating PreMulSum op. */
  NCCLCHECK(ncclCommEnsureReady(comm));

  if (comm->userRedOpFreeHead == comm->userRedOpCapacity) {
    // double capacity and resize
    int cap = 2*comm->userRedOpCapacity;
    if (cap < 4) cap = 4;
    ncclUserRedOp *ops = new ncclUserRedOp[cap];
    std::memcpy(ops, comm->userRedOps, comm->userRedOpCapacity*sizeof(ncclUserRedOp));
    for(int ix=comm->userRedOpCapacity; ix < cap; ix++)
      ops[ix].freeNext = ix + 1;
    delete[] comm->userRedOps;
    comm->userRedOps = ops;
    comm->userRedOpCapacity = cap;
  }
  // pop from free list
  int ix = comm->userRedOpFreeHead;
  ncclUserRedOp *user = &comm->userRedOps[ix];
  comm->userRedOpFreeHead = user->freeNext;

  user->freeNext = -1; // allocated
  user->datatype = datatype;
  user->opFull.op = ncclDevPreMulSum;
  if (residence == ncclScalarHostImmediate) {
    user->opFull.scalarArgIsPtr = false;
    std::memcpy(&user->opFull.scalarArg, scalar, ncclTypeSize(datatype));
  } else {
    user->opFull.scalarArgIsPtr = true;
    user->opFull.scalarArg = reinterpret_cast<uint64_t>(scalar);
  }
  *op = ncclRedOp_t(int(ncclNumOps) + ix);
  *op = ncclUserRedOpMangle(comm, *op);
  TRACE_CALL("ncclRedOpCreatePreMulSum(%d,%p,%d,%d,%p)", *op, scalar, datatype, residence, comm);
  return ncclSuccess;
}

NCCL_API(ncclResult_t, ncclRedOpDestroy, ncclRedOp_t op, ncclComm_t comm);
ncclResult_t ncclRedOpDestroy(ncclRedOp_t op, ncclComm_t comm) {
  if (0 <= int(op) && int(op) < int(ncclNumOps)) {
    WARN("ncclRedOpDestroy : operator is a NCCL builtin.");
    return ncclInvalidArgument;
  }
  if (int(op) < 0 || int(ncclMaxRedOp) < int(op)) {
    WARN("ncclRedOpDestroy :  operator is garbage.");
    return ncclInvalidArgument;
  }
  if (comm == NULL) {
    WARN("ncclRedOpDestroy : invalid communicator passed.");
    return ncclInvalidArgument;
  }

  int ix = int(ncclUserRedOpMangle(comm, op)) - int(ncclNumOps);
  if (comm->userRedOpCapacity <= ix || comm->userRedOps[ix].freeNext != -1) {
    WARN("ncclRedOpDestroy : operator unknown to this communicator.");
    return ncclInvalidArgument;
  }
  // push to free list
  comm->userRedOps[ix].freeNext = comm->userRedOpFreeHead;
  comm->userRedOpFreeHead = ix;
  TRACE_CALL("ncclRedOpDestroy(%d,%p)", op, comm);
  return ncclSuccess;
}<|MERGE_RESOLUTION|>--- conflicted
+++ resolved
@@ -15,15 +15,9 @@
 #include "bootstrap.h"
 #include <cstring>
 #include "channel.h"
-<<<<<<< HEAD
 #include "rocmwrap.h"
 #include "rccl_vars.h"
 #include "transport.h"
-=======
-#include "cudawrap.h"
-#include "transport.h"
-
->>>>>>> b6d7438d
 #include <cstring> // std::memcpy
 #include <cinttypes> // PRIx64
 
@@ -32,7 +26,6 @@
   NCCL_IPC_REG_BUFFER = 1,
   NCCL_NVLS_REG_BUFFER = 2,
   NCCL_REG_BUFFER_NUM = 3
-<<<<<<< HEAD
 };
 
 struct ncclKernelMatch {
@@ -49,8 +42,6 @@
 #else
 static ncclKernelMatch const ncclKerns[1] = {
   {(void*)ncclDevKernel_Generic, true}
-=======
->>>>>>> b6d7438d
 };
 #endif
 
@@ -60,14 +51,19 @@
 
 // Returns maximum kernel stack size of all CUDA kernels
 ncclResult_t ncclInitKernelsForDevice(int cudaArch, size_t* maxStackSize) {
+  constexpr int KernelCount = sizeof(ncclKerns)/sizeof(ncclKerns[0]);
   ncclResult_t result = ncclSuccess;
 
   if (maxStackSize) *maxStackSize = 0;
   int carveout = ncclParamL1SharedMemoryCarveout();
 
-  for (int k=0; k < ncclDevKernelCount; k++) {
-    void* fn = ncclDevKernelList[k];
-    if (fn == nullptr) continue;
+  // Keep track if we already visited a function pointer.
+  void* lru[2] = {nullptr, nullptr};
+  for (int i=0; i < KernelCount; i++) {
+    void* fn = ncclKerns[i].kernelFn;
+    if (fn == lru[0] || fn == lru[1]) goto next_kernel;
+    lru[1] = lru[0];
+    lru[0] = fn;
 
     if (maxStackSize) {
       cudaFuncAttributes attr = {0};
@@ -75,12 +71,14 @@
       if (attr.localSizeBytes > *maxStackSize) *maxStackSize = attr.localSizeBytes;
     ignore0:;
     }
+
     if (carveout) {
       CUDACHECKGOTO(cudaFuncSetAttribute(fn,
         cudaFuncAttributePreferredSharedMemoryCarveout, carveout),
         result, ignore1);
     ignore1:;
     }
+
     if (ncclShmemDynamicSize(cudaArch) != 0) {
       CUDACHECKGOTO(cudaFuncSetAttribute(fn,
         cudaFuncAttributeMaxDynamicSharedMemorySize, ncclShmemDynamicSize(cudaArch)),
@@ -616,13 +614,8 @@
 
       plan->threadPerBlock = std::max(plan->threadPerBlock, info.nThreads);
       if (!plan->kernelSpecialized) {
-<<<<<<< HEAD
         plan->kernelFn = ncclKerns[ncclGetKernelIndex(comm)].kernelFn;
         plan->kernelSpecialized = ncclKerns[ncclGetKernelIndex(comm)].specialized;
-=======
-        plan->kernelFn = ncclDevKernelForFunc[workFuncIndex];
-        plan->kernelSpecialized = ncclDevKernelForFuncIsSpecialized[workFuncIndex];
->>>>>>> b6d7438d
       }
     }
   }
@@ -652,13 +645,8 @@
 
   plan->threadPerBlock = std::max(plan->threadPerBlock, NCCL_MAX_NTHREADS);
   if (!plan->kernelSpecialized) {
-<<<<<<< HEAD
     plan->kernelFn = ncclKerns[ncclGetKernelIndex(comm)].kernelFn;
     plan->kernelSpecialized = ncclKerns[ncclGetKernelIndex(comm)].specialized;
-=======
-    plan->kernelFn = ncclDevKernelForFunc[ncclDevFuncId_P2p()];
-    plan->kernelSpecialized = ncclDevKernelForFuncIsSpecialized[ncclDevFuncId_P2p()];
->>>>>>> b6d7438d
   }
 
   // Compute how much to split operations
@@ -1443,7 +1431,6 @@
   work->nWarps = info->nThreads / info->comm->WarpSize;
   work->redOpArg = info->opFull.scalarArg;
   work->redOpArgIsPtr = info->opFull.scalarArgIsPtr;
-<<<<<<< HEAD
   work->opCount = info->comm->opCount;
 
   if (info->comm->nRanks == 1) {
@@ -1464,9 +1451,6 @@
       proxyOp->connIndex = NCCL_CONN_IDX_P2P_NET;
     }
   }
-=======
-  *workFuncIndex = ncclDevFuncId(info->coll, info->opFull.op, info->datatype, info->algorithm, info->protocol);
->>>>>>> b6d7438d
 
   int stepSize   = info->comm->buffSizes[info->protocol]/NCCL_STEPS;
   int chunkSteps = (info->protocol == NCCL_PROTO_SIMPLE && info->algorithm == NCCL_ALGO_RING) ? info->chunkSteps : 1;
@@ -1569,7 +1553,6 @@
     ncclDevRedOpFull *opFull, ncclRedOp_t op, ncclDataType_t datatype, ncclComm *comm
   ) {
   union {
-<<<<<<< HEAD
     int8_t i8;
     uint8_t u8;
     int32_t i32;
@@ -1581,14 +1564,6 @@
     double f64;
     #if defined(RCCL_BFLOAT16)
       rccl_bfloat16 bf16;
-=======
-    int8_t   i8; uint8_t   u8;
-    int32_t i32; uint32_t u32;
-    int64_t i64; uint64_t u64;
-    half f16; float f32; double f64;
-    #if defined(__CUDA_BF16_TYPES_EXIST__)
-      __nv_bfloat16 bf16;
->>>>>>> b6d7438d
     #endif
     void *ptr;
   };
