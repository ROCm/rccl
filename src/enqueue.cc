/*************************************************************************
 * Copyright (c) 2017-2022, NVIDIA CORPORATION. All rights reserved.
 * Modifications Copyright (c) 2019-2022 Advanced Micro Devices, Inc. All rights reserved.
 *
 * See LICENSE.txt for license information
 ************************************************************************/

#include "enqueue.h"
#include "argcheck.h"
#include "coll_net.h"
#include "graph/topo.h"
#include <hip/hip_runtime.h>
#include <hip/hip_ext.h>
#include "gdrwrap.h"
#include "bootstrap.h"
#include "channel.h"
<<<<<<< HEAD
#include "rccl_vars.h"
=======
#include "cudawrap.h"

>>>>>>> e1d9b273
#include <cstring> // std::memcpy
#include <cinttypes> // PRIx64

static void* const ncclKernelGeneric = (void*)NCCL_KERN_NAME(SendRecv, RING, SIMPLE, Sum, int8_t);

// Only generate inline kernels for LL
#define NCCL_FUNC5(func, algo, devredop, dtype) \
  /*LL    */(void*)NCCL_KERN_NAME(func, algo, LL, devredop, dtype), \
  /*LL128 */nullptr /*(void*)NCCL_KERN_NAME(func, algo, LL, devredop, dtype)*/, \
  /*SIMPLE*/nullptr /*(void*)NCCL_KERN_NAME(func, algo, LL, devredop, dtype)*/

#define NCCL_FUNC4(func, devredop, type) \
  (void*)NCCL_FUNC5(func, TREE,    devredop, type), \
  (void*)NCCL_FUNC5(func, RING,    devredop, type), \
  (void*)NCCL_FUNC5(func, COLLNET, devredop, type)

// Must be consistent with ncclDataType_t
#define NCCL_FUNCS3A(func, devredop) \
  (void*)NCCL_FUNC4(func, devredop, int8_t), \
  (void*)NCCL_FUNC4(func, devredop, uint8_t), \
  (void*)NCCL_FUNC4(func, devredop, int32_t), \
  (void*)NCCL_FUNC4(func, devredop, uint32_t), \
  (void*)NCCL_FUNC4(func, devredop, int64_t), \
  (void*)NCCL_FUNC4(func, devredop, uint64_t), \
  (void*)NCCL_FUNC4(func, devredop, half), \
  (void*)NCCL_FUNC4(func, devredop, float), \
  (void*)NCCL_FUNC4(func, devredop, double), \
  (void*)NCCL_FUNC4(func, devredop, rccl_bfloat16)
#define NCCL_FUNCS3B(func, devredop) \
  (void*)NCCL_FUNC4(func, devredop, int8_t), \
  (void*)NCCL_FUNC4(func, devredop, int8_t), \
  (void*)NCCL_FUNC4(func, devredop, int8_t), \
  (void*)NCCL_FUNC4(func, devredop, int8_t), \
  (void*)NCCL_FUNC4(func, devredop, int8_t), \
  (void*)NCCL_FUNC4(func, devredop, int8_t), \
  (void*)NCCL_FUNC4(func, devredop, int8_t), \
  (void*)NCCL_FUNC4(func, devredop, int8_t), \
  (void*)NCCL_FUNC4(func, devredop, int8_t), \
  (void*)NCCL_FUNC4(func, devredop, int8_t)

// Must be consistent with ncclDevRedOp_t -- but we only generate kernel for sums.
#define NCCL_FUNCS2A(func) \
  NCCL_FUNCS3A(func, Sum), /*Sum*/ \
  NCCL_FUNCS3A(func, Sum), /*Prod*/ \
  NCCL_FUNCS3A(func, Sum), /*Max*/ \
  NCCL_FUNCS3A(func, Sum), /*Min*/ \
  NCCL_FUNCS3A(func, Sum), /*PreMulSum*/ \
  NCCL_FUNCS3A(func, Sum)  /*SumPostDiv*/
#define NCCL_FUNCS2B(func) \
  NCCL_FUNCS3B(func, Sum), /*Sum*/ \
  NCCL_FUNCS3B(func, Sum), /*Prod*/ \
  NCCL_FUNCS3B(func, Sum), /*Max*/ \
  NCCL_FUNCS3B(func, Sum), /*Min*/ \
  NCCL_FUNCS3B(func, Sum), /*PreMulSum*/ \
  NCCL_FUNCS3B(func, Sum)  /*SumPostDiv*/

typedef void(*ncclKern_t)(struct ncclDevComm* comm);
// Must be consistent with the ncclFuncSet enum
static ncclKern_t const ncclKerns[4] = {
  NCCL_KERN_NAME(SendRecv, RING, SIMPLE, Sum, int8_t),
  NCCL_KERN_NAME_DEBUG(SendRecv, RING, SIMPLE, Sum, int8_t),
  NCCL_KERN_NAME_LL128(SendRecv, RING, SIMPLE, Sum, int8_t),
  NCCL_KERN_NAME_LL128_DEBUG(SendRecv, RING, SIMPLE, Sum, int8_t),
};

static ncclResult_t computeColl(struct ncclInfo* info /* input */, int* workFuncIndex, struct ncclWorkElem* work, struct ncclProxyOp* proxyOp /* output */);

// Determine the maximum kernel stack size of all CUDA kernels
size_t ncclKernMaxLocalSize() {
  ncclResult_t res = ncclSuccess;
  int numNcclKerns = sizeof(ncclKerns)/sizeof(ncclKerns[0]);
  hipFuncAttributes attr = {0};
  size_t max = 0;
  for (int i = 0; i < numNcclKerns; i++) {
<<<<<<< HEAD
    CUDACHECKGOTO(hipFuncGetAttributes(&attr, (const void*)(ncclKerns[i])), res, error);
    if (attr.localSizeBytes > max) max = attr.localSizeBytes;
=======
    if (ncclKerns[i] != nullptr) {
      CUDACHECKGOTO(cudaFuncGetAttributes(&attr, ncclKerns[i]), res, error);
      if (attr.localSizeBytes > max) max = attr.localSizeBytes;
    }
>>>>>>> e1d9b273
  }

error:
  return (res != ncclSuccess) ? 0 : max;
}

// Determine kernel stack size from index
size_t ncclKernLocalSize(int i) {
  ncclResult_t res = ncclSuccess;
  int numNcclKerns = sizeof(ncclKerns)/sizeof(ncclKerns[0]);
  hipFuncAttributes attr = {0};
  if (i < numNcclKerns)
    CUDACHECKGOTO(hipFuncGetAttributes(&attr, (const void*)(ncclKerns[i])), res, error);

error:
  return (res != ncclSuccess) ? 0 : attr.localSizeBytes;
}


// Set shared memory carveout for the nccl kernels
ncclResult_t ncclKernSetSharedMemoryCarveout(int carveOut) {
  ncclResult_t res = ncclSuccess;
  int numNcclKerns = sizeof(ncclKerns)/sizeof(ncclKerns[0]);
  for (int i = 0; i < numNcclKerns; i++) {
    CUDACHECKGOTO(hipFuncSetAttribute((const void *)ncclKerns[i], hipFuncAttributePreferredSharedMemoryCarveout, carveOut), res, error);
  }

error:
  return res;
}


/*****************************************************************************/
/*       Launch system : synchronization and CUDA kernel launch              */
/*****************************************************************************/

<<<<<<< HEAD
ncclResult_t ncclLaunchCooperativeKernelMultiDevice(hipLaunchParams *paramsList, int* cudaDevs, int numDevices, int cgMode) {
  if (cgMode & 0x01) {
    CUDACHECK(hipExtLaunchMultiKernelMultiDevice(paramsList, numDevices,
      // These flags are to reduce the latency of using this API
      hipCooperativeLaunchMultiDeviceNoPreSync|hipCooperativeLaunchMultiDeviceNoPostSync));
    return ncclSuccess;
  }
  int savedDev;
  CUDACHECK(hipGetDevice(&savedDev));
  for (int i = 0; i < numDevices; i++) {
    hipLaunchParams* params = paramsList+i;
    CUDACHECK(hipSetDevice(cudaDevs[i]));
    hipLaunchKernelGGL(((void (*)(struct ncclWorkElem))params->func), params->gridDim, params->blockDim, params->sharedMem, params->stream, **((struct ncclWorkElem**)params->args));
  }
  CUDACHECK(hipSetDevice(savedDev));
  return ncclSuccess;
=======
static void appendWorkElemColl(
    struct ncclComm* comm, struct ncclKernelPlan* plan, int channelId,
    int funcIndex, struct ncclWorkElem const *elem, int bid
  ) {
  struct ncclKernelPlan::Channel* chan = &plan->channels[channelId];
  struct ncclWorkList* q = ncclIntruQueueTail(&chan->workQueue);
  if (q && funcIndex == q->work.header.funcIndex
        && elem->nWarps == q->work.elems[0].nWarps
        && chan->nWorkElem < NCCL_MAX_WORK_ELEMENTS) {
    int e = chan->nWorkElem++;
    q->work.elems[e] = *elem; // C++ struct assignment
    q->work.elems[e].bid = bid;
    q->work.elems[e].isUsed = 1;
    return;
  }
  q = ncclMemoryStackAlloc<struct ncclWorkList>(&comm->memScoped);
  q->work.header.type = ncclWorkTypeColl;
  q->work.header.funcIndex = funcIndex;
  q->work.elems[0] = *elem; // C++ struct assignment
  q->work.elems[0].bid = bid;
  q->work.elems[0].isUsed = 1;
  chan->nWorkElem = 1;
  chan->nWork += 1;
  ncclIntruQueueEnqueue(&chan->workQueue, q);
}

static void appendWorkElemColl(
    struct ncclComm* comm, struct ncclKernelPlan* plan, int channelId,
    int funcIndex, struct ncclWorkElemReg const *elem, int bid
  ) {
  struct ncclKernelPlan::Channel* chan = &plan->channels[channelId];
  struct ncclWorkList* q = ncclIntruQueueTail(&chan->workQueue);
  if (q && funcIndex == q->work.header.funcIndex
        && elem->elem.nWarps == q->work.regElems[0].elem.nWarps
        && chan->nWorkElem < NCCL_MAX_WORK_ELEMENTS_REG) {
    int e = chan->nWorkElem++;
    q->work.regElems[e] = *elem; // C++ struct assignment
    q->work.regElems[e].elem.bid = bid;
    q->work.regElems[e].elem.isUsed = 1;
    return;
  }
  q = ncclMemoryStackAlloc<struct ncclWorkList>(&comm->memScoped);
  q->work.header.type = ncclWorkTypeRegColl;
  q->work.header.funcIndex = funcIndex;
  q->work.regElems[0] = *elem; // C++ struct assignment
  q->work.regElems[0].elem.bid = bid;
  q->work.regElems[0].elem.isUsed = 1;
  chan->nWorkElem = 1;
  chan->nWork += 1;
  ncclIntruQueueEnqueue(&chan->workQueue, q);
>>>>>>> e1d9b273
}

static void finishWorkP2p(struct ncclWork* work) {
  int nElem = 0;
  for (int e=0; e < NCCL_MAX_WORK_ELEMENTS_P2P; e++) {
    if (work->p2pElems[e].p2pType != ncclWorkP2pTypeUnused)
      nElem = e+1;
  }
  int nGroup = 1;
  while (nGroup < nElem) nGroup *= 2;
  int nWarp = 1;
  while (nWarp*nGroup <= (NCCL_MAX_NTHREADS/WARP_SIZE)/2) nWarp *= 2;
  for (int i=0; i < nGroup; i++) {
    work->p2pElems[i].ngroups = nGroup;
    work->p2pElems[i].warpStart = i*(NCCL_MAX_NTHREADS/WARP_SIZE)/nGroup;
    int extraWarp = nWarp >= 2 ? i%2 : 0;
    work->p2pElems[i].nWarps = nWarp + extraWarp;
  }
}

static void finishWork(struct ncclWork* work) {
  if (work->header.type == ncclWorkTypeP2p) {
    finishWorkP2p(work);
  }
}

<<<<<<< HEAD
// Finalize channel work FIFO states before launch
// Called during dynamic enqueue
static ncclResult_t setupLaunch(struct ncclQueueInfo* eqInfo, int usingCudaGraph) {
  ncclComm_t comm = eqInfo->comm;
  // Do not use comm->myParams in this function unless in non-graph mode
  // In graph mode, enqueue is async to capture, myParams can have been changed
  hipLaunchParams* params = comm->myParams;

  // Only launch blocks where we have work to do.
  // This is not supported when we are in cudaGraph mode.
  // Because in cudaGraph mode the launch param needs to be determined
  // at capture time instead of launch time.
  if (!usingCudaGraph) {
    int nChannels = std::max(comm->nChannels, comm->p2pnChannels);
    for (int c=0; c<nChannels; c++) {
      if (comm->channels[c].workCount) params->gridDim.x = c+1;
=======
static void appendWorkElemP2p(
    struct ncclComm* comm, struct ncclKernelPlan* plan, int channelId,
    struct ncclWorkElemP2p const *elem
  ) {
  constexpr int funcIndex = FUNC_INDEX_P2P;
  struct ncclKernelPlan::Channel* chan = &plan->channels[channelId];
  struct ncclWorkList* q = ncclIntruQueueTail(&chan->workQueue);
  if (q && funcIndex == q->work.header.funcIndex) {
    if (chan->p2pTailElem[elem->p2pType-1] < NCCL_MAX_WORK_ELEMENTS_P2P) {
      for (int e = -2 + chan->p2pTailElem[elem->p2pType-1]; e >= 0; e -= 2) {
        // Can't have multiple elements of the same ncclWork communicate with the
        // same peer otherwise they would attempt to use that connection concurrently.
        if (q->work.p2pElems[e].peer == elem->peer)
          goto NewWork;
      }
      int e = chan->p2pTailElem[elem->p2pType-1];
      q->work.p2pElems[e] = *elem; // C++ struct assignment
      chan->p2pTailElem[elem->p2pType-1] += 2;
      return;
>>>>>>> e1d9b273
    }
  NewWork:
    finishWorkP2p(&q->work);
  }
  q = ncclMemoryStackAlloc<struct ncclWorkList>(&comm->memScoped);
  q->work.header.type = ncclWorkTypeP2p;
  q->work.header.funcIndex = FUNC_INDEX_P2P;
  chan->p2pTailElem[ncclWorkP2pTypeRecv-1] = 0;
  chan->p2pTailElem[ncclWorkP2pTypeSend-1] = 1;
  q->work.p2pElems[chan->p2pTailElem[elem->p2pType-1]] = *elem; // C++ struct assignment
  chan->p2pTailElem[elem->p2pType-1] += 2;
  chan->nWork += 1;
  ncclIntruQueueEnqueue(&chan->workQueue, q);
}

static ncclResult_t addProxyOpIfNeeded(struct ncclComm* comm, struct ncclKernelPlan* plan, struct ncclProxyOp* op) {
  bool needed = true;
  NCCLCHECK(ncclProxySaveOp(comm, op, &needed));
  if (needed) {
    struct ncclProxyOp* q = ncclMemoryPoolAlloc<struct ncclProxyOp>(&comm->memPool_ncclProxyOp, &comm->memPermanent);
    *q = *op; // C++ struct assignment
    ncclIntruQueueEnqueue(&plan->channels[op->channelId].proxyOpQueue, q);
  }
  return ncclSuccess;
}

// Put coll workelem & proxyOp in plan assuming nWorkBudget permits, so please
// ensure *nWorkBudget >= nBids upon entry.
static ncclResult_t addCollToPlan(
    struct ncclComm* comm, struct ncclKernelPlan* plan, int* nWorkBudget, int funcIndex,
    struct ncclWorkElem const* workElem, struct ncclProxyOp const* proxyOp,
    int nBid, size_t bytes, bool regBufUsed, void* regBufSend[], void* regBufRecv[]
  ) {
  struct ncclKernelPlan::Channel *chans = plan->channels;
  int nCollChannels = comm->nChannels;

  // Choose the `nBid` least loaded channels to do the work. This ensures
  // all bids go to different channels in case they need to synchronize.
  int least[/*nBid*/MAXCHANNELS];
  least[0] = 0;
  int maxIndexInLeast = 0;
  size_t maxBytesInLeast = chans[0].collBytes;
  // Initialize least[] such that the first nBid channels are accounted for.
  for (int b=1; b < nBid; b++) {
    least[b] = b;
    if (maxBytesInLeast < chans[b].collBytes) {
      maxIndexInLeast = b;
      maxBytesInLeast = chans[b].collBytes;
    }
<<<<<<< HEAD
    channel->workFifo[(channel->workFifoTail-1)%NCCL_MAX_OPS].header.isLast = 1;

    if (channel->gdrMemDesc) {
      // GDRCOPY support
      uint64_t first = (channel->workFifoTail-channel->workCount)%NCCL_MAX_OPS;
      uint64_t nelems = channel->workCount;
      TRACE(NCCL_INIT, "GDRCOPY : copy workFifo %p to %p first %ld nelems %zi",
            channel->workFifo, channel->workFifoGdr, first, nelems);

      for (int i = 0; i < nelems; i++) {
        int elem = (first+i) % NCCL_MAX_OPS;
        // Copy Host workFifo to CUDA workFifo via the GDRCOPY mapping
        NCCLCHECK(ncclGdrCudaCopy(channel->gdrMemDesc, channel->workFifoGdr+elem, channel->workFifo+elem, 1));
=======
  }
  // Sort in the rest of the channels. If a channel has less work than the max
  // member of least[], replace that member and compute the new max. The optimal
  // algorithm uses a max-heap, but for our small sizes I suspect the better
  // asymptotic complexity would be swamped by the increased instruction complexity.
  for (int c=nBid; c < nCollChannels; c++) {
    if (chans[c].collBytes < maxBytesInLeast) {
      least[maxIndexInLeast] = c;
      maxBytesInLeast = chans[least[0]].collBytes;
      maxIndexInLeast = 0;
      for (int b=1; b < nBid; b++) {
        if (maxBytesInLeast < chans[least[b]].collBytes) {
          maxIndexInLeast = b;
          maxBytesInLeast = chans[least[b]].collBytes;
        }
      }
    }
  }

  uint64_t opCount = uint64_t(plan->collOpCount++)<<1 | 0;
  bytes /= nBid;
  for (int bid=0; bid < nBid; bid++) {
    int c = least[bid];
    chans[c].collBytes += bytes;

    // Add work elem
    *nWorkBudget += chans[c].nWork;
    if (!regBufUsed) {
      appendWorkElemColl(comm, plan, c, funcIndex, workElem, bid);
    } else {
      // Buffer registration in play which could only for CollNet at the moment.
      struct ncclChannel* channel = &comm->channels[c];
      struct ncclWorkElemReg workElemReg;
      workElemReg.elem = *workElem; // C++ struct assignment
      workElemReg.elem.regUsed = 1;
      for (int i=0; i < NCCL_MAX_DIRECT_ARITY; i++) {
        int peer = channel->collTree.down[i];
        if (peer == -1) break;
        int j = comm->rankToLocalRank[peer]; // Get intra-node slot
        workElemReg.dnInputs[i] = regBufSend[j]; // Input buffer of leaf peer
        workElemReg.dnOutputs[i] = regBufRecv[j]; // Output buffer of leaf peer
      }
      for (int i=0; i < NCCL_MAX_DIRECT_ARITY; i++) {
        int peer = channel->collTree.up[i];
        if (peer == -1) break;
        int j = comm->rankToLocalRank[peer];
        // Output buffer of root peer
        workElemReg.upOutputs[i] = regBufRecv[j];
>>>>>>> e1d9b273
      }
      appendWorkElemColl(comm, plan, c, funcIndex, &workElemReg, bid);
    }
    *nWorkBudget -= chans[c].nWork; // subtract delta of chans[c].nWork

    // Add proxy task. Empty collectives do not make it to the proxy thread
    // since they don't imply synchronization for the user like p2p.
    if (proxyOp->nsteps != 0) {
      struct ncclProxyOp tmp = *proxyOp; // C++ struct assignment
      tmp.channelId = c;
      tmp.opCount = opCount;
      NCCLCHECK(addProxyOpIfNeeded(comm, plan, &tmp));
    }
  }
  return ncclSuccess;
}

// Put p2p op in plan assuming there is space in nWorkBudget, so you must
// ensure *nWorkBudget >= 1 upon entry.
static ncclResult_t addP2pToPlan(
    struct ncclComm* comm, struct ncclKernelPlan* plan, int* nWorkBudget,
    bool isSendNotRecv, int peer, int chunk, void *addr, size_t bytes
  ) {
  struct ncclInfo info = {
    isSendNotRecv ? ncclFuncSend : ncclFuncRecv,
    isSendNotRecv ? "Send" : "Recv",
    nullptr, addr, bytes, ncclInt8, ncclSum, peer, comm, (cudaStream_t)0,
    /*Args*/1, 1
  };

  int channelId;
  NCCLCHECK(ncclChannelCompute(comm, peer, chunk%comm->p2pnChannelsPerPeer, info.coll, &channelId));
  info.channelId = channelId;

  struct ncclProxyOp proxyOp = {};
  NCCLCHECK(ncclProxyComputeP2p(&info, &proxyOp));

  struct ncclWorkElemP2p elem = {0};
  elem.peer = peer;
  elem.nWarps = NCCL_MAX_NTHREADS/WARP_SIZE;
  elem.p2pType = isSendNotRecv ? ncclWorkP2pTypeSend : ncclWorkP2pTypeRecv;
  elem.buffLo32 = uint32_t(reinterpret_cast<uintptr_t>(addr));
  elem.buffHi32 = reinterpret_cast<uintptr_t>(addr)>>32;
  elem.countLo32 = uint32_t(bytes);
  elem.countHi32 = bytes>>32;
  elem.chunkSize = info.chunkSize; // computed by ncclProxyComputeP2p

  *nWorkBudget += plan->channels[channelId].nWork;
  appendWorkElemP2p(comm, plan, channelId, &elem);
  *nWorkBudget -= plan->channels[channelId].nWork;

  // Calculate the opCount after appendWorkElemP2p since it will always return
  // with channel->nWork equal to one plus the work index this p2p settled in.
  proxyOp.opCount = uint64_t(plan->channels[channelId].nWork)<<1 | 1;
  NCCLCHECK(addProxyOpIfNeeded(comm, plan, &proxyOp));
  return ncclSuccess;
}

static void finishPlan(struct ncclKernelPlan* plan) {
  int channelUbound = 0;
  int channelCount = 0;
  uint64_t channelMask = 0;
  bool hasProxyOps = false;
  for (int c=0; c < MAXCHANNELS; c++) {
    struct ncclWorkList* tail = ncclIntruQueueTail(&plan->channels[c].workQueue);
    if (tail != nullptr) {
      channelUbound = c+1;
      channelCount += 1;
      channelMask |= 1ull<<c;
      tail->work.header.isLast = 1;
      finishWork(&tail->work);
    }
    hasProxyOps |= !ncclIntruQueueEmpty(&plan->channels[c].proxyOpQueue);
  }
  plan->channelUbound = channelUbound;
  plan->channelCount = channelCount;
  plan->channelMask = channelMask;
  plan->hasProxyOps = hasProxyOps;
  if (plan->kernelFn == nullptr)
    plan->kernelFn = ncclKernelGeneric;
  plan->threadPerBlock = std::max(plan->threadPerBlock, 3*WARP_SIZE);
}

static ncclResult_t registerIntraNodeBuffers(
    struct ncclComm* comm, struct ncclKernelPlan* plan, struct ncclInfo* info,
    bool* outRegBufUsed,
    void* outRegBufSend[NCCL_MAX_LOCAL_RANKS],
    void* outRegBufRecv[NCCL_MAX_LOCAL_RANKS]
  ) {
  *outRegBufUsed = false;
  ncclResult_t result = ncclSuccess;

#if CUDART_VERSION >= 11030
  int localRank = comm->localRank;

  if (CUPFN(cuMemGetAddressRange) == nullptr) return ncclSuccess;

  struct HandlePair {
    cudaIpcMemHandle_t ipc[2]; // {send, recv}
    size_t offset[2]; // {send, recv}
  };
  struct HandlePair handles[NCCL_MAX_LOCAL_RANKS];

  CUDACHECKGOTO(cudaIpcGetMemHandle(&handles[localRank].ipc[0], (void*)info->sendbuff), result, fallback);
  CUDACHECKGOTO(cudaIpcGetMemHandle(&handles[localRank].ipc[1], (void*)info->recvbuff), result, fallback);

  void *baseSend, *baseRecv;
  size_t size;
  CUCHECK(cuMemGetAddressRange((CUdeviceptr *)&baseSend, &size, (CUdeviceptr)info->sendbuff));
  handles[localRank].offset[0] = (char*)info->sendbuff - (char*)baseSend;
  CUCHECK(cuMemGetAddressRange((CUdeviceptr *)&baseRecv, &size, (CUdeviceptr)info->recvbuff));
  handles[localRank].offset[1] = (char*)info->recvbuff - (char*)baseRecv;

  NCCLCHECK(bootstrapIntraNodeAllGather(comm->bootstrap, comm->localRankToRank, comm->localRank, comm->localRanks, handles, sizeof(struct HandlePair)));

  // Open handles locally
  for (int i=0; i < comm->localRanks; i++) {
    if (i == localRank) { // Skip self
      outRegBufSend[i] = nullptr;
      outRegBufRecv[i] = nullptr;
    } else {
      for (int sr=0; sr < 2; sr++) {
        // Get base address of mapping
        void* base;
        CUDACHECK(cudaIpcOpenMemHandle(&base, handles[i].ipc[sr], cudaIpcMemLazyEnablePeerAccess));
        // Get real buffer address by adding offset in the mapping
        (sr==0 ? outRegBufSend : outRegBufRecv)[i] = (char*)base + handles[i].offset[sr];
        // Enqueue reminder to close memory handle
        struct ncclPointerList* q = ncclMemoryPoolAlloc<struct ncclPointerList>(&comm->memPool_ncclPointerList, &comm->memPermanent);
        q->ptr = base;
        ncclIntruQueueEnqueue(&plan->ipcMemQueue, q);
      }
    }
  }
  *outRegBufUsed = true;

fallback:
#endif
  return result;
}

<<<<<<< HEAD
// Check dependency wrt outside streams or previous launches
// Launch kernel in GROUP mode
ncclResult_t ncclLaunchBarrier(struct ncclComm* comm) {
  hipLaunchParams* params = comm->myParams;
  if (params->gridDim.x == 0) return ncclSuccess;

  // Use internal NCCL stream for CGMD/GROUP launch if required or if the user stream is NULL
  if (comm->launchMode == ncclComm::GROUP &&
      (comm->groupCudaStream ||
       comm->userStream == hipStreamDefault/* ||
       comm->userStream == hipStreamLegacy ||
       comm->userStream == hipStreamPerThread*/)) {
    // Enqueue event in user stream
    CUDACHECK(hipEventRecord(comm->intDoneEvent, comm->userStream));
    // Create dependency between user stream and internal NCCL stream
    CUDACHECK(hipStreamWaitEvent(comm->groupStream, comm->intDoneEvent, 0));
    params->stream = comm->groupStream;
  } else {
    if (comm->userStream != params->stream && !comm->usingCudaGraph) {
      // Stream changed from last call, create dependency against last NCCL kernel launch
      CUDACHECK(hipStreamWaitEvent(comm->userStream, comm->doneEvent, 0));
=======
NCCL_PARAM(GraphRegister, "GRAPH_REGISTER", 0);

static ncclResult_t getCollNetSupport(struct ncclInfo* info, int* collNetTypeSupport);
static ncclResult_t getAlgoInfo(struct ncclInfo* info, int collNetTypeSupport, int numPipeOps);

static ncclResult_t scheduleCollTasksToPlan(
    struct ncclComm* comm, struct ncclKernelPlan* plan, int* nWorkBudget
  ) {
  struct ncclTasks* tasks = &comm->tasks;

  size_t bytePerChannel[/*collNetSupport*/2];
  if (comm->channelSize > 0) {
    // Set by user
    bytePerChannel[/*collNetSupport=*/0] = comm->channelSize;
    bytePerChannel[/*collNetSupport=*/1] = comm->channelSize;
  } else {
    // Latency increases as scale increases
    // We would thus want to increase the chunk size to compensate for the lost efficiency
    bytePerChannel[/*collNetSupport=*/0] = NCCL_AGG_CHANNEL_SIZE * std::min(16, comm->nRanks);
    bytePerChannel[/*collNetSupport=*/1] = 256<<10; // Hand-tuned
  }

  for (int collNetSupport=0; collNetSupport < 2; collNetSupport++) {
    while (tasks->collBytesTotal < bytePerChannel[collNetSupport]*comm->nChannels &&
           bytePerChannel[collNetSupport] > NCCL_MIN_CHANNEL_SIZE) {
      // Reduce per-channel size so we utilize all channels.
      bytePerChannel[collNetSupport] /= 2;
    }
  }

  while (tasks->nTasksColl != 0) {
    struct ncclTaskColl* head = ncclIntruQueueHead(&tasks->collQueue);
    struct ncclInfo aggInfo = {};
    aggInfo.comm = comm;
    aggInfo.coll = head->func;
    aggInfo.datatype = head->datatype;
    aggInfo.opFull = head->op;
    aggInfo.op = (ncclRedOp_t)(int)head->op.op;
    aggInfo.count = head->count;
    int nAggChannels = 0;
    int nAggOps = 1;
    struct ncclTaskColl* aggEnd = head->next;
    int collNetSupport = 0;
    NCCLCHECK(getCollNetSupport(&aggInfo, &collNetSupport));

    // Find a range of ops that can be aggregated together.
    while (aggEnd != nullptr &&
           aggEnd->func == aggInfo.coll &&
           aggEnd->datatype == aggInfo.datatype &&
           aggEnd->op.op == aggInfo.opFull.op) {
      aggInfo.count += aggEnd->count;
      int nc = DIVUP(aggEnd->count*ncclTypeSize(aggInfo.datatype), bytePerChannel[collNetSupport]);
      nc = std::max(1, std::min(nc, comm->nChannels));
      nAggChannels += nc;
      nAggOps++;
      aggEnd = aggEnd->next;
    }

    if (nAggOps > 1) {
      NCCLCHECK(ncclInfoSetDerived(&aggInfo, comm->nRanks));
      aggInfo.nChannels = std::min(comm->nChannels, nAggChannels);
      int opPerChannel = DIVUP(nAggChannels, aggInfo.nChannels);
      NCCLCHECK(getAlgoInfo(&aggInfo, collNetSupport, opPerChannel));
    }

    while (head != aggEnd) {
      struct ncclInfo info = {};
      info.comm = comm;
      info.coll = head->func;
      info.sendbuff = head->sendbuff;
      info.recvbuff = head->recvbuff;
      info.count = head->count;
      info.root = head->root;
      info.datatype = head->datatype;
      info.opFull = head->op; // C++ struct assignment
      info.op = (ncclRedOp_t)(int)head->op.op;
      info.chunkSteps = head->chunkSteps;
      info.sliceSteps = head->sliceSteps;
      NCCLCHECK(ncclInfoSetDerived(&info, comm->nRanks));
      if (nAggOps > 1) {
        info.nChannels = DIVUP(info.nBytes, bytePerChannel[collNetSupport]);
        info.nChannels = std::max(1, std::min(info.nChannels, comm->nChannels));
        info.algorithm = aggInfo.algorithm;
        info.protocol = aggInfo.protocol;
        info.nThreads = aggInfo.nThreads;
      }

      int workFuncIndex;
      struct ncclWorkElem workElem = {};
      struct ncclProxyOp proxyOp = {};
      NCCLCHECK(computeColl(&info, &workFuncIndex, &workElem, &proxyOp));

      if (*nWorkBudget < info.nChannels) return ncclSuccess; // Ensure room for addCollToPlan()

      bool regBufUsed = false;
      void* regBufSend[NCCL_MAX_LOCAL_RANKS];
      void* regBufRecv[NCCL_MAX_LOCAL_RANKS];
      if (plan->persistent && ncclParamGraphRegister() &&
          info.algorithm == NCCL_ALGO_COLLNET &&   // limited to CollNet for now
          comm->intraHighestTransportType == TRANSPORT_P2P && // only when all ranks can p2p each other
          comm->intraRanks < comm->localRanks) { // only with inter-process & intra-node peers
        NCCLCHECK(registerIntraNodeBuffers(comm, plan, &info, &regBufUsed, regBufSend, regBufRecv));
      }

      NCCLCHECK(addCollToPlan(comm, plan, nWorkBudget, workFuncIndex, &workElem, &proxyOp,
        info.nChannels, info.nBytes, regBufUsed, regBufSend, regBufRecv));
      tasks->nTasksColl -= 1;
      tasks->collBytesTotal -= info.nBytes;
      ncclIntruQueueDequeue(&tasks->collQueue);
      head = ncclIntruQueueHead(&tasks->collQueue);

      plan->threadPerBlock = std::max(plan->threadPerBlock, info.nThreads);
      if (ncclKerns[workFuncIndex] != nullptr)
        plan->kernelFn = ncclKerns[workFuncIndex];
>>>>>>> e1d9b273
    }
  }
  return ncclSuccess;
}

static size_t calcP2pChunkSize(size_t totalSize, int minChannels, int maxChannels, size_t minSize, size_t maxSize) {
  size_t size = std::max(minSize, divUp(totalSize, minChannels));
  int nChannels = minChannels;
  while (size > maxSize && nChannels <= maxChannels/2) {
    nChannels *= 2;
    size = divUp(totalSize, nChannels);
  }
  return alignUp(size, minSize);
}

static ncclResult_t scheduleP2pTasksToPlan(
    struct ncclComm* comm, struct ncclKernelPlan* plan, int* nWorkBudget
  ) {
  struct ncclTasks* tasks = &comm->tasks;
  int nRanks = comm->nRanks;
  struct ncclTasks::Peer* peers = tasks->peers;
  int const *sendOrder = tasks->p2pSendOrder;
  int const *recvOrder = tasks->p2pRecvOrder;

  plan->threadPerBlock = std::max(plan->threadPerBlock, NCCL_MAX_NTHREADS);

  // Compute how much to split operations
  // Natural step size matching buffer steps.
  ssize_t stepSize = comm->buffSizes[NCCL_PROTO_SIMPLE]/NCCL_STEPS;
  if (comm->nNodes > 1) stepSize /= SENDRECV_SLICEFACTOR;
  // Try to use all channels
  int nChannelsMax = comm->p2pnChannelsPerPeer;
  int nChannelsMin = nChannelsMax;
  // Try to use all channels, but one channel per operation.
  while (nChannelsMin*nRanks > comm->p2pnChannels && nChannelsMin > 1) nChannelsMin /= 2;
  // Avoid overloading channels with 8+ operations as we loose the sync warp, hence a bit of bandwidth.
  while (nChannelsMax*nRanks > comm->p2pnChannels*4 && nChannelsMax > 1) nChannelsMax /= 2;

  while (tasks->nTasksP2p != 0) {
    for (int i=0; i < nRanks; i++) {
      int sendPeer = sendOrder[i];
      int recvPeer = recvOrder[i];
      struct ncclTaskP2p* send = ncclIntruQueueHead(&peers[sendPeer].sendQueue);
      struct ncclTaskP2p* recv = ncclIntruQueueHead(&peers[recvPeer].recvQueue);
      if (sendPeer == comm->rank) {
        if (recvPeer != comm->rank) {
          WARN("Sendrecv plan not aligned for self");
          return ncclInternalError;
        }
        if (send && recv == nullptr) {
          WARN("Trying to send to self without a matching recv");
          return ncclInvalidUsage;
        }
        if (send == nullptr && recv) {
          WARN("Trying to recv to self without a matching send");
          return ncclInvalidUsage;
        }
      }
      if (send != nullptr || recv != nullptr) {
        char* recvPtr = recv ? (char*)recv->buff : nullptr;
        char* sendPtr = send ? (char*)send->buff : nullptr;
        ssize_t recvBytes = recv ? recv->bytes : 0;
        ssize_t sendBytes = send ? send->bytes : 0;
        ssize_t minSize = stepSize/8;
        ssize_t maxSize = comm->nNodes > 1 ? stepSize : stepSize*32;
        ssize_t recvChunkBytesMax = calcP2pChunkSize(recvBytes, nChannelsMin, nChannelsMax, minSize, maxSize);
        ssize_t sendChunkBytesMax = calcP2pChunkSize(sendBytes, nChannelsMin, nChannelsMax, minSize, maxSize);
        // Zero size send/recv are syncs, encode here with -1.
        recvBytes = recv && recvBytes == 0 ? -1 : recvBytes;
        sendBytes = send && sendBytes == 0 ? -1 : sendBytes;
        // Advance to current chunk. Syncs will always have chunk=0 so no effect on the -1.
        if (recv) recvPtr   += recv->chunk*recvChunkBytesMax;
        if (recv) recvBytes -= recv->chunk*recvChunkBytesMax;
        if (send) sendPtr   += send->chunk*sendChunkBytesMax;
        if (send) sendBytes -= send->chunk*sendChunkBytesMax;

        do {
          ssize_t recvChunkBytes = std::min(recvBytes, recvChunkBytesMax); // -1 preserved
          ssize_t sendChunkBytes = std::min(sendBytes, sendChunkBytesMax);
          if (recvChunkBytes != 0) {
            if (recvChunkBytes == -1) recvChunkBytes = 0;
            if (*nWorkBudget < 1) return ncclSuccess; // ensure room in budget
            NCCLCHECK(addP2pToPlan(comm, plan, nWorkBudget, /*isSendNotRecv=*/false, recvPeer, recv->chunk, recvPtr, recvChunkBytes));
            recvPtr += recvChunkBytes;
            recvBytes -= recvChunkBytes;
            recv->chunk += 1;
            if (recvBytes <= 0) {
              recvBytes = 0; // in case still -1
              ncclIntruQueueDequeue(&peers[recvPeer].recvQueue);
              tasks->nTasksP2p -= 1;
            }
          }
          if (sendChunkBytes != 0) {
            if (sendChunkBytes == -1) sendChunkBytes = 0;
            if (*nWorkBudget < 1) return ncclSuccess; // ensure room in budget
            NCCLCHECK(addP2pToPlan(comm, plan, nWorkBudget, /*isSendNotRecv=*/true, sendPeer, send->chunk, sendPtr, sendChunkBytes));
            sendPtr += sendChunkBytes;
            sendBytes -= sendChunkBytes;
            send->chunk += 1;
            if (sendBytes <= 0) {
              sendBytes = 0; // in case still -1
              ncclIntruQueueDequeue(&peers[sendPeer].sendQueue);
              tasks->nTasksP2p -= 1;
            }
          }
        } while (sendBytes != 0 || recvBytes != 0);
      }
    }
  }
  return ncclSuccess;
}

<<<<<<< HEAD
// Launch kernel in PARALLEL mode
ncclResult_t ncclLaunchKernel(ncclComm_t comm) {
  hipLaunchParams *params = comm->myParams;
  if (params->gridDim.x == 0) return ncclSuccess;

  // We can't print the CG mode before the first barrier happened.
  if (comm->rank == 0 && *comm->intraCGMode & 0x10) {
    *comm->intraCGMode ^= 0x10;
    INFO(NCCL_INIT,"Launch mode %s%s%s",
        comm->launchMode == ncclComm::GROUP ? "Group" : "Parallel",
        *comm->intraCGMode ? "/CGMD" : "",
        (comm->launchMode == ncclComm::GROUP && comm->groupCudaStream) ? "/Stream" : "");
=======
// Comparison of monotonic rolling counters.
static inline bool rollingLess32(uint32_t a, uint32_t b) {
  constexpr uint32_t PositiveMax = uint32_t(-1)>>1;
  return a-b > PositiveMax;
}
static inline uint32_t rollingMin32(uint32_t a, uint32_t b) {
  constexpr uint32_t PositiveMax = uint32_t(-1)>>1;
  return (b-a <= PositiveMax) ? a : b;
}

// Spin until its safe to increase comm->workFifoSent to desiredSent.
static void waitWorkFifoAvailable(struct ncclComm* comm, uint32_t desiredSent) {
  if (__builtin_expect(rollingLess32(comm->workFifoAckdMin + comm->workFifoDepth, desiredSent), false)) {
    uint64_t t0 = clockNano();
    while (1) {
      // We have to poll for notifications from device.
      uint32_t* doneLive = comm->workFifoDone;
      uint32_t ackd[MAXCHANNELS];
      for (int c=0; c < MAXCHANNELS; c++) {
        ackd[c] = __atomic_load_n(&doneLive[c], __ATOMIC_RELAXED);
      }
      // Compiler-only fence to prevent fusion of loops to encourage dense loads.
      __atomic_signal_fence(__ATOMIC_SEQ_CST);

      uint32_t ackdAll = comm->workFifoSent;
      for (int c=0; c < MAXCHANNELS; c++) {
        // ackdAll is min over all non-quiesced channels
        if (ackd[c] != comm->channels[c].workFifoSent)
          ackdAll = rollingMin32(ackdAll, ackd[c]);
      }

      // Compiler only fence to prevent fusion of loops to encourage dense stores.
      __atomic_signal_fence(__ATOMIC_SEQ_CST);

      for (int c=0; c < MAXCHANNELS; c++) {
        // Advance counter on quiesced channels so they don't lag behind
        // too far where they could get lost in 32-bit wraparound.
        if (ackd[c] == comm->channels[c].workFifoSent) {
          comm->channels[c].workFifoSent = ackdAll;
          __atomic_store_n(&doneLive[c], ackdAll, __ATOMIC_RELAXED);
        }
      }
      comm->workFifoAckdMin = ackdAll;

      // See if that was enough.
      if (!rollingLess32(comm->workFifoAckdMin + comm->workFifoDepth, desiredSent)) break;
      // Nope. Maintain vigorous spin for first 5us, then start yielding.
      if (clockNano()-t0 >= 5*1000) sched_yield();
    }
>>>>>>> e1d9b273
  }
}

static ncclResult_t uploadWork(struct ncclComm* comm, struct ncclKernelPlan* plan) {
  bool persistent = plan->persistent;
  int channelUbound = plan->channelUbound;
  int nWork = 0;
  for (int c=0; c < channelUbound; c++) nWork += plan->channels[c].nWork;

  struct ncclWork* workHeap;
  if (!persistent) {
    workHeap = comm->workFifoHeap;
  } else {
<<<<<<< HEAD
    if (!rcclParamEnableHipGraph() || !comm->usingCudaGraph)
      CUDACHECK(hipExtLaunchKernel(params->func, params->gridDim, params->blockDim, params->args, params->sharedMem, params->stream, NULL, comm->doneEvent, 0));
    else
      CUDACHECK(hipLaunchKernel(params->func, params->gridDim, params->blockDim, params->args, params->sharedMem, params->stream));
=======
    workHeap = ncclMemoryStackAlloc<struct ncclWork>(&comm->memScoped, nWork);
  }
  uint32_t ixMask = persistent ? ~uint32_t(0) : comm->workFifoDepth-1;
  uint32_t ixSent;
  if (persistent) {
    ixSent = 0;
  } else {
    ixSent = comm->workFifoSent;
    // First work for a channel has to be at workHeap+blockIdx.x which means
    // we cannot tolerate fifo wraparound. So round up to the wrap boundary
    // if not doing so would incur crossing it.
    if (((ixSent + plan->channelCount-1) & ixMask) < (ixSent & ixMask)) {
      ixSent = (ixSent + ixMask) & ~ixMask;
      // Need to update workFifoSent so waitWorkFifoAvailable() knows we've
      // skipped those elements. Consider if all the channels report quiesced,
      // this way the skipped slots will be considered consumed as well.
      comm->workFifoSent = ixSent;
    }
    waitWorkFifoAvailable(comm, ixSent + nWork);
  }
  uint32_t ixHead = ixSent;
  ixSent += plan->channelCount;
  int channelsWithWork = 0; // number of channels below `c` with work structs.
  for (int c=0; c < channelUbound; c++) {
    struct ncclWorkList* q = ncclIntruQueueHead(&plan->channels[c].workQueue);
    // Offset of first work equals number of channels below with work.
    uint32_t ix = ixHead + channelsWithWork;
    channelsWithWork += q != nullptr ? 1 : 0;
    while (q != nullptr) {
      if (q->next != nullptr) {
        q->work.header.workNext = int32_t(ixSent & ixMask) - int32_t(ixHead & ixMask);
      } else {
        q->work.header.inFifo = !persistent ? 1 : 0;
        // Tell channel to ack us back ix+1 indicating that all slots up to and
        // including ix have been consumed.
        q->work.header.doneAcks = ix+1;
        comm->channels[c].workFifoSent = ix+1;
      }
      workHeap[ix & ixMask] = q->work; // C++ struct assignment
      q = q->next;
      if (q != nullptr) ix = ixSent++;
    }
>>>>>>> e1d9b273
  }

  if (!persistent) {
    comm->workFifoSent = ixSent;
    if (comm->workFifoHeapGdrHandle != nullptr) wc_store_fence();
    plan->workHead = &comm->devWorkFifoHeap[ixHead & ixMask];
  } else {
    NCCLCHECK(ncclCudaMalloc(&plan->workHead, nWork));
    NCCLCHECK(ncclCudaMemcpy(plan->workHead, workHeap, nWork));
  }
  return ncclSuccess;
}

static ncclResult_t uploadProxyOps(struct ncclComm* comm, struct ncclKernelPlan* plan) {
  uint64_t collOpCount = comm->collOpCount;
  // Advance comm's collOpCount by number of colls in this plan.
  comm->collOpCount = collOpCount + plan->collOpCount;
  for (int c=0; c < plan->channelUbound; c++) {
    struct ncclProxyOp* q = ncclIntruQueueHead(&plan->channels[c].proxyOpQueue);
    uint64_t p2pOpCount = comm->channels[c].p2pOpCount;
    uint64_t nextP2pOpCount = p2pOpCount;
    while (q != nullptr) {
      struct ncclProxyOp* qNext = q->enqNext;
      // Ignoring the bottom tag bit, opCount's are zero-based within plan so
      // translate them to the tip of the comm's history.
      if (q->opCount & 1) { // p2p
        // p2pOpCount is monotonic increasing within a plan's channel so just
        // remember last value to compute max.
        nextP2pOpCount = p2pOpCount + (q->opCount>>1);
        nextP2pOpCount += 1; // +1 to ensure next plan doesn't collide
        q->opCount = (p2pOpCount<<1) + q->opCount;
      } else { // coll
        q->opCount = (collOpCount<<1) + q->opCount;
      }
      NCCLCHECK(ncclProxySaveOp(comm, q, nullptr)); // May overwrite enqNext.
      if (!plan->persistent) {
        // Non-persistent kernels have their memory reclaimed after upload.
        ncclMemoryPoolFree(&plan->memPool_ncclProxyOp, q);
      }
      q = qNext;
    }
    // Advance channel's p2pOpCount by number of p2p's in this plan channel.
    comm->channels[c].p2pOpCount = nextP2pOpCount;
  }
  return ncclSuccess;
}

static ncclResult_t hostStreamPlanTask(struct ncclComm* comm, struct ncclKernelPlan* plan) {
  NCCLCHECK(uploadProxyOps(comm, plan));
  NCCLCHECK(ncclProxyStart(comm));
  if (!plan->persistent) {
    // Notify main thread of our reclaiming. This will reclaim plan concurrently.
    ncclIntruQueueMpscEnqueue(&comm->callbackQueue, &plan->reclaimer);
  }
  return ncclSuccess;
}

<<<<<<< HEAD
// Record done event for current launch
ncclResult_t ncclRecordEvents(ncclComm_t comm) {
  hipLaunchParams *params = comm->myParams;

  // Enqueue event after NCCL kernel (only in non-graph mode)
  // [RCCL] move event record into hipExtLaunchKernel
  if (rcclParamEnableHipGraph())
  {
    if (!comm->usingCudaGraph) CUDACHECK(hipEventRecord(comm->doneEvent, params->stream));
  }
  // Use internal NCCL stream for CGMD/GROUP launch if required or if the user stream is NULL
  if (comm->launchMode == ncclComm::GROUP &&
      (comm->groupCudaStream ||
       comm->userStream == hipStreamDefault/* ||
       comm->userStream == hipStreamLegacy ||
       comm->userStream == hipStreamPerThread*/)) {
    CUDACHECK(hipEventRecord(comm->intDoneEvent, params->stream));
    // Create dependency between NCCL internal stream and user stream
    CUDACHECK(hipStreamWaitEvent(comm->userStream, comm->intDoneEvent, 0));
=======
static void CUDART_CB hostStreamPlanCallback(void *plan_) {
  struct ncclKernelPlan* plan = (struct ncclKernelPlan*)plan_;
  ncclResult_t result = hostStreamPlanTask(plan->comm, plan);
  if (result != ncclSuccess) {
    WARN("hostStreamPlanCallback() failed : %s\n", ncclGetErrorString(result));
  }
}

static ncclResult_t reclaimPlan(struct ncclComm* comm, struct ncclCommCallback* me) {
  struct ncclKernelPlan* plan = (struct ncclKernelPlan*)me; // cast from first member `reclaim`
  if (plan->persistent) {
    comm->persistentRefs -= 1;
    if (!ncclMainExited) NCCLCHECK(ncclCudaFree(plan->workHead));
    while (!ncclIntruQueueEmpty(&plan->ipcMemQueue)) {
      struct ncclPointerList* q = ncclIntruQueueDequeue(&plan->ipcMemQueue);
      if (!ncclMainExited) CUDACHECKIGNORE(cudaIpcCloseMemHandle(q->ptr));
      ncclMemoryPoolFree(&comm->memPool_ncclPointerList, q);
    }
>>>>>>> e1d9b273
  }
  ncclMemoryPoolTakeAll(&comm->memPool_ncclProxyOp, &plan->memPool_ncclProxyOp);
  ncclMemoryPoolFree(&comm->memPool_ncclKernelPlan, plan);
  return ncclSuccess;
}

static void persistentDestructor(void* plans_) {
  struct ncclKernelPlan* plan = (struct ncclKernelPlan*)plans_;
  struct ncclComm* comm = plan->comm;
  while (plan != nullptr) {
    struct ncclKernelPlan* next = plan->next;
    ncclIntruQueueMpscEnqueue(&comm->callbackQueue, &plan->reclaimer);
    plan = next;
  }
}

ncclResult_t ncclLaunchPrepare(struct ncclComm* comm) {
  ncclResult_t result = ncclSuccess;
  struct ncclTasks* tasks = &comm->tasks;
  bool persistent = ncclCudaGraphValid(tasks->capturingGraph);
  int nPlans = 0;

  // Poll for callbacks sent to us from other threads. Typically these free
  // resources from to our memory pools.
  NCCLCHECK(ncclCommPollCallbacks(comm));

  // We already have one frame present which holds all of our tasks (which we
  // are about to schedule). Now push an additional frame for allocating
  // work structs (see appendWorkElem() variants all use scoped allocation).
  ncclMemoryStackPush(&comm->memScoped);

  if (tasks->nTasksColl + tasks->nTasksP2p != 0) {
    do {
      struct ncclKernelPlan* plan = ncclMemoryPoolAlloc<struct ncclKernelPlan>(&comm->memPool_ncclKernelPlan, &comm->memPermanent);
      ncclIntruQueueEnqueue(&comm->planQueue, plan);
      nPlans += 1;
      plan->comm = comm;
      plan->reclaimer.fn = reclaimPlan;
      plan->persistent = persistent;

      // Non-persistent kernels fill up at most half of our fifo per kernel.
      int nWorkBudget = plan->persistent ? INT_MAX : comm->workFifoDepth/2;
      int nWorkBudgetOld = nWorkBudget;

      // Drain coll tasks first. This is essential since we partition tasks based
      // on the work budget and p2p work isn't collective. If we were to drain p2p
      // first, the place where we cut the kernel could vary by rank which would
      // cause the "shortest channel first" channel picker to have divergent results.
      if (tasks->nTasksColl != 0) {
        NCCLCHECKGOTO(scheduleCollTasksToPlan(comm, plan, &nWorkBudget), result, failure);
      }
      // And only drain p2p tasks once colls are depleted.
      if (tasks->nTasksColl == 0 && tasks->nTasksP2p != 0) {
        NCCLCHECKGOTO(scheduleP2pTasksToPlan(comm, plan, &nWorkBudget), result, failure);
      }
      if (nWorkBudget == nWorkBudgetOld) {
        // We weren't able to fit any tasks into our budget which means now we're
        // stuck in an infinite loop. We defer this check until here, instead of
        // doing it in comm init, to permit testing with insanely shallow queues
        // for cases where that's expected to still work (e.g. few channels).
        WARN("'NCCL_WORK_FIFO_DEPTH=%d' is too small. Minimum value is %d", comm->workFifoDepth, 2*MAXCHANNELS);
        result = ncclInvalidUsage;
        goto failure;
      }
      finishPlan(plan);
    } while (tasks->nTasksColl + tasks->nTasksP2p != 0);

    struct ncclKernelPlan* planHead = ncclIntruQueueHead(&comm->planQueue);
    comm->unlaunchedPlansHead = planHead;

    NCCLCHECKGOTO(ncclStrongStreamAcquire(tasks->capturingGraph, &comm->deviceStream), result, failure);

    // Create dependency for nccl device work on user streams.
    for (struct ncclCudaStreamList* l=tasks->streams; l != nullptr; l = l->next) {
      NCCLCHECKGOTO(ncclStrongStreamWaitStream(tasks->capturingGraph, &comm->deviceStream, l->stream), result, failure);
    }

    if (persistent || comm->persistentRefs != 0) {
      bool acquired = false;
      for (struct ncclKernelPlan* plan=planHead; plan != nullptr; plan = plan->next) {
        if (plan->hasProxyOps) {
          if (!acquired) {
            acquired = true;
            NCCLCHECKGOTO(ncclStrongStreamAcquire(tasks->capturingGraph, &comm->hostStream), result, failure);
          }
          NCCLCHECKGOTO(ncclStrongStreamLaunchHost(tasks->capturingGraph, &comm->hostStream, hostStreamPlanCallback, plan), result, failure);
        }
      }
      if (acquired) {
        NCCLCHECKGOTO(ncclStrongStreamRelease(tasks->capturingGraph, &comm->hostStream), result, failure);
      }
    }

    if (persistent) {
      comm->persistentRefs += nPlans;
      NCCLCHECKGOTO(ncclCudaGraphAddDestructor(tasks->capturingGraph, persistentDestructor, (void*)planHead), result, failure);
    }
  }

  if (false) {
  failure:
    ncclMemoryStackPop(&comm->memScoped); // deallocate ncclWork's
  }
  return result;
}

<<<<<<< HEAD
  // After capturing an op in graph mode or launching the op in non-graph mode
  // we can reset myParams for use in next op
  hipLaunchParams *params = comm->myParams;
  params->gridDim.x = params->blockDim.x = 0;
  params->func = NULL;
=======
ncclResult_t ncclLaunchKernelBefore_NoUncapturedCuda(struct ncclComm* comm, struct ncclKernelPlan* plan) {
  // This code is called after we've checked in to the intra-process barrier
  // but before launching the kernel. We are not allowed to call CUDA unless the
  // kernel launch is captured.
  NCCLCHECK(uploadWork(comm, plan));
  return ncclSuccess;
}
>>>>>>> e1d9b273

ncclResult_t ncclLaunchKernel(struct ncclComm* comm, struct ncclKernelPlan* plan) {
  struct ncclTasks* tasks = &comm->tasks;
  dim3 grid = {(unsigned)plan->channelCount, 1, 1};
  dim3 block = {(unsigned)plan->threadPerBlock, 1, 1};
  void *args[3] = {&comm->devComm, &plan->channelMask, &plan->workHead};
  NCCLCHECK(ncclStrongStreamLaunchKernel(
    tasks->capturingGraph, &comm->deviceStream, plan->kernelFn, grid, block, args, 0
  ));
  return ncclSuccess;
}

ncclResult_t ncclLaunchKernelAfter_NoCuda(struct ncclComm* comm, struct ncclKernelPlan* plan) {
  if (comm->persistentRefs == 0) { // implies !plan->persistent
    // If this isn't being captured and there aren't any CUDA graphs alive
    // then we don't need to do our proxyOp pushing on the host stream.
    NCCLCHECK(hostStreamPlanTask(comm, plan));
  }
  return ncclSuccess;
}

ncclResult_t ncclLaunchFinish(struct ncclComm* comm) {
  ncclResult_t result = ncclSuccess;
  struct ncclTasks* tasks = &comm->tasks;
  tasks->collBytesTotal = 0; // Just in case subtraction during scheduleCollTasksToPlan() doesn't get to 0

  // Deallocate ncclWork's. This frame exists so long as ncclLaunchPrepare
  // succeeded, and if it ncclLaunchPrepare didn't succeed we wouldn't be here.
  ncclMemoryStackPop(&comm->memScoped);

  if (!ncclIntruQueueEmpty(&comm->planQueue)) {
    // Reset queue to empty without destroying plans since those will be sent
    // back to us for reclaiming via callbackQueue.
    ncclIntruQueueConstruct(&comm->planQueue);
    // Close strong stream "transaction" encompassing cuda launches
    NCCLCHECKGOTO(ncclStrongStreamRelease(tasks->capturingGraph, &comm->deviceStream), result, resume1);
  resume1:
    // Create dependency for user streams on nccl device work.
    struct ncclCudaStreamList* sl = tasks->streams;
    tasks->streams = nullptr; // reset streams to empty
    while (sl != nullptr) {
      NCCLCHECKGOTO(ncclStrongStreamWaitStream(tasks->capturingGraph, sl->stream, &comm->deviceStream), result, resume2);
    resume2:
      sl = sl->next;
    }
  }
  return result;
}

/*****************************************************************************/
/* Enqueueing system : computation of kernel and proxy operations parameters */
/*****************************************************************************/

static inline ncclResult_t getCollNetSupport(struct ncclInfo* info, int* collNetTypeSupport) {
  if (info->comm->collNetSupport > 0) {
    // Translate ncclAvg and PreMulSum
    ncclRedOp_t netOp = info->op == ncclAvg || info->op >= ncclNumOps ? ncclSum : info->op;
    NCCLCHECK(collNetReduceSupport(info->comm, info->datatype, netOp, collNetTypeSupport));
  } else {
    *collNetTypeSupport = 0;
  }
  return ncclSuccess;
}

// numPipeOps: number of pipelined ops. Can be greater than 1 in aggregation mode. Used to adjust latency.
static ncclResult_t getAlgoInfo(struct ncclInfo* info, int collNetTypeSupport, int numPipeOps) {
  struct ncclComm* comm = info->comm;
  if (comm->nRanks == 1 || info->coll == ncclFuncAllToAllPivot) {
    info->algorithm = NCCL_ALGO_RING;
    info->protocol = NCCL_PROTO_SIMPLE;
  }
  else {
    float minTime = 3600000000.0; // Hopefully no operation will take an hour to complete.
    // Find algorithm / protocol.
    info->algorithm = -1;
    info->protocol = -1;
    int nAlgos = NCCL_NUM_ALGORITHMS;
    for (int a=0; a<nAlgos; a++) {
      if (a == NCCL_ALGO_COLLNET && collNetTypeSupport != 1) continue;
      for (int p=0; p<NCCL_NUM_PROTOCOLS; p++) {
        float time;
        NCCLCHECK(ncclTopoGetAlgoTime(info, a, p, numPipeOps, &time));
        if (time >= 0 && time < minTime) {
          info->algorithm = a;
          info->protocol = p;
          minTime = time;
        }
      }
    }
    if (info->algorithm == -1 || info->protocol == -1) {
      WARN("Error : no algorithm/protocol available");
      return ncclInternalError;
    }
    //if (comm->rank == 0) INFO(NCCL_TUNING, "%ld Bytes -> Algo %d proto %d time %f", info->nBytes, info->algorithm, info->protocol, minTime);
    TRACE(NCCL_COLL, "%ld Bytes -> Algo %d proto %d time %f", info->nBytes, info->algorithm, info->protocol, minTime);
  }

  int nc = (info->nChannels > 0) ? info->nChannels : comm->nChannels;
  int nt = comm->maxThreads[info->algorithm][info->protocol];
  int threadThreshold = comm->threadThresholds[info->algorithm][info->protocol];
  if (info->algorithm == NCCL_ALGO_COLLNET) {
    // CollNet channel tuning
    int ncSwitch = 16;
    bool flag = true;
    while (ncSwitch >= 1 && flag) {
      while ((flag = info->nBytes < nc*nt*info->comm->channels[0].collTree.nHeads*threadThreshold) && nc > ncSwitch) {
        if (nc == ncSwitch+ncSwitch/2) threadThreshold /= 2;
        nc--;
      }
      ncSwitch /= 2;
    }
  } else {
    // Ring/Tree channel tuning
    while (info->nBytes < nc*nt*threadThreshold) {
      if (nc >= 2) nc--;
#if defined(__HIP_PLATFORM_HCC__) || defined(__HCC__) || defined(__HIPCC__)
      // do not reduce threads count on VEGA
#else
      else if ((nt % 128) == 0) nt/=2;
#endif
      else break;
    }
  }
#if defined(__HIP_PLATFORM_HCC__) || defined(__HCC__) || defined(__HIPCC__)
#else
  if (info->protocol == NCCL_PROTO_SIMPLE) {
    nt += WARP_SIZE; // Extra warp for sync
    // More threads or sync warps needed due to split thread model
    if (info->algorithm == NCCL_ALGO_TREE) nt += 3*WARP_SIZE;
    if (info->algorithm == NCCL_ALGO_COLLNET) nt += 3*WARP_SIZE;
  }
<<<<<<< HEAD
#endif
  if (info->coll == ncclFuncAllToAllPivot) {
    int pivotA2ANumUniRings = comm->topo->pivotA2ANumBiRings * 2;
    info->nChannels = comm->nChannels / pivotA2ANumUniRings * pivotA2ANumUniRings;
   } else if (info->coll == ncclFuncAllReduce && comm->topo->pivotA2ANumBiRings == 3) {
    static int userTuneInput = -2;
    if (userTuneInput == -2) {
      const char *protoStr = getenv("NCCL_PROTO");
      const char *algoStr = getenv("NCCL_ALGO");
      if (!protoStr && !algoStr)
        userTuneInput = 0;
      else
        userTuneInput = 1;
    }
    info->nChannels = nc;
    if (!userTuneInput) {
      // always respect user settings
      if (info->nBytes <= 2200008) {
        info->protocol = NCCL_PROTO_LL;
        info->algorithm = NCCL_ALGO_TREE;
        info->nChannels = 24;
      } else {
        info->protocol = NCCL_PROTO_SIMPLE;
        info->algorithm = NCCL_ALGO_RING;
      }
    }
  } else if (comm->topo->nodes[GPU].nodes[0].gpu.gcn == 910 && comm->topo->tuning == 4 &&
    comm->nNodes >= 4 && info->nBytes >= 4294967296) {
    static int userTuneInput = -2;
    if (userTuneInput == -2) {
      const char *protoStr = getenv("NCCL_PROTO");
      const char *algoStr = getenv("NCCL_ALGO");
      if (!protoStr && !algoStr)
        userTuneInput = 0;
      else
        userTuneInput = 1;
    }
    info->nChannels = nc;
    if (!userTuneInput) {
      // always respect user settings
      // use ring simple on gfx90a for specific data sizes
      info->protocol = NCCL_PROTO_SIMPLE;
      info->algorithm = NCCL_ALGO_RING;
    }
  } else {
    info->nChannels = nc;
  }
=======
  nt = nt/WARP_SIZE < 3 ? 3*WARP_SIZE : nt;
  info->nChannels = nc;
>>>>>>> e1d9b273
  info->nThreads = nt;
  return ncclSuccess;
}

static ncclResult_t getPatternInfo(struct ncclInfo* info) {
  switch (info->coll) {
    case ncclFuncBroadcast:
      info->pattern = info->algorithm == NCCL_ALGO_TREE ? ncclPatternTreeDown : ncclPatternPipelineFrom; break;
    case ncclFuncReduce:
      info->pattern = info->algorithm == NCCL_ALGO_TREE ? ncclPatternTreeUp : ncclPatternPipelineTo; break;
    case ncclFuncReduceScatter:
    case ncclFuncAllGather:
    case ncclFuncAllToAllPivot:
      info->pattern = ncclPatternRing; break;
    case ncclFuncAllReduce:
      info->pattern = info->algorithm == NCCL_ALGO_COLLNET ? ncclPatternCollTreeUpDown : info->algorithm == NCCL_ALGO_TREE ? ncclPatternTreeUpDown : ncclPatternRingTwice; break;
    default:
      WARN("Unknown pattern for collective %d algorithm %d", info->coll, info->algorithm);
      return ncclInternalError;
  }
  return ncclSuccess;
}

static ncclResult_t getLoopInfo(struct ncclInfo* info) {
  switch (info->pattern) {
    case ncclPatternTreeUp:
    case ncclPatternTreeDown:
    case ncclPatternTreeUpDown:
    case ncclPatternPipelineFrom:
    case ncclPatternPipelineTo:
      info->nstepsPerLoop = info-> nchunksPerLoop = 1; break;
    case ncclPatternCollTreeUpDown:
      info->nstepsPerLoop = 1; info->nchunksPerLoop = info->comm->channels[0].collTree.nHeads; break;
    case ncclPatternRing:
      info->nstepsPerLoop = info->comm->nRanks-1; info->nchunksPerLoop = info->comm->nRanks; break;
    case ncclPatternRingTwice:
      info->nstepsPerLoop = 2*(info->comm->nRanks-1); info->nchunksPerLoop = info->comm->nRanks; break;
    default:
      WARN("Unknown pattern %d", info->pattern);
      return ncclInternalError;
  }
  return ncclSuccess;
}

<<<<<<< HEAD
RCCL_PARAM(IntraNetThreshold, "INTRANET_THRESHOLD", 8388608);

static ncclResult_t computeColl(struct ncclInfo* info /* input */, struct ncclWorkElem* work, struct ncclProxyOp* proxyOp /* output */) {
=======
static ncclResult_t computeColl(struct ncclInfo* info /* input */, int* workFuncIndex, struct ncclWorkElem* work, struct ncclProxyOp* proxyOp /* output */) {
>>>>>>> e1d9b273
  int collNetTypeSupport = 0;
  // Check whether algo and proto have been preset (as in aggregation case)
  // If so, skip the calculation
  if (info->nChannels > 0 && info->nThreads > 0) goto comp_next;
  NCCLCHECK(getCollNetSupport(info, &collNetTypeSupport));
  NCCLCHECK(getAlgoInfo(info, collNetTypeSupport, 1));

comp_next:
  // Set nstepsPerLoop and nchunksPerLoop
  NCCLCHECK(getPatternInfo(info));
  NCCLCHECK(getLoopInfo(info));
<<<<<<< HEAD
  if (info->comm->topo->pivotA2ANumBiRings == 3 ) work->pad_0 = 1;
  work->opCount = info->opCount;
  work->header.type = ncclWorkTypeColl;
=======

>>>>>>> e1d9b273
  work->sendbuff = info->sendbuff;
  work->recvbuff = info->recvbuff;
  work->root = info->root;
  work->count = info->count;
  work->nChannels = info->nChannels;
<<<<<<< HEAD
  work->header.nWarps = info->nThreads / info->comm->WarpSize;
=======
  work->nWarps = info->nThreads / WARP_SIZE;
>>>>>>> e1d9b273
  work->redOpArg = info->opFull.scalarArg;
  work->redOpArgIsPtr = info->opFull.scalarArgIsPtr;
  if (info->comm->nRanks == 1) {
    // one-rank reduce index
<<<<<<< HEAD
    work->header.funcIndex = FUNC_INDEX_P2P - ncclNumTypes + int(info->datatype);
    //work->header.funcIndex = 1 + int(info->datatype);
=======
    *workFuncIndex = 1 + int(info->datatype);
>>>>>>> e1d9b273
    return ncclSuccess;
  } else if (info->coll == ncclFuncAllToAllPivot) {
    work->header.funcIndex = FUNC_INDEX_ALLTOALL_PIVOT;
  } else {
    work->header.funcIndex = FUNC_INDEX(info->coll, info->opFull.op, info->datatype, info->algorithm, info->protocol);
  }

<<<<<<< HEAD
  work->connIndex = 0;
  proxyOp->connIndex = 0;
  if (info->protocol == NCCL_PROTO_SIMPLE && info->algorithm == NCCL_ALGO_RING) {
    if (info->comm->useIntraNet && info->nBytes > rcclParamIntraNetThreshold()) {
      work->connIndex = NCCL_CONN_IDX_P2P_NET;
      proxyOp->connIndex = NCCL_CONN_IDX_P2P_NET;
    }
  }
=======
  *workFuncIndex = FUNC_INDEX(info->coll, info->opFull.op, info->datatype, info->algorithm, info->protocol);
>>>>>>> e1d9b273

  int stepSize   = info->comm->buffSizes[info->protocol]/NCCL_STEPS;
  int chunkSteps = (info->protocol == NCCL_PROTO_SIMPLE && info->algorithm == NCCL_ALGO_RING) ? info->chunkSteps : 1;
  int sliceSteps = (info->protocol == NCCL_PROTO_SIMPLE && info->algorithm == NCCL_ALGO_RING) ? info->sliceSteps : 1;
  int chunkSize  = stepSize*chunkSteps;

  // Compute lastChunkSize
  if (info->algorithm == NCCL_ALGO_TREE && info->protocol == NCCL_PROTO_SIMPLE) {
    if (info->pattern == ncclPatternTreeUpDown) {
      // Optimize chunkSize / nSteps
      while (info->nBytes / (info->nChannels*chunkSize) < info->comm->channels[0].tree.depth*8 && chunkSize > 131072) chunkSize /= 2;
      while (info->nBytes / (info->nChannels*chunkSize) < info->comm->channels[0].tree.depth*4 && chunkSize > 65536) chunkSize /= 2;
      while (info->nBytes / (info->nChannels*chunkSize) < info->comm->channels[0].tree.depth && chunkSize > 32768) chunkSize /= 2;
    }
    // Use lastChunkSize as chunkSize
    work->lastChunkSize = chunkSize / ncclTypeSize(info->datatype);
  } else if (info->algorithm == NCCL_ALGO_COLLNET && info->protocol == NCCL_PROTO_SIMPLE) {
    // Optimize chunkSize / nSteps
    while (info->nBytes / (info->nChannels*info->comm->channels[0].collTree.nHeads*chunkSize) < info->comm->channels[0].collTree.depth*64 && chunkSize > 131072) chunkSize /= 2;
    while (info->nBytes / (info->nChannels*info->comm->channels[0].collTree.nHeads*chunkSize) < info->comm->channels[0].collTree.depth*8 && chunkSize > 65536) chunkSize /= 2;
    while (info->nBytes / (info->nChannels*info->comm->channels[0].collTree.nHeads*chunkSize) < info->comm->channels[0].collTree.depth*8 && chunkSize > 32768) chunkSize /= 2;
    // Use lastChunkSize as chunkSize
    work->lastChunkSize = chunkSize / ncclTypeSize(info->datatype);
    // Set direct direction for broadcast-gather (read or write)
    work->direct = (info->nBytes / info->nChannels <= 1024*1024) ? NCCL_DIRECT_WRITE : NCCL_DIRECT_READ;
  } else if (info->protocol == NCCL_PROTO_LL) {
    const ssize_t sliceSize = stepSize*sizeof(uint64_t)/sizeof(union ncclLLFifoLine);
    const ssize_t loopSize = info->nChannels*info->nchunksPerLoop*(ssize_t)sliceSize;
    work->lastChunkSize = DIVUP((info->nBytes-(info->nBytes/loopSize)*loopSize), info->nChannels*info->nchunksPerLoop);
    ALIGN_SIZE(work->lastChunkSize, info->nThreads*sizeof(uint64_t));
    work->lastChunkSize /= ncclTypeSize(info->datatype);
  } else if (info->algorithm == NCCL_ALGO_TREE && info->protocol == NCCL_PROTO_LL128) {
    int nNodes = info->comm->nNodes;
    float ppn = info->comm->nRanks / (float)nNodes;
    float nstepsLL128 = 1+log2i(nNodes) + 0.1*ppn;
    while (info->nBytes / (info->nChannels*chunkSize) < nstepsLL128*64/ppn && chunkSize > 131072) chunkSize /= 2;
    while (info->nBytes / (info->nChannels*chunkSize) < nstepsLL128*16/ppn && chunkSize > 32768) chunkSize /= 2;
    // Use lastChunkSize as chunkSize
    work->lastChunkSize = chunkSize*NCCL_LL128_DATAELEMS/(NCCL_LL128_LINEELEMS*ncclTypeSize(info->datatype));
  }

  // Compute nSteps for proxies
  int chunkEffectiveSize = chunkSize;
  if (info->protocol == NCCL_PROTO_LL) chunkEffectiveSize /= 2;
  if (info->protocol == NCCL_PROTO_LL128) chunkEffectiveSize = (chunkSize / NCCL_LL128_LINEELEMS) * NCCL_LL128_DATAELEMS;
  //if (info->comm->rank == 0) printf("Coll %d, size %ld -> %dx%d, chunkSize %d (algo %d proto%d)\n", info->coll, info->nBytes, info->nChannels, info->nThreads, chunkSize, info->algorithm, info->protocol);
  int nLoops = (int)(DIVUP(info->nBytes, (((size_t)(info->nChannels))*info->nchunksPerLoop*chunkEffectiveSize)));
  proxyOp->nsteps = info->nstepsPerLoop * nLoops * chunkSteps;
  proxyOp->sliceSteps = sliceSteps;
  proxyOp->chunkSteps = chunkSteps;
  proxyOp->chunkSize = chunkSize;
  proxyOp->protocol = info->protocol;
  proxyOp->dtype = info->datatype;
  proxyOp->redOp = info->algorithm != NCCL_ALGO_COLLNET ? ncclNumOps : // Only set redOp when using CollNet
                     info->opFull.op==ncclDevPreMulSum || info->opFull.op==ncclDevSumPostDiv ? ncclSum : // Network sees avg as sum
                     info->op;
  proxyOp->pattern = info->pattern;
  proxyOp->root = info->root;
  // This is used by P2P to reduce the receive buffer size. We don't use it in collectives
  // because some protocols need to transmit more than the total size, plus they sometimes
  // round up
  proxyOp->nbytes = stepSize*proxyOp->sliceSteps;

  TRACE(NCCL_COLL,"opCount %lx slicesteps %d spl %d cpl %d nbytes %zi -> protocol %d nchannels %d nthreads %d, nloops %d nsteps %d chunksize %d comm %p",
      proxyOp->opCount, sliceSteps, info->nstepsPerLoop, info->nchunksPerLoop, info->nBytes, info->protocol, info->nChannels, info->nThreads,
      nLoops, proxyOp->nsteps, chunkSize, info->comm);

  // For Pivot A2A, lastChunkSize is not needed, set pivotA2ANumBiRings instead
  if (info->coll == ncclFuncAllToAllPivot) {
    work->pivotA2ANumBiRings = info->comm->topo->pivotA2ANumBiRings;
  }

  return ncclSuccess;
}

<<<<<<< HEAD
static ncclResult_t checkSetStream(struct ncclInfo* info) {
 if (info->comm->userStreamSet == false) {
    info->comm->userStream = info->stream;
    info->comm->userStreamSet = true;
  } else if (info->stream != info->comm->userStream) {
    WARN("Error : mixing different streams within a group call is not supported.");
    return ncclInvalidUsage;
  }
  return ncclSuccess;
}

// Handle structure for user buffer registration (IPC) exchange
struct ncclBuffRegHandle {
  hipIpcMemHandle_t sendBuffIpc;
  hipIpcMemHandle_t recvBuffIpc;
  ssize_t sendBuffOffset;
  ssize_t recvBuffOffset;
};

// Register input and output buffers
// Exchange with ranks on the same host
static ncclResult_t ncclRegBuffAndExchange(struct ncclInfo* info, struct ncclBuffRegInfo* regInfo) {
  ncclComm_t comm = info->comm;
  if (comm->localRanks == 1) return ncclSuccess;
  if (comm->pfnCuMemGetAddressRange == NULL) return ncclSuccess;  // CUDA toolkit or driver version too old

  ncclResult_t ret = ncclSuccess;
  struct ncclBuffRegHandle regHandles[NCCL_MAX_LOCAL_RANKS];
  // Get IPC handles
  // Note: the handle only corresponds to the base address of the allocation
  CUDACHECKGOTO(hipIpcGetMemHandle(&regHandles[comm->localRank].sendBuffIpc, (void*)info->sendbuff), ret, reg_fallback);
  CUDACHECKGOTO(hipIpcGetMemHandle(&regHandles[comm->localRank].recvBuffIpc, (void*)info->recvbuff), ret, reg_fallback);
  // Get offset of user buffer within allocation
  void* baseAddr;
  size_t size;
  // Get base address
  CUDACHECK(comm->pfnCuMemGetAddressRange(&baseAddr, &size, (void*)info->sendbuff));
  regHandles[comm->localRank].sendBuffOffset = (char*)info->sendbuff - (char*)baseAddr;
  CUDACHECK(comm->pfnCuMemGetAddressRange(&baseAddr, &size, (void*)info->recvbuff));
  regHandles[comm->localRank].recvBuffOffset = (char*)info->recvbuff - (char*)baseAddr;
  TRACE(NCCL_COLL, "Base %p size %lu offset %ld", baseAddr, size, regHandles[comm->localRank].recvBuffOffset);

  // Exchange handles within node
  NCCLCHECK(bootstrapIntraNodeAllGather(comm->bootstrap, comm->localRankToRank, comm->localRank, comm->localRanks, regHandles, sizeof(struct ncclBuffRegHandle)));
  // Open handles at local process
  for (int i=0; i<comm->localRanks; i++) {
    // Skip myself
    if (i == comm->localRank) {
      regInfo->sendbuffsBase[i] = regInfo->recvbuffsBase[i] = NULL;
      continue;
    }
    // Get base address of mapping
    CUDACHECK(hipIpcOpenMemHandle(regInfo->sendbuffsBase+i, regHandles[i].sendBuffIpc, hipIpcMemLazyEnablePeerAccess));
    CUDACHECK(hipIpcOpenMemHandle(regInfo->recvbuffsBase+i, regHandles[i].recvBuffIpc, hipIpcMemLazyEnablePeerAccess));
    // Get real buffer address by adding offset in the mapping
    regInfo->sendbuffs[i] = (char*)regInfo->sendbuffsBase[i] + regHandles[i].sendBuffOffset;
    regInfo->recvbuffs[i] = (char*)regInfo->recvbuffsBase[i] + regHandles[i].recvBuffOffset;
  }
  // Marks the operation as being buffer registered
  regInfo->nBuffs = comm->localRanks;
  TRACE(NCCL_COLL, "Rank %d exchanged %d buffers", comm->rank, regInfo->nBuffs);
  return ncclSuccess;

reg_fallback:
  // If we cannot register specific buffer types, we just bypass this stage, and continue without failing
  (void)ret;
  WARN("Unable to register user buffers");
  return ncclSuccess;
}

// Compute enqueue element, save it in list
// Compute CUDA launch parameters
// Capture time code in view of CUDA graph
static ncclResult_t ncclSetupCollKernel(struct ncclInfo* info) {
  ncclComm_t comm = info->comm;
  if (comm->nRanks == 1 &&
      // User-defined reduction ops may need alter the data even for unitary reductions
      info->op < ncclNumOps) {
    if (info->sendbuff != info->recvbuff)
      CUDACHECK(hipMemcpyAsync(info->recvbuff, info->sendbuff, info->nBytes, hipMemcpyDeviceToDevice, info->stream));
    return ncclSuccess;
  }

  // Compute cuda kernel arg and proxy arg templates
  struct ncclQueueElem* eqElem;
  NCCLCHECK(comm->enqueueInfo->elemList->getNewElem(&eqElem));
  struct ncclWork* work = &eqElem->work;
  NCCLCHECK(computeColl(info, work->elems, &eqElem->proxyOp));

  // Determine grid size
  hipLaunchParams* params = comm->myParams;
  params->gridDim.x += info->nChannels;
  params->gridDim.x = std::min<unsigned>(params->gridDim.x, comm->nChannels);
  params->blockDim.x = std::max<unsigned>(params->blockDim.x, info->nThreads);
  comm->enqueueInfo->maxChannels = params->gridDim.x;  // params may be varied by a second graph hence we need to capture it here

  // Inline the first kernel
  if (params->func == NULL) {
    params->func = (void *)ncclKerns[ncclGetKernelIndex(comm)];
  }

  // Register and exchange input and output buffers
  if (comm->usingCudaGraph &&                   // only in CUDA graph mode
      comm->graphRegister == 1 &&               // when registration is enabled
      info->algorithm == NCCL_ALGO_COLLNET &&   // limited to CollNet for now
      comm->intraHighestTransportType == TRANSPORT_P2P && // only when all ranks can p2p each other
      comm->intraRanks == 1) {                  // only in multi-process mode
    NCCLCHECK(ncclRegBuffAndExchange(info, &eqElem->buffRegInfo));
    comm->enqueueInfo->nRegBuffs += eqElem->buffRegInfo.nBuffs;
    work->header.type = ncclWorkTypeRegColl;
  }

  return ncclSuccess;
}

// Find the channel with the least enqueued work (counted in bytes)
static inline int findShortestChannel(ncclComm_t comm) {
  size_t minSize = SIZE_MAX;
  int minC = 0;
  for (int c=0; c<comm->nChannels; c++) {
    struct ncclChannel* channel = comm->channels+c;
    if (channel->totalSize < minSize) {
      minSize = channel->totalSize;
      minC = c;
    }
  }
  return minC;
}

// Get next channel based on shortest-queue mode or round-robin mode
static inline int getNextChannel(ncclComm_t comm, int aggMode) {
  int nextChannel = 0;
  if (aggMode && comm->asyncAllocMode == ncclComm::SHORTEST_QUEUE) {
    nextChannel = findShortestChannel(comm);
  } else {
    nextChannel = comm->lastChannel % comm->nChannels;
    comm->lastChannel++;
  }
  return nextChannel;
}

// Setup aggregated kernels
// Op info has been previously saved in comm->asyncOps
ncclResult_t ncclSetupAsyncKernels(ncclComm_t comm) {
  if (comm->asyncOpCount == 0) {
    return ncclSuccess;
  } else if (comm->asyncOpCount == 1) {
    // No aggregation
    struct ncclInfo* info = comm->asyncOps;
    info->nChannels = 0;
    NCCLCHECK(ncclSetupCollKernel(info));
  } else {
    // Aggregation
    // Determine a per-channel chunk size used to divide an operation into multiple channels
    size_t channelSize;
    if (comm->channelSize > 0) {
      // Set by user
      channelSize = comm->channelSize;
    } else if (comm->collNetSupport && comm->asyncOps[0].coll == ncclFuncAllReduce) {
      // CollNet specific size (tuned based on experiments)
      channelSize = 256 * 1024;
    } else {
      // Latency increases as scale increases
      // We would thus want to increase the chunk size to compensate for the lost efficiency
      channelSize = NCCL_AGG_CHANNEL_SIZE * std::min(16, comm->nRanks);
    }
    // Reduce the per-channel size if we cannot fully utilize the channels
    while (comm->asyncTotalSize < channelSize * comm->nChannels && channelSize > NCCL_MIN_CHANNEL_SIZE) channelSize /= 2;
    // Check whether the ops have same reduce and data types (and hence can be packed in same ncclWork)
    int channelUsed = 0;
    int homogeneous = 1;
    int allCollNetSupport = comm->collNetSupport;
    for (int c = 0; c < comm->asyncOpCount; c++) {
      struct ncclInfo* info = comm->asyncOps+c;
      if (info->coll == ncclFuncAllToAllPivot) {
        int pivotA2ANumUniRings = comm->topo->pivotA2ANumBiRings * 2;
        info->nChannels = comm->nChannels / pivotA2ANumUniRings * pivotA2ANumUniRings;
      } else {
        info->nChannels = std::min(std::max(1, (int)DIVUP(info->nBytes, channelSize)), comm->nChannels); // assign number of channels
      }
      channelUsed += info->nChannels;
      //printf("asyncOpCount %d nChannels %d used %d info->nBytes %ld channelSize %ld comm->nChannels %d\n",
        //c, info->nChannels, channelUsed, info->nBytes, channelSize, comm->nChannels);
      // We can use fast path if all collectives are the same
      homogeneous &= info->coll == comm->asyncOps[0].coll &&
                     info->opFull.op == comm->asyncOps[0].opFull.op &&
                     info->datatype == comm->asyncOps[0].datatype;
      if (allCollNetSupport > 0) NCCLCHECK(getCollNetSupport(info, &allCollNetSupport));
    }
    // Compute algo, proto, nthreads for the entire kernel
    // Prepare a synthetic op info to calculate the collective algo
    struct ncclInfo total;
    total.comm = comm;
    total.coll = comm->asyncOps[0].coll;
    total.nBytes = comm->asyncTotalSize;
    total.nChannels = std::min(channelUsed, comm->nChannels);
    int perChannelOps = DIVUP(channelUsed, total.nChannels);
    if (homogeneous) NCCLCHECK(getAlgoInfo(&total, allCollNetSupport, perChannelOps));
    // Set for each op
    for (int c = 0; c < comm->asyncOpCount; c++) {
      struct ncclInfo* info = comm->asyncOps+c;
      if (homogeneous) {
        // Set fields to skip the individual computeColl in ncclSetupCollKernel
        info->algorithm = total.algorithm;
        info->protocol = total.protocol;
        info->nThreads = total.nThreads;
      }
      NCCLCHECK(ncclSetupCollKernel(info));
    }
  }
  // Reset counters
  comm->asyncOpCount = 0;
  comm->asyncTotalSize = 0;
  return ncclSuccess;
}

// Store aggregated operations info
static ncclResult_t ncclSaveAsyncColl(struct ncclInfo* info) {
  ncclComm_t comm = info->comm;
  if (comm->asyncOpCount >= NCCL_MAX_OPS) {
    WARN("Too many async operations in progress, max is %d", NCCL_MAX_OPS);
    return ncclInvalidUsage;
  }
  memcpy(comm->asyncOps+comm->asyncOpCount, info, sizeof(struct ncclInfo));
  comm->asyncOpCount++;
  comm->asyncTotalSize += info->nBytes;
  return ncclSuccess;
}

// Save p2p operations in comm->p2pSends and p2pRecvs. Operations will be posted to channels
// during ncclGroupEnd()
static ncclResult_t ncclSaveP2p(struct ncclInfo* info) {
  struct ncclComm* comm = info->comm;
  int peer = info->root;
  ssize_t nBytes = info->count*ncclTypeSize(info->datatype);
  int channelBaseId;
  NCCLCHECK(ncclChannelComputeBase(comm, peer, info->coll, &channelBaseId));
  if (info->coll == ncclFuncSend) {
    if (peer != comm->rank) {
      // Mark channels that need pre-connect
      for (int c=0; c<comm->p2pnChannelsPerPeer; c++) {
        int channelId;
        NCCLCHECK(ncclChannelComputeFromBase(comm, channelBaseId, c, &channelId));
        if (comm->channels[channelId].peers[peer].send[1].connected == 0) { // P2P uses only 1 connector
          comm->connectSend[peer+comm->nRanks*1] |= (1<<channelId);
          comm->connect[1] = 1;
        }
        if (comm->p2pNet && comm->channels[channelId].peers[peer].send[NCCL_CONN_IDX_P2P_NET].connected == 0) {
          comm->connectSend[peer+comm->nRanks*NCCL_CONN_IDX_P2P_NET] |= (1<<channelId);
          comm->connect[NCCL_CONN_IDX_P2P_NET] = 1;
        }
      }
    }
    NCCLCHECK(ncclSaveP2pInfo(comm->p2pSends[info->root], info->recvbuff, nBytes, info->opCount));
    comm->p2pSendCount++;
  } else {
    if (peer != comm->rank) {
      // Mark channels that need pre-connect
      for (int c=0; c<comm->p2pnChannelsPerPeer; c++) {
        int channelId;
        NCCLCHECK(ncclChannelComputeFromBase(comm, channelBaseId, c, &channelId));
        if (comm->channels[channelId].peers[peer].recv[1].connected == 0) { // P2P uses only 1 connector
          comm->connectRecv[peer+comm->nRanks*1] |= (1<<channelId);
          comm->connect[1] = 1;
        }
        if (comm->p2pNet && comm->channels[channelId].peers[peer].recv[NCCL_CONN_IDX_P2P_NET].connected == 0) {
          comm->connectRecv[peer+comm->nRanks*NCCL_CONN_IDX_P2P_NET] |= (1<<channelId);
          comm->connect[NCCL_CONN_IDX_P2P_NET] = 1;
        }
      }
    }
    NCCLCHECK(ncclSaveP2pInfo(comm->p2pRecvs[info->root], info->recvbuff, nBytes, info->opCount));
    comm->p2pRecvCount++;
  }
  return ncclSuccess;
}

static int getSegment(enum ncclWorkElemType type, enum ncclWorkElemSubType subType, int peer, struct ncclWork* work, struct ncclComm* comm) {
  if (work->header.type && (work->header.type != type)) return -1;

  if (type == ncclWorkTypeP2p) {  // P2P
    int start = subType == ncclWorkSubTypeRecv ? 0 : 1;
    for (int s=start; s<NCCL_MAX_WORK_ELEMENTS_P2P && s<NCCL_MAX_NTHREADS/comm->WarpSize; s+=2) {
      if (work->p2pElems[s].peer == -2) return s;
      // Do not aggregate multiple sends to the same peer (or receives from the same peer)
      if (work->p2pElems[s].peer == peer) return -1;
    }
  } else if (type == ncclWorkTypeRegColl) { // CollNet
    for (int s=0; s<NCCL_MAX_WORK_ELEMENTS_REG; s++) {
      if (work->regElems[s].elem.header.type == ncclWorkTypeUnused) return s;
    }
  } else if (type == ncclWorkTypeColl) {  // Ring or Tree
    for (int s=0; s<NCCL_MAX_WORK_ELEMENTS; s++) {
      if (work->elems[s].header.type == ncclWorkTypeUnused) return s;
    }
  }
  return -1;
}

// Compute kernel arguments for P2P ops
static ncclResult_t computeP2pWorkElem(struct ncclInfo* info /* input */, struct ncclWorkElemP2p* elem /* output */) {
  elem->header.type = ncclWorkTypeP2p;
  elem->header.funcIndex = FUNC_INDEX_P2P;
  elem->header.nWarps = NCCL_MAX_NTHREADS/info->comm->WarpSize;
  elem->buff = info->recvbuff;
  elem->subType = info->coll == ncclFuncSend ? ncclWorkSubTypeSend : ncclWorkSubTypeRecv;
  elem->count = info->count;
  elem->chunkSize = info->chunkSize;
  elem->peer = info->root;
  elem->opCount = info->opCount;
  elem->connIndex =  info->connIndex;
  return ncclSuccess;
}

// Equeue work elements into segment of ncclWork
// Supporting both collectives (aggregated or not) and P2P
static ncclResult_t enqueueSegOp(enum ncclWorkElemType type, struct ncclWork* elem /* input */, struct ncclWork* work, int s,
    struct ncclBuffRegInfo* regInfo, struct ncclChannel* channel, struct ncclComm* comm) {

  if (type == ncclWorkTypeP2p) {
    memcpy(work->p2pElems+s, elem, sizeof(struct ncclWorkElemP2p));
    if(s) work->header.funcIndex = FUNC_INDEX_P2P;
    int nelems = 0;
    for (int i=0; i<NCCL_MAX_WORK_ELEMENTS_P2P && i<NCCL_MAX_NTHREADS/comm->WarpSize; i++) {
      if (work->p2pElems[i].header.type) nelems = i+1;
    }

    int ngroups = 1;
    while (ngroups < nelems) ngroups *= 2;
    int nWarps = 1;
    while (nWarps*ngroups <= elem->header.nWarps/2) nWarps *= 2;

    for (int i=0; i<ngroups; i++) {
      work->p2pElems[i].ngroups = ngroups;
      work->p2pElems[i].warpStart =
        i*(NCCL_MAX_NTHREADS/comm->WarpSize)/ngroups;
#if defined(__HIP_PLATFORM_HCC__) || defined(__HCC__) || defined(__HIPCC__)
      work->p2pElems[i].nWarps = nWarps;
#else
      int extraWarp = nWarps >= 2 ? i%2 : 0;
      work->p2pElems[i].nWarps = nWarps + extraWarp;
#endif
    }
    return ncclSuccess;
  }

  memcpy(work->elems+s, elem, sizeof(struct ncclWorkElem));

  if (regInfo->nBuffs == 0) return ncclSuccess;

  // Copy registered buffer addresses into ncclWork
  struct ncclWorkElemReg* regElem = (struct ncclWorkElemReg*)(work->elems+s);
  // For CollNet
  for (int i=0; i<NCCL_MAX_DIRECT_ARITY; i++) {
    int peer = channel->collTree.down[i];
    if (peer == -1) break;
    // Get intra-node slot
    int j = comm->rankToLocalRank[peer];
    if (j < 0) {
      WARN("Invalid intra-node rank %d for peer %d", j, peer);
      return ncclInternalError;
    }
    // Input buffer of leaf peer
    regElem->dnInputs[i] = regInfo->sendbuffs[j];
    // Output buffer of leaf peer
    regElem->dnOutputs[i] = regInfo->recvbuffs[j];
  }
  for (int i=0; i<NCCL_MAX_DIRECT_ARITY; i++) {
    int peer = channel->collTree.up[i];
    if (peer == -1) break;
    int j = comm->rankToLocalRank[peer];
    if (j < 0) {
      WARN("Invalid intra-node rank %d for peer %d", j, peer);
      return ncclInternalError;
    }
    // Output buffer of root peer
    regElem->upOutputs[i] = regInfo->recvbuffs[j];
  }
  work->elems[s].regUsed = 1;
  return ncclSuccess;
}

// Enqueue P2P op
ncclResult_t ncclEnqueueP2pKernel(struct ncclComm* comm, struct ncclQueueElem* eqElem) {
  struct ncclWorkElemP2p* workElem = eqElem->work.p2pElems;
  struct ncclProxyOp* proxyOp = &eqElem->proxyOp;

  // Try to reuse last p2p operation if not full yet
  struct ncclChannel* channel = comm->channels+proxyOp->channelId;
  int opIndex = (channel->workFifoTail-1+NCCL_MAX_OPS)%NCCL_MAX_OPS;
  struct ncclWork* w = channel->workFifo+opIndex;
  int segment = -1;
  if (channel->workCount) {
    // Try to pack more segments into a single operation
    segment = getSegment(ncclWorkTypeP2p, workElem->subType, workElem->peer, w, comm);
  }
  if (segment == -1) {
    NCCLCHECK(getNextOp(channel, &w, NULL));
    segment = workElem->subType == ncclWorkSubTypeRecv ? 0 : 1;
    // Initialize work as P2P, set peer=-2 to designate the p2p elem is not used.
    w->header.type = ncclWorkTypeP2p;
    for (int i=0; i<NCCL_MAX_WORK_ELEMENTS_P2P && i<NCCL_MAX_NTHREADS/comm->WarpSize; i++) w->p2pElems[i].peer = -2;
  }
  //INFO(NCCL_COLL, "%s to %d -> Channel %d OpCount %ld Segment %d", workElem->subType == ncclWorkSubTypeRecv ? "Recv" : "Send", workElem->peer, channel->id, channel->workFifoTail-1, segment);

  // store work element into FIFO
  if (workElem->peer != -1) NCCLCHECK(ncclProxySaveP2p(comm, proxyOp));
  NCCLCHECK(enqueueSegOp(ncclWorkTypeP2p, &eqElem->work, w, segment, &eqElem->buffRegInfo, channel, comm));
  return ncclSuccess;
}

// Setup P2P op
ncclResult_t ncclSetupP2pKernel(struct ncclInfo* info) {
  ncclComm* comm = info->comm;
  // Compute cuda kernel arg and proxy arg templates
  struct ncclQueueElem* eqElem;
  NCCLCHECK(comm->enqueueInfo->elemList->getNewElem(&eqElem));
  // The proxy code will set and tune the send/recv chunk size, make sure to run it first.
  NCCLCHECK(ncclProxyComputeP2p(info, &eqElem->proxyOp));
  NCCLCHECK(computeP2pWorkElem(info, eqElem->work.p2pElems));
  // Compute grid size
  int channelId = info->channelId;
  hipLaunchParams* params = comm->myParams;
  params->gridDim.x = std::max<unsigned>(params->gridDim.x, channelId+1);
  params->blockDim.x = std::max<unsigned>(params->blockDim.x, eqElem->work.header.nWarps*info->comm->WarpSize);
  comm->enqueueInfo->maxChannels = params->gridDim.x;  // params may be varied by a second graph hence we need to capture it here

  // Record the first kernel to launch
  // Just for CUDA kernel to know this is a P2P operation
  // The CUDA kernel does not use the inlined first work element as fastpath argument
  if (params->func == NULL) {
    params->func = (void *)ncclKerns[ncclGetKernelIndex(comm)];
    //params->func = ncclKerns[eqElem->work.header.funcIndex];
  }
  return ncclSuccess;
}

// Dynamic enqueue function for collective kernels
// Supports both aggregated and non-aggregated modes
ncclResult_t ncclEnqueueCollKernel(struct ncclComm* comm, struct ncclQueueElem* eqElem, int aggMode) {
  struct ncclWork* work = &eqElem->work;
  struct ncclWorkElem* elem = work->elems;
  struct ncclProxyOp* proxyOp = &eqElem->proxyOp;

  int nChannels = elem->nChannels;
  size_t channelSize = elem->count*ncclTypeSize(proxyOp->dtype)/elem->nChannels;
  enum ncclWorkElemType workElemType = proxyOp->redOp == ncclNumOps ? ncclWorkTypeColl : ncclWorkTypeRegColl;  // redOp is only set when using CollNet

  for (int bid=0; bid<nChannels; bid++) {
    int channelId = getNextChannel(comm, aggMode);
    struct ncclChannel* channel = comm->channels+channelId;

    // Proxy
    proxyOp->channelId = channelId;
    proxyOp->opCount = comm->collOpCount;
    if (proxyOp->nsteps) NCCLCHECK(ncclProxySaveColl(comm, proxyOp, comm->nRanks));

    elem->bid = bid % nChannels;
    struct ncclWork* w = NULL;
    int segment = -1;
    if (aggMode && channel->workCount) {
      // Try to pack more segments into a single operation
      int opIndex = (channel->workFifoTail-1+NCCL_MAX_OPS)%NCCL_MAX_OPS;
      w = channel->workFifo+opIndex;
      // All elems in work must have same (funcIndex,nThreads),
      // see "src/collectives/device/common.h"
      if (w->header.funcIndex == work->header.funcIndex &&
          w->header.nWarps == work->header.nWarps) {
        segment = getSegment(workElemType, ncclWorkSubTypeUnused, 0, w, comm);
      }
    }
    if (segment == -1) {
      NCCLCHECK(getNextOp(channel, &w, NULL));
      segment = 0;
    }

    // store work element into FIFO
    NCCLCHECK(enqueueSegOp(workElemType, work, w, segment, &eqElem->buffRegInfo, channel, comm));
    channel->totalSize += channelSize;
  }
  comm->collOpCount++;
  return ncclSuccess;
}

// Host setup node for CUDA Graph
// Performs the enqueue job
template<int USING_CUDA_GRAPH>
void HIPRT_CB ncclEnqueueHostSetup(void* arg) {
  NVTX3_FUNC_RANGE_IN(nccl_domain);
  ncclResult_t ret;
  // All work for current launch has been captured in Queue Info
  struct ncclQueueInfo* eqInfo = (struct ncclQueueInfo*)arg;
  ncclComm_t comm = eqInfo->comm;
  int aggMode = eqInfo->elemList->count() > 1 ? 1 : 0;

  // Iterate through the element list
  struct ncclQueueElem* eqElem = eqInfo->elemList->begin();
  while (eqElem != NULL) {
    if (eqElem->work.header.funcIndex == FUNC_INDEX_P2P) {
      NCCLCHECKGOTO(ncclEnqueueP2pKernel(comm, eqElem), ret, cb_end);
    } else {
      NCCLCHECKGOTO(ncclEnqueueCollKernel(comm, eqElem, aggMode), ret, cb_end);
    }
    eqElem = eqInfo->elemList->getNext();
  }

  NCCLCHECKGOTO(setupLaunch(eqInfo, USING_CUDA_GRAPH), ret, cb_end);
  NCCLCHECKGOTO(ncclLaunchProxy(eqInfo), ret, cb_end);

cb_end:
  if (ret != ncclSuccess) {
    WARN("Failure in host setup : %s", ncclGetErrorString(ret));
  }
  eqInfo->ret = ret;
}

template void HIPRT_CB ncclEnqueueHostSetup<0>(void*);
template void HIPRT_CB ncclEnqueueHostSetup<1>(void*);

// CUDA Graph helper thread
// for de-registering user buffers
void* graphHelperFunc(void *args) {
  struct ncclGraphHelperResources* res = (struct ncclGraphHelperResources*)args;
  if (res == NULL) {
    WARN("CUDA Graph helper resource is null");
    return NULL;
  }
  int dev = res->comm->cudaDev;
  CUDACHECKIGNORE(hipSetDevice(dev));
  INFO(NCCL_COLL, "CUDA Graph helper thread created for device %d", dev);

  volatile enum helperThreadState* state = &res->threadState;
  volatile int* ipcTail = &res->ipcTail;
  while (1) {
    // Last IPC entry enqueue so far
    int ipcTailMark = *ipcTail;
    int ipcCount = 0;
    // Close IPC till the last entry
    while (res->ipcHead != ipcTailMark) {
      if (res->ipcBases[res->ipcHead] != NULL)
        CUDACHECKIGNORE(hipIpcCloseMemHandle(res->ipcBases[res->ipcHead]));
      res->ipcBases[res->ipcHead] = NULL;
      res->ipcHead = (res->ipcHead+1)%NCCL_IPC_POOL_SIZE;
      ipcCount++;
    }
    TRACE(NCCL_COLL, "CUDA Graph helper thread closed %d IPC handles", ipcCount);
    pthread_mutex_lock(&res->threadLock);
    // Check for exit signal
    while (res->ipcHead == *ipcTail && *state != ThreadStop) {
      pthread_cond_wait(&res->threadCond, &res->threadLock);
    }
    pthread_mutex_unlock(&res->threadLock);
    if (*state == ThreadStop) {
      INFO(NCCL_COLL, "CUDA Graph helper thread for device %d returning", dev);
      return NULL;
    }
  }
}
RCCL_PARAM(EnableHipGraph, "ENABLE_HIPGRAPH", 0);

// Check if we are in CUDA Graph capture mode
ncclResult_t ncclGetCudaGraph(ncclComm_t comm, hipGraph_t* graph) {
  comm->usingCudaGraph = 0;
  // Feature requires CUDA 11.3/R465 or above
#if HIP_VERSION >= 50322000
  hipStreamCaptureStatus captureStatus;
  unsigned long long cudaGraphId;
  ncclResult_t ret = ncclSuccess;
  if (comm->driverVersion < 50322000) {
    // Runtime driver version older than compiler version
    // Enhanced compat fallback
    goto enh_compat_end;
  }
  // Get CUDA Graph handle
  CUDACHECKGOTO(hipStreamGetCaptureInfo_v2(comm->userStream, &captureStatus, &cudaGraphId, graph, NULL, NULL), ret, enh_compat_end);
  if (captureStatus == hipStreamCaptureStatusActive) {
    if (cudaGraphId != comm->lastCudaGraphId) {
      INFO(NCCL_COLL, "stream is being captured by a new graph, id %llu", cudaGraphId);
      // We are in a new graph, hence need to forget the last setup node so that
      // the first setup node in the new graph will not have a dependency
      comm->lastCudaGraphId = cudaGraphId;
      comm->lastSetupNode = NULL;
    }
    if (comm->launchMode == ncclComm::GROUP) comm->launchMode = ncclComm::GROUP_GRAPH;
    comm->usingCudaGraph = 1;

    if (!rcclParamEnableHipGraph())
    {
      WARN("RCCL_ENABLE_HIPGRAPH must be set to non-zero in order to support hipGraph usage");
      return ncclInvalidUsage;
    }

    // Create helper thread that closes IPC handles during graph destruction
    // Only create this thread when buffer registration is enabled
    if ((!comm->graphHelperThread) && comm->graphRegister == 1 && comm->disableGraphHelper == 0) {
      pthread_mutex_init(&comm->graphHelperResources->threadLock, NULL);
      // Init signaling method between Graph destroy function and helper thread
      pthread_cond_init(&comm->graphHelperResources->threadCond, NULL);
      // Set state
      comm->graphHelperResources->threadState = ThreadStart;
      // Create thread
      pthread_create(&comm->graphHelperThread, NULL, graphHelperFunc, comm->graphHelperResources);
      // Name thread
      ncclSetThreadName(comm->graphHelperThread, "NCCL GrHelper%2d", comm->cudaDev);
    }
  }
  return ncclSuccess;

enh_compat_end: // Enhanced compat fallback
  (void)ret;
  CUDACHECK(hipStreamIsCapturing(comm->userStream, &captureStatus));
  if (captureStatus != hipStreamCaptureStatusNone) {
    WARN("The installed ROCm driver is older than the minimum version (50322000) required for RCCL's HIP Graphs support");
    return ncclInvalidUsage;
  }
  // If we are not in capture mode, we can ignore the driver being lower
#endif
  return ncclSuccess;
}

// Create host setup node in CUDA Graph
ncclResult_t ncclCudaGraphHostSetup(ncclComm_t comm, hipGraph_t graph) {
#if HIP_VERSION >= 50322000
  if (!rcclParamEnableHipGraph())
  {
    WARN("RCCL_ENABLE_HIPGRAPH must be set to non-zero to enable HIP graph feature");
    return ncclInternalError;
  }
  struct ncclQueueInfo* eqInfo = comm->enqueueInfo;
  // Create a CUDA object to wrap around the argument space
  // which CUDA graph would manage lifetime of
  hipUserObject_t object;
  CUDACHECK(hipUserObjectCreate(&object, eqInfo, ncclDestroyQueueInfo, 1/*initialRefcount*/, hipUserObjectNoDestructorSync));
  // Hand over ownership to CUDA Graph
  CUDACHECK(hipGraphRetainUserObject(graph, object, 1, hipGraphUserObjectMove));

  hipHostFn_t fn = ncclEnqueueHostSetup<1>;
  // Add a CPU node to the graph
  hipGraphNode_t setupNode;
  // Function + parameter space for that function (i.e. enqueue info)
  hipHostNodeParams setupNodeParams = {fn, eqInfo};
  int numDependencies = comm->lastSetupNode == NULL ? 0 : 1;
  CUDACHECK(hipGraphAddHostNode(&setupNode, graph, &comm->lastSetupNode, numDependencies, &setupNodeParams));
  // Create dependency from last setup node in the same graph
  CUDACHECK(hipStreamUpdateCaptureDependencies(comm->userStream, &setupNode, 1, hipStreamAddCaptureDependencies));
  comm->lastSetupNode = setupNode;
  return ncclSuccess;
#else
  WARN("RCCL does not support this ROCm version for HIP graph feature");
  return ncclInternalError;
#endif
}

=======
>>>>>>> e1d9b273
static ncclResult_t hostToDevRedOp(
    ncclDevRedOpFull *opFull, ncclRedOp_t op, ncclDataType_t datatype, ncclComm *comm
  ) {
  union {
    int8_t i8;
    uint8_t u8;
    int32_t i32;
    uint32_t u32;
    int64_t i64;
    uint64_t u64;
    half f16;
    #if defined(RCCL_BFLOAT16)
      rccl_bfloat16 bf16;
    #endif
    float f32;
    double f64;
    void *ptr;
  };
  u64 = 0;
  opFull->scalarArgIsPtr = false;
  switch (int(op)) {
  case ncclSum:  opFull->op = ncclDevSum;  break;
  case ncclProd: opFull->op = ncclDevProd; break;
  case ncclMax:  opFull->op = ncclDevMax;  break;
  case ncclMin:  opFull->op = ncclDevMin;  break;
  case ncclAvg:
    switch ((int)datatype) {
    case ncclInt8:  case ncclInt32:  case ncclInt64:
    case ncclUint8: case ncclUint32: case ncclUint64:
      opFull->op = ncclDevSumPostDiv;
      u64 = comm->nRanks;
      break;
    case ncclFloat16:
      opFull->op = ncclDevPreMulSum;
      f16 = __float2half(float(1.0/comm->nRanks)); // __double2half not supported pre CUDA 11.x
      break;
    #if defined(RCCL_BFLOAT16)
    case ncclBfloat16:
      opFull->op = ncclDevPreMulSum;
      bf16 = (rccl_bfloat16)(float(1.0/comm->nRanks));
      break;
    #endif
    case ncclFloat32:
      opFull->op = ncclDevPreMulSum;
      f32 = float(1.0/comm->nRanks);
      break;
    case ncclFloat64:
      opFull->op = ncclDevPreMulSum;
      f64 = 1.0/comm->nRanks;
      break;
    }
    opFull->scalarArgIsPtr = false;
    opFull->scalarArg = u64;
    break;
  default: // user created
    int ix = int(ncclUserRedOpMangle(comm, op)) - int(ncclNumOps);
    ncclUserRedOp *user = &comm->userRedOps[ix];
    if (datatype != user->datatype) {
      WARN("Data type supplied to user-created ncclRedOp_t does not match type "
           "given to reduction operation");
      return ncclInvalidArgument;
    }
    *opFull = user->opFull;
    break;
  }
  return ncclSuccess;
}

<<<<<<< HEAD
ncclResult_t ncclEnqueueCheck(struct ncclInfo* info) {
  ncclResult_t ret = ncclSuccess;
  bool isAsync = ncclAsyncMode();
  int savedDev = -1;
  // Check arguments
  NCCLCHECK(PtrCheck(info->comm, info->opName, "comm"));
  if (isAsync && info->comm->checkPointers) {
    CUDACHECKGOTO(hipGetDevice(&savedDev), ret, end);
    CUDACHECKGOTO(hipSetDevice(info->comm->cudaDev), ret, end);
  }
  NCCLCHECKGOTO(ArgsCheck(info), ret, end);

  // Copy reduction op state from op handle into info struct here since the
  // op handle may be destroyed before ncclGroupEnd().
  NCCLCHECKGOTO(hostToDevRedOp(&info->opFull, info->op, info->datatype, info->comm), ret, end);

  // Update opCount
  if (info->coll == ncclFuncSend || info->coll == ncclFuncRecv)
    info->opCount = info->comm->p2pOpCount++;
  else
    info->opCount = info->comm->collOpCount;

  // Launch asynchronously if needed
  if (isAsync) {
    // Always register comm even in case of error to make sure ncclGroupEnd
    // cleans it up.
    NCCLCHECKGOTO(ncclAsyncColl(info->comm), ret, end);
    NCCLCHECKGOTO(checkSetStream(info), ret, end);

    INFO(NCCL_COLL,"%s: opCount %lx sendbuff %p recvbuff %p count %zi datatype %d op %d root %d comm %p [nranks=%d] stream %p devRedOp %d isPtr %d scaler %lx",
        info->opName, info->opCount, info->sendbuff, info->recvbuff, info->count,
        info->datatype, info->op, info->root, info->comm, info->comm->nRanks, info->stream, info->opFull.op, info->opFull.scalarArgIsPtr, info->opFull.scalarArg);

    if (info->coll == ncclFuncSend || info->coll == ncclFuncRecv) { //p2p stored separately
      NCCLCHECKGOTO(ncclSaveP2p(info), ret, end);
    } else {
      NCCLCHECKGOTO(ncclSaveAsyncColl(info), ret, end);
=======
// Converts `info` to a task and adds it to `comm->tasks`. The exception is with
// single rank communicators, collectives are issued as `ncclMemcpyAsync`s and
// thus don't need a task.
static ncclResult_t taskAppend(struct ncclComm* comm, struct ncclInfo const* info) {
  ncclTasks *tasks = &comm->tasks;
  if (info->coll == ncclFuncSend || info->coll == ncclFuncRecv) {
    int peer = info->root;
    ssize_t nBytes = info->count*ncclTypeSize(info->datatype);
    bool isSendNotRecv = info->coll == ncclFuncSend;

    // Must be in thread local group before tasks can be alloc'd in `comm->memScoped`.
    ncclGroupCommJoin(info->comm);
    struct ncclTaskP2p* p2p = ncclMemoryStackAlloc<struct ncclTaskP2p>(&comm->memScoped);
    p2p->buff = (void*)info->recvbuff;
    p2p->bytes = nBytes;
    p2p->chunk = 0;
    ncclIntruQueueEnqueue(
      isSendNotRecv ? &tasks->peers[peer].sendQueue : &tasks->peers[peer].recvQueue,
      p2p);
    tasks->nTasksP2p += 1;

    // Mark channels that need pre-connect
    if (comm->rank != peer) {
      int channelBaseId;
      NCCLCHECK(ncclChannelComputeBase(comm, peer, info->coll, &channelBaseId));
      if (!(isSendNotRecv ? tasks->peers[peer].sendSeen : tasks->peers[peer].recvSeen)) {
        (isSendNotRecv ? tasks->peers[peer].sendSeen : tasks->peers[peer].recvSeen) = true;
        for (int c=0; c < comm->p2pnChannelsPerPeer; c++) {
          int channelId;
          NCCLCHECK(ncclChannelComputeFromBase(comm, channelBaseId, c, &channelId));
          if (isSendNotRecv) {
            if (comm->channels[channelId].peers[peer].send[1].connected == 0) { // P2P uses only 1 connector
              comm->connectSend[peer] |= (1<<channelId);
              ncclGroupCommPreconnect(comm);
            }
          } else {
            if (comm->channels[channelId].peers[peer].recv[1].connected == 0) { // P2P uses only 1 connector
              comm->connectRecv[peer] |= (1<<channelId);
              ncclGroupCommPreconnect(comm);
            }
          }
        }
      }
    }
  } else {
    // Copy reduction op state from op handle into info struct here since the
    // op handle may be destroyed before ncclGroupEnd().
    struct ncclDevRedOpFull opFull;
    NCCLCHECK(hostToDevRedOp(&opFull, info->op, info->datatype, comm));

    // User-defined reduction ops may need alter the data even for unitary reductions
    if (comm->nRanks == 1 && opFull.op < ncclDevPreMulSum) {
      if (info->sendbuff != info->recvbuff) {
        size_t bytes = info->count*ncclTypeSize(info->datatype);
        CUDACHECK(cudaMemcpyAsync(info->recvbuff, info->sendbuff, bytes, cudaMemcpyDeviceToDevice, info->stream));
      }
      return ncclSuccess;
    } else {
      // Must be in thread local group before tasks can be alloc'd in `comm->memScoped`.
      ncclGroupCommJoin(info->comm);
      struct ncclTaskColl* t = ncclMemoryStackAlloc<struct ncclTaskColl>(&comm->memScoped);
      t->func = info->coll;
      t->sendbuff = info->sendbuff;
      t->recvbuff = info->recvbuff;
      t->count = info->count;
      t->root = info->root;
      t->datatype = info->datatype;
      t->op = opFull; // C++ struct assignment
      t->chunkSteps = info->chunkSteps;
      t->sliceSteps = info->sliceSteps;
      ncclIntruQueueEnqueue(&tasks->collQueue, t);
      tasks->collBytesTotal += t->count*ncclTypeSize(t->datatype);
      tasks->nTasksColl += 1;
    }
  }

  if (info->stream != tasks->streamRecent || tasks->streams == nullptr) {
    tasks->streamRecent = info->stream;
    struct ncclCudaStreamList* l = tasks->streams;
    while (true) {
      if (l == nullptr) { // Got to the end, this must be a new stream.
        struct ncclCudaGraph graph;
        NCCLCHECK(ncclCudaGetCapturingGraph(&graph, info->stream))
        if (tasks->streams != nullptr && !ncclCudaGraphSame(tasks->capturingGraph, graph)) {
          WARN("Streams given to a communicator within a NCCL group must either be all uncaptured or all captured by the same graph.");
          return ncclInvalidUsage;
        }
        tasks->capturingGraph = graph; // C++ struct assignment
        // Add stream to list
        l = ncclMemoryStackAlloc<struct ncclCudaStreamList>(&comm->memScoped);
        l->stream = info->stream;
        l->next = tasks->streams;
        tasks->streams = l;
        break;
      }
      if (l->stream == info->stream)
        break; // Already seen stream.
>>>>>>> e1d9b273
    }
  }
  return ncclSuccess;
}

<<<<<<< HEAD
    INFO(NCCL_COLL,"%s: opCount %lx sendbuff %p recvbuff %p count %zi datatype %d op %d root %d comm %p [nranks=%d] stream %p",
        info->opName, info->opCount, info->sendbuff, info->recvbuff, info->count,
=======
ncclResult_t ncclEnqueueCheck(struct ncclInfo* info) {
  NCCLCHECK(ncclGroupStartInternal());
  ncclResult_t ret = ncclSuccess;
  int devOld = -1;
  NCCLCHECKGOTO(PtrCheck(info->comm, info->opName, "comm"), ret, end0);
  if (info->comm->checkPointers) {
    CUDACHECKGOTO(cudaGetDevice(&devOld), ret, end0);
    CUDACHECKGOTO(cudaSetDevice(info->comm->cudaDev), ret, end0);
  }
  NCCLCHECKGOTO(ArgsCheck(info), ret, end1);

  INFO(NCCL_COLL,"%s: opCount %lx sendbuff %p recvbuff %p count %zi datatype %d op %d root %d comm %p [nranks=%d] stream %p",
        info->opName, info->comm->opCount, info->sendbuff, info->recvbuff, info->count,
>>>>>>> e1d9b273
        info->datatype, info->op, info->root, info->comm, info->comm->nRanks, info->stream);
  TRACE_CALL("nccl%s(%" PRIx64 ",%" PRIx64 ",%zi,%d,%d,%d,%p,%p)", info->opName, reinterpret_cast<int64_t>(info->sendbuff), reinterpret_cast<int64_t>(info->recvbuff), info->count, info->datatype, info->op, info->root, info->comm, info->stream);

<<<<<<< HEAD
    // Check whether we are in cuda graph mode
    hipGraph_t graph;
    ncclComm_t comm = info->comm;
    NCCLCHECKGOTO(ncclGetCudaGraph(comm, &graph), ret, end);

    // Common part between graph mode and non-graph mode
    NCCLCHECKGOTO(ncclSetupCollKernel(info), ret, end);

    // Host setup
    if (comm->usingCudaGraph) {
      NCCLCHECKGOTO(ncclCudaGraphHostSetup(comm, graph), ret, end);
    } else {
      ncclEnqueueHostSetup<0>(comm->enqueueInfo);
      NCCLCHECKGOTO(comm->enqueueInfo->ret, ret, end);
    }

    // Common part between graph mode and non-graph mode
    NCCLCHECKGOTO(ncclLaunchBarrier(comm), ret, end);
    NCCLCHECKGOTO(ncclLaunchKernel(comm), ret, end);
    NCCLCHECKGOTO(ncclRecordEvents(comm), ret, end);
    NCCLCHECKGOTO(ncclLaunchReset(comm), ret, end);
  }
end:
  if (isAsync && savedDev != -1) CUDACHECK(hipSetDevice(savedDev));
  if (isAsync) ncclAsyncErrCheck(ret);
=======
  NCCLCHECKGOTO(taskAppend(info->comm, info), ret, end1);

end1:
  if (devOld != -1) CUDACHECKGOTO(cudaSetDevice(devOld), ret, end0);
end0:
  ncclGroupErrCheck(ret);
  NCCLCHECK(ncclGroupEndInternal());
>>>>>>> e1d9b273
  return ret;
}

NCCL_API(ncclResult_t, ncclRedOpCreatePreMulSum, ncclRedOp_t *op, void *scalar, ncclDataType_t datatype, ncclScalarResidence_t residence, ncclComm_t comm);
ncclResult_t ncclRedOpCreatePreMulSum(ncclRedOp_t *op, void *scalar, ncclDataType_t datatype, ncclScalarResidence_t residence, ncclComm_t comm) {
  if (comm->userRedOpFreeHead == comm->userRedOpCapacity) {
    // double capacity and resize
    int cap = 2*comm->userRedOpCapacity;
    if (cap < 4) cap = 4;
    ncclUserRedOp *ops = new ncclUserRedOp[cap];
    std::memcpy(ops, comm->userRedOps, comm->userRedOpCapacity*sizeof(ncclUserRedOp));
    for(int ix=comm->userRedOpCapacity; ix < cap; ix++)
      ops[ix].freeNext = ix + 1;
    delete[] comm->userRedOps;
    comm->userRedOps = ops;
    comm->userRedOpCapacity = cap;
  }
  // pop from free list
  int ix = comm->userRedOpFreeHead;
  ncclUserRedOp *user = &comm->userRedOps[ix];
  comm->userRedOpFreeHead = user->freeNext;

  user->freeNext = -1; // allocated
  user->datatype = datatype;
  user->opFull.op = ncclDevPreMulSum;
  if (residence == ncclScalarHostImmediate) {
    user->opFull.scalarArgIsPtr = false;
    std::memcpy(&user->opFull.scalarArg, scalar, ncclTypeSize(datatype));
  } else {
    user->opFull.scalarArgIsPtr = true;
    user->opFull.scalarArg = reinterpret_cast<uint64_t>(scalar);
  }
  *op = ncclRedOp_t(int(ncclNumOps) + ix);
  *op = ncclUserRedOpMangle(comm, *op);
  TRACE_CALL("ncclRedOpCreatePreMulSum(%d,%p,%d,%d,%p)", *op, scalar, datatype, residence, comm);
  return ncclSuccess;
}

NCCL_API(ncclResult_t, ncclRedOpDestroy, ncclRedOp_t op, ncclComm_t comm);
ncclResult_t ncclRedOpDestroy(ncclRedOp_t op, ncclComm_t comm) {
  if (0 <= int(op) && int(op) < int(ncclNumOps)) {
    WARN("ncclRedOpDestroy : operator is a NCCL builtin.");
    return ncclInvalidArgument;
  }
  if (int(op) < 0 || int(ncclMaxRedOp) < int(op)) {
    WARN("ncclRedOpDestroy :  operator is garbage.");
    return ncclInvalidArgument;
  }
  int ix = int(ncclUserRedOpMangle(comm, op)) - int(ncclNumOps);
  if (comm->userRedOpCapacity <= ix || comm->userRedOps[ix].freeNext != -1) {
    WARN("ncclRedOpDestroy : operator unknown to this communicator.");
    return ncclInvalidArgument;
  }
  // push to free list
  comm->userRedOps[ix].freeNext = comm->userRedOpFreeHead;
  comm->userRedOpFreeHead = ix;
  TRACE_CALL("ncclRedOpDestroy(%d,%p)", op, comm);
  return ncclSuccess;
}<|MERGE_RESOLUTION|>--- conflicted
+++ resolved
@@ -13,13 +13,10 @@
 #include <hip/hip_ext.h>
 #include "gdrwrap.h"
 #include "bootstrap.h"
+#include <cstring>
 #include "channel.h"
-<<<<<<< HEAD
+#include "rocmwrap.h"
 #include "rccl_vars.h"
-=======
-#include "cudawrap.h"
-
->>>>>>> e1d9b273
 #include <cstring> // std::memcpy
 #include <cinttypes> // PRIx64
 
@@ -76,7 +73,7 @@
   NCCL_FUNCS3B(func, Sum), /*PreMulSum*/ \
   NCCL_FUNCS3B(func, Sum)  /*SumPostDiv*/
 
-typedef void(*ncclKern_t)(struct ncclDevComm* comm);
+typedef void(*ncclKern_t)(struct ncclDevComm* comm, uint64_t channelMask, struct ncclWork* workHead);
 // Must be consistent with the ncclFuncSet enum
 static ncclKern_t const ncclKerns[4] = {
   NCCL_KERN_NAME(SendRecv, RING, SIMPLE, Sum, int8_t),
@@ -94,15 +91,10 @@
   hipFuncAttributes attr = {0};
   size_t max = 0;
   for (int i = 0; i < numNcclKerns; i++) {
-<<<<<<< HEAD
-    CUDACHECKGOTO(hipFuncGetAttributes(&attr, (const void*)(ncclKerns[i])), res, error);
-    if (attr.localSizeBytes > max) max = attr.localSizeBytes;
-=======
     if (ncclKerns[i] != nullptr) {
-      CUDACHECKGOTO(cudaFuncGetAttributes(&attr, ncclKerns[i]), res, error);
+      CUDACHECKGOTO(hipFuncGetAttributes(&attr, reinterpret_cast<const void*>(ncclKerns[i])), res, error);
       if (attr.localSizeBytes > max) max = attr.localSizeBytes;
     }
->>>>>>> e1d9b273
   }
 
 error:
@@ -139,24 +131,6 @@
 /*       Launch system : synchronization and CUDA kernel launch              */
 /*****************************************************************************/
 
-<<<<<<< HEAD
-ncclResult_t ncclLaunchCooperativeKernelMultiDevice(hipLaunchParams *paramsList, int* cudaDevs, int numDevices, int cgMode) {
-  if (cgMode & 0x01) {
-    CUDACHECK(hipExtLaunchMultiKernelMultiDevice(paramsList, numDevices,
-      // These flags are to reduce the latency of using this API
-      hipCooperativeLaunchMultiDeviceNoPreSync|hipCooperativeLaunchMultiDeviceNoPostSync));
-    return ncclSuccess;
-  }
-  int savedDev;
-  CUDACHECK(hipGetDevice(&savedDev));
-  for (int i = 0; i < numDevices; i++) {
-    hipLaunchParams* params = paramsList+i;
-    CUDACHECK(hipSetDevice(cudaDevs[i]));
-    hipLaunchKernelGGL(((void (*)(struct ncclWorkElem))params->func), params->gridDim, params->blockDim, params->sharedMem, params->stream, **((struct ncclWorkElem**)params->args));
-  }
-  CUDACHECK(hipSetDevice(savedDev));
-  return ncclSuccess;
-=======
 static void appendWorkElemColl(
     struct ncclComm* comm, struct ncclKernelPlan* plan, int channelId,
     int funcIndex, struct ncclWorkElem const *elem, int bid
@@ -207,10 +181,9 @@
   chan->nWorkElem = 1;
   chan->nWork += 1;
   ncclIntruQueueEnqueue(&chan->workQueue, q);
->>>>>>> e1d9b273
-}
-
-static void finishWorkP2p(struct ncclWork* work) {
+}
+
+static void finishWorkP2p(struct ncclWork* work, int WarpSize) {
   int nElem = 0;
   for (int e=0; e < NCCL_MAX_WORK_ELEMENTS_P2P; e++) {
     if (work->p2pElems[e].p2pType != ncclWorkP2pTypeUnused)
@@ -219,39 +192,21 @@
   int nGroup = 1;
   while (nGroup < nElem) nGroup *= 2;
   int nWarp = 1;
-  while (nWarp*nGroup <= (NCCL_MAX_NTHREADS/WARP_SIZE)/2) nWarp *= 2;
+  while (nWarp*nGroup <= (NCCL_MAX_NTHREADS/WarpSize)/2) nWarp *= 2;
   for (int i=0; i < nGroup; i++) {
     work->p2pElems[i].ngroups = nGroup;
-    work->p2pElems[i].warpStart = i*(NCCL_MAX_NTHREADS/WARP_SIZE)/nGroup;
-    int extraWarp = nWarp >= 2 ? i%2 : 0;
+    work->p2pElems[i].warpStart = i*(NCCL_MAX_NTHREADS/WarpSize)/nGroup;
+    int extraWarp = /*nWarp >= 2 ? i%2 : */0;
     work->p2pElems[i].nWarps = nWarp + extraWarp;
   }
 }
 
-static void finishWork(struct ncclWork* work) {
+static void finishWork(struct ncclWork* work, int WarpSize) {
   if (work->header.type == ncclWorkTypeP2p) {
-    finishWorkP2p(work);
-  }
-}
-
-<<<<<<< HEAD
-// Finalize channel work FIFO states before launch
-// Called during dynamic enqueue
-static ncclResult_t setupLaunch(struct ncclQueueInfo* eqInfo, int usingCudaGraph) {
-  ncclComm_t comm = eqInfo->comm;
-  // Do not use comm->myParams in this function unless in non-graph mode
-  // In graph mode, enqueue is async to capture, myParams can have been changed
-  hipLaunchParams* params = comm->myParams;
-
-  // Only launch blocks where we have work to do.
-  // This is not supported when we are in cudaGraph mode.
-  // Because in cudaGraph mode the launch param needs to be determined
-  // at capture time instead of launch time.
-  if (!usingCudaGraph) {
-    int nChannels = std::max(comm->nChannels, comm->p2pnChannels);
-    for (int c=0; c<nChannels; c++) {
-      if (comm->channels[c].workCount) params->gridDim.x = c+1;
-=======
+    finishWorkP2p(work, WarpSize);
+  }
+}
+
 static void appendWorkElemP2p(
     struct ncclComm* comm, struct ncclKernelPlan* plan, int channelId,
     struct ncclWorkElemP2p const *elem
@@ -271,10 +226,9 @@
       q->work.p2pElems[e] = *elem; // C++ struct assignment
       chan->p2pTailElem[elem->p2pType-1] += 2;
       return;
->>>>>>> e1d9b273
     }
   NewWork:
-    finishWorkP2p(&q->work);
+    finishWorkP2p(&q->work, comm->WarpSize);
   }
   q = ncclMemoryStackAlloc<struct ncclWorkList>(&comm->memScoped);
   q->work.header.type = ncclWorkTypeP2p;
@@ -321,21 +275,6 @@
       maxIndexInLeast = b;
       maxBytesInLeast = chans[b].collBytes;
     }
-<<<<<<< HEAD
-    channel->workFifo[(channel->workFifoTail-1)%NCCL_MAX_OPS].header.isLast = 1;
-
-    if (channel->gdrMemDesc) {
-      // GDRCOPY support
-      uint64_t first = (channel->workFifoTail-channel->workCount)%NCCL_MAX_OPS;
-      uint64_t nelems = channel->workCount;
-      TRACE(NCCL_INIT, "GDRCOPY : copy workFifo %p to %p first %ld nelems %zi",
-            channel->workFifo, channel->workFifoGdr, first, nelems);
-
-      for (int i = 0; i < nelems; i++) {
-        int elem = (first+i) % NCCL_MAX_OPS;
-        // Copy Host workFifo to CUDA workFifo via the GDRCOPY mapping
-        NCCLCHECK(ncclGdrCudaCopy(channel->gdrMemDesc, channel->workFifoGdr+elem, channel->workFifo+elem, 1));
-=======
   }
   // Sort in the rest of the channels. If a channel has less work than the max
   // member of least[], replace that member and compute the new max. The optimal
@@ -384,7 +323,6 @@
         int j = comm->rankToLocalRank[peer];
         // Output buffer of root peer
         workElemReg.upOutputs[i] = regBufRecv[j];
->>>>>>> e1d9b273
       }
       appendWorkElemColl(comm, plan, c, funcIndex, &workElemReg, bid);
     }
@@ -406,12 +344,12 @@
 // ensure *nWorkBudget >= 1 upon entry.
 static ncclResult_t addP2pToPlan(
     struct ncclComm* comm, struct ncclKernelPlan* plan, int* nWorkBudget,
-    bool isSendNotRecv, int peer, int chunk, void *addr, size_t bytes
+    bool isSendNotRecv, int peer, int chunk, void *addr, size_t bytes, uint32_t connIndex
   ) {
   struct ncclInfo info = {
     isSendNotRecv ? ncclFuncSend : ncclFuncRecv,
     isSendNotRecv ? "Send" : "Recv",
-    nullptr, addr, bytes, ncclInt8, ncclSum, peer, comm, (cudaStream_t)0,
+    nullptr, addr, bytes, ncclInt8, ncclSum, peer, comm, (hipStream_t)0,
     /*Args*/1, 1
   };
 
@@ -421,16 +359,19 @@
 
   struct ncclProxyOp proxyOp = {};
   NCCLCHECK(ncclProxyComputeP2p(&info, &proxyOp));
+  proxyOp.connIndex = connIndex;
 
   struct ncclWorkElemP2p elem = {0};
   elem.peer = peer;
-  elem.nWarps = NCCL_MAX_NTHREADS/WARP_SIZE;
+  elem.nWarps = NCCL_MAX_NTHREADS/comm->WarpSize;
   elem.p2pType = isSendNotRecv ? ncclWorkP2pTypeSend : ncclWorkP2pTypeRecv;
   elem.buffLo32 = uint32_t(reinterpret_cast<uintptr_t>(addr));
   elem.buffHi32 = reinterpret_cast<uintptr_t>(addr)>>32;
   elem.countLo32 = uint32_t(bytes);
   elem.countHi32 = bytes>>32;
   elem.chunkSize = info.chunkSize; // computed by ncclProxyComputeP2p
+  elem.opCount = (uint16_t)comm->opCount;
+  elem.connIndex = connIndex;
 
   *nWorkBudget += plan->channels[channelId].nWork;
   appendWorkElemP2p(comm, plan, channelId, &elem);
@@ -455,7 +396,7 @@
       channelCount += 1;
       channelMask |= 1ull<<c;
       tail->work.header.isLast = 1;
-      finishWork(&tail->work);
+      finishWork(&tail->work, plan->comm->WarpSize);
     }
     hasProxyOps |= !ncclIntruQueueEmpty(&plan->channels[c].proxyOpQueue);
   }
@@ -465,7 +406,7 @@
   plan->hasProxyOps = hasProxyOps;
   if (plan->kernelFn == nullptr)
     plan->kernelFn = ncclKernelGeneric;
-  plan->threadPerBlock = std::max(plan->threadPerBlock, 3*WARP_SIZE);
+  plan->threadPerBlock = std::max(plan->threadPerBlock, 3*plan->comm->WarpSize);
 }
 
 static ncclResult_t registerIntraNodeBuffers(
@@ -526,29 +467,6 @@
   return result;
 }
 
-<<<<<<< HEAD
-// Check dependency wrt outside streams or previous launches
-// Launch kernel in GROUP mode
-ncclResult_t ncclLaunchBarrier(struct ncclComm* comm) {
-  hipLaunchParams* params = comm->myParams;
-  if (params->gridDim.x == 0) return ncclSuccess;
-
-  // Use internal NCCL stream for CGMD/GROUP launch if required or if the user stream is NULL
-  if (comm->launchMode == ncclComm::GROUP &&
-      (comm->groupCudaStream ||
-       comm->userStream == hipStreamDefault/* ||
-       comm->userStream == hipStreamLegacy ||
-       comm->userStream == hipStreamPerThread*/)) {
-    // Enqueue event in user stream
-    CUDACHECK(hipEventRecord(comm->intDoneEvent, comm->userStream));
-    // Create dependency between user stream and internal NCCL stream
-    CUDACHECK(hipStreamWaitEvent(comm->groupStream, comm->intDoneEvent, 0));
-    params->stream = comm->groupStream;
-  } else {
-    if (comm->userStream != params->stream && !comm->usingCudaGraph) {
-      // Stream changed from last call, create dependency against last NCCL kernel launch
-      CUDACHECK(hipStreamWaitEvent(comm->userStream, comm->doneEvent, 0));
-=======
 NCCL_PARAM(GraphRegister, "GRAPH_REGISTER", 0);
 
 static ncclResult_t getCollNetSupport(struct ncclInfo* info, int* collNetTypeSupport);
@@ -661,9 +579,8 @@
       head = ncclIntruQueueHead(&tasks->collQueue);
 
       plan->threadPerBlock = std::max(plan->threadPerBlock, info.nThreads);
-      if (ncclKerns[workFuncIndex] != nullptr)
-        plan->kernelFn = ncclKerns[workFuncIndex];
->>>>>>> e1d9b273
+      if (ncclKerns[ncclGetKernelIndex(comm)] != nullptr)
+        plan->kernelFn = (void *)ncclKerns[ncclGetKernelIndex(comm)];
     }
   }
   return ncclSuccess;
@@ -678,6 +595,8 @@
   }
   return alignUp(size, minSize);
 }
+
+RCCL_PARAM(P2pNetThreshold, "P2P_NET_THRESHOLD", 131072);
 
 static ncclResult_t scheduleP2pTasksToPlan(
     struct ncclComm* comm, struct ncclKernelPlan* plan, int* nWorkBudget
@@ -740,13 +659,19 @@
         if (send) sendPtr   += send->chunk*sendChunkBytesMax;
         if (send) sendBytes -= send->chunk*sendChunkBytesMax;
 
+        uint16_t sendIdx = 1, recvIdx = 1;
+        if(comm->p2pNet && sendBytes > rcclParamP2pNetThreshold())
+          sendIdx = NCCL_CONN_IDX_P2P_NET;
+        if(comm->p2pNet && recvBytes > rcclParamP2pNetThreshold())
+          recvIdx = NCCL_CONN_IDX_P2P_NET;
+
         do {
           ssize_t recvChunkBytes = std::min(recvBytes, recvChunkBytesMax); // -1 preserved
           ssize_t sendChunkBytes = std::min(sendBytes, sendChunkBytesMax);
           if (recvChunkBytes != 0) {
             if (recvChunkBytes == -1) recvChunkBytes = 0;
             if (*nWorkBudget < 1) return ncclSuccess; // ensure room in budget
-            NCCLCHECK(addP2pToPlan(comm, plan, nWorkBudget, /*isSendNotRecv=*/false, recvPeer, recv->chunk, recvPtr, recvChunkBytes));
+            NCCLCHECK(addP2pToPlan(comm, plan, nWorkBudget, /*isSendNotRecv=*/false, recvPeer, recv->chunk, recvPtr, recvChunkBytes, recvIdx));
             recvPtr += recvChunkBytes;
             recvBytes -= recvChunkBytes;
             recv->chunk += 1;
@@ -759,7 +684,7 @@
           if (sendChunkBytes != 0) {
             if (sendChunkBytes == -1) sendChunkBytes = 0;
             if (*nWorkBudget < 1) return ncclSuccess; // ensure room in budget
-            NCCLCHECK(addP2pToPlan(comm, plan, nWorkBudget, /*isSendNotRecv=*/true, sendPeer, send->chunk, sendPtr, sendChunkBytes));
+            NCCLCHECK(addP2pToPlan(comm, plan, nWorkBudget, /*isSendNotRecv=*/true, sendPeer, send->chunk, sendPtr, sendChunkBytes, sendIdx));
             sendPtr += sendChunkBytes;
             sendBytes -= sendChunkBytes;
             send->chunk += 1;
@@ -776,20 +701,6 @@
   return ncclSuccess;
 }
 
-<<<<<<< HEAD
-// Launch kernel in PARALLEL mode
-ncclResult_t ncclLaunchKernel(ncclComm_t comm) {
-  hipLaunchParams *params = comm->myParams;
-  if (params->gridDim.x == 0) return ncclSuccess;
-
-  // We can't print the CG mode before the first barrier happened.
-  if (comm->rank == 0 && *comm->intraCGMode & 0x10) {
-    *comm->intraCGMode ^= 0x10;
-    INFO(NCCL_INIT,"Launch mode %s%s%s",
-        comm->launchMode == ncclComm::GROUP ? "Group" : "Parallel",
-        *comm->intraCGMode ? "/CGMD" : "",
-        (comm->launchMode == ncclComm::GROUP && comm->groupCudaStream) ? "/Stream" : "");
-=======
 // Comparison of monotonic rolling counters.
 static inline bool rollingLess32(uint32_t a, uint32_t b) {
   constexpr uint32_t PositiveMax = uint32_t(-1)>>1;
@@ -839,7 +750,6 @@
       // Nope. Maintain vigorous spin for first 5us, then start yielding.
       if (clockNano()-t0 >= 5*1000) sched_yield();
     }
->>>>>>> e1d9b273
   }
 }
 
@@ -853,12 +763,6 @@
   if (!persistent) {
     workHeap = comm->workFifoHeap;
   } else {
-<<<<<<< HEAD
-    if (!rcclParamEnableHipGraph() || !comm->usingCudaGraph)
-      CUDACHECK(hipExtLaunchKernel(params->func, params->gridDim, params->blockDim, params->args, params->sharedMem, params->stream, NULL, comm->doneEvent, 0));
-    else
-      CUDACHECK(hipLaunchKernel(params->func, params->gridDim, params->blockDim, params->args, params->sharedMem, params->stream));
-=======
     workHeap = ncclMemoryStackAlloc<struct ncclWork>(&comm->memScoped, nWork);
   }
   uint32_t ixMask = persistent ? ~uint32_t(0) : comm->workFifoDepth-1;
@@ -901,7 +805,6 @@
       q = q->next;
       if (q != nullptr) ix = ixSent++;
     }
->>>>>>> e1d9b273
   }
 
   if (!persistent) {
@@ -959,28 +862,7 @@
   return ncclSuccess;
 }
 
-<<<<<<< HEAD
-// Record done event for current launch
-ncclResult_t ncclRecordEvents(ncclComm_t comm) {
-  hipLaunchParams *params = comm->myParams;
-
-  // Enqueue event after NCCL kernel (only in non-graph mode)
-  // [RCCL] move event record into hipExtLaunchKernel
-  if (rcclParamEnableHipGraph())
-  {
-    if (!comm->usingCudaGraph) CUDACHECK(hipEventRecord(comm->doneEvent, params->stream));
-  }
-  // Use internal NCCL stream for CGMD/GROUP launch if required or if the user stream is NULL
-  if (comm->launchMode == ncclComm::GROUP &&
-      (comm->groupCudaStream ||
-       comm->userStream == hipStreamDefault/* ||
-       comm->userStream == hipStreamLegacy ||
-       comm->userStream == hipStreamPerThread*/)) {
-    CUDACHECK(hipEventRecord(comm->intDoneEvent, params->stream));
-    // Create dependency between NCCL internal stream and user stream
-    CUDACHECK(hipStreamWaitEvent(comm->userStream, comm->intDoneEvent, 0));
-=======
-static void CUDART_CB hostStreamPlanCallback(void *plan_) {
+static void HIPRT_CB hostStreamPlanCallback(void *plan_) {
   struct ncclKernelPlan* plan = (struct ncclKernelPlan*)plan_;
   ncclResult_t result = hostStreamPlanTask(plan->comm, plan);
   if (result != ncclSuccess) {
@@ -995,10 +877,9 @@
     if (!ncclMainExited) NCCLCHECK(ncclCudaFree(plan->workHead));
     while (!ncclIntruQueueEmpty(&plan->ipcMemQueue)) {
       struct ncclPointerList* q = ncclIntruQueueDequeue(&plan->ipcMemQueue);
-      if (!ncclMainExited) CUDACHECKIGNORE(cudaIpcCloseMemHandle(q->ptr));
+      if (!ncclMainExited) CUDACHECKIGNORE(hipIpcCloseMemHandle(q->ptr));
       ncclMemoryPoolFree(&comm->memPool_ncclPointerList, q);
     }
->>>>>>> e1d9b273
   }
   ncclMemoryPoolTakeAll(&comm->memPool_ncclProxyOp, &plan->memPool_ncclProxyOp);
   ncclMemoryPoolFree(&comm->memPool_ncclKernelPlan, plan);
@@ -1072,8 +953,13 @@
     NCCLCHECKGOTO(ncclStrongStreamAcquire(tasks->capturingGraph, &comm->deviceStream), result, failure);
 
     // Create dependency for nccl device work on user streams.
-    for (struct ncclCudaStreamList* l=tasks->streams; l != nullptr; l = l->next) {
+    for (struct ncclCudaStreamList* l=tasks->streams; l != nullptr && tasks->numStreams != 1; l = l->next) {
       NCCLCHECKGOTO(ncclStrongStreamWaitStream(tasks->capturingGraph, &comm->deviceStream, l->stream), result, failure);
+    }
+
+    if (tasks->numStreams == 1 && tasks->streams->stream != comm->lastStream) {
+      // Stream changed from last call, create dependency against last NCCL kernel launch
+      CUDACHECK(hipStreamWaitEvent(tasks->streams->stream, comm->doneEvent, 0));
     }
 
     if (persistent || comm->persistentRefs != 0) {
@@ -1105,13 +991,6 @@
   return result;
 }
 
-<<<<<<< HEAD
-  // After capturing an op in graph mode or launching the op in non-graph mode
-  // we can reset myParams for use in next op
-  hipLaunchParams *params = comm->myParams;
-  params->gridDim.x = params->blockDim.x = 0;
-  params->func = NULL;
-=======
 ncclResult_t ncclLaunchKernelBefore_NoUncapturedCuda(struct ncclComm* comm, struct ncclKernelPlan* plan) {
   // This code is called after we've checked in to the intra-process barrier
   // but before launching the kernel. We are not allowed to call CUDA unless the
@@ -1119,16 +998,20 @@
   NCCLCHECK(uploadWork(comm, plan));
   return ncclSuccess;
 }
->>>>>>> e1d9b273
 
 ncclResult_t ncclLaunchKernel(struct ncclComm* comm, struct ncclKernelPlan* plan) {
   struct ncclTasks* tasks = &comm->tasks;
   dim3 grid = {(unsigned)plan->channelCount, 1, 1};
   dim3 block = {(unsigned)plan->threadPerBlock, 1, 1};
   void *args[3] = {&comm->devComm, &plan->channelMask, &plan->workHead};
-  NCCLCHECK(ncclStrongStreamLaunchKernel(
-    tasks->capturingGraph, &comm->deviceStream, plan->kernelFn, grid, block, args, 0
-  ));
+  if (tasks->numStreams == 1) {
+    CUDACHECK(hipExtLaunchKernel(plan->kernelFn, grid, block, args, 0, tasks->streams->stream, NULL, comm->doneEvent, 0));
+    comm->lastStream = tasks->streams->stream;
+  } else {
+    NCCLCHECK(ncclStrongStreamLaunchKernel(
+      tasks->capturingGraph, &comm->deviceStream, plan->kernelFn, grid, block, args, 0
+    ));
+  }
   return ncclSuccess;
 }
 
@@ -1160,11 +1043,12 @@
     // Create dependency for user streams on nccl device work.
     struct ncclCudaStreamList* sl = tasks->streams;
     tasks->streams = nullptr; // reset streams to empty
-    while (sl != nullptr) {
+    while (sl != nullptr && tasks->numStreams != 1) {
       NCCLCHECKGOTO(ncclStrongStreamWaitStream(tasks->capturingGraph, sl->stream, &comm->deviceStream), result, resume2);
     resume2:
       sl = sl->next;
     }
+    tasks->numStreams = 0;
   }
   return result;
 }
@@ -1251,7 +1135,7 @@
     if (info->algorithm == NCCL_ALGO_TREE) nt += 3*WARP_SIZE;
     if (info->algorithm == NCCL_ALGO_COLLNET) nt += 3*WARP_SIZE;
   }
-<<<<<<< HEAD
+  nt = nt/WARP_SIZE < 3 ? 3*WARP_SIZE : nt;
 #endif
   if (info->coll == ncclFuncAllToAllPivot) {
     int pivotA2ANumUniRings = comm->topo->pivotA2ANumBiRings * 2;
@@ -1299,10 +1183,6 @@
   } else {
     info->nChannels = nc;
   }
-=======
-  nt = nt/WARP_SIZE < 3 ? 3*WARP_SIZE : nt;
-  info->nChannels = nc;
->>>>>>> e1d9b273
   info->nThreads = nt;
   return ncclSuccess;
 }
@@ -1347,13 +1227,9 @@
   return ncclSuccess;
 }
 
-<<<<<<< HEAD
 RCCL_PARAM(IntraNetThreshold, "INTRANET_THRESHOLD", 8388608);
 
-static ncclResult_t computeColl(struct ncclInfo* info /* input */, struct ncclWorkElem* work, struct ncclProxyOp* proxyOp /* output */) {
-=======
 static ncclResult_t computeColl(struct ncclInfo* info /* input */, int* workFuncIndex, struct ncclWorkElem* work, struct ncclProxyOp* proxyOp /* output */) {
->>>>>>> e1d9b273
   int collNetTypeSupport = 0;
   // Check whether algo and proto have been preset (as in aggregation case)
   // If so, skip the calculation
@@ -1365,41 +1241,28 @@
   // Set nstepsPerLoop and nchunksPerLoop
   NCCLCHECK(getPatternInfo(info));
   NCCLCHECK(getLoopInfo(info));
-<<<<<<< HEAD
+
   if (info->comm->topo->pivotA2ANumBiRings == 3 ) work->pad_0 = 1;
-  work->opCount = info->opCount;
-  work->header.type = ncclWorkTypeColl;
-=======
-
->>>>>>> e1d9b273
   work->sendbuff = info->sendbuff;
   work->recvbuff = info->recvbuff;
   work->root = info->root;
   work->count = info->count;
   work->nChannels = info->nChannels;
-<<<<<<< HEAD
-  work->header.nWarps = info->nThreads / info->comm->WarpSize;
-=======
-  work->nWarps = info->nThreads / WARP_SIZE;
->>>>>>> e1d9b273
+  work->nWarps = info->nThreads / info->comm->WarpSize;
   work->redOpArg = info->opFull.scalarArg;
   work->redOpArgIsPtr = info->opFull.scalarArgIsPtr;
+  work->opCount = info->comm->opCount;
+
   if (info->comm->nRanks == 1) {
     // one-rank reduce index
-<<<<<<< HEAD
-    work->header.funcIndex = FUNC_INDEX_P2P - ncclNumTypes + int(info->datatype);
-    //work->header.funcIndex = 1 + int(info->datatype);
-=======
-    *workFuncIndex = 1 + int(info->datatype);
->>>>>>> e1d9b273
+    *workFuncIndex = FUNC_INDEX_P2P - ncclNumTypes + int(info->datatype);
     return ncclSuccess;
   } else if (info->coll == ncclFuncAllToAllPivot) {
-    work->header.funcIndex = FUNC_INDEX_ALLTOALL_PIVOT;
+    *workFuncIndex = FUNC_INDEX_ALLTOALL_PIVOT;
   } else {
-    work->header.funcIndex = FUNC_INDEX(info->coll, info->opFull.op, info->datatype, info->algorithm, info->protocol);
-  }
-
-<<<<<<< HEAD
+    *workFuncIndex = FUNC_INDEX(info->coll, info->opFull.op, info->datatype, info->algorithm, info->protocol);
+  }
+
   work->connIndex = 0;
   proxyOp->connIndex = 0;
   if (info->protocol == NCCL_PROTO_SIMPLE && info->algorithm == NCCL_ALGO_RING) {
@@ -1408,9 +1271,6 @@
       proxyOp->connIndex = NCCL_CONN_IDX_P2P_NET;
     }
   }
-=======
-  *workFuncIndex = FUNC_INDEX(info->coll, info->opFull.op, info->datatype, info->algorithm, info->protocol);
->>>>>>> e1d9b273
 
   int stepSize   = info->comm->buffSizes[info->protocol]/NCCL_STEPS;
   int chunkSteps = (info->protocol == NCCL_PROTO_SIMPLE && info->algorithm == NCCL_ALGO_RING) ? info->chunkSteps : 1;
@@ -1473,675 +1333,17 @@
   // because some protocols need to transmit more than the total size, plus they sometimes
   // round up
   proxyOp->nbytes = stepSize*proxyOp->sliceSteps;
+  // For Pivot A2A, lastChunkSize is not needed, set pivotA2ANumBiRings instead
+  if (info->coll == ncclFuncAllToAllPivot) {
+    work->pivotA2ANumBiRings = info->comm->topo->pivotA2ANumBiRings;
+  }
 
   TRACE(NCCL_COLL,"opCount %lx slicesteps %d spl %d cpl %d nbytes %zi -> protocol %d nchannels %d nthreads %d, nloops %d nsteps %d chunksize %d comm %p",
       proxyOp->opCount, sliceSteps, info->nstepsPerLoop, info->nchunksPerLoop, info->nBytes, info->protocol, info->nChannels, info->nThreads,
       nLoops, proxyOp->nsteps, chunkSize, info->comm);
-
-  // For Pivot A2A, lastChunkSize is not needed, set pivotA2ANumBiRings instead
-  if (info->coll == ncclFuncAllToAllPivot) {
-    work->pivotA2ANumBiRings = info->comm->topo->pivotA2ANumBiRings;
-  }
-
-  return ncclSuccess;
-}
-
-<<<<<<< HEAD
-static ncclResult_t checkSetStream(struct ncclInfo* info) {
- if (info->comm->userStreamSet == false) {
-    info->comm->userStream = info->stream;
-    info->comm->userStreamSet = true;
-  } else if (info->stream != info->comm->userStream) {
-    WARN("Error : mixing different streams within a group call is not supported.");
-    return ncclInvalidUsage;
-  }
-  return ncclSuccess;
-}
-
-// Handle structure for user buffer registration (IPC) exchange
-struct ncclBuffRegHandle {
-  hipIpcMemHandle_t sendBuffIpc;
-  hipIpcMemHandle_t recvBuffIpc;
-  ssize_t sendBuffOffset;
-  ssize_t recvBuffOffset;
-};
-
-// Register input and output buffers
-// Exchange with ranks on the same host
-static ncclResult_t ncclRegBuffAndExchange(struct ncclInfo* info, struct ncclBuffRegInfo* regInfo) {
-  ncclComm_t comm = info->comm;
-  if (comm->localRanks == 1) return ncclSuccess;
-  if (comm->pfnCuMemGetAddressRange == NULL) return ncclSuccess;  // CUDA toolkit or driver version too old
-
-  ncclResult_t ret = ncclSuccess;
-  struct ncclBuffRegHandle regHandles[NCCL_MAX_LOCAL_RANKS];
-  // Get IPC handles
-  // Note: the handle only corresponds to the base address of the allocation
-  CUDACHECKGOTO(hipIpcGetMemHandle(&regHandles[comm->localRank].sendBuffIpc, (void*)info->sendbuff), ret, reg_fallback);
-  CUDACHECKGOTO(hipIpcGetMemHandle(&regHandles[comm->localRank].recvBuffIpc, (void*)info->recvbuff), ret, reg_fallback);
-  // Get offset of user buffer within allocation
-  void* baseAddr;
-  size_t size;
-  // Get base address
-  CUDACHECK(comm->pfnCuMemGetAddressRange(&baseAddr, &size, (void*)info->sendbuff));
-  regHandles[comm->localRank].sendBuffOffset = (char*)info->sendbuff - (char*)baseAddr;
-  CUDACHECK(comm->pfnCuMemGetAddressRange(&baseAddr, &size, (void*)info->recvbuff));
-  regHandles[comm->localRank].recvBuffOffset = (char*)info->recvbuff - (char*)baseAddr;
-  TRACE(NCCL_COLL, "Base %p size %lu offset %ld", baseAddr, size, regHandles[comm->localRank].recvBuffOffset);
-
-  // Exchange handles within node
-  NCCLCHECK(bootstrapIntraNodeAllGather(comm->bootstrap, comm->localRankToRank, comm->localRank, comm->localRanks, regHandles, sizeof(struct ncclBuffRegHandle)));
-  // Open handles at local process
-  for (int i=0; i<comm->localRanks; i++) {
-    // Skip myself
-    if (i == comm->localRank) {
-      regInfo->sendbuffsBase[i] = regInfo->recvbuffsBase[i] = NULL;
-      continue;
-    }
-    // Get base address of mapping
-    CUDACHECK(hipIpcOpenMemHandle(regInfo->sendbuffsBase+i, regHandles[i].sendBuffIpc, hipIpcMemLazyEnablePeerAccess));
-    CUDACHECK(hipIpcOpenMemHandle(regInfo->recvbuffsBase+i, regHandles[i].recvBuffIpc, hipIpcMemLazyEnablePeerAccess));
-    // Get real buffer address by adding offset in the mapping
-    regInfo->sendbuffs[i] = (char*)regInfo->sendbuffsBase[i] + regHandles[i].sendBuffOffset;
-    regInfo->recvbuffs[i] = (char*)regInfo->recvbuffsBase[i] + regHandles[i].recvBuffOffset;
-  }
-  // Marks the operation as being buffer registered
-  regInfo->nBuffs = comm->localRanks;
-  TRACE(NCCL_COLL, "Rank %d exchanged %d buffers", comm->rank, regInfo->nBuffs);
-  return ncclSuccess;
-
-reg_fallback:
-  // If we cannot register specific buffer types, we just bypass this stage, and continue without failing
-  (void)ret;
-  WARN("Unable to register user buffers");
-  return ncclSuccess;
-}
-
-// Compute enqueue element, save it in list
-// Compute CUDA launch parameters
-// Capture time code in view of CUDA graph
-static ncclResult_t ncclSetupCollKernel(struct ncclInfo* info) {
-  ncclComm_t comm = info->comm;
-  if (comm->nRanks == 1 &&
-      // User-defined reduction ops may need alter the data even for unitary reductions
-      info->op < ncclNumOps) {
-    if (info->sendbuff != info->recvbuff)
-      CUDACHECK(hipMemcpyAsync(info->recvbuff, info->sendbuff, info->nBytes, hipMemcpyDeviceToDevice, info->stream));
-    return ncclSuccess;
-  }
-
-  // Compute cuda kernel arg and proxy arg templates
-  struct ncclQueueElem* eqElem;
-  NCCLCHECK(comm->enqueueInfo->elemList->getNewElem(&eqElem));
-  struct ncclWork* work = &eqElem->work;
-  NCCLCHECK(computeColl(info, work->elems, &eqElem->proxyOp));
-
-  // Determine grid size
-  hipLaunchParams* params = comm->myParams;
-  params->gridDim.x += info->nChannels;
-  params->gridDim.x = std::min<unsigned>(params->gridDim.x, comm->nChannels);
-  params->blockDim.x = std::max<unsigned>(params->blockDim.x, info->nThreads);
-  comm->enqueueInfo->maxChannels = params->gridDim.x;  // params may be varied by a second graph hence we need to capture it here
-
-  // Inline the first kernel
-  if (params->func == NULL) {
-    params->func = (void *)ncclKerns[ncclGetKernelIndex(comm)];
-  }
-
-  // Register and exchange input and output buffers
-  if (comm->usingCudaGraph &&                   // only in CUDA graph mode
-      comm->graphRegister == 1 &&               // when registration is enabled
-      info->algorithm == NCCL_ALGO_COLLNET &&   // limited to CollNet for now
-      comm->intraHighestTransportType == TRANSPORT_P2P && // only when all ranks can p2p each other
-      comm->intraRanks == 1) {                  // only in multi-process mode
-    NCCLCHECK(ncclRegBuffAndExchange(info, &eqElem->buffRegInfo));
-    comm->enqueueInfo->nRegBuffs += eqElem->buffRegInfo.nBuffs;
-    work->header.type = ncclWorkTypeRegColl;
-  }
-
-  return ncclSuccess;
-}
-
-// Find the channel with the least enqueued work (counted in bytes)
-static inline int findShortestChannel(ncclComm_t comm) {
-  size_t minSize = SIZE_MAX;
-  int minC = 0;
-  for (int c=0; c<comm->nChannels; c++) {
-    struct ncclChannel* channel = comm->channels+c;
-    if (channel->totalSize < minSize) {
-      minSize = channel->totalSize;
-      minC = c;
-    }
-  }
-  return minC;
-}
-
-// Get next channel based on shortest-queue mode or round-robin mode
-static inline int getNextChannel(ncclComm_t comm, int aggMode) {
-  int nextChannel = 0;
-  if (aggMode && comm->asyncAllocMode == ncclComm::SHORTEST_QUEUE) {
-    nextChannel = findShortestChannel(comm);
-  } else {
-    nextChannel = comm->lastChannel % comm->nChannels;
-    comm->lastChannel++;
-  }
-  return nextChannel;
-}
-
-// Setup aggregated kernels
-// Op info has been previously saved in comm->asyncOps
-ncclResult_t ncclSetupAsyncKernels(ncclComm_t comm) {
-  if (comm->asyncOpCount == 0) {
-    return ncclSuccess;
-  } else if (comm->asyncOpCount == 1) {
-    // No aggregation
-    struct ncclInfo* info = comm->asyncOps;
-    info->nChannels = 0;
-    NCCLCHECK(ncclSetupCollKernel(info));
-  } else {
-    // Aggregation
-    // Determine a per-channel chunk size used to divide an operation into multiple channels
-    size_t channelSize;
-    if (comm->channelSize > 0) {
-      // Set by user
-      channelSize = comm->channelSize;
-    } else if (comm->collNetSupport && comm->asyncOps[0].coll == ncclFuncAllReduce) {
-      // CollNet specific size (tuned based on experiments)
-      channelSize = 256 * 1024;
-    } else {
-      // Latency increases as scale increases
-      // We would thus want to increase the chunk size to compensate for the lost efficiency
-      channelSize = NCCL_AGG_CHANNEL_SIZE * std::min(16, comm->nRanks);
-    }
-    // Reduce the per-channel size if we cannot fully utilize the channels
-    while (comm->asyncTotalSize < channelSize * comm->nChannels && channelSize > NCCL_MIN_CHANNEL_SIZE) channelSize /= 2;
-    // Check whether the ops have same reduce and data types (and hence can be packed in same ncclWork)
-    int channelUsed = 0;
-    int homogeneous = 1;
-    int allCollNetSupport = comm->collNetSupport;
-    for (int c = 0; c < comm->asyncOpCount; c++) {
-      struct ncclInfo* info = comm->asyncOps+c;
-      if (info->coll == ncclFuncAllToAllPivot) {
-        int pivotA2ANumUniRings = comm->topo->pivotA2ANumBiRings * 2;
-        info->nChannels = comm->nChannels / pivotA2ANumUniRings * pivotA2ANumUniRings;
-      } else {
-        info->nChannels = std::min(std::max(1, (int)DIVUP(info->nBytes, channelSize)), comm->nChannels); // assign number of channels
-      }
-      channelUsed += info->nChannels;
-      //printf("asyncOpCount %d nChannels %d used %d info->nBytes %ld channelSize %ld comm->nChannels %d\n",
-        //c, info->nChannels, channelUsed, info->nBytes, channelSize, comm->nChannels);
-      // We can use fast path if all collectives are the same
-      homogeneous &= info->coll == comm->asyncOps[0].coll &&
-                     info->opFull.op == comm->asyncOps[0].opFull.op &&
-                     info->datatype == comm->asyncOps[0].datatype;
-      if (allCollNetSupport > 0) NCCLCHECK(getCollNetSupport(info, &allCollNetSupport));
-    }
-    // Compute algo, proto, nthreads for the entire kernel
-    // Prepare a synthetic op info to calculate the collective algo
-    struct ncclInfo total;
-    total.comm = comm;
-    total.coll = comm->asyncOps[0].coll;
-    total.nBytes = comm->asyncTotalSize;
-    total.nChannels = std::min(channelUsed, comm->nChannels);
-    int perChannelOps = DIVUP(channelUsed, total.nChannels);
-    if (homogeneous) NCCLCHECK(getAlgoInfo(&total, allCollNetSupport, perChannelOps));
-    // Set for each op
-    for (int c = 0; c < comm->asyncOpCount; c++) {
-      struct ncclInfo* info = comm->asyncOps+c;
-      if (homogeneous) {
-        // Set fields to skip the individual computeColl in ncclSetupCollKernel
-        info->algorithm = total.algorithm;
-        info->protocol = total.protocol;
-        info->nThreads = total.nThreads;
-      }
-      NCCLCHECK(ncclSetupCollKernel(info));
-    }
-  }
-  // Reset counters
-  comm->asyncOpCount = 0;
-  comm->asyncTotalSize = 0;
-  return ncclSuccess;
-}
-
-// Store aggregated operations info
-static ncclResult_t ncclSaveAsyncColl(struct ncclInfo* info) {
-  ncclComm_t comm = info->comm;
-  if (comm->asyncOpCount >= NCCL_MAX_OPS) {
-    WARN("Too many async operations in progress, max is %d", NCCL_MAX_OPS);
-    return ncclInvalidUsage;
-  }
-  memcpy(comm->asyncOps+comm->asyncOpCount, info, sizeof(struct ncclInfo));
-  comm->asyncOpCount++;
-  comm->asyncTotalSize += info->nBytes;
-  return ncclSuccess;
-}
-
-// Save p2p operations in comm->p2pSends and p2pRecvs. Operations will be posted to channels
-// during ncclGroupEnd()
-static ncclResult_t ncclSaveP2p(struct ncclInfo* info) {
-  struct ncclComm* comm = info->comm;
-  int peer = info->root;
-  ssize_t nBytes = info->count*ncclTypeSize(info->datatype);
-  int channelBaseId;
-  NCCLCHECK(ncclChannelComputeBase(comm, peer, info->coll, &channelBaseId));
-  if (info->coll == ncclFuncSend) {
-    if (peer != comm->rank) {
-      // Mark channels that need pre-connect
-      for (int c=0; c<comm->p2pnChannelsPerPeer; c++) {
-        int channelId;
-        NCCLCHECK(ncclChannelComputeFromBase(comm, channelBaseId, c, &channelId));
-        if (comm->channels[channelId].peers[peer].send[1].connected == 0) { // P2P uses only 1 connector
-          comm->connectSend[peer+comm->nRanks*1] |= (1<<channelId);
-          comm->connect[1] = 1;
-        }
-        if (comm->p2pNet && comm->channels[channelId].peers[peer].send[NCCL_CONN_IDX_P2P_NET].connected == 0) {
-          comm->connectSend[peer+comm->nRanks*NCCL_CONN_IDX_P2P_NET] |= (1<<channelId);
-          comm->connect[NCCL_CONN_IDX_P2P_NET] = 1;
-        }
-      }
-    }
-    NCCLCHECK(ncclSaveP2pInfo(comm->p2pSends[info->root], info->recvbuff, nBytes, info->opCount));
-    comm->p2pSendCount++;
-  } else {
-    if (peer != comm->rank) {
-      // Mark channels that need pre-connect
-      for (int c=0; c<comm->p2pnChannelsPerPeer; c++) {
-        int channelId;
-        NCCLCHECK(ncclChannelComputeFromBase(comm, channelBaseId, c, &channelId));
-        if (comm->channels[channelId].peers[peer].recv[1].connected == 0) { // P2P uses only 1 connector
-          comm->connectRecv[peer+comm->nRanks*1] |= (1<<channelId);
-          comm->connect[1] = 1;
-        }
-        if (comm->p2pNet && comm->channels[channelId].peers[peer].recv[NCCL_CONN_IDX_P2P_NET].connected == 0) {
-          comm->connectRecv[peer+comm->nRanks*NCCL_CONN_IDX_P2P_NET] |= (1<<channelId);
-          comm->connect[NCCL_CONN_IDX_P2P_NET] = 1;
-        }
-      }
-    }
-    NCCLCHECK(ncclSaveP2pInfo(comm->p2pRecvs[info->root], info->recvbuff, nBytes, info->opCount));
-    comm->p2pRecvCount++;
-  }
-  return ncclSuccess;
-}
-
-static int getSegment(enum ncclWorkElemType type, enum ncclWorkElemSubType subType, int peer, struct ncclWork* work, struct ncclComm* comm) {
-  if (work->header.type && (work->header.type != type)) return -1;
-
-  if (type == ncclWorkTypeP2p) {  // P2P
-    int start = subType == ncclWorkSubTypeRecv ? 0 : 1;
-    for (int s=start; s<NCCL_MAX_WORK_ELEMENTS_P2P && s<NCCL_MAX_NTHREADS/comm->WarpSize; s+=2) {
-      if (work->p2pElems[s].peer == -2) return s;
-      // Do not aggregate multiple sends to the same peer (or receives from the same peer)
-      if (work->p2pElems[s].peer == peer) return -1;
-    }
-  } else if (type == ncclWorkTypeRegColl) { // CollNet
-    for (int s=0; s<NCCL_MAX_WORK_ELEMENTS_REG; s++) {
-      if (work->regElems[s].elem.header.type == ncclWorkTypeUnused) return s;
-    }
-  } else if (type == ncclWorkTypeColl) {  // Ring or Tree
-    for (int s=0; s<NCCL_MAX_WORK_ELEMENTS; s++) {
-      if (work->elems[s].header.type == ncclWorkTypeUnused) return s;
-    }
-  }
-  return -1;
-}
-
-// Compute kernel arguments for P2P ops
-static ncclResult_t computeP2pWorkElem(struct ncclInfo* info /* input */, struct ncclWorkElemP2p* elem /* output */) {
-  elem->header.type = ncclWorkTypeP2p;
-  elem->header.funcIndex = FUNC_INDEX_P2P;
-  elem->header.nWarps = NCCL_MAX_NTHREADS/info->comm->WarpSize;
-  elem->buff = info->recvbuff;
-  elem->subType = info->coll == ncclFuncSend ? ncclWorkSubTypeSend : ncclWorkSubTypeRecv;
-  elem->count = info->count;
-  elem->chunkSize = info->chunkSize;
-  elem->peer = info->root;
-  elem->opCount = info->opCount;
-  elem->connIndex =  info->connIndex;
-  return ncclSuccess;
-}
-
-// Equeue work elements into segment of ncclWork
-// Supporting both collectives (aggregated or not) and P2P
-static ncclResult_t enqueueSegOp(enum ncclWorkElemType type, struct ncclWork* elem /* input */, struct ncclWork* work, int s,
-    struct ncclBuffRegInfo* regInfo, struct ncclChannel* channel, struct ncclComm* comm) {
-
-  if (type == ncclWorkTypeP2p) {
-    memcpy(work->p2pElems+s, elem, sizeof(struct ncclWorkElemP2p));
-    if(s) work->header.funcIndex = FUNC_INDEX_P2P;
-    int nelems = 0;
-    for (int i=0; i<NCCL_MAX_WORK_ELEMENTS_P2P && i<NCCL_MAX_NTHREADS/comm->WarpSize; i++) {
-      if (work->p2pElems[i].header.type) nelems = i+1;
-    }
-
-    int ngroups = 1;
-    while (ngroups < nelems) ngroups *= 2;
-    int nWarps = 1;
-    while (nWarps*ngroups <= elem->header.nWarps/2) nWarps *= 2;
-
-    for (int i=0; i<ngroups; i++) {
-      work->p2pElems[i].ngroups = ngroups;
-      work->p2pElems[i].warpStart =
-        i*(NCCL_MAX_NTHREADS/comm->WarpSize)/ngroups;
-#if defined(__HIP_PLATFORM_HCC__) || defined(__HCC__) || defined(__HIPCC__)
-      work->p2pElems[i].nWarps = nWarps;
-#else
-      int extraWarp = nWarps >= 2 ? i%2 : 0;
-      work->p2pElems[i].nWarps = nWarps + extraWarp;
-#endif
-    }
-    return ncclSuccess;
-  }
-
-  memcpy(work->elems+s, elem, sizeof(struct ncclWorkElem));
-
-  if (regInfo->nBuffs == 0) return ncclSuccess;
-
-  // Copy registered buffer addresses into ncclWork
-  struct ncclWorkElemReg* regElem = (struct ncclWorkElemReg*)(work->elems+s);
-  // For CollNet
-  for (int i=0; i<NCCL_MAX_DIRECT_ARITY; i++) {
-    int peer = channel->collTree.down[i];
-    if (peer == -1) break;
-    // Get intra-node slot
-    int j = comm->rankToLocalRank[peer];
-    if (j < 0) {
-      WARN("Invalid intra-node rank %d for peer %d", j, peer);
-      return ncclInternalError;
-    }
-    // Input buffer of leaf peer
-    regElem->dnInputs[i] = regInfo->sendbuffs[j];
-    // Output buffer of leaf peer
-    regElem->dnOutputs[i] = regInfo->recvbuffs[j];
-  }
-  for (int i=0; i<NCCL_MAX_DIRECT_ARITY; i++) {
-    int peer = channel->collTree.up[i];
-    if (peer == -1) break;
-    int j = comm->rankToLocalRank[peer];
-    if (j < 0) {
-      WARN("Invalid intra-node rank %d for peer %d", j, peer);
-      return ncclInternalError;
-    }
-    // Output buffer of root peer
-    regElem->upOutputs[i] = regInfo->recvbuffs[j];
-  }
-  work->elems[s].regUsed = 1;
-  return ncclSuccess;
-}
-
-// Enqueue P2P op
-ncclResult_t ncclEnqueueP2pKernel(struct ncclComm* comm, struct ncclQueueElem* eqElem) {
-  struct ncclWorkElemP2p* workElem = eqElem->work.p2pElems;
-  struct ncclProxyOp* proxyOp = &eqElem->proxyOp;
-
-  // Try to reuse last p2p operation if not full yet
-  struct ncclChannel* channel = comm->channels+proxyOp->channelId;
-  int opIndex = (channel->workFifoTail-1+NCCL_MAX_OPS)%NCCL_MAX_OPS;
-  struct ncclWork* w = channel->workFifo+opIndex;
-  int segment = -1;
-  if (channel->workCount) {
-    // Try to pack more segments into a single operation
-    segment = getSegment(ncclWorkTypeP2p, workElem->subType, workElem->peer, w, comm);
-  }
-  if (segment == -1) {
-    NCCLCHECK(getNextOp(channel, &w, NULL));
-    segment = workElem->subType == ncclWorkSubTypeRecv ? 0 : 1;
-    // Initialize work as P2P, set peer=-2 to designate the p2p elem is not used.
-    w->header.type = ncclWorkTypeP2p;
-    for (int i=0; i<NCCL_MAX_WORK_ELEMENTS_P2P && i<NCCL_MAX_NTHREADS/comm->WarpSize; i++) w->p2pElems[i].peer = -2;
-  }
-  //INFO(NCCL_COLL, "%s to %d -> Channel %d OpCount %ld Segment %d", workElem->subType == ncclWorkSubTypeRecv ? "Recv" : "Send", workElem->peer, channel->id, channel->workFifoTail-1, segment);
-
-  // store work element into FIFO
-  if (workElem->peer != -1) NCCLCHECK(ncclProxySaveP2p(comm, proxyOp));
-  NCCLCHECK(enqueueSegOp(ncclWorkTypeP2p, &eqElem->work, w, segment, &eqElem->buffRegInfo, channel, comm));
-  return ncclSuccess;
-}
-
-// Setup P2P op
-ncclResult_t ncclSetupP2pKernel(struct ncclInfo* info) {
-  ncclComm* comm = info->comm;
-  // Compute cuda kernel arg and proxy arg templates
-  struct ncclQueueElem* eqElem;
-  NCCLCHECK(comm->enqueueInfo->elemList->getNewElem(&eqElem));
-  // The proxy code will set and tune the send/recv chunk size, make sure to run it first.
-  NCCLCHECK(ncclProxyComputeP2p(info, &eqElem->proxyOp));
-  NCCLCHECK(computeP2pWorkElem(info, eqElem->work.p2pElems));
-  // Compute grid size
-  int channelId = info->channelId;
-  hipLaunchParams* params = comm->myParams;
-  params->gridDim.x = std::max<unsigned>(params->gridDim.x, channelId+1);
-  params->blockDim.x = std::max<unsigned>(params->blockDim.x, eqElem->work.header.nWarps*info->comm->WarpSize);
-  comm->enqueueInfo->maxChannels = params->gridDim.x;  // params may be varied by a second graph hence we need to capture it here
-
-  // Record the first kernel to launch
-  // Just for CUDA kernel to know this is a P2P operation
-  // The CUDA kernel does not use the inlined first work element as fastpath argument
-  if (params->func == NULL) {
-    params->func = (void *)ncclKerns[ncclGetKernelIndex(comm)];
-    //params->func = ncclKerns[eqElem->work.header.funcIndex];
-  }
-  return ncclSuccess;
-}
-
-// Dynamic enqueue function for collective kernels
-// Supports both aggregated and non-aggregated modes
-ncclResult_t ncclEnqueueCollKernel(struct ncclComm* comm, struct ncclQueueElem* eqElem, int aggMode) {
-  struct ncclWork* work = &eqElem->work;
-  struct ncclWorkElem* elem = work->elems;
-  struct ncclProxyOp* proxyOp = &eqElem->proxyOp;
-
-  int nChannels = elem->nChannels;
-  size_t channelSize = elem->count*ncclTypeSize(proxyOp->dtype)/elem->nChannels;
-  enum ncclWorkElemType workElemType = proxyOp->redOp == ncclNumOps ? ncclWorkTypeColl : ncclWorkTypeRegColl;  // redOp is only set when using CollNet
-
-  for (int bid=0; bid<nChannels; bid++) {
-    int channelId = getNextChannel(comm, aggMode);
-    struct ncclChannel* channel = comm->channels+channelId;
-
-    // Proxy
-    proxyOp->channelId = channelId;
-    proxyOp->opCount = comm->collOpCount;
-    if (proxyOp->nsteps) NCCLCHECK(ncclProxySaveColl(comm, proxyOp, comm->nRanks));
-
-    elem->bid = bid % nChannels;
-    struct ncclWork* w = NULL;
-    int segment = -1;
-    if (aggMode && channel->workCount) {
-      // Try to pack more segments into a single operation
-      int opIndex = (channel->workFifoTail-1+NCCL_MAX_OPS)%NCCL_MAX_OPS;
-      w = channel->workFifo+opIndex;
-      // All elems in work must have same (funcIndex,nThreads),
-      // see "src/collectives/device/common.h"
-      if (w->header.funcIndex == work->header.funcIndex &&
-          w->header.nWarps == work->header.nWarps) {
-        segment = getSegment(workElemType, ncclWorkSubTypeUnused, 0, w, comm);
-      }
-    }
-    if (segment == -1) {
-      NCCLCHECK(getNextOp(channel, &w, NULL));
-      segment = 0;
-    }
-
-    // store work element into FIFO
-    NCCLCHECK(enqueueSegOp(workElemType, work, w, segment, &eqElem->buffRegInfo, channel, comm));
-    channel->totalSize += channelSize;
-  }
-  comm->collOpCount++;
-  return ncclSuccess;
-}
-
-// Host setup node for CUDA Graph
-// Performs the enqueue job
-template<int USING_CUDA_GRAPH>
-void HIPRT_CB ncclEnqueueHostSetup(void* arg) {
-  NVTX3_FUNC_RANGE_IN(nccl_domain);
-  ncclResult_t ret;
-  // All work for current launch has been captured in Queue Info
-  struct ncclQueueInfo* eqInfo = (struct ncclQueueInfo*)arg;
-  ncclComm_t comm = eqInfo->comm;
-  int aggMode = eqInfo->elemList->count() > 1 ? 1 : 0;
-
-  // Iterate through the element list
-  struct ncclQueueElem* eqElem = eqInfo->elemList->begin();
-  while (eqElem != NULL) {
-    if (eqElem->work.header.funcIndex == FUNC_INDEX_P2P) {
-      NCCLCHECKGOTO(ncclEnqueueP2pKernel(comm, eqElem), ret, cb_end);
-    } else {
-      NCCLCHECKGOTO(ncclEnqueueCollKernel(comm, eqElem, aggMode), ret, cb_end);
-    }
-    eqElem = eqInfo->elemList->getNext();
-  }
-
-  NCCLCHECKGOTO(setupLaunch(eqInfo, USING_CUDA_GRAPH), ret, cb_end);
-  NCCLCHECKGOTO(ncclLaunchProxy(eqInfo), ret, cb_end);
-
-cb_end:
-  if (ret != ncclSuccess) {
-    WARN("Failure in host setup : %s", ncclGetErrorString(ret));
-  }
-  eqInfo->ret = ret;
-}
-
-template void HIPRT_CB ncclEnqueueHostSetup<0>(void*);
-template void HIPRT_CB ncclEnqueueHostSetup<1>(void*);
-
-// CUDA Graph helper thread
-// for de-registering user buffers
-void* graphHelperFunc(void *args) {
-  struct ncclGraphHelperResources* res = (struct ncclGraphHelperResources*)args;
-  if (res == NULL) {
-    WARN("CUDA Graph helper resource is null");
-    return NULL;
-  }
-  int dev = res->comm->cudaDev;
-  CUDACHECKIGNORE(hipSetDevice(dev));
-  INFO(NCCL_COLL, "CUDA Graph helper thread created for device %d", dev);
-
-  volatile enum helperThreadState* state = &res->threadState;
-  volatile int* ipcTail = &res->ipcTail;
-  while (1) {
-    // Last IPC entry enqueue so far
-    int ipcTailMark = *ipcTail;
-    int ipcCount = 0;
-    // Close IPC till the last entry
-    while (res->ipcHead != ipcTailMark) {
-      if (res->ipcBases[res->ipcHead] != NULL)
-        CUDACHECKIGNORE(hipIpcCloseMemHandle(res->ipcBases[res->ipcHead]));
-      res->ipcBases[res->ipcHead] = NULL;
-      res->ipcHead = (res->ipcHead+1)%NCCL_IPC_POOL_SIZE;
-      ipcCount++;
-    }
-    TRACE(NCCL_COLL, "CUDA Graph helper thread closed %d IPC handles", ipcCount);
-    pthread_mutex_lock(&res->threadLock);
-    // Check for exit signal
-    while (res->ipcHead == *ipcTail && *state != ThreadStop) {
-      pthread_cond_wait(&res->threadCond, &res->threadLock);
-    }
-    pthread_mutex_unlock(&res->threadLock);
-    if (*state == ThreadStop) {
-      INFO(NCCL_COLL, "CUDA Graph helper thread for device %d returning", dev);
-      return NULL;
-    }
-  }
-}
-RCCL_PARAM(EnableHipGraph, "ENABLE_HIPGRAPH", 0);
-
-// Check if we are in CUDA Graph capture mode
-ncclResult_t ncclGetCudaGraph(ncclComm_t comm, hipGraph_t* graph) {
-  comm->usingCudaGraph = 0;
-  // Feature requires CUDA 11.3/R465 or above
-#if HIP_VERSION >= 50322000
-  hipStreamCaptureStatus captureStatus;
-  unsigned long long cudaGraphId;
-  ncclResult_t ret = ncclSuccess;
-  if (comm->driverVersion < 50322000) {
-    // Runtime driver version older than compiler version
-    // Enhanced compat fallback
-    goto enh_compat_end;
-  }
-  // Get CUDA Graph handle
-  CUDACHECKGOTO(hipStreamGetCaptureInfo_v2(comm->userStream, &captureStatus, &cudaGraphId, graph, NULL, NULL), ret, enh_compat_end);
-  if (captureStatus == hipStreamCaptureStatusActive) {
-    if (cudaGraphId != comm->lastCudaGraphId) {
-      INFO(NCCL_COLL, "stream is being captured by a new graph, id %llu", cudaGraphId);
-      // We are in a new graph, hence need to forget the last setup node so that
-      // the first setup node in the new graph will not have a dependency
-      comm->lastCudaGraphId = cudaGraphId;
-      comm->lastSetupNode = NULL;
-    }
-    if (comm->launchMode == ncclComm::GROUP) comm->launchMode = ncclComm::GROUP_GRAPH;
-    comm->usingCudaGraph = 1;
-
-    if (!rcclParamEnableHipGraph())
-    {
-      WARN("RCCL_ENABLE_HIPGRAPH must be set to non-zero in order to support hipGraph usage");
-      return ncclInvalidUsage;
-    }
-
-    // Create helper thread that closes IPC handles during graph destruction
-    // Only create this thread when buffer registration is enabled
-    if ((!comm->graphHelperThread) && comm->graphRegister == 1 && comm->disableGraphHelper == 0) {
-      pthread_mutex_init(&comm->graphHelperResources->threadLock, NULL);
-      // Init signaling method between Graph destroy function and helper thread
-      pthread_cond_init(&comm->graphHelperResources->threadCond, NULL);
-      // Set state
-      comm->graphHelperResources->threadState = ThreadStart;
-      // Create thread
-      pthread_create(&comm->graphHelperThread, NULL, graphHelperFunc, comm->graphHelperResources);
-      // Name thread
-      ncclSetThreadName(comm->graphHelperThread, "NCCL GrHelper%2d", comm->cudaDev);
-    }
-  }
-  return ncclSuccess;
-
-enh_compat_end: // Enhanced compat fallback
-  (void)ret;
-  CUDACHECK(hipStreamIsCapturing(comm->userStream, &captureStatus));
-  if (captureStatus != hipStreamCaptureStatusNone) {
-    WARN("The installed ROCm driver is older than the minimum version (50322000) required for RCCL's HIP Graphs support");
-    return ncclInvalidUsage;
-  }
-  // If we are not in capture mode, we can ignore the driver being lower
-#endif
-  return ncclSuccess;
-}
-
-// Create host setup node in CUDA Graph
-ncclResult_t ncclCudaGraphHostSetup(ncclComm_t comm, hipGraph_t graph) {
-#if HIP_VERSION >= 50322000
-  if (!rcclParamEnableHipGraph())
-  {
-    WARN("RCCL_ENABLE_HIPGRAPH must be set to non-zero to enable HIP graph feature");
-    return ncclInternalError;
-  }
-  struct ncclQueueInfo* eqInfo = comm->enqueueInfo;
-  // Create a CUDA object to wrap around the argument space
-  // which CUDA graph would manage lifetime of
-  hipUserObject_t object;
-  CUDACHECK(hipUserObjectCreate(&object, eqInfo, ncclDestroyQueueInfo, 1/*initialRefcount*/, hipUserObjectNoDestructorSync));
-  // Hand over ownership to CUDA Graph
-  CUDACHECK(hipGraphRetainUserObject(graph, object, 1, hipGraphUserObjectMove));
-
-  hipHostFn_t fn = ncclEnqueueHostSetup<1>;
-  // Add a CPU node to the graph
-  hipGraphNode_t setupNode;
-  // Function + parameter space for that function (i.e. enqueue info)
-  hipHostNodeParams setupNodeParams = {fn, eqInfo};
-  int numDependencies = comm->lastSetupNode == NULL ? 0 : 1;
-  CUDACHECK(hipGraphAddHostNode(&setupNode, graph, &comm->lastSetupNode, numDependencies, &setupNodeParams));
-  // Create dependency from last setup node in the same graph
-  CUDACHECK(hipStreamUpdateCaptureDependencies(comm->userStream, &setupNode, 1, hipStreamAddCaptureDependencies));
-  comm->lastSetupNode = setupNode;
-  return ncclSuccess;
-#else
-  WARN("RCCL does not support this ROCm version for HIP graph feature");
-  return ncclInternalError;
-#endif
-}
-
-=======
->>>>>>> e1d9b273
+  return ncclSuccess;
+}
+
 static ncclResult_t hostToDevRedOp(
     ncclDevRedOpFull *opFull, ncclRedOp_t op, ncclDataType_t datatype, ncclComm *comm
   ) {
@@ -2210,45 +1412,6 @@
   return ncclSuccess;
 }
 
-<<<<<<< HEAD
-ncclResult_t ncclEnqueueCheck(struct ncclInfo* info) {
-  ncclResult_t ret = ncclSuccess;
-  bool isAsync = ncclAsyncMode();
-  int savedDev = -1;
-  // Check arguments
-  NCCLCHECK(PtrCheck(info->comm, info->opName, "comm"));
-  if (isAsync && info->comm->checkPointers) {
-    CUDACHECKGOTO(hipGetDevice(&savedDev), ret, end);
-    CUDACHECKGOTO(hipSetDevice(info->comm->cudaDev), ret, end);
-  }
-  NCCLCHECKGOTO(ArgsCheck(info), ret, end);
-
-  // Copy reduction op state from op handle into info struct here since the
-  // op handle may be destroyed before ncclGroupEnd().
-  NCCLCHECKGOTO(hostToDevRedOp(&info->opFull, info->op, info->datatype, info->comm), ret, end);
-
-  // Update opCount
-  if (info->coll == ncclFuncSend || info->coll == ncclFuncRecv)
-    info->opCount = info->comm->p2pOpCount++;
-  else
-    info->opCount = info->comm->collOpCount;
-
-  // Launch asynchronously if needed
-  if (isAsync) {
-    // Always register comm even in case of error to make sure ncclGroupEnd
-    // cleans it up.
-    NCCLCHECKGOTO(ncclAsyncColl(info->comm), ret, end);
-    NCCLCHECKGOTO(checkSetStream(info), ret, end);
-
-    INFO(NCCL_COLL,"%s: opCount %lx sendbuff %p recvbuff %p count %zi datatype %d op %d root %d comm %p [nranks=%d] stream %p devRedOp %d isPtr %d scaler %lx",
-        info->opName, info->opCount, info->sendbuff, info->recvbuff, info->count,
-        info->datatype, info->op, info->root, info->comm, info->comm->nRanks, info->stream, info->opFull.op, info->opFull.scalarArgIsPtr, info->opFull.scalarArg);
-
-    if (info->coll == ncclFuncSend || info->coll == ncclFuncRecv) { //p2p stored separately
-      NCCLCHECKGOTO(ncclSaveP2p(info), ret, end);
-    } else {
-      NCCLCHECKGOTO(ncclSaveAsyncColl(info), ret, end);
-=======
 // Converts `info` to a task and adds it to `comm->tasks`. The exception is with
 // single rank communicators, collectives are issued as `ncclMemcpyAsync`s and
 // thus don't need a task.
@@ -2284,11 +1447,19 @@
               comm->connectSend[peer] |= (1<<channelId);
               ncclGroupCommPreconnect(comm);
             }
+            if (comm->p2pNet && comm->channels[channelId].peers[peer].send[NCCL_CONN_IDX_P2P_NET].connected == 0) {
+              comm->connectSend[peer+comm->nRanks*NCCL_CONN_IDX_P2P_NET] |= (1<<channelId);
+              ncclGroupCommPreconnect(comm);
+            }
           } else {
             if (comm->channels[channelId].peers[peer].recv[1].connected == 0) { // P2P uses only 1 connector
               comm->connectRecv[peer] |= (1<<channelId);
               ncclGroupCommPreconnect(comm);
             }
+            if (comm->p2pNet && comm->channels[channelId].peers[peer].recv[NCCL_CONN_IDX_P2P_NET].connected == 0) {
+              comm->connectRecv[peer+comm->nRanks*NCCL_CONN_IDX_P2P_NET] |= (1<<channelId);
+              ncclGroupCommPreconnect(comm);
+            }
           }
         }
       }
@@ -2303,7 +1474,7 @@
     if (comm->nRanks == 1 && opFull.op < ncclDevPreMulSum) {
       if (info->sendbuff != info->recvbuff) {
         size_t bytes = info->count*ncclTypeSize(info->datatype);
-        CUDACHECK(cudaMemcpyAsync(info->recvbuff, info->sendbuff, bytes, cudaMemcpyDeviceToDevice, info->stream));
+        CUDACHECK(hipMemcpyAsync(info->recvbuff, info->sendbuff, bytes, hipMemcpyDeviceToDevice, info->stream));
       }
       return ncclSuccess;
     } else {
@@ -2342,72 +1513,39 @@
         l->stream = info->stream;
         l->next = tasks->streams;
         tasks->streams = l;
+        tasks->numStreams++;
         break;
       }
       if (l->stream == info->stream)
         break; // Already seen stream.
->>>>>>> e1d9b273
-    }
-  }
-  return ncclSuccess;
-}
-
-<<<<<<< HEAD
-    INFO(NCCL_COLL,"%s: opCount %lx sendbuff %p recvbuff %p count %zi datatype %d op %d root %d comm %p [nranks=%d] stream %p",
-        info->opName, info->opCount, info->sendbuff, info->recvbuff, info->count,
-=======
+    }
+  }
+  return ncclSuccess;
+}
+
 ncclResult_t ncclEnqueueCheck(struct ncclInfo* info) {
   NCCLCHECK(ncclGroupStartInternal());
   ncclResult_t ret = ncclSuccess;
   int devOld = -1;
   NCCLCHECKGOTO(PtrCheck(info->comm, info->opName, "comm"), ret, end0);
   if (info->comm->checkPointers) {
-    CUDACHECKGOTO(cudaGetDevice(&devOld), ret, end0);
-    CUDACHECKGOTO(cudaSetDevice(info->comm->cudaDev), ret, end0);
+    CUDACHECKGOTO(hipGetDevice(&devOld), ret, end0);
+    CUDACHECKGOTO(hipSetDevice(info->comm->cudaDev), ret, end0);
   }
   NCCLCHECKGOTO(ArgsCheck(info), ret, end1);
 
   INFO(NCCL_COLL,"%s: opCount %lx sendbuff %p recvbuff %p count %zi datatype %d op %d root %d comm %p [nranks=%d] stream %p",
         info->opName, info->comm->opCount, info->sendbuff, info->recvbuff, info->count,
->>>>>>> e1d9b273
         info->datatype, info->op, info->root, info->comm, info->comm->nRanks, info->stream);
   TRACE_CALL("nccl%s(%" PRIx64 ",%" PRIx64 ",%zi,%d,%d,%d,%p,%p)", info->opName, reinterpret_cast<int64_t>(info->sendbuff), reinterpret_cast<int64_t>(info->recvbuff), info->count, info->datatype, info->op, info->root, info->comm, info->stream);
 
-<<<<<<< HEAD
-    // Check whether we are in cuda graph mode
-    hipGraph_t graph;
-    ncclComm_t comm = info->comm;
-    NCCLCHECKGOTO(ncclGetCudaGraph(comm, &graph), ret, end);
-
-    // Common part between graph mode and non-graph mode
-    NCCLCHECKGOTO(ncclSetupCollKernel(info), ret, end);
-
-    // Host setup
-    if (comm->usingCudaGraph) {
-      NCCLCHECKGOTO(ncclCudaGraphHostSetup(comm, graph), ret, end);
-    } else {
-      ncclEnqueueHostSetup<0>(comm->enqueueInfo);
-      NCCLCHECKGOTO(comm->enqueueInfo->ret, ret, end);
-    }
-
-    // Common part between graph mode and non-graph mode
-    NCCLCHECKGOTO(ncclLaunchBarrier(comm), ret, end);
-    NCCLCHECKGOTO(ncclLaunchKernel(comm), ret, end);
-    NCCLCHECKGOTO(ncclRecordEvents(comm), ret, end);
-    NCCLCHECKGOTO(ncclLaunchReset(comm), ret, end);
-  }
-end:
-  if (isAsync && savedDev != -1) CUDACHECK(hipSetDevice(savedDev));
-  if (isAsync) ncclAsyncErrCheck(ret);
-=======
   NCCLCHECKGOTO(taskAppend(info->comm, info), ret, end1);
 
 end1:
-  if (devOld != -1) CUDACHECKGOTO(cudaSetDevice(devOld), ret, end0);
+  if (devOld != -1) CUDACHECKGOTO(hipSetDevice(devOld), ret, end0);
 end0:
   ncclGroupErrCheck(ret);
   NCCLCHECK(ncclGroupEndInternal());
->>>>>>> e1d9b273
   return ret;
 }
 
