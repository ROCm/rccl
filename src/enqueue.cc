--- conflicted
+++ resolved
@@ -1,6 +1,6 @@
 /*************************************************************************
  * Copyright (c) 2017-2022, NVIDIA CORPORATION. All rights reserved.
- * Modifications Copyright (c) 2019-2022 Advanced Micro Devices, Inc. All rights reserved.
+ * Modifications Copyright (c) 2019-2023 Advanced Micro Devices, Inc. All rights reserved.
  *
  * See LICENSE.txt for license information
  ************************************************************************/
@@ -1002,64 +1002,15 @@
 ncclResult_t ncclLaunchKernel(struct ncclComm* comm, struct ncclKernelPlan* plan) {
   struct ncclTasks* tasks = &comm->tasks;
   void *fn = plan->kernelFn;
-  hipStream_t launchStream = tasks->streams->stream;
+  cudaStream_t launchStream = tasks->streams->stream;
   dim3 grid = {(unsigned)plan->channelCount, 1, 1};
   dim3 block = {(unsigned)plan->threadPerBlock, 1, 1};
   void *args[3] = {&comm->devComm, &plan->channelMask, &plan->workHead};
-<<<<<<< HEAD
   if (tasks->numStreams == 1) {
     CUDACHECK(hipExtLaunchKernel(plan->kernelFn, grid, block, args, 0, tasks->streams->stream, NULL, comm->doneEvent, 0));
     comm->lastStream = tasks->streams->stream;
-  } else {
-    #if CUDART_VERSION >= 11080
-    int driverVersion;
-    NCCLCHECK(ncclCudaDriverVersion(&driverVersion));
-
-    unsigned int clusterSize = 0;
-    clusterSize = ncclParamCGAClusterSize();
-    if (clusterSize > NCCL_MAX_CGA_CLUSTER_SIZE) {
-      static bool warned = false;
-      if (warned == false) {
-        WARN("NCCL_CGA_CLUSTER_SIZE value %d is too big. Limiting value to %d.",
-             clusterSize, NCCL_MAX_CGA_CLUSTER_SIZE);
-        warned = true;
-      }
-      clusterSize = NCCL_MAX_CGA_CLUSTER_SIZE;
-    }
-
-    if (clusterSize && driverVersion >= 11080) {
-      cudaLaunchConfig_t launchConfig = {0};
-      cudaLaunchAttribute launchAttrs[2];
-      /* Cooperative Group Array (CGA)
-       * On sm90 and later we have an extra level of hierarchy where we
-       * can group together several blocks within the Grid, called
-       * Thread Block Clusters.
-       * Clusters enable multiple thread blocks running concurrently
-       * across multiple SMs to synchronize and collaboratively fetch
-       * and exchange data. A cluster of blocks are guaranteed to be
-       * concurrently scheduled onto a group of SMs.
-       * The maximum value is 8 and it must be divisible into the grid dimensions
-       */
-      // Grid dimension must be divisible by clusterSize
-      if (grid.x % clusterSize) clusterSize = 1;
-      launchAttrs[0].id = cudaLaunchAttributeClusterDimension;
-      launchAttrs[0].val.clusterDim = {clusterSize, 1, 1};
-      launchAttrs[1].id = cudaLaunchAttributeClusterSchedulingPolicyPreference;
-      launchAttrs[1].val.clusterSchedulingPolicyPreference = cudaClusterSchedulingPolicySpread;
-
-      launchConfig.gridDim = grid;
-      launchConfig.blockDim = block;
-      launchConfig.attrs = launchAttrs;
-      launchConfig.numAttrs = sizeof(launchAttrs)/sizeof(launchAttrs[0]);
-      launchConfig.stream = launchStream;
-
-      CUDACHECK(cudaLaunchKernelExC(&launchConfig, fn, args));
-      return ncclSuccess;
-    }
-    #endif
-    // Standard kernel launch
-    CUDACHECK(cudaLaunchKernel(fn, grid, block, args, 0, launchStream));
-=======
+    return ncclSuccess;
+  }
 
   #if CUDART_VERSION >= 11080
   int driverVersion;
@@ -1116,8 +1067,10 @@
 
     CUDACHECK(cudaLaunchKernelExC(&launchConfig, fn, args));
     return ncclSuccess;
->>>>>>> 93840e74
-  }
+  }
+  #endif
+  // Standard kernel launch
+  CUDACHECK(cudaLaunchKernel(fn, grid, block, args, 0, launchStream));
   return ncclSuccess;
 }
 
@@ -1144,28 +1097,18 @@
     // back to us for reclaiming via callbackQueue.
     ncclIntruQueueConstruct(&comm->planQueue);
     cudaStream_t launchStream = tasks->streams->stream; // First user stream gets launch
-<<<<<<< HEAD
-    // Create dependency for deviceStream on launchStream.
-    if (tasks->numStreams != 1) NCCLCHECKGOTO(ncclStrongStreamWaitStream(tasks->capturingGraph, &comm->deviceStream, launchStream), result, resume1);
-=======
     // Create dependency for deviceStream on launchStream. We know that deviceStream
     // hasn't been modified since launchStream waited on it (in ncclLaunchPrepare),
     // so we can say that launchStream subsumes it.
-    NCCLCHECKGOTO(ncclStrongStreamWaitStream(tasks->capturingGraph, &comm->deviceStream, launchStream, /*b_subsumes_a=*/true), result, resume1);
->>>>>>> 93840e74
+    if (tasks->numStreams != 1) NCCLCHECKGOTO(ncclStrongStreamWaitStream(tasks->capturingGraph, &comm->deviceStream, launchStream, /*b_subsumes_a=*/true), result, resume1);
   resume1:
     // Create dependency for other user streams (skip launch stream) on deviceStream.
     // Again, the user streams haven't been touched since deviceStream waited on them
     // so we can say they are subsumed by deviceStream.
     struct ncclCudaStreamList* sl = tasks->streams->next;
     tasks->streams = nullptr; // Reset comm->tasks.streams to empty.
-<<<<<<< HEAD
     while (sl != nullptr && tasks->numStreams != 1) {
-      NCCLCHECKGOTO(ncclStrongStreamWaitStream(tasks->capturingGraph, sl->stream, &comm->deviceStream), result, resume2);
-=======
-    while (sl != nullptr) {
       NCCLCHECKGOTO(ncclStrongStreamWaitStream(tasks->capturingGraph, sl->stream, &comm->deviceStream, /*b_subsumes_a=*/true), result, resume2);
->>>>>>> 93840e74
     resume2:
       sl = sl->next;
     }
