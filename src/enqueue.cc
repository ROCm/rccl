--- conflicted
+++ resolved
@@ -13,11 +13,7 @@
 #include <hip/hip_ext.h>
 #include "gdrwrap.h"
 #include "bootstrap.h"
-<<<<<<< HEAD
-#include <cstring>
-=======
 #include "channel.h"
->>>>>>> 7aa1c46f
 
 #include <cstring> // std::memcpy
 
@@ -916,16 +912,10 @@
   NCCLCHECK(ncclChannelComputeBase(comm, peer, info->coll, &channelBaseId));
   if (info->coll == ncclFuncSend) {
     if (peer != comm->rank) {
-<<<<<<< HEAD
-      int delta = (comm->nRanks - (comm->rank-peer)) % comm->nRanks;
-      for (int c=0; c<comm->p2pnChannelsPerPeer; c++) {
-        int channelId = (delta+comm->p2pChannels[c]) % comm->p2pnChannels;
-=======
       // Mark channels that need pre-connect
       for (int c=0; c<comm->p2pnChannelsPerPeer; c++) {
         int channelId;
         NCCLCHECK(ncclChannelComputeFromBase(comm, channelBaseId, c, &channelId));
->>>>>>> 7aa1c46f
         if (comm->channels[channelId].peers[peer].send[1].connected == 0) { // P2P uses only 1 connector
           comm->connectSend[peer+comm->nRanks*1] |= (1<<channelId);
           comm->connect[1] = 1;
@@ -940,16 +930,10 @@
     comm->p2pSendCount++;
   } else {
     if (peer != comm->rank) {
-<<<<<<< HEAD
-      int delta = (comm->nRanks + (comm->rank-peer)) % comm->nRanks;
-      for (int c=0; c<comm->p2pnChannelsPerPeer; c++) {
-        int channelId = (delta+comm->p2pChannels[c]) % comm->p2pnChannels;
-=======
       // Mark channels that need pre-connect
       for (int c=0; c<comm->p2pnChannelsPerPeer; c++) {
         int channelId;
         NCCLCHECK(ncclChannelComputeFromBase(comm, channelBaseId, c, &channelId));
->>>>>>> 7aa1c46f
         if (comm->channels[channelId].peers[peer].recv[1].connected == 0) { // P2P uses only 1 connector
           comm->connectRecv[peer+comm->nRanks*1] |= (1<<channelId);
           comm->connect[1] = 1;
