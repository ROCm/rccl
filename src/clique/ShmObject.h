/*
Copyright (c) 2020 Advanced Micro Devices, Inc. All rights reserved.

Permission is hereby granted, free of charge, to any person obtaining a copy
of this software and associated documentation files (the "Software"), to deal
in the Software without restriction, including without limitation the rights
to use, copy, modify, merge, publish, distribute, sublicense, and/or sell
copies of the Software, and to permit persons to whom the Software is
furnished to do so, subject to the following conditions:

The above copyright notice and this permission notice shall be included in
all copies or substantial portions of the Software.

THE SOFTWARE IS PROVIDED "AS IS", WITHOUT WARRANTY OF ANY KIND, EXPRESS OR
IMPLIED, INCLUDING BUT NOT LIMITED TO THE WARRANTIES OF MERCHANTABILITY,
FITNESS FOR A PARTICULAR PURPOSE AND NONINFRINGEMENT.  IN NO EVENT SHALL THE
AUTHORS OR COPYRIGHT HOLDERS BE LIABLE FOR ANY CLAIM, DAMAGES OR OTHER
LIABILITY, WHETHER IN AN ACTION OF CONTRACT, TORT OR OTHERWISE, ARISING FROM,
OUT OF OR IN CONNECTION WITH THE SOFTWARE OR THE USE OR OTHER DEALINGS IN
THE SOFTWARE.
*/

#ifndef NCCL_SHM_OBJECT_H_
#define NCCL_SHM_OBJECT_H_

#include <string>
#include <sys/mman.h>
#include <sys/stat.h>
#include <fcntl.h>
#include <type_traits>
#include <semaphore.h>

#include "MsgQueue.h"
#include "nccl.h"
#include "core.h"
#include "shm.h"

// ShmObject abstracts away the nitty-gritty when multiple processes need to handle opening a shared
// memory object at the same time.

static ncclResult_t shmSetupExclusive(const char* shmname, const int shmsize, int* fd, void** ptr, int create) {
  *fd = shm_open(shmname, O_CREAT | O_RDWR | O_EXCL, S_IRUSR | S_IWUSR);
  if (*fd == -1) return ncclSystemError;
  if (create) SYSCHECK(shm_allocate(*fd, shmsize), "posix_fallocate");
  SYSCHECK(shm_map(*fd, shmsize, ptr), "mmap");
  close(*fd);
  *fd = -1;
  if (create) memset(*ptr, 0, shmsize);
  return ncclSuccess;
}

template <typename T>
class ShmObject
{
public:
ShmObject(size_t size, std::string fileName, int rank, int numRanks, int projid) :
  m_shmSize(size),
    m_shmName(fileName),
    m_rank(rank),
    m_numRanks(numRanks),
    m_projid(projid),
    m_alloc(false),
    m_shmPtr(nullptr) {}

  ShmObject() {}

  ~ShmObject() {}

  ncclResult_t Open();

  ncclResult_t Close()
  {
    if (m_alloc)
    {
      if (m_rank == 0)
      {
        std::string tmpFileName = "/tmp/" + m_shmName;
        remove(tmpFileName.c_str());
      }
      int retVal = shm_unlink(m_shmName.c_str());
      if (retVal == -1 && errno != ENOENT)
      {
        WARN("Call to shm_unlink in ShmObject failed : %s", strerror(errno));
        return ncclSystemError;
      }
    }
    return ncclSuccess;
  }

  T*& Get()
  {
    return m_shmPtr;
  }
protected:
  ncclResult_t BroadcastMessage(mqd_t& mq_desc, bool pass)
  {
    char msg_text[1];
    msg_text[0] = (pass == 0 ? 'F': 'P');
    for (int rank = 0; rank < m_numRanks; rank++)
    {
      if (rank == m_rank) continue;
      NCCLCHECK(MsgQueueSend(mq_desc, &msg_text[0], sizeof(msg_text)));
    }
    return ncclSuccess;
  }

  // tag for dispatch
      template<class U>
        struct OpenTag{};

      ncclResult_t InitIfSemaphore(OpenTag<int> tag);
      ncclResult_t InitIfSemaphore(OpenTag<uint32_t> tag);
      ncclResult_t InitIfSemaphore(OpenTag<hipIpcMemHandle_t> tag);
      ncclResult_t InitIfSemaphore(OpenTag<sem_t> tag);
      ncclResult_t InitIfSemaphore(OpenTag<std::pair<hipIpcMemHandle_t,size_t>> tag);

      size_t      m_shmSize;
      std::string m_shmName;
      int         m_rank;
      int         m_numRanks;
      int         m_projid;
      bool        m_alloc;
      T*          m_shmPtr;
};

template <typename T>
ncclResult_t ShmObject<T>::Open()
{
  if (m_alloc == false)
  {
    printf("Rank %d in ShmObject Open %s\n", m_rank,  m_shmName.c_str());
    int shmFd;
    int protection = PROT_READ | PROT_WRITE;
    int visibility = MAP_SHARED;

    mqd_t mq_desc;
    std::string tmpFileName = "/tmp/" + m_shmName;
<<<<<<< HEAD
    NCCLCHECK(MsgQueueGetId(tmpFileName, m_projid, false, mq_desc));
=======
    NCCLCHECK(MsgQueueGetId(tmpFileName, m_projid, false, msgid));
>>>>>>> 9dfc2c18

    if (m_rank == 0)
    {
      ncclResult_t resultSetup = shmSetupExclusive(m_shmName.c_str(), m_shmSize, &shmFd, (void**)&m_shmPtr, 1);
      ncclResult_t resultSemInit = InitIfSemaphore(OpenTag<T>{});
      if ((resultSetup != ncclSuccess && errno != EEXIST) || (resultSemInit != ncclSuccess))
      {
        NCCLCHECK(BroadcastMessage(mq_desc, false));
        WARN("Call to ShmObject::Open in root rank failed : %s", strerror(errno));
        return ncclSystemError;
      }
      NCCLCHECK(BroadcastMessage(mq_desc, true));
    }
    else
    {
      char msg_text[1];
      NCCLCHECK(MsgQueueRecv(mq_desc, &msg_text[0], sizeof(msg_text)));
      if (msg_text[0] == 'P')
      {
        printf("Rank %d got message for %s\n", m_rank, m_shmName.c_str());
        NCCLCHECK(shmSetup(m_shmName.c_str(), m_shmSize, &shmFd, (void**)&m_shmPtr, 0));
      }
      else
      {
        WARN("Call to shm_open from non-root rank in ShmObject failed : %s", strerror(errno));
        return ncclSystemError;
      }
    }
    m_alloc = true;
  }
  else
  {
    WARN("Cannot allocate ShmObject twice.\n");
    return ncclInvalidUsage;
  }
  return ncclSuccess;
}

template<typename T>
ncclResult_t ShmObject<T>::InitIfSemaphore(OpenTag<int> tag)
{
  return ncclSuccess;
}

template<typename T>
ncclResult_t ShmObject<T>::InitIfSemaphore(OpenTag<unsigned int> tag)
{
  return ncclSuccess;
}

template<typename T>
ncclResult_t ShmObject<T>::InitIfSemaphore(OpenTag<hipIpcMemHandle_t> tag)
{
  return ncclSuccess;
}

template<typename T>
ncclResult_t ShmObject<T>::InitIfSemaphore(OpenTag<std::pair<hipIpcMemHandle_t,size_t>> tag)
{
  return ncclSuccess;
}

template<typename T>
ncclResult_t ShmObject<T>::InitIfSemaphore(OpenTag<sem_t> tag)
{
  size_t numMutexes = m_shmSize / sizeof(sem_t);

  for (size_t i = 0; i < numMutexes; i++)
  {
    SYSCHECK(sem_init(static_cast<sem_t*>(&m_shmPtr[i]), 1, 1), "sem_init");
  }
  return ncclSuccess;
}
#endif<|MERGE_RESOLUTION|>--- conflicted
+++ resolved
@@ -128,18 +128,12 @@
 {
   if (m_alloc == false)
   {
-    printf("Rank %d in ShmObject Open %s\n", m_rank,  m_shmName.c_str());
     int shmFd;
     int protection = PROT_READ | PROT_WRITE;
     int visibility = MAP_SHARED;
 
     mqd_t mq_desc;
-    std::string tmpFileName = "/tmp/" + m_shmName;
-<<<<<<< HEAD
-    NCCLCHECK(MsgQueueGetId(tmpFileName, m_projid, false, mq_desc));
-=======
-    NCCLCHECK(MsgQueueGetId(tmpFileName, m_projid, false, msgid));
->>>>>>> 9dfc2c18
+    NCCLCHECK(MsgQueueGetId(m_shmName, m_projid, false, mq_desc));
 
     if (m_rank == 0)
     {
