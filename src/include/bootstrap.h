/*************************************************************************
 * Copyright (c) 2015-2021, NVIDIA CORPORATION. All rights reserved.
 *
 * See LICENSE.txt for license information
 ************************************************************************/

#ifndef NCCL_BOOTSTRAP_H_
#define NCCL_BOOTSTRAP_H_

#include "nccl.h"

ncclResult_t bootstrapNetInit();
ncclResult_t bootstrapCreateRoot(ncclUniqueId* commId, bool idFromEnv);
ncclResult_t bootstrapGetUniqueId(ncclUniqueId* out);
ncclResult_t bootstrapInit(ncclUniqueId* id, int rank, int nranks, void** commState, int* rootPid); // [RCCL] Adding rootPid
ncclResult_t bootstrapAllGather(void* commState, void* allData, int size);
<<<<<<< HEAD
ncclResult_t bootstrapSend(void* commState, int peer, void* data, int size);
ncclResult_t bootstrapRecv(void* commState, int peer, void* data, int size);
ncclResult_t bootstrapRemAlloc(size_t size, int rank, void* commState, int* id, hipIpcMemHandle_t* ipc, void** ptr);
=======
ncclResult_t bootstrapSend(void* commState, int peer, int tag, void* data, int size);
ncclResult_t bootstrapRecv(void* commState, int peer, int tag, void* data, int size);
ncclResult_t bootstrapRemAlloc(size_t size, int rank, void* commState, int* id, cudaIpcMemHandle_t* ipc, void** ptr);
>>>>>>> a46ea105
ncclResult_t bootstrapRemFree(int id, int rank, void* commState);
ncclResult_t bootstrapClose(void* commState);
ncclResult_t bootstrapAbort(void* commState);
#endif<|MERGE_RESOLUTION|>--- conflicted
+++ resolved
@@ -14,15 +14,9 @@
 ncclResult_t bootstrapGetUniqueId(ncclUniqueId* out);
 ncclResult_t bootstrapInit(ncclUniqueId* id, int rank, int nranks, void** commState, int* rootPid); // [RCCL] Adding rootPid
 ncclResult_t bootstrapAllGather(void* commState, void* allData, int size);
-<<<<<<< HEAD
-ncclResult_t bootstrapSend(void* commState, int peer, void* data, int size);
-ncclResult_t bootstrapRecv(void* commState, int peer, void* data, int size);
-ncclResult_t bootstrapRemAlloc(size_t size, int rank, void* commState, int* id, hipIpcMemHandle_t* ipc, void** ptr);
-=======
 ncclResult_t bootstrapSend(void* commState, int peer, int tag, void* data, int size);
 ncclResult_t bootstrapRecv(void* commState, int peer, int tag, void* data, int size);
-ncclResult_t bootstrapRemAlloc(size_t size, int rank, void* commState, int* id, cudaIpcMemHandle_t* ipc, void** ptr);
->>>>>>> a46ea105
+ncclResult_t bootstrapRemAlloc(size_t size, int rank, void* commState, int* id, hipIpcMemHandle_t* ipc, void** ptr);
 ncclResult_t bootstrapRemFree(int id, int rank, void* commState);
 ncclResult_t bootstrapClose(void* commState);
 ncclResult_t bootstrapAbort(void* commState);
