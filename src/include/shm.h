/*************************************************************************
<<<<<<< HEAD
 * Copyright (c) 2016-2019, NVIDIA CORPORATION. All rights reserved.
 * Modifications Copyright (c) 2019-2021 Advanced Micro Devices, Inc. All rights reserved.
=======
 * Copyright (c) 2016-2022, NVIDIA CORPORATION. All rights reserved.
>>>>>>> 3c223c10
 *
 * See LICENSE.txt for license information
 ************************************************************************/

#ifndef NCCL_SHM_H_
#define NCCL_SHM_H_

<<<<<<< HEAD
#include <sys/types.h>
#include <sys/mman.h>
#include <sys/stat.h>
#include <fcntl.h>

// Change functions behavior to match other SYS functions
static int shm_allocate(int fd, const int shmsize) {
  int err = posix_fallocate(fd, 0, shmsize);
  if (err) { errno = err; return -1; }
  return 0;
}
static int shm_map(int fd, const int shmsize, void** ptr) {
  *ptr = mmap(NULL, shmsize, PROT_READ | PROT_WRITE, MAP_SHARED, fd, 0);
  return (*ptr == MAP_FAILED) ? -1 : 0;
}

static ncclResult_t shmSetup(const char* shmname, const int shmsize, int* fd, void** ptr, int create) {
  SYSCHECKVAL(shm_open(shmname, O_CREAT | O_RDWR, S_IRUSR | S_IWUSR), "shm_open", *fd);
  if (create) SYSCHECK(shm_allocate(*fd, shmsize), "posix_fallocate");
  SYSCHECK(shm_map(*fd, shmsize, ptr), "mmap");
  close(*fd);
  *fd = -1;
  if (create) memset(*ptr, 0, shmsize);
  return ncclSuccess;
}

static ncclResult_t shmOpen(const char* shmname, const int shmsize, void** shmPtr, void** devShmPtr, int create) {
  int fd = -1;
  void* ptr = MAP_FAILED;
  ncclResult_t res = ncclSuccess;

  NCCLCHECKGOTO(shmSetup(shmname, shmsize, &fd, &ptr, create), res, sysError);
  CUDACHECKGOTO(hipHostRegister(ptr, shmsize, hipHostRegisterMapped), res, hipError);
  CUDACHECKGOTO(hipHostGetDevicePointer(devShmPtr, ptr, 0), res, hipError);

  *shmPtr = ptr;
  return ncclSuccess;
sysError:
  WARN("Error while %s shared memory segment %s (size %d)", create ? "creating" : "attaching to", shmname, shmsize);
hipError:
  if (fd != -1) close(fd);
  if (create) shm_unlink(shmname);
  if (ptr != MAP_FAILED) munmap(ptr, shmsize);
  *shmPtr = NULL;
  return res;
}

static ncclResult_t shmUnlink(const char* shmname) {
  if (shmname != NULL) SYSCHECK(shm_unlink(shmname), "shm_unlink");
  return ncclSuccess;
}

static ncclResult_t shmClose(void* shmPtr, void* devShmPtr, const int shmsize) {
  CUDACHECK(hipHostUnregister(shmPtr));
  if (munmap(shmPtr, shmsize) != 0) {
    WARN("munmap of shared memory failed");
    return ncclSystemError;
  }
  return ncclSuccess;
}
=======
#include "nccl.h"
>>>>>>> 3c223c10

ncclResult_t ncclShmOpen(char* shmPath, const int shmSize, void** shmPtr, void** devShmPtr, int create);
ncclResult_t ncclShmUnlink(const char* shmname);
ncclResult_t ncclShmClose(void* shmPtr, void* devShmPtr, const int shmSize);
#endif<|MERGE_RESOLUTION|>--- conflicted
+++ resolved
@@ -1,10 +1,5 @@
 /*************************************************************************
-<<<<<<< HEAD
- * Copyright (c) 2016-2019, NVIDIA CORPORATION. All rights reserved.
- * Modifications Copyright (c) 2019-2021 Advanced Micro Devices, Inc. All rights reserved.
-=======
  * Copyright (c) 2016-2022, NVIDIA CORPORATION. All rights reserved.
->>>>>>> 3c223c10
  *
  * See LICENSE.txt for license information
  ************************************************************************/
@@ -12,70 +7,7 @@
 #ifndef NCCL_SHM_H_
 #define NCCL_SHM_H_
 
-<<<<<<< HEAD
-#include <sys/types.h>
-#include <sys/mman.h>
-#include <sys/stat.h>
-#include <fcntl.h>
-
-// Change functions behavior to match other SYS functions
-static int shm_allocate(int fd, const int shmsize) {
-  int err = posix_fallocate(fd, 0, shmsize);
-  if (err) { errno = err; return -1; }
-  return 0;
-}
-static int shm_map(int fd, const int shmsize, void** ptr) {
-  *ptr = mmap(NULL, shmsize, PROT_READ | PROT_WRITE, MAP_SHARED, fd, 0);
-  return (*ptr == MAP_FAILED) ? -1 : 0;
-}
-
-static ncclResult_t shmSetup(const char* shmname, const int shmsize, int* fd, void** ptr, int create) {
-  SYSCHECKVAL(shm_open(shmname, O_CREAT | O_RDWR, S_IRUSR | S_IWUSR), "shm_open", *fd);
-  if (create) SYSCHECK(shm_allocate(*fd, shmsize), "posix_fallocate");
-  SYSCHECK(shm_map(*fd, shmsize, ptr), "mmap");
-  close(*fd);
-  *fd = -1;
-  if (create) memset(*ptr, 0, shmsize);
-  return ncclSuccess;
-}
-
-static ncclResult_t shmOpen(const char* shmname, const int shmsize, void** shmPtr, void** devShmPtr, int create) {
-  int fd = -1;
-  void* ptr = MAP_FAILED;
-  ncclResult_t res = ncclSuccess;
-
-  NCCLCHECKGOTO(shmSetup(shmname, shmsize, &fd, &ptr, create), res, sysError);
-  CUDACHECKGOTO(hipHostRegister(ptr, shmsize, hipHostRegisterMapped), res, hipError);
-  CUDACHECKGOTO(hipHostGetDevicePointer(devShmPtr, ptr, 0), res, hipError);
-
-  *shmPtr = ptr;
-  return ncclSuccess;
-sysError:
-  WARN("Error while %s shared memory segment %s (size %d)", create ? "creating" : "attaching to", shmname, shmsize);
-hipError:
-  if (fd != -1) close(fd);
-  if (create) shm_unlink(shmname);
-  if (ptr != MAP_FAILED) munmap(ptr, shmsize);
-  *shmPtr = NULL;
-  return res;
-}
-
-static ncclResult_t shmUnlink(const char* shmname) {
-  if (shmname != NULL) SYSCHECK(shm_unlink(shmname), "shm_unlink");
-  return ncclSuccess;
-}
-
-static ncclResult_t shmClose(void* shmPtr, void* devShmPtr, const int shmsize) {
-  CUDACHECK(hipHostUnregister(shmPtr));
-  if (munmap(shmPtr, shmsize) != 0) {
-    WARN("munmap of shared memory failed");
-    return ncclSystemError;
-  }
-  return ncclSuccess;
-}
-=======
 #include "nccl.h"
->>>>>>> 3c223c10
 
 ncclResult_t ncclShmOpen(char* shmPath, const int shmSize, void** shmPtr, void** devShmPtr, int create);
 ncclResult_t ncclShmUnlink(const char* shmname);
