/*************************************************************************
 * Copyright (c) 2016-2022, NVIDIA CORPORATION. All rights reserved.
 * Modifications Copyright (c) 2019-2022 Advanced Micro Devices, Inc. All rights reserved.
 *
 * See LICENSE.txt for license information
 ************************************************************************/

#ifndef NCCL_TRANSPORT_H_
#define NCCL_TRANSPORT_H_

#include "devcomm.h"
#include "graph.h"
#include "nvmlwrap.h"
#include "core.h"

#define NTRANSPORTS 4
#define TRANSPORT_P2P 0
#define TRANSPORT_SHM 1
#define TRANSPORT_NET 2
#define TRANSPORT_COLLNET 3

#include "proxy.h"

extern struct ncclTransport p2pTransport;
extern struct ncclTransport shmTransport;
extern struct ncclTransport netTransport;
extern struct ncclTransport collNetTransport;

extern struct ncclTransport* ncclTransports[];

// Forward declarations
struct ncclRing;
struct ncclConnector;
struct ncclComm;

struct ncclPeerInfo {
  int rank;
  int cudaDev;
  int nvmlDev;
  int gdrSupport;
  bool hasFineGrain;
  uint64_t hostHash;
  uint64_t pidHash;
  dev_t shmDev;
  int64_t busId;
  struct ncclComm* comm;
  int cudaCompCap;
  int virtualId;
};

#define CONNECT_SIZE 128
struct ncclConnect {
  char data[CONNECT_SIZE];
};

#if CUDART_VERSION >= 12010

#define NVLS_HANDLE_SIZE 64
struct ncclNvlsSharedRes {
  int refCount;
  CUmulticastObjectProp properties;
  CUmemAccessDesc accessDesc;
  int dev;
  size_t size;
  size_t granularity;
  CUmemGenericAllocationHandle mcHandle; // Multicast handle for NVLS buffer
  char* mcBuff; // Multicast NVLS buffer address
  CUmemGenericAllocationHandle ucHandle; // Unicast Handle for NVLS buffer
  char* ucBuff; // Unicast NVLS buffer address
  char shareableHandle[NVLS_HANDLE_SIZE];
  int nChannels;
};

#endif /* CUDART_VERSION >= 12010 */

struct ncclCollNetSharedRes {
  int refCount;
  int size;
  char* cudaBuff;
  char* hostBuff;
  struct ncclProxyArgs* proxyAppend[2*NCCL_MAX_NETDEVS];
  void* resources;
  int nChannels;
  size_t buffSize;
};

struct ncclTransportComm {
  ncclResult_t (*setup)(struct ncclComm* comm, struct ncclTopoGraph* graph, struct ncclPeerInfo*, struct ncclPeerInfo*, struct ncclConnect*, struct ncclConnector*, int channelId, int connIndex);
  ncclResult_t (*connect)(struct ncclComm* comm, struct ncclConnect*, int nranks, int rank, struct ncclConnector*);
  ncclResult_t (*free)(struct ncclConnector*);
  ncclResult_t (*proxySharedInit)(struct ncclProxyConnection* connection, struct ncclProxyState* proxyState, int nChannels);
  ncclResult_t (*proxySetup)(struct ncclProxyConnection* connection, struct ncclProxyState* proxyState, void* reqBuff, int reqSize, void* respBuff, int respSize, int* done);
  ncclResult_t (*proxyConnect)(struct ncclProxyConnection* connection, struct ncclProxyState* proxyState, void* reqBuff, int reqSize, void* respBuff, int respSize, int* done);
  ncclResult_t (*proxyFree)(struct ncclProxyConnection* connection, struct ncclProxyState* proxyState);
  ncclResult_t (*proxyProgress)(struct ncclProxyState* proxyState, struct ncclProxyArgs*);
};

struct ncclTransport {
  const char name[8];
  ncclResult_t (*canConnect)(int*, struct ncclTopoSystem* topo, struct ncclTopoGraph* graph, struct ncclPeerInfo*, struct ncclPeerInfo*);
  struct ncclTransportComm send;
  struct ncclTransportComm recv;
};

ncclResult_t ncclTransportP2pConnect(struct ncclComm* comm, int channelId, int nrecv, int* peerRecv, int nsend, int* peerSend, int connIndex);
ncclResult_t ncclTransportP2pSetup(struct ncclComm* comm, struct ncclTopoGraph* graph, int connIndex, int* highestTransportType=NULL);

<<<<<<< HEAD
#if CUDART_VERSION >= 12010
ncclResult_t ncclNvlsSetup(struct ncclComm* comm);
=======
ncclResult_t ncclNvlsInit(struct ncclComm* comm);
ncclResult_t ncclNvlsSetup(struct ncclComm* comm, struct ncclComm* parent);
>>>>>>> ea383122
ncclResult_t ncclNvlsFree(struct ncclComm* comm);
#endif

enum { collNetRecv=0, collNetSend=1 };
int ncclTransportCollNetSetup(struct ncclComm* comm, struct ncclTopoGraph* collNetGraph, struct ncclChannel* channel, int masterRank, int masterPeer, int collNetGraphChannelId, int type);
ncclResult_t ncclTransportCollNetCheck(struct ncclComm* comm, int collNetSetupFail);
ncclResult_t ncclTransportCollNetFree(struct ncclComm* comm);
#endif<|MERGE_RESOLUTION|>--- conflicted
+++ resolved
@@ -36,7 +36,6 @@
 struct ncclPeerInfo {
   int rank;
   int cudaDev;
-  int nvmlDev;
   int gdrSupport;
   bool hasFineGrain;
   uint64_t hostHash;
@@ -45,7 +44,6 @@
   int64_t busId;
   struct ncclComm* comm;
   int cudaCompCap;
-  int virtualId;
 };
 
 #define CONNECT_SIZE 128
@@ -105,15 +103,9 @@
 ncclResult_t ncclTransportP2pConnect(struct ncclComm* comm, int channelId, int nrecv, int* peerRecv, int nsend, int* peerSend, int connIndex);
 ncclResult_t ncclTransportP2pSetup(struct ncclComm* comm, struct ncclTopoGraph* graph, int connIndex, int* highestTransportType=NULL);
 
-<<<<<<< HEAD
-#if CUDART_VERSION >= 12010
-ncclResult_t ncclNvlsSetup(struct ncclComm* comm);
-=======
 ncclResult_t ncclNvlsInit(struct ncclComm* comm);
 ncclResult_t ncclNvlsSetup(struct ncclComm* comm, struct ncclComm* parent);
->>>>>>> ea383122
 ncclResult_t ncclNvlsFree(struct ncclComm* comm);
-#endif
 
 enum { collNetRecv=0, collNetSend=1 };
 int ncclTransportCollNetSetup(struct ncclComm* comm, struct ncclTopoGraph* collNetGraph, struct ncclChannel* channel, int masterRank, int masterPeer, int collNetGraphChannelId, int type);
