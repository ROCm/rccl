--- conflicted
+++ resolved
@@ -1,10 +1,6 @@
 /*************************************************************************
-<<<<<<< HEAD
- * Copyright (c) 2017-2020, NVIDIA CORPORATION. All rights reserved.
+ * Copyright (c) 2017-2021, NVIDIA CORPORATION. All rights reserved.
  * Modifications Copyright (c) 2019-2021 Advanced Micro Devices, Inc. All rights reserved.
-=======
- * Copyright (c) 2017-2021, NVIDIA CORPORATION. All rights reserved.
->>>>>>> 7e515921
  *
  * See LICENSE.txt for license information
  ************************************************************************/
@@ -26,13 +22,11 @@
 
 /* Declare all collective operations */
 #define DECL5(func, algo, proto, redop, type) \
-<<<<<<< HEAD
   extern __device__ __attribute__((noinline)) void NCCL_FUNC_NAME(func, algo, proto, redop, type)(struct ncclWorkElem* args); \
   extern __global__ void NCCL_KERN_NAME(func, algo, proto, redop, type)(struct ncclWorkElem first); \
-=======
-  extern __device__ void NCCL_FUNC_NAME(func, algo, proto, redop, type)(); \
-  extern __global__ void NCCL_KERN_NAME(func, algo, proto, redop, type)(ncclWorkElem c); \
->>>>>>> 7e515921
+
+  //extern __device__ void NCCL_FUNC_NAME(func, algo, proto, redop, type)(); \
+  //extern __global__ void NCCL_KERN_NAME(func, algo, proto, redop, type)(ncclWorkElem c); \
 
 #define DECL4(func, algo, redop, type) \
   DECL5(func, algo, SIMPLE, redop, type) \
@@ -66,20 +60,16 @@
   DECL3(func, redop, uint64_t) \
   DECL3(func, redop, half) \
   DECL3(func, redop, float) \
-<<<<<<< HEAD
   DECL3(func, redop, double) \
   DECL3(func, redop, rccl_bfloat16)
-=======
-  DECL3(func, redop, double)
 #endif
->>>>>>> 7e515921
 
 #define DECL(func) \
   DECL2(func, Sum) \
   DECL2(func, Prod) \
   DECL2(func, Min) \
   DECL2(func, Max) \
-  DECL2(func, Avg)
+  DECL2(func, Avg) \
 
 #define DECL_ALL \
   DECL2(Broadcast, Sum) \
