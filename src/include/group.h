--- conflicted
+++ resolved
@@ -1,6 +1,5 @@
 /*************************************************************************
  * Copyright (c) 2015-2017, NVIDIA CORPORATION. All rights reserved.
- * Modifications Copyright (c) 2019-2021 Advanced Micro Devices, Inc. All rights reserved.
  *
  * See LICENSE.txt for license information
  ************************************************************************/
@@ -17,8 +16,6 @@
 ncclResult_t ncclGroupCommLeave(struct ncclComm* comm);
 void ncclGroupJobAbort();
 
-<<<<<<< HEAD
-=======
 typedef ncclResult_t(*ncclInitFunc_t)(ncclComm_t* newcomm, int ndev, ncclUniqueId commId, int myrank, int cudaDev);
 
 ncclResult_t ncclAsyncInit(ncclInitFunc_t func, ncclComm_t* newcomm, int ndev, ncclUniqueId commId, int myrank, int cudaDev);
@@ -29,7 +26,6 @@
   ncclGroupJobJoined  = 2,
 } ncclGroupJobState_t;
 
->>>>>>> 99c28f2e
 struct ncclAsyncJob {
   struct ncclAsyncJob* next;
   pthread_t thread;
