/*************************************************************************
 * Copyright (c) 2015-2017, NVIDIA CORPORATION. All rights reserved.
 * Modifications Copyright (c) 2019-2021 Advanced Micro Devices, Inc. All rights reserved.
 *
 * See LICENSE.txt for license information
 ************************************************************************/

#ifndef NCCL_GROUP_H_
#define NCCL_GROUP_H_

#include "nccl.h"
#include "comm.h"

ncclResult_t ncclGroupErrCheck(ncclResult_t ret);
void ncclGroupCommJoin(struct ncclComm* comm);
void ncclGroupCommPreconnect(struct ncclComm* comm);
void ncclGroupCommLeave(struct ncclComm* comm);

typedef ncclResult_t(*ncclInitFunc_t)(ncclComm_t* newcomm, int ndev, ncclUniqueId commId, int myrank, int cudaDev, int virtualId);

ncclResult_t ncclAsyncInit(ncclInitFunc_t func, ncclComm_t* newcomm, int ndev, ncclUniqueId commId, int myrank, int cudaDev, int virtualId);

<<<<<<< HEAD
typedef ncclResult_t(*ncclCollFunc_t)(const void* sendbuff, void* recvbuff, size_t count,
    ncclDataType_t type, ncclRedOp_t op, int root, ncclComm_t comm, hipStream_t stream);
=======
struct ncclAsyncJob {
  struct ncclAsyncJob* next;
  pthread_t thread;
  ncclResult_t result;
  ncclResult_t(*func)(struct ncclAsyncJob*);
  void(*undo)(struct ncclAsyncJob*);
  void(*destructor)(void*);
};

ncclResult_t ncclAsyncLaunch(
  struct ncclAsyncJob* job,
  ncclResult_t(*func)(struct ncclAsyncJob*),
  void(*undo)(struct ncclAsyncJob*),
  void(*destructor)(void*)
);

ncclResult_t ncclGroupStartInternal();
ncclResult_t ncclGroupEndInternal();

////////////////////////////////////////////////////////////////////////////////

extern __thread int ncclGroupDepth; // depth of ncclGroupStart nesting
extern __thread ncclResult_t ncclGroupError;
extern __thread struct ncclComm* ncclGroupCommHead;
extern __thread struct ncclComm* ncclGroupCommPreconnectHead;

inline ncclResult_t ncclGroupStartInternal() {
  ncclGroupDepth++;
  return ncclSuccess;
}

inline ncclResult_t ncclGroupErrCheck(ncclResult_t ret) {
  if (ncclGroupDepth > 0) {
    if (ncclGroupError == ncclSuccess || ret != ncclSuccess) ncclGroupError = ret;
  }
  return ret;
}

// Add comm to this thread's group
inline void ncclGroupCommJoin(struct ncclComm* comm) {
  if (comm->groupNext == reinterpret_cast<struct ncclComm*>(0x1)) {
    // Insert comm into ncclGroupCommHead adjacent to sibling comms. This preserves
    // the users program order yet insures siblings occur consecutively. This
    // is required by doLaunches() in "group.cc".
    struct ncclComm** pp = &ncclGroupCommHead;
    while (*pp != nullptr && comm->intraComm0 != (*pp)->intraComm0)
      pp = &(*pp)->groupNext;
    comm->groupNext = *pp;
    *pp = comm;
    // Comms gets a new memory stack scope upon joining. Each task batched for
    // this comm is allocated there.
    ncclMemoryStackPush(&comm->memScoped);
  }
}

// Add comm to this thread's group needing preconnect
inline void ncclGroupCommPreconnect(struct ncclComm* comm) {
  if (comm->preconnectNext == reinterpret_cast<struct ncclComm*>(0x1)) {
    comm->preconnectNext = ncclGroupCommPreconnectHead;
    ncclGroupCommPreconnectHead = comm;
  }
}

// Comm has left group
inline void ncclGroupCommLeave(struct ncclComm* comm) {
  comm->groupNext = reinterpret_cast<struct ncclComm*>(0x1);
  ncclMemoryStackPop(&comm->memScoped);
}
>>>>>>> e1d9b273

#endif<|MERGE_RESOLUTION|>--- conflicted
+++ resolved
@@ -16,14 +16,6 @@
 void ncclGroupCommPreconnect(struct ncclComm* comm);
 void ncclGroupCommLeave(struct ncclComm* comm);
 
-typedef ncclResult_t(*ncclInitFunc_t)(ncclComm_t* newcomm, int ndev, ncclUniqueId commId, int myrank, int cudaDev, int virtualId);
-
-ncclResult_t ncclAsyncInit(ncclInitFunc_t func, ncclComm_t* newcomm, int ndev, ncclUniqueId commId, int myrank, int cudaDev, int virtualId);
-
-<<<<<<< HEAD
-typedef ncclResult_t(*ncclCollFunc_t)(const void* sendbuff, void* recvbuff, size_t count,
-    ncclDataType_t type, ncclRedOp_t op, int root, ncclComm_t comm, hipStream_t stream);
-=======
 struct ncclAsyncJob {
   struct ncclAsyncJob* next;
   pthread_t thread;
@@ -92,6 +84,5 @@
   comm->groupNext = reinterpret_cast<struct ncclComm*>(0x1);
   ncclMemoryStackPop(&comm->memScoped);
 }
->>>>>>> e1d9b273
 
 #endif