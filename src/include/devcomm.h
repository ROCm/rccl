/*************************************************************************
 * Copyright (c) 2015-2019, NVIDIA CORPORATION. All rights reserved.
 * Modifications Copyright (c) 2019 Advanced Micro Devices, Inc. All rights reserved.
 *
 * See LICENSE.txt for license information
 ************************************************************************/

#ifndef NCCL_DEVICE_H_
#define NCCL_DEVICE_H_

#include "nccl.h"
#include "rccl_bfloat16.h"
#include <stdint.h>

// Convert volatile access to atomic
#if defined(__HIP_PLATFORM_HCC__) || defined(__HCC__) || defined(__HIPCC__)
#define LOAD(VAR) __atomic_load_n((VAR), __ATOMIC_SEQ_CST)
#define STORE(DST, SRC) __atomic_store_n((DST), (SRC), __ATOMIC_SEQ_CST)
#else
#define LOAD(VAR) *(VAR)
#define STORE(DST, SRC) *(DST) = (SRC)
#endif

#define NCCL_MAX_OPS 2048
#define NCCL_STEPS 8

#define DIVUP(x, y) \
    (((x)+(y)-1)/(y))
#define ROUNDUP(x, y) \
    (DIVUP((x), (y))*(y))

#define ALIGN_SIZE(size, align) \
  size = ((size + (align) - 1) / (align)) * (align);

union ncclLLFifoLine {
  /* Flags have to be *after* data, because otherwise, an incomplete receive
     from the network may receive the flag but not the data.
     Note this is assuming that either we receive contiguous chunks of data
     (sockets) or data is written with an atomicity of 8 bytes (IB/RDMA). */
  struct {
    uint32_t data1;
    uint32_t flag1;
    uint32_t data2;
    uint32_t flag2;
  };
  uint64_t v[2];
  int4 i4;
};

#define WARP_SIZE 32
#define MAXCHANNELS 32
#define NCCL_MAX_NTHREADS 512
#define NCCL_LL_MAX_NTHREADS NCCL_MAX_NTHREADS
#define NCCL_LL_LINES_PER_THREAD 8
#define NCCL_LL_SLICE_LINES (NCCL_LL_LINES_PER_THREAD*NCCL_LL_MAX_NTHREADS)
#define NCCL_LL_BUFF_LINES (NCCL_LL_SLICE_LINES*NCCL_STEPS)
#define NCCL_LL_BUFF_SIZE (NCCL_LL_BUFF_LINES*sizeof(union ncclLLFifoLine))
#ifdef TEST_LL_CLEANUP
#define NCCL_LL_CLEAN_MASK 0x078 // Set to 0x100 to disable cleanup
#define NCCL_LL_FLAG_MAX   0x100
#define NCCL_LL_FLAG(a) ((uint32_t)((a) % NCCL_LL_FLAG_MAX))
#else
#define NCCL_LL_CLEAN_MASK 0x7ffffff8
#define NCCL_LL_FLAG(a) ((uint32_t)(a))
#endif
// Make sure the clean mask will last for at least NCCL_NSTEPS
static_assert(NCCL_LL_CLEAN_MASK % NCCL_STEPS == 0, "Invalid NCCL_LL_CLEAN_MASK value");

#define NCCL_LL128_LINESIZE 128
#define NCCL_LL128_LINEELEMS (NCCL_LL128_LINESIZE/sizeof(uint64_t))
#define NCCL_LL128_DATAELEMS (NCCL_LL128_LINEELEMS-1)

#define NCCL_LL128_MAX_NTHREADS 640
#define NCCL_LL128_ELEMS_PER_THREAD 120

// Receiving from up to 3 sources is more compute intensive than sending
// to 3 dests. Use 70% for reduce and 30% for bcast.
#define NCCL_LL128_SPLIT(nt) ((nt*7/(10*32))*32)

#define NCCL_LL128_SLICE_ELEMS (NCCL_LL128_ELEMS_PER_THREAD*NCCL_LL128_MAX_NTHREADS)
#define NCCL_LL128_BUFF_ELEMS (NCCL_LL128_SLICE_ELEMS*NCCL_STEPS)
#define NCCL_LL128_BUFF_SIZE (NCCL_LL128_BUFF_ELEMS*sizeof(uint64_t))

#define NCCL_LL128_SHMEM_ELEMS_PER_THREAD 8
#define NCCL_LL128_SHMEM_SIZE (NCCL_LL128_SHMEM_ELEMS_PER_THREAD*NCCL_LL128_MAX_NTHREADS)

struct ncclConnInfo {
  // Regular comm mechanism
  char *buff;         // Local for recv, remote for send
  uint64_t *tail;     // Local for recv, remote for send
  uint64_t *head;     // Local for send, remote for recv
  uint64_t *opCountLoc; // opCount of local rank
  uint64_t *opCountRem; // opCount of remote rank

  int direct;         // Direct communication
  void **ptrExchange; // Pointer exchange for direct communication

  int *fifo;          // Size fifo for proxy

  uint64_t step;      // Keep where we are

  // Low latency mechanism
  union ncclLLFifoLine *llBuff; // Local for recv, remote for send
  uint64_t llLastCleaning;

<<<<<<< HEAD
  // GPU's HDP_MEM_FLUSH_ADDR: HDP Memory Coherency Flush Control. This register
  // allows software to explicitly initiate a flush read to HDP memory. See more
  // descriptions in primitives.h.
  uint32_t* next_hdp_reg;  // Next GPU in ring (for p2p transport use only)
  uint32_t* curr_hdp_reg;  // Curr GPU in ring (for rdma transport use only)
=======
  // High bandwidth, low latency protocol
  uint64_t* ll128Buff; // Local for recv, remote for send
>>>>>>> 299c554d
};

struct ncclConnector {
  int connected;
  struct ncclProxyArgs *proxyAppend;
  struct ncclTransportComm* transportComm;
  void* transportResources; // Host-side resources
  struct ncclConnInfo conn;
  struct ncclComm *comm;
};

struct ncclRing {
  // Shortcuts for userRanks[1] and userRanks[n-1]
  int prev;
  int next;

  // Maps an internal nccl index to user-specified rank order. This is necessary
  // since we need to know how the user expects data to be ordered across
  // devices. Ordered from current device.
  int* userRanks;
  int* devUserRanks;
};


#define NCCL_MAX_TREE_ARITY 3
struct ncclTree {
  int depth;
  int up;
  int down[NCCL_MAX_TREE_ARITY];
};

struct ncclPeer {
  struct ncclConnector send;
  struct ncclConnector recv;
};

struct ncclDevComm;

#pragma pack(push)  /* push current alignment to stack */
#pragma pack(4)     /* set alignment to 4 bytes boundary */
/* CollectiveArgs + ncclColl are to be a power of two, currently 64 bytes, */
/* to make sure reads to host from the CUDA kernel are aligned. */
/* Make sure to adjust padding at the end of ncclColl. */
struct CollectiveArgs {
  struct ncclDevComm* comm;
  uint64_t opCount;

  // local and remote input, output, and buffer
  const void * ThisInput;
  void * ThisOutput;

  // general parameters
  size_t N;
  uint32_t root;
  uint8_t bid;
  uint8_t nChannels;
  uint16_t nThreads;

  int lastChunkSize;
};
struct ncclColl {
  union {
    struct {
      struct CollectiveArgs args;
      uint16_t funcIndex;
      uint16_t nextIndex;
      uint8_t  active;
    };
    int data[0x10];
  };
};
static_assert(sizeof(struct ncclColl) == (0x10*sizeof(int)), "ncclColl must have a pow2 size");

struct ncclChannel {
  union {
    struct {
      struct ncclRing ring;
      struct ncclTree treeUp;
      struct ncclTree treeDn;

      int id;
      int nthreads;
      int buffSize;

      // Communication structures
      struct ncclPeer* peers;
      struct ncclPeer* devPeers;

      // Operation list for aggregation
      struct ncclColl* collectives;
      struct ncclColl* devCollectives;
      int collStart;
      int collCount;
      int collFifoHead; // Only used by GPU
      int collFifoTail; // Only used by CPU

      uint32_t* abortCount;
    };
    int data[0x80];
  };
};
static_assert(sizeof(struct ncclChannel) == 0x80*sizeof(int), "ncclChannel must have a pow2 size");
#pragma pack(pop)   /* restore original alignment from stack */

<<<<<<< HEAD
#define MAXCHANNELS 16

#ifdef ENABLE_PROFILING
struct ncclProf {
  union {
    struct {
      uint64_t total_cycle;
      uint64_t wait_send_cycle[MAXCHANNELS];
      uint64_t wait_recv_cycle[MAXCHANNELS];
      // primtive cycles
      uint64_t send_cycle;
      uint64_t directSend_cycle;
      uint64_t recv_cycle;
      uint64_t directRecv_cycle;
      uint64_t copySend_cycle;
      uint64_t directCopySend_cycle;
      uint64_t recvCopySend_cycle;
      uint64_t directRecvCopySend_cycle;
      uint64_t recvReduceCopy_cycle;
      uint64_t recvReduceSend_cycle;
      uint64_t recvReduceCopySend_cycle;
      uint64_t directRecvReduceCopySend_cycle;
      // primitive bytes
      uint64_t send_byte;
      uint64_t directSend_byte;
      uint64_t recv_byte;
      uint64_t directRecv_byte;
      uint64_t copySend_byte;
      uint64_t directCopySend_byte;
      uint64_t recvCopySend_byte;
      uint64_t directRecvCopySend_byte;
      uint64_t recvReduceCopy_byte;
      uint64_t recvReduceSend_byte;
      uint64_t recvReduceCopySend_byte;
      uint64_t directRecvReduceCopySend_byte;
    };
    int data[0x80];
  };
};
#endif

=======
>>>>>>> 299c554d
typedef enum {
  ncclDevSuccess,
  ncclDevAssertedMismatch,
  ncclDevSuspectedMismatch
} ncclDevError_t;

struct ncclDevComm {
  int rank;
  int nRanks;

  // Flag to ask NCCL kernels to abort
  volatile uint32_t *abortFlag;
  volatile ncclDevError_t *fatalDevError;

  // Channels, device side
  struct ncclChannel* channels;

#ifdef ENABLE_PROFILING
  // Profiling counters
  struct ncclProf* devProf;
#endif
};

#endif<|MERGE_RESOLUTION|>--- conflicted
+++ resolved
@@ -47,9 +47,9 @@
   int4 i4;
 };
 
-#define WARP_SIZE 32
+#define WARP_SIZE 64
 #define MAXCHANNELS 32
-#define NCCL_MAX_NTHREADS 512
+#define NCCL_MAX_NTHREADS 256
 #define NCCL_LL_MAX_NTHREADS NCCL_MAX_NTHREADS
 #define NCCL_LL_LINES_PER_THREAD 8
 #define NCCL_LL_SLICE_LINES (NCCL_LL_LINES_PER_THREAD*NCCL_LL_MAX_NTHREADS)
@@ -66,22 +66,22 @@
 // Make sure the clean mask will last for at least NCCL_NSTEPS
 static_assert(NCCL_LL_CLEAN_MASK % NCCL_STEPS == 0, "Invalid NCCL_LL_CLEAN_MASK value");
 
-#define NCCL_LL128_LINESIZE 128
+#define NCCL_LL128_LINESIZE 64
 #define NCCL_LL128_LINEELEMS (NCCL_LL128_LINESIZE/sizeof(uint64_t))
 #define NCCL_LL128_DATAELEMS (NCCL_LL128_LINEELEMS-1)
 
-#define NCCL_LL128_MAX_NTHREADS 640
+#define NCCL_LL128_MAX_NTHREADS 256
 #define NCCL_LL128_ELEMS_PER_THREAD 120
 
 // Receiving from up to 3 sources is more compute intensive than sending
 // to 3 dests. Use 70% for reduce and 30% for bcast.
-#define NCCL_LL128_SPLIT(nt) ((nt*7/(10*32))*32)
+#define NCCL_LL128_SPLIT(nt) (nt/2)
 
 #define NCCL_LL128_SLICE_ELEMS (NCCL_LL128_ELEMS_PER_THREAD*NCCL_LL128_MAX_NTHREADS)
 #define NCCL_LL128_BUFF_ELEMS (NCCL_LL128_SLICE_ELEMS*NCCL_STEPS)
 #define NCCL_LL128_BUFF_SIZE (NCCL_LL128_BUFF_ELEMS*sizeof(uint64_t))
 
-#define NCCL_LL128_SHMEM_ELEMS_PER_THREAD 8
+#define NCCL_LL128_SHMEM_ELEMS_PER_THREAD 2
 #define NCCL_LL128_SHMEM_SIZE (NCCL_LL128_SHMEM_ELEMS_PER_THREAD*NCCL_LL128_MAX_NTHREADS)
 
 struct ncclConnInfo {
@@ -103,16 +103,14 @@
   union ncclLLFifoLine *llBuff; // Local for recv, remote for send
   uint64_t llLastCleaning;
 
-<<<<<<< HEAD
   // GPU's HDP_MEM_FLUSH_ADDR: HDP Memory Coherency Flush Control. This register
   // allows software to explicitly initiate a flush read to HDP memory. See more
   // descriptions in primitives.h.
   uint32_t* next_hdp_reg;  // Next GPU in ring (for p2p transport use only)
   uint32_t* curr_hdp_reg;  // Curr GPU in ring (for rdma transport use only)
-=======
+
   // High bandwidth, low latency protocol
   uint64_t* ll128Buff; // Local for recv, remote for send
->>>>>>> 299c554d
 };
 
 struct ncclConnector {
@@ -210,15 +208,13 @@
       int collFifoTail; // Only used by CPU
 
       uint32_t* abortCount;
+      uint32_t* sync;
     };
     int data[0x80];
   };
 };
 static_assert(sizeof(struct ncclChannel) == 0x80*sizeof(int), "ncclChannel must have a pow2 size");
 #pragma pack(pop)   /* restore original alignment from stack */
-
-<<<<<<< HEAD
-#define MAXCHANNELS 16
 
 #ifdef ENABLE_PROFILING
 struct ncclProf {
@@ -259,8 +255,6 @@
 };
 #endif
 
-=======
->>>>>>> 299c554d
 typedef enum {
   ncclDevSuccess,
   ncclDevAssertedMismatch,
