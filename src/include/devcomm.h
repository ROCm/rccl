/*************************************************************************
<<<<<<< HEAD
 * Copyright (c) 2015-2020, NVIDIA CORPORATION. All rights reserved.
 * Modifications Copyright (c) 2019-2021 Advanced Micro Devices, Inc. All rights reserved.
=======
 * Copyright (c) 2015-2021, NVIDIA CORPORATION. All rights reserved.
>>>>>>> a46ea105
 *
 * See LICENSE.txt for license information
 ************************************************************************/

#ifndef NCCL_DEVICE_H_
#define NCCL_DEVICE_H_

#include "nccl.h"
#include "rccl_bfloat16.h"
#include "align.h"
#include <stdint.h>
// [RCCL] Support for clique-based kernels
#include "clique/CliqueCommon.h"
// [/RCCL]

// Convert volatile access to atomic
#if defined(__HIP_PLATFORM_HCC__) || defined(__HCC__) || defined(__HIPCC__)
#define LOAD(VAR) __atomic_load_n((VAR), __ATOMIC_SEQ_CST)
#define STORE(DST, SRC) __atomic_store_n((DST), (SRC), __ATOMIC_SEQ_CST)
#else
#define LOAD(VAR) *(VAR)
#define STORE(DST, SRC) *(DST) = (SRC)
#endif


#define NCCL_NUM_FUNCTIONS 5 // SendRecv not included for now
typedef enum { ncclFuncBroadcast, ncclFuncReduce, ncclFuncAllGather, ncclFuncReduceScatter, ncclFuncAllReduce, ncclFuncSendRecv} ncclFunc_t;
extern const char* ncclFuncStr[NCCL_NUM_FUNCTIONS+1];

#define NCCL_NUM_ALGORITHMS 3 // Tree/Ring/CollNet
#define NCCL_ALGO_TREE 0
#define NCCL_ALGO_RING 1
#define NCCL_ALGO_COLLNET 2
extern const char* ncclAlgoStr[NCCL_NUM_ALGORITHMS];

#define NCCL_NUM_PROTOCOLS 3 // Simple/LL/LL128
#define NCCL_PROTO_LL 0
#define NCCL_PROTO_LL128 1
#define NCCL_PROTO_CLIQUE 1  // [RCCL] Clique takes up same protocol as unused LL128
#define NCCL_PROTO_SIMPLE 2
extern const char* ncclProtoStr[NCCL_NUM_PROTOCOLS];

#define NCCL_MAX_OPS 2048
#define NCCL_STEPS 8

union ncclLLFifoLine {
  /* Flags have to be *after* data, because otherwise, an incomplete receive
     from the network may receive the flag but not the data.
     Note this is assuming that either we receive contiguous chunks of data
     (sockets) or data is written with an atomicity of 8 bytes (IB/RDMA). */
  struct {
    uint32_t data1;
    uint32_t flag1;
    uint32_t data2;
    uint32_t flag2;
  };
  uint64_t v[2];
  int4 i4;
};

#if defined(__gfx1030__)
#define WARP_SIZE 32
#else
#define WARP_SIZE 64
#endif
#define MAXCHANNELS 32
#define NCCL_MAX_NTHREADS 256
#define NCCL_SIMPLE_MAX_NTHREADS NCCL_MAX_NTHREADS
#define NCCL_LL_MAX_NTHREADS NCCL_MAX_NTHREADS
#define NCCL_LL_LINES_PER_THREAD 8
#ifdef TEST_LL_CLEANUP
#define NCCL_LL_CLEAN_MASK 0x078 // Set to 0x100 to disable cleanup
#define NCCL_LL_FLAG_MAX   0x100
#define NCCL_LL_FLAG(a) ((uint32_t)((a) % NCCL_LL_FLAG_MAX))
#else
#define NCCL_LL_CLEAN_MASK 0x7ffffff8
#define NCCL_LL_FLAG(a) ((uint32_t)(a))
#endif
// Make sure the clean mask will last for at least NCCL_NSTEPS
static_assert(NCCL_LL_CLEAN_MASK % NCCL_STEPS == 0, "Invalid NCCL_LL_CLEAN_MASK value");

#define NCCL_LL128_LINESIZE 128
#define NCCL_LL128_LINEELEMS (NCCL_LL128_LINESIZE/sizeof(uint64_t))
#define NCCL_LL128_DATAELEMS (NCCL_LL128_LINEELEMS-1)

#define NCCL_LL128_MAX_NTHREADS 256
#define NCCL_LL128_ELEMS_PER_THREAD 120

// Receiving from up to 3 sources is more compute intensive than sending
// to 3 dests. Use 70% for reduce and 30% for bcast.
#define NCCL_LL128_SPLIT(nt) ((nt*7/(10*32))*32)

#define NCCL_LL128_SHMEM_ELEMS_PER_THREAD 2
#define NCCL_LL128_SHMEM_SIZE (NCCL_LL128_SHMEM_ELEMS_PER_THREAD*NCCL_LL128_MAX_NTHREADS)

#define NCCL_DIRECT_GPU 0x01
#define NCCL_DIRECT_NIC 0x10

struct ncclConnInfo {
  // Regular comm mechanism
  char *buffs[NCCL_NUM_PROTOCOLS]; // Local for recv, remote for send
  uint64_t *tail;     // Local for recv, remote for send
  uint64_t *head;     // Local for send, remote for recv

  int direct;         // Direct communication
  int shared;         // Buffers are shared
  void **ptrExchange; // Pointer exchange for direct communication

  int *sizesFifo;     // Sizes fifo from GPU to proxy
  void* *ptrsFifo;      // Buffer fifo from proxy to GPU

  uint64_t step;      // Keep where we are
  uint64_t llLastCleaning;

  // GPU's HDP_MEM_FLUSH_ADDR: HDP Memory Coherency Flush Control. This register
  // allows software to explicitly initiate a flush read to HDP memory. See more
  // descriptions in primitives.h.
  uint32_t* next_hdp_reg;  // Next GPU in ring (for p2p transport use only)
  uint32_t* curr_hdp_reg;  // Current GPU's HDP register
};

struct ncclConnector {
  int connected;
  struct ncclProxyArgs *proxyAppend;
  struct ncclProxyArgs **proxyAppendPtr;
  struct ncclTransportComm* transportComm;
  void* transportResources;
  struct ncclConnInfo conn;
  struct ncclComm *comm;
};

struct ncclRing {
  // Shortcuts for userRanks[1] and userRanks[n-1]
  int prev;
  int next;

  // Maps an internal nccl index to user-specified rank order. This is necessary
  // since we need to know how the user expects data to be ordered across
  // devices. Ordered from current device.
  int* userRanks;
  int* devUserRanks;
};


#define NCCL_MAX_TREE_ARITY 3
struct ncclTree {
  int depth;
  int up;
  int down[NCCL_MAX_TREE_ARITY];
};

#define NCCL_MAX_DIRECT_ARITY 7
struct ncclDirect {
  int depth;
  int out;
  int nHeads;
  int headRank;
  int shift;
  int up[NCCL_MAX_DIRECT_ARITY];
  int down[NCCL_MAX_DIRECT_ARITY];
};

#define NCCL_MAX_CONNS 2
struct ncclPeer {
<<<<<<< HEAD
  struct ncclConnector send;
  struct ncclConnector recv;
  struct ncclConnector p2pSend;
  struct ncclConnector p2pRecv;
=======
  struct ncclConnector send[NCCL_MAX_CONNS];
  struct ncclConnector recv[NCCL_MAX_CONNS];
>>>>>>> a46ea105
};

struct ncclDevComm;

#pragma pack(push)  /* push current alignment to stack */
#pragma pack(4)     /* set alignment to 4 bytes boundary */
#define NCCL_MAX_WORK_ELEMENTS 2
#define NCCL_MAX_GROUPS (NCCL_MAX_WORK_ELEMENTS*2)

/* ncclWork is to be a power of two, currently 8x64 bytes, */
/* to make sure reads to host from the CUDA kernel are aligned. */
/* Make sure to adjust padding at the end of ncclWorkElem. */
struct ncclWorkElem {
  // Header
  struct ncclDevComm* comm;
  uint16_t nThreads;
  uint16_t funcIndex;
  uint16_t index;
  uint16_t active;

  const void * sendbuff;
  void * recvbuff;

  uint64_t opCount;
  // Op-specific fields.
  union {
    struct {
      size_t count;
      size_t lastChunkSize;
      uint32_t root;
      uint8_t bid;
      uint8_t nChannels;
    } coll;
    struct {
      size_t sendCount;
      size_t recvCount;
      int sendChunkSize;
      int recvChunkSize;
      int32_t delta;
      uint16_t nThreads;
    } p2p;
    // [RCCL] Clique-based arguments
    //        NOTE: Follows same field structure as coll
    //              because nChannels is accessed from "coll" struct.
    struct {
      size_t count;
      cliqueDevicePtrs_t* ptrs;
      uint32_t unused;
      uint8_t bid;
      uint8_t nChannels;
    } clique;
    // [/RCCL]
    uint64_t align[3];
  };
};
struct ncclWork {
  struct ncclWorkElem elems[NCCL_MAX_WORK_ELEMENTS];
};
static_assert(sizeof(struct ncclWorkElem) == (0x10*sizeof(int)), "ncclWorkElem must have a pow2 size");

struct ncclChannel {
  union {
    struct {
      struct ncclRing ring;
      struct ncclTree tree;
      struct ncclDirect collTree;

      int id;

      // Communication structures
      struct ncclPeer* peers;
      struct ncclPeer* devPeers;

      // Operation list for aggregation
      struct ncclWork* workFifo;
      int workCount;
      uint64_t workFifoTail; // Only used by CPU
<<<<<<< HEAD

#ifdef ENABLE_PROFILING
      struct timeval tvs;
      uint64_t sizes;
      int active_req;
      uint64_t send_byte;
      uint64_t recv_byte;
      float bw_cumulative;
      int bw_count;
#endif
=======
      uint16_t index;        // Only used by GPU

      // GDRCOPY support
      struct ncclWork* workFifoGdr;
      struct ncclWork* workFifoDev;
      void* gdrMemDesc;
>>>>>>> a46ea105
    };
    int data[0x80];
  };
};
static_assert(sizeof(struct ncclChannel) == 0x80*sizeof(int), "ncclChannel must have a pow2 size");
#pragma pack(pop)   /* restore original alignment from stack */

#ifdef ENABLE_PROFILING
struct ncclProf {
  union {
    struct {
      uint64_t total_cycle;
      uint64_t wait_cycle[MAXCHANNELS];      // total wait cycle
      uint64_t wait_recv_cycle[MAXCHANNELS]; // recv wait cycle
      // primtive cycles
      uint64_t send_cycle;
      uint64_t directSend_cycle;
      uint64_t recv_cycle;
      uint64_t directRecv_cycle;
      uint64_t copySend_cycle;
      uint64_t directCopySend_cycle;
      uint64_t recvCopySend_cycle;
      uint64_t directRecvCopySend_cycle;
      uint64_t recvReduceCopy_cycle;
      uint64_t recvReduceSend_cycle;
      uint64_t recvReduceCopySend_cycle;
      uint64_t directRecvReduceCopySend_cycle;
      // primitive bytes
      uint64_t send_byte;
      uint64_t directSend_byte;
      uint64_t recv_byte;
      uint64_t directRecv_byte;
      uint64_t copySend_byte;
      uint64_t directCopySend_byte;
      uint64_t recvCopySend_byte;
      uint64_t directRecvCopySend_byte;
      uint64_t recvReduceCopy_byte;
      uint64_t recvReduceSend_byte;
      uint64_t recvReduceCopySend_byte;
      uint64_t directRecvReduceCopySend_byte;
    };
    int data[0x80];
  };
};
#endif

#ifdef ENABLE_COLLTRACE
typedef enum {
  ncclCollTraceNotReady,
  ncclCollTraceKernelLaunchType,
  ncclCollTraceCollEndType,
  ncclCollTraceAbortType,
  ncclCollTraceDataType
} ncclCollTraceDataType_t;

struct ncclCollTrace {
  uint8_t type;
  uint8_t bid;
  int16_t funcIndex;
  uint32_t data_0;
  uint64_t timeStamp;
  uint64_t opCount;
  union {
    uint64_t data_1;
    struct {
      uint16_t nThreads;
      uint8_t bid;
      uint8_t nChannels;
    } coll;
    struct {
      uint16_t nThreads;
      uint16_t delta;
    } p2p;
  };
};
static_assert(sizeof(struct ncclCollTrace) == 8*sizeof(int), "ncclCollTrace must have a pow2 size");

#define COLLTRACE_NUM_ITEMS 8192
#endif

struct ncclDevComm {
  int rank;
  int nRanks;
  int buffSizes[NCCL_NUM_PROTOCOLS];

  // Flag to ask NCCL kernels to abort
  volatile uint32_t *abortFlag;

  // Channels, device side
  struct ncclChannel* channels;

  // Flags for enable P2P NET
  uint32_t *p2pNet;

#ifdef ENABLE_PROFILING
  // Profiling counters
  struct ncclProf* devProf;
#endif

#ifdef ENABLE_COLLTRACE
  struct ncclCollTrace* collTrace;
  uint32_t collTraceHead, *collTraceTail;
  pthread_t collTraceThread;
  bool collTraceExit;
#endif
};

#endif<|MERGE_RESOLUTION|>--- conflicted
+++ resolved
@@ -1,10 +1,6 @@
 /*************************************************************************
-<<<<<<< HEAD
- * Copyright (c) 2015-2020, NVIDIA CORPORATION. All rights reserved.
+ * Copyright (c) 2015-2021, NVIDIA CORPORATION. All rights reserved.
  * Modifications Copyright (c) 2019-2021 Advanced Micro Devices, Inc. All rights reserved.
-=======
- * Copyright (c) 2015-2021, NVIDIA CORPORATION. All rights reserved.
->>>>>>> a46ea105
  *
  * See LICENSE.txt for license information
  ************************************************************************/
@@ -167,17 +163,12 @@
   int down[NCCL_MAX_DIRECT_ARITY];
 };
 
-#define NCCL_MAX_CONNS 2
+#define NCCL_CONN_IDX_P2P (*(comm->p2pNet)*2)
+#define NCCL_CONN_IDX_P2P_NET 2
+#define NCCL_MAX_CONNS 3
 struct ncclPeer {
-<<<<<<< HEAD
-  struct ncclConnector send;
-  struct ncclConnector recv;
-  struct ncclConnector p2pSend;
-  struct ncclConnector p2pRecv;
-=======
   struct ncclConnector send[NCCL_MAX_CONNS];
   struct ncclConnector recv[NCCL_MAX_CONNS];
->>>>>>> a46ea105
 };
 
 struct ncclDevComm;
@@ -201,7 +192,6 @@
   const void * sendbuff;
   void * recvbuff;
 
-  uint64_t opCount;
   // Op-specific fields.
   union {
     struct {
@@ -219,6 +209,10 @@
       int32_t delta;
       uint16_t nThreads;
     } p2p;
+    struct {
+      uint16_t padding[15];
+      uint16_t opCount;
+    } op;
     // [RCCL] Clique-based arguments
     //        NOTE: Follows same field structure as coll
     //              because nChannels is accessed from "coll" struct.
@@ -230,7 +224,7 @@
       uint8_t nChannels;
     } clique;
     // [/RCCL]
-    uint64_t align[3];
+    uint64_t align[4];
   };
 };
 struct ncclWork {
@@ -255,7 +249,6 @@
       struct ncclWork* workFifo;
       int workCount;
       uint64_t workFifoTail; // Only used by CPU
-<<<<<<< HEAD
 
 #ifdef ENABLE_PROFILING
       struct timeval tvs;
@@ -266,14 +259,12 @@
       float bw_cumulative;
       int bw_count;
 #endif
-=======
       uint16_t index;        // Only used by GPU
 
       // GDRCOPY support
       struct ncclWork* workFifoGdr;
       struct ncclWork* workFifoDev;
       void* gdrMemDesc;
->>>>>>> a46ea105
     };
     int data[0x80];
   };
