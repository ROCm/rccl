--- conflicted
+++ resolved
@@ -15,9 +15,6 @@
 #include "npkit/npkit_struct.h"
 #endif
 #include <stdint.h>
-// [RCCL] Support for clique-based kernels
-//#include "clique/CliqueCommon.h"
-// [/RCCL]
 
 
 #define NCCL_NUM_FUNCTIONS 5 // SendRecv and AllToAllPivot not included for now
@@ -33,7 +30,6 @@
 #define NCCL_NUM_PROTOCOLS 3 // Simple/LL/LL128
 #define NCCL_PROTO_LL 0
 #define NCCL_PROTO_LL128 1
-#define NCCL_PROTO_CLIQUE 1  // [RCCL] Clique takes up same protocol as unused LL128
 #define NCCL_PROTO_SIMPLE 2
 extern const char* ncclProtoStr[NCCL_NUM_PROTOCOLS];
 
@@ -83,10 +79,6 @@
 #define NCCL_LL128_MAX_NTHREADS 256
 #define NCCL_LL128_ELEMS_PER_THREAD 28
 
-// Receiving from up to 3 sources is more compute intensive than sending
-// to 3 dests. Use 70% for reduce and 30% for bcast.
-#define NCCL_LL128_SPLIT(nt) ((nt*7/(10*32))*32)
-
 #define NCCL_LL128_SHMEM_ELEMS_PER_THREAD 4
 #define NCCL_LL128_SHMEM_SIZE (NCCL_LL128_SHMEM_ELEMS_PER_THREAD*NCCL_LL128_MAX_NTHREADS)
 
@@ -168,14 +160,9 @@
   int down[NCCL_MAX_DIRECT_ARITY];
 };
 
-<<<<<<< HEAD
 #define NCCL_CONN_IDX_P2P_NET 2
 #define NCCL_MAX_CONNS 3
-struct ncclPeer {
-=======
-#define NCCL_MAX_CONNS 2
 struct ncclChannelPeer {
->>>>>>> e1d9b273
   struct ncclConnector send[NCCL_MAX_CONNS];
   struct ncclConnector recv[NCCL_MAX_CONNS];
 };
@@ -207,31 +194,25 @@
     uint32_t doneAcks; // when isLast=1: Monotonic (mod 1<<32) ack value to send back.
   };
   uint16_t funcIndex;
-<<<<<<< HEAD
-  enum ncclWorkElemType type;
-  uint8_t nWarps:5;
-  uint8_t isLast:1;
-=======
   uint8_t isLast:1; // last work for this kernel
   uint8_t inFifo:1; // is this work in the fifo
   enum ncclWorkType type;
->>>>>>> e1d9b273
 };
 
 struct ncclWorkElem {
   union {
     uint8_t flagBits;
     struct {
-      uint8_t isUsed:1, redOpArgIsPtr:1, regUsed:1;
+      uint8_t isUsed:1, redOpArgIsPtr:1, regUsed:1, pad_0:1, nWarps:4;
     };
   };
-  uint8_t nWarps;
   uint8_t direct;
-<<<<<<< HEAD
-  uint8_t redOpArgIsPtr;
-  uint8_t pad_0;
-=======
->>>>>>> e1d9b273
+  uint8_t bid;
+  uint8_t nChannels;
+  struct {
+    uint32_t root:30;
+    uint32_t connIndex:2;
+  };
 
   const void * sendbuff;
   void * recvbuff;
@@ -243,37 +224,28 @@
     // Instead, it needs the number of bidirectional rings.
     size_t pivotA2ANumBiRings;
   };
-  uint32_t root;
-  uint8_t bid;
-  uint8_t nChannels;
-  uint16_t connIndex;
   uint64_t redOpArg;
-<<<<<<< HEAD
   uint64_t opCount;
-=======
->>>>>>> e1d9b273
-};
-
-#define NCCL_MAX_WORK_ELEMENTS ((NCCL_WORK_SIZE - alignUp(sizeof(ncclWorkHeader), alignof(ncclWorkElem)))/sizeof(ncclWorkElem))
-static_assert(NCCL_MAX_WORK_ELEMENTS == 9, "Sanity check: NCCL_MAX_WORK_ELEMENTS == 9");
+};
+
+static_assert((NCCL_WORK_SIZE - alignUp(sizeof(ncclWorkHeader), alignof(ncclWorkElem)))/sizeof(ncclWorkElem) == 4, "Sanity check: NCCL_MAX_WORK_ELEMENTS == 4");
+#define NCCL_MAX_WORK_ELEMENTS 1
 
 struct ncclWorkElemP2p {
-  int32_t peer;
-<<<<<<< HEAD
-  void* buff;
-  size_t count;
-  int chunkSize;
-  uint8_t ngroups:4;
-  uint8_t warpStart:4;
-  uint8_t nWarps:4;
-  enum ncclWorkElemSubType subType:4;
-  uint16_t opCount:12;
-  uint16_t connIndex:4;
-=======
-  enum ncclWorkP2PType p2pType;
-  uint8_t nWarps;
-  uint8_t warpStart;
-  uint8_t ngroups;
+  struct {
+    int32_t peer:30;
+    uint32_t connIndex:2;
+  };
+  union {
+    uint16_t flagBits;
+    struct {
+      enum ncclWorkP2PType p2pType:4;
+      uint16_t nWarps:4;
+      uint16_t warpStart:4;
+      uint16_t ngroups:4;
+    };
+  };
+  uint16_t opCount;
   // Important not to use any fields with greater than 4-byte alignment since
   // we need sizeof(ncclWorkElemP2p)==28, but that would be padded up to 32 if
   // there were 8-byte fields.
@@ -282,11 +254,10 @@
   //size_t count;
   uint32_t countHi32, countLo32; // count = countHi32<<32 | countLo32;
   int chunkSize;
->>>>>>> e1d9b273
-};
-
-static_assert(((NCCL_WORK_SIZE - alignUp(sizeof(ncclWorkHeader), alignof(ncclWorkElemP2p)))/sizeof(ncclWorkElemP2p)) >= 16, "Sanity check: NCCL_MAX_WORK_ELEMENTS_P2P == 16");
-#define NCCL_MAX_WORK_ELEMENTS_P2P 16
+};
+
+static_assert(((NCCL_WORK_SIZE - alignUp(sizeof(ncclWorkHeader), alignof(ncclWorkElemP2p)))/sizeof(ncclWorkElemP2p)) == 8, "Sanity check: NCCL_MAX_WORK_ELEMENTS_P2P == 8");
+#define NCCL_MAX_WORK_ELEMENTS_P2P 2
 
 struct ncclWorkElemReg {
   struct ncclWorkElem elem;
@@ -295,15 +266,9 @@
   void* upOutputs[NCCL_MAX_DIRECT_ARITY+1];
 };
 
-<<<<<<< HEAD
-#define NCCL_MAX_WORK_ELEMENTS 1
-#define NCCL_MAX_WORK_ELEMENTS_P2P 2
-#define NCCL_MAX_WORK_ELEMENTS_REG (NCCL_WORK_SIZE/sizeof(struct ncclWorkElemReg))
-=======
 #define NCCL_MAX_WORK_ELEMENTS_REG ((NCCL_WORK_SIZE - alignUp(sizeof(ncclWorkHeader), alignof(ncclWorkElemReg)))/sizeof(ncclWorkElemReg))
-static_assert(NCCL_MAX_WORK_ELEMENTS_REG == 2, "Sanity check: NCCL_MAX_WORK_ELEMENTS_REG == 2");
-
->>>>>>> e1d9b273
+static_assert(NCCL_MAX_WORK_ELEMENTS_REG == 1, "Sanity check: NCCL_MAX_WORK_ELEMENTS_REG == 1");
+
 // Number of named barriers supported by CUDA
 #define NCCL_MAX_GROUPS (NCCL_MAX_NTHREADS/WARP_SIZE)
 
@@ -325,16 +290,6 @@
   struct ncclConnInfo send[NCCL_MAX_CONNS];
   struct ncclConnInfo recv[NCCL_MAX_CONNS];
 };
-
-struct alignas(16) ncclDevChannel {
-  struct ncclDevChannelPeer *peers;
-  struct ncclRing ring;
-  struct ncclTree tree;
-  struct ncclDirect collTree;
-  uint32_t* workFifoDone; // Location of done counter, device writes index+1 of last work processed
-};
-<<<<<<< HEAD
-static_assert(sizeof(struct ncclChannel) == 0x80*sizeof(int), "ncclChannel must have a pow2 size");
 #pragma pack(pop)   /* restore original alignment from stack */
 
 #ifdef ENABLE_PROFILING
@@ -394,8 +349,14 @@
 
 #define COLLTRACE_NUM_ITEMS 8192
 #endif
-=======
->>>>>>> e1d9b273
+
+struct alignas(16) ncclDevChannel {
+  struct ncclDevChannelPeer *peers;
+  struct ncclRing ring;
+  struct ncclTree tree;
+  struct ncclDirect collTree;
+  uint32_t* workFifoDone; // Location of done counter, device writes index+1 of last work processed
+};
 
 struct ncclDevComm {
   int rank;
@@ -410,28 +371,22 @@
   volatile uint32_t* abortFlag;
 
   // Channels, device side
-<<<<<<< HEAD
-  struct ncclChannel* channels;
+  struct ncclDevChannel* channels/*[MAXCHANNELS]*/;
 
 #if defined(ENABLE_NPKIT)
   NpKitEventCollectContext* npKitEventCollectContexts;
   uint64_t* cpuTimestamp;
 #endif
 
-#ifdef ENABLE_PROFILING
-  // Profiling counters
-  struct ncclProf* devProf;
-#endif
-
 #ifdef ENABLE_COLLTRACE
   struct ncclCollTrace* collTrace;
-  uint32_t collTraceHead, *collTraceTail;
+  volatile uint32_t *collTraceTail;
   pthread_t collTraceThread;
-  bool collTraceExit;
-#endif
-=======
-  struct ncclDevChannel* channels/*[MAXCHANNELS]*/;
->>>>>>> e1d9b273
+#endif
+
+#ifdef ENABLE_PROFILING
+  struct ncclProf* devProf;
+#endif
 };
 
 struct alignas(16) ncclDevCommAndChannels {
