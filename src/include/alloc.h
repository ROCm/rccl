--- conflicted
+++ resolved
@@ -75,7 +75,6 @@
   return ncclSuccess;
 }
 
-<<<<<<< HEAD
 struct __attribute__ ((aligned(64))) allocationTracker {
   union {
     struct {
@@ -88,7 +87,7 @@
 static_assert(sizeof(struct allocationTracker) == 64, "allocationTracker must be size of 64 bytes");
 #define MAX_ALLOC_TRACK_NGPU 32
 extern struct allocationTracker allocTracker[];
-=======
+
 #if CUDART_VERSION >= 11030
 
 #include <cuda.h>
@@ -159,7 +158,6 @@
 }
 
 #endif
->>>>>>> ea383122
 
 template <typename T>
 ncclResult_t ncclCudaMallocDebug(const char *filefunc, int line, T** ptr, size_t nelem, bool isFineGrain = false) {
@@ -167,18 +165,10 @@
   cudaStreamCaptureMode mode = cudaStreamCaptureModeRelaxed;
   *ptr = nullptr;
   CUDACHECK(cudaThreadExchangeStreamCaptureMode(&mode));
-<<<<<<< HEAD
   if (isFineGrain)
     CUDACHECKGOTO(hipExtMallocWithFlags((void**)ptr, nelem*sizeof(T), hipDeviceMallocFinegrained), result, finish);
   else
     CUDACHECKGOTO(cudaMalloc(ptr, nelem*sizeof(T)), result, finish);
-=======
-  if (ncclCuMemEnable()) {
-    NCCLCHECKGOTO(ncclCuMemAlloc((void **)ptr, NULL, nelem*sizeof(T)), result, finish);
-  } else {
-    CUDACHECKGOTO(cudaMalloc(ptr, nelem*sizeof(T)), result, finish);
-  }
->>>>>>> ea383122
 finish:
   CUDACHECK(cudaThreadExchangeStreamCaptureMode(&mode));
   if (*ptr == nullptr) WARN("Failed to CUDA malloc %ld bytes", nelem*sizeof(T));
@@ -194,7 +184,6 @@
   *ptr = nullptr;
   CUDACHECK(cudaThreadExchangeStreamCaptureMode(&mode));
   // Need a side stream so as not to interfere with graph capture.
-<<<<<<< HEAD
   cudaStream_t stream = sideStream;
   if (stream == nullptr)
     CUDACHECK(cudaStreamCreateWithFlags(&stream, cudaStreamNonBlocking));
@@ -202,15 +191,6 @@
     CUDACHECKGOTO(hipExtMallocWithFlags((void**)ptr, nelem*sizeof(T), hipDeviceMallocFinegrained), result, finish);
   else
     CUDACHECKGOTO(cudaMalloc(ptr, nelem*sizeof(T)), result, finish);
-=======
-  cudaStream_t stream;
-  CUDACHECK(cudaStreamCreateWithFlags(&stream, cudaStreamNonBlocking));
-  if (ncclCuMemEnable()) {
-    NCCLCHECKGOTO(ncclCuMemAlloc((void **)ptr, NULL, nelem*sizeof(T)), result, finish);
-  } else {
-    CUDACHECKGOTO(cudaMalloc(ptr, nelem*sizeof(T)), result, finish);
-  }
->>>>>>> ea383122
   CUDACHECKGOTO(cudaMemsetAsync(*ptr, 0, nelem*sizeof(T), stream), result, finish);
   CUDACHECKGOTO(cudaStreamSynchronize(stream), result, finish);
   if (sideStream == nullptr)
@@ -235,18 +215,10 @@
   cudaStreamCaptureMode mode = cudaStreamCaptureModeRelaxed;
   *ptr = nullptr;
   CUDACHECK(cudaThreadExchangeStreamCaptureMode(&mode));
-<<<<<<< HEAD
   if (isFineGrain)
     CUDACHECKGOTO(hipExtMallocWithFlags((void**)ptr, nelem*sizeof(T), hipDeviceMallocFinegrained), result, finish);
   else
     CUDACHECKGOTO(cudaMalloc(ptr, nelem*sizeof(T)), result, finish);
-=======
-  if (ncclCuMemEnable()) {
-    NCCLCHECKGOTO(ncclCuMemAlloc((void **)ptr, NULL, nelem*sizeof(T)), result, finish);
-  } else {
-    CUDACHECKGOTO(cudaMalloc(ptr, nelem*sizeof(T)), result, finish);
-  }
->>>>>>> ea383122
   CUDACHECKGOTO(cudaMemsetAsync(*ptr, 0, nelem*sizeof(T), stream), result, finish);
   int dev;
   CUDACHECK(hipGetDevice(&dev));
