--- conflicted
+++ resolved
@@ -55,7 +55,6 @@
 template <typename T>
 static ncclResult_t ncclCudaCalloc(T** ptr, size_t nelem, bool isFineGrain = false) {
   // Need async stream for P2P pre-connect + CUDA Graph
-<<<<<<< HEAD
   hipStream_t stream;
   CUDACHECK(hipStreamCreateWithFlags(&stream, hipStreamNonBlocking));
   if (isFineGrain)
@@ -65,21 +64,13 @@
   CUDACHECK(hipMemsetAsync(*ptr, 0, nelem*sizeof(T), stream));
   CUDACHECK(hipStreamSynchronize(stream));
   CUDACHECK(hipStreamDestroy(stream));
+  INFO(NCCL_ALLOC, "Cuda Alloc Size %ld pointer %p", nelem*sizeof(T), *ptr);
   int dev;
   CUDACHECK(hipGetDevice(&dev));
   if (dev < MAX_ALLOC_TRACK_NGPU) {
     __atomic_fetch_add(&allocTracker[dev].totalAlloc, 1, __ATOMIC_SEQ_CST);
     __atomic_fetch_add(&allocTracker[dev].totalAllocSize, nelem*sizeof(T), __ATOMIC_SEQ_CST);
   }
-=======
-  cudaStream_t stream;
-  CUDACHECK(cudaStreamCreateWithFlags(&stream, cudaStreamNonBlocking));
-  CUDACHECK(cudaMalloc(ptr, nelem*sizeof(T)));
-  CUDACHECK(cudaMemsetAsync(*ptr, 0, nelem*sizeof(T), stream));
-  CUDACHECK(cudaStreamSynchronize(stream));
-  CUDACHECK(cudaStreamDestroy(stream));
-  INFO(NCCL_ALLOC, "Cuda Alloc Size %ld pointer %p", nelem*sizeof(T), *ptr);
->>>>>>> 3fec2fa5
   return ncclSuccess;
 }
 
