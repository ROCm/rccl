--- conflicted
+++ resolved
@@ -21,35 +21,25 @@
 uint64_t clockNano(); // from utils.h with which we have a circular dependency
 
 template <typename T>
-<<<<<<< HEAD
-static ncclResult_t ncclCudaHostCallocDebug(T** ptr, size_t nelem, const char *filefunc, int line) {
-  CUDACHECK(hipHostMalloc(ptr, nelem*sizeof(T), hipHostMallocMapped));
-=======
 ncclResult_t ncclCudaHostCallocDebug(T** ptr, size_t nelem, const char *filefunc, int line) {
   ncclResult_t result = ncclSuccess;
   uint64_t time = 0;
-  cudaStreamCaptureMode mode = cudaStreamCaptureModeRelaxed;
-  *ptr = nullptr;
-  CUDACHECK(cudaThreadExchangeStreamCaptureMode(&mode));
+  hipStreamCaptureMode mode = hipStreamCaptureModeRelaxed;
+  *ptr = nullptr;
+  CUDACHECK(hipThreadExchangeStreamCaptureMode(&mode));
   time = clockNano();
-  CUDACHECKGOTO(cudaHostAlloc(ptr, nelem*sizeof(T), cudaHostAllocMapped), result, finish);
+  CUDACHECKGOTO(hipHostMalloc(ptr, nelem*sizeof(T), hipHostMallocMapped), result, finish);
   time = clockNano() - time;
->>>>>>> e1d9b273
   memset(*ptr, 0, nelem*sizeof(T));
-  INFO(NCCL_ALLOC, "%s:%d Cuda Host Alloc Size %ld pointer %p seconds: cudaHostAlloc=%g", filefunc, line, nelem*sizeof(T), *ptr, double(time)/1.e9);
-finish:
-  CUDACHECK(cudaThreadExchangeStreamCaptureMode(&mode));
+  INFO(NCCL_ALLOC, "%s:%d Cuda Host Alloc Size %ld pointer %p seconds: hipHostAlloc=%g", filefunc, line, nelem*sizeof(T), *ptr, double(time)/1.e9);
+finish:
+  CUDACHECK(hipThreadExchangeStreamCaptureMode(&mode));
   return result;
 }
 #define ncclCudaHostCalloc(...) ncclCudaHostCallocDebug(__VA_ARGS__, __FILE__, __LINE__)
 
-<<<<<<< HEAD
-static inline ncclResult_t ncclCudaHostFree(void* ptr) {
+inline ncclResult_t ncclCudaHostFree(void* ptr) {
   CUDACHECK(hipHostFree(ptr));
-=======
-inline ncclResult_t ncclCudaHostFree(void* ptr) {
-  CUDACHECK(cudaFreeHost(ptr));
->>>>>>> e1d9b273
   return ncclSuccess;
 }
 
@@ -100,143 +90,120 @@
 extern struct allocationTracker allocTracker[];
 
 template <typename T>
-<<<<<<< HEAD
-static ncclResult_t ncclCudaCallocDebug(const char *filefunc, int line, T** ptr, size_t nelem, bool isFineGrain = false) {
-
-  // Need async stream for P2P pre-connect + CUDA Graph
-  static bool streamCreated = false;
-  static hipStream_t stream;
-  if (rcclParamEnableHipGraph() && !streamCreated)
-  {
-    // Create stream only once to avoid performance penalty
-    CUDACHECK(hipStreamCreateWithFlags(&stream, hipStreamNonBlocking));
-    streamCreated = true;
-  }
-
+ncclResult_t ncclCudaMallocDebug(const char *filefunc, int line, T** ptr, size_t nelem, bool isFineGrain = false) {
+  ncclResult_t result = ncclSuccess;
+  hipStreamCaptureMode mode = hipStreamCaptureModeRelaxed;
+  *ptr = nullptr;
+  CUDACHECK(hipThreadExchangeStreamCaptureMode(&mode));
+  uint64_t time = clockNano();
   if (isFineGrain)
-    CUDACHECK(hipExtMallocWithFlags((void**)ptr, nelem*sizeof(T), hipDeviceMallocFinegrained));
+    CUDACHECKGOTO(hipExtMallocWithFlags((void**)ptr, nelem*sizeof(T), hipDeviceMallocFinegrained), result, finish);
   else
-    CUDACHECK(hipMalloc(ptr, nelem*sizeof(T)));
-
-  if (rcclParamEnableHipGraph()) {
-    CUDACHECK(hipMemsetAsync(*ptr, 0, nelem*sizeof(T), stream));
-    CUDACHECK(hipStreamSynchronize(stream));
-    // NOTE: Currently the re-used stream is not destroyed
-    //CUDACHECK(hipStreamDestroy(stream));
-  } else {
-    CUDACHECK(hipMemset(*ptr, 0, nelem*sizeof(T)));
-    CUDACHECK(hipStreamSynchronize(NULL));
-  }
-
-  INFO(NCCL_ALLOC, "%s:%d Cuda Alloc Size %ld pointer %p", filefunc, line, nelem*sizeof(T), *ptr);
+    CUDACHECKGOTO(hipMalloc(ptr, nelem*sizeof(T)), result, finish);
+  time = clockNano() - time;
+finish:
+  CUDACHECK(hipThreadExchangeStreamCaptureMode(&mode));
+  INFO(NCCL_ALLOC, "%s:%d Cuda Alloc Size %ld pointer %p seconds: hipMalloc=%g", filefunc, line, nelem*sizeof(T), *ptr, double(time)/1.e9);
+  return result;
+}
+#define ncclCudaMalloc(...) ncclCudaMallocDebug( __FILE__, __LINE__, __VA_ARGS__)
+
+template <typename T>
+ncclResult_t ncclCudaCallocDebug(const char *filefunc, int line, T** ptr, size_t nelem, bool isFineGrain = false) {
+  ncclResult_t result = ncclSuccess;
+  uint64_t time0=0, time1=0, time2=0;
+  hipStreamCaptureMode mode = hipStreamCaptureModeRelaxed;
+  *ptr = nullptr;
+  CUDACHECK(hipThreadExchangeStreamCaptureMode(&mode));
+  // Need a side stream so as not to interfere with graph capture.
+  hipStream_t stream;
+  time0 = clockNano();
+  CUDACHECK(hipStreamCreateWithFlags(&stream, hipStreamNonBlocking));
+  time1 = clockNano();
+  if (isFineGrain)
+    CUDACHECKGOTO(hipExtMallocWithFlags((void**)ptr, nelem*sizeof(T), hipDeviceMallocFinegrained), result, finish);
+  else
+    CUDACHECKGOTO(hipMalloc(ptr, nelem*sizeof(T)), result, finish);
+  time2 = clockNano();
+  CUDACHECKGOTO(hipMemsetAsync(*ptr, 0, nelem*sizeof(T), stream), result, finish);
+  CUDACHECKGOTO(hipStreamSynchronize(stream), result, finish);
+  CUDACHECKGOTO(hipStreamDestroy(stream), result, finish);
   int dev;
   CUDACHECK(hipGetDevice(&dev));
   if (dev < MAX_ALLOC_TRACK_NGPU) {
-    __atomic_fetch_add(&allocTracker[dev].totalAlloc, 1, __ATOMIC_SEQ_CST);
-    __atomic_fetch_add(&allocTracker[dev].totalAllocSize, nelem*sizeof(T), __ATOMIC_SEQ_CST);
-  }
-  return ncclSuccess;
-=======
-ncclResult_t ncclCudaMallocDebug(T** ptr, size_t nelem, const char *filefunc, int line) {
-  ncclResult_t result = ncclSuccess;
-  cudaStreamCaptureMode mode = cudaStreamCaptureModeRelaxed;
-  *ptr = nullptr;
-  CUDACHECK(cudaThreadExchangeStreamCaptureMode(&mode));
-  uint64_t time = clockNano();
-  CUDACHECKGOTO(cudaMalloc(ptr, nelem*sizeof(T)), result, finish);
+    __atomic_fetch_add(&allocTracker[dev].totalAlloc, 1, __ATOMIC_RELAXED);
+    __atomic_fetch_add(&allocTracker[dev].totalAllocSize, nelem*sizeof(T), __ATOMIC_RELAXED);
+  }
+  INFO(NCCL_ALLOC, "%s:%d Cuda Alloc Size %ld pointer %p seconds: hipStreamCreateWithFlags=%g hipMalloc=%g", filefunc, line, nelem*sizeof(T), *ptr, double(time1-time0)/1.e9, double(time2-time1)/1.e9);
+finish:
+  CUDACHECK(hipThreadExchangeStreamCaptureMode(&mode));
+  return result;
+}
+#define ncclCudaCalloc(...) ncclCudaCallocDebug(__FILE__, __LINE__, __VA_ARGS__)
+
+template <typename T>
+ncclResult_t ncclCudaCallocAsyncDebug(const char *filefunc, int line, T** ptr, size_t nelem, hipStream_t stream, bool isFineGrain = false) {
+  ncclResult_t result = ncclSuccess;
+  uint64_t time = 0;
+  hipStreamCaptureMode mode = hipStreamCaptureModeRelaxed;
+  *ptr = nullptr;
+  CUDACHECK(hipThreadExchangeStreamCaptureMode(&mode));
+  time = clockNano();
+  if (isFineGrain)
+    CUDACHECKGOTO(hipExtMallocWithFlags((void**)ptr, nelem*sizeof(T), hipDeviceMallocFinegrained), result, finish);
+  else
+    CUDACHECKGOTO(hipMalloc(ptr, nelem*sizeof(T)), result, finish);
   time = clockNano() - time;
-finish:
-  CUDACHECK(cudaThreadExchangeStreamCaptureMode(&mode));
-  INFO(NCCL_ALLOC, "%s:%d Cuda Alloc Size %ld pointer %p seconds: cudaMalloc=%g", filefunc, line, nelem*sizeof(T), *ptr, double(time)/1.e9);
-  return result;
-}
-#define ncclCudaMalloc(...) ncclCudaMallocDebug(__VA_ARGS__, __FILE__, __LINE__)
-
-template <typename T>
-ncclResult_t ncclCudaCallocDebug(T** ptr, size_t nelem, const char *filefunc, int line) {
-  ncclResult_t result = ncclSuccess;
-  uint64_t time0=0, time1=0, time2=0;
-  cudaStreamCaptureMode mode = cudaStreamCaptureModeRelaxed;
-  *ptr = nullptr;
-  CUDACHECK(cudaThreadExchangeStreamCaptureMode(&mode));
+  CUDACHECKGOTO(hipMemsetAsync(*ptr, 0, nelem*sizeof(T), stream), result, finish);
+  int dev;
+  CUDACHECK(hipGetDevice(&dev));
+  if (dev < MAX_ALLOC_TRACK_NGPU) {
+    __atomic_fetch_add(&allocTracker[dev].totalAlloc, 1, __ATOMIC_RELAXED);
+    __atomic_fetch_add(&allocTracker[dev].totalAllocSize, nelem*sizeof(T), __ATOMIC_RELAXED);
+  }
+  INFO(NCCL_ALLOC, "%s:%d Cuda Alloc Size %ld pointer %p seconds: hipMalloc=%g", filefunc, line, nelem*sizeof(T), *ptr, double(time)/1.e9);
+finish:
+  CUDACHECK(hipThreadExchangeStreamCaptureMode(&mode));
+  return result;
+}
+#define ncclCudaCallocAsync(...) ncclCudaCallocAsyncDebug(__FILE__, __LINE__, __VA_ARGS__)
+
+template <typename T>
+ncclResult_t ncclCudaMemcpy(T* dst, T* src, size_t nelem) {
+  ncclResult_t result = ncclSuccess;
+  hipStreamCaptureMode mode = hipStreamCaptureModeRelaxed;
+  CUDACHECK(hipThreadExchangeStreamCaptureMode(&mode));
   // Need a side stream so as not to interfere with graph capture.
-  cudaStream_t stream;
-  time0 = clockNano();
-  CUDACHECK(cudaStreamCreateWithFlags(&stream, cudaStreamNonBlocking));
-  time1 = clockNano();
-  CUDACHECKGOTO(cudaMalloc(ptr, nelem*sizeof(T)), result, finish);
-  time2 = clockNano();
-  CUDACHECKGOTO(cudaMemsetAsync(*ptr, 0, nelem*sizeof(T), stream), result, finish);
-  CUDACHECKGOTO(cudaStreamSynchronize(stream), result, finish);
-  CUDACHECKGOTO(cudaStreamDestroy(stream), result, finish);
-  INFO(NCCL_ALLOC, "%s:%d Cuda Alloc Size %ld pointer %p seconds: cudaStreamCreateWithFlags=%g cudaMalloc=%g", filefunc, line, nelem*sizeof(T), *ptr, double(time1-time0)/1.e9, double(time2-time1)/1.e9);
-finish:
-  CUDACHECK(cudaThreadExchangeStreamCaptureMode(&mode));
-  return result;
->>>>>>> e1d9b273
-}
-#define ncclCudaCalloc(...) ncclCudaCallocDebug(__FILE__, __LINE__, __VA_ARGS__)
-
-template <typename T>
-<<<<<<< HEAD
-static ncclResult_t ncclCudaMemcpy(T* dst, T* src, size_t nelem) {
-  CUDACHECK(hipMemcpy(dst, src, nelem*sizeof(T), hipMemcpyDefault));
-  return ncclSuccess;
-=======
-ncclResult_t ncclCudaCallocAsyncDebug(T** ptr, size_t nelem, cudaStream_t stream, const char *filefunc, int line) {
-  ncclResult_t result = ncclSuccess;
-  uint64_t time = 0;
-  cudaStreamCaptureMode mode = cudaStreamCaptureModeRelaxed;
-  *ptr = nullptr;
-  CUDACHECK(cudaThreadExchangeStreamCaptureMode(&mode));
-  time = clockNano();
-  CUDACHECKGOTO(cudaMalloc(ptr, nelem*sizeof(T)), result, finish);
-  time = clockNano() - time;
-  CUDACHECKGOTO(cudaMemsetAsync(*ptr, 0, nelem*sizeof(T), stream), result, finish);
-  INFO(NCCL_ALLOC, "%s:%d Cuda Alloc Size %ld pointer %p seconds: cudaMalloc=%g", filefunc, line, nelem*sizeof(T), *ptr, double(time)/1.e9);
-finish:
-  CUDACHECK(cudaThreadExchangeStreamCaptureMode(&mode));
-  return result;
-}
-#define ncclCudaCallocAsync(...) ncclCudaCallocAsyncDebug(__VA_ARGS__, __FILE__, __LINE__)
-
-template <typename T>
-ncclResult_t ncclCudaMemcpy(T* dst, T* src, size_t nelem) {
-  ncclResult_t result = ncclSuccess;
-  cudaStreamCaptureMode mode = cudaStreamCaptureModeRelaxed;
-  CUDACHECK(cudaThreadExchangeStreamCaptureMode(&mode));
-  // Need a side stream so as not to interfere with graph capture.
-  cudaStream_t stream;
-  CUDACHECKGOTO(cudaStreamCreateWithFlags(&stream, cudaStreamNonBlocking), result, finish);
+  hipStream_t stream;
+  CUDACHECKGOTO(hipStreamCreateWithFlags(&stream, hipStreamNonBlocking), result, finish);
   NCCLCHECKGOTO(ncclCudaMemcpyAsync(dst, src, nelem, stream), result, finish);
-  CUDACHECKGOTO(cudaStreamSynchronize(stream), result, finish);
-  CUDACHECKGOTO(cudaStreamDestroy(stream), result, finish);
-finish:
-  CUDACHECK(cudaThreadExchangeStreamCaptureMode(&mode));
-  return result;
-}
-
-template <typename T>
-ncclResult_t ncclCudaMemcpyAsync(T* dst, T* src, size_t nelem, cudaStream_t stream) {
-  ncclResult_t result = ncclSuccess;
-  cudaStreamCaptureMode mode = cudaStreamCaptureModeRelaxed;
-  CUDACHECK(cudaThreadExchangeStreamCaptureMode(&mode));
-  CUDACHECKGOTO(cudaMemcpyAsync(dst, src, nelem*sizeof(T), cudaMemcpyDefault, stream), result, finish);
-finish:
-  CUDACHECK(cudaThreadExchangeStreamCaptureMode(&mode));
+  CUDACHECKGOTO(hipStreamSynchronize(stream), result, finish);
+  CUDACHECKGOTO(hipStreamDestroy(stream), result, finish);
+finish:
+  CUDACHECK(hipThreadExchangeStreamCaptureMode(&mode));
+  return result;
+}
+
+template <typename T>
+ncclResult_t ncclCudaMemcpyAsync(T* dst, T* src, size_t nelem, hipStream_t stream) {
+  ncclResult_t result = ncclSuccess;
+  hipStreamCaptureMode mode = hipStreamCaptureModeRelaxed;
+  CUDACHECK(hipThreadExchangeStreamCaptureMode(&mode));
+  CUDACHECKGOTO(hipMemcpyAsync(dst, src, nelem*sizeof(T), hipMemcpyDefault, stream), result, finish);
+finish:
+  CUDACHECK(hipThreadExchangeStreamCaptureMode(&mode));
   return result;
 }
 
 template <typename T>
 ncclResult_t ncclCudaFree(T* ptr) {
   ncclResult_t result = ncclSuccess;
-  cudaStreamCaptureMode mode = cudaStreamCaptureModeRelaxed;
-  CUDACHECK(cudaThreadExchangeStreamCaptureMode(&mode));
-  CUDACHECKGOTO(cudaFree(ptr), result, finish);
-finish:
-  CUDACHECK(cudaThreadExchangeStreamCaptureMode(&mode));
-  return result;
->>>>>>> e1d9b273
+  hipStreamCaptureMode mode = hipStreamCaptureModeRelaxed;
+  CUDACHECK(hipThreadExchangeStreamCaptureMode(&mode));
+  CUDACHECKGOTO(hipFree(ptr), result, finish);
+finish:
+  CUDACHECK(hipThreadExchangeStreamCaptureMode(&mode));
+  return result;
 }
 
 // Allocate memory to be potentially ibv_reg_mr'd. This needs to be
