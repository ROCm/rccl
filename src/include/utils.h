/*************************************************************************
 * Copyright (c) 2016-2019, NVIDIA CORPORATION. All rights reserved.
 * Modifications Copyright (c) 2019 Advanced Micro Devices, Inc. All rights reserved.
 *
 * See LICENSE.txt for license information
 ************************************************************************/

#ifndef NCCL_UTILS_H_
#define NCCL_UTILS_H_

#include "nccl.h"
#include <stdint.h>

ncclResult_t getHostName(char* hostname, int maxlen, const char delim);
<<<<<<< HEAD
uint64_t getnHash(const char* string, int n);
=======
uint64_t getHash(const char* string, int n);
>>>>>>> ccb12981
uint64_t getHostHash();
uint64_t getPidHash();

struct netIf {
  char prefix[64];
  int port;
};

int parseStringList(const char* string, struct netIf* ifList, int maxList);
bool matchIfList(const char* string, int port, struct netIf* ifList, int listSize, bool matchExact);

#endif<|MERGE_RESOLUTION|>--- conflicted
+++ resolved
@@ -12,11 +12,7 @@
 #include <stdint.h>
 
 ncclResult_t getHostName(char* hostname, int maxlen, const char delim);
-<<<<<<< HEAD
-uint64_t getnHash(const char* string, int n);
-=======
 uint64_t getHash(const char* string, int n);
->>>>>>> ccb12981
 uint64_t getHostHash();
 uint64_t getPidHash();
 
