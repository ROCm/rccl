--- conflicted
+++ resolved
@@ -135,11 +135,7 @@
 
   struct ncclTree collnetChain;
   struct ncclDirect collnetDirect;
-<<<<<<< HEAD
   struct ncclTree binTree;
-=======
-
->>>>>>> ea383122
   struct ncclNvls nvls;
 
   int id; // index of this channel
@@ -224,13 +220,12 @@
   int rank;    // my rank in the communicator
   int nRanks;  // number of GPUs in communicator
   int cudaDev; // my cuda device index
-  int nvmlDev; // my nvml device index
+  //int nvmlDev; // my nvml device index
   int compCap; // compute capability of the GPU
   int minCompCap, maxCompCap; // min/max compute capability in the communicator
   int64_t busId;   // my PCI bus ID in int format
   cpu_set_t cpuAffinity; // CPU affinity of the GPU
   int WarpSize;
-  int virtualId;
   int cudaArch; // matches __CUDA_ARCH__ of device
 
   int node;
@@ -355,7 +350,6 @@
   // First of the unlaunched kernels in `planQueue`
   struct ncclKernelPlan* unlaunchedPlansHead;
 
-<<<<<<< HEAD
   hipEvent_t doneEvent;
   hipStream_t lastStream;
 
@@ -366,16 +360,7 @@
   volatile bool collTraceExit;
 #endif
 
-  // communicator mode
-  int blocking;
-  // CGA cluster size
-  int cgaClusterSize;
-  int minCTAs, maxCTAs;
-  // network interface name
-  char *netName;
-=======
   ncclConfig_t config;
->>>>>>> ea383122
   // initState is to more conveniently reclaim resources when errors happen.
   ncclResult_t initState;
   // flag to indicate if ncclCommFinalize() is called
