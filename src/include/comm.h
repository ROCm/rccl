--- conflicted
+++ resolved
@@ -10,7 +10,6 @@
 
 #include "transport.h"
 #include "p2p.h"
-<<<<<<< HEAD
 // [RCCL]
 #include "clique/CliqueManager.h"
 // [/RCCL]
@@ -20,10 +19,8 @@
   typedef void *cudaGraphNode_t;
   #define HIPRT_CB
 #else
-=======
 #include "collectives.h"
 
->>>>>>> 30ca3fca
 #if CUDART_VERSION < 9000
 struct cudaLaunchParams {
   void *func;
@@ -74,7 +71,7 @@
   char buff[1]; // Actually larger than that
 };
 
-typedef cudaError_t(*pfn_cuMemGetAddressRange_t)(void**, size_t*, void*);
+typedef hipError_t(*pfn_cuMemGetAddressRange_t)(void**, size_t*, void*);
 
 enum helperThreadState {ThreadStart, ThreadStop};
 
