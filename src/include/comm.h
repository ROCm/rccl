/*************************************************************************
 * Copyright (c) 2015-2022, NVIDIA CORPORATION. All rights reserved.
 * Modifications Copyright (c) 2019-2022 Advanced Micro Devices, Inc. All rights reserved.
 *
 * See LICENSE.txt for license information
 ************************************************************************/

#ifndef NCCL_COMM_H_
#define NCCL_COMM_H_

#include "transport.h"
#include "p2p.h"
// [RCCL]
//#include "clique/CliqueManager.h"
// [/RCCL]

// Convert volatile access to atomic
#if defined(__HIP_PLATFORM_HCC__) || defined(__HCC__) || defined(__HIPCC__)
#define LOAD(VAR) __atomic_load_n((VAR), __ATOMIC_SEQ_CST)
#define STORE(DST, SRC) __atomic_store_n((DST), (SRC), __ATOMIC_SEQ_CST)
#else
#define LOAD(VAR) *(VAR)
#define STORE(DST, SRC) *(DST) = (SRC)
#endif


#if defined(__HIP_PLATFORM_HCC__) || defined(__HCC__) || defined(__HIPCC__)
  #define HIPRT_CB
#else
#include "collectives.h"
#include "proxy.h"
#include "strongstream.h"

#if CUDART_VERSION < 9000
struct cudaLaunchParams {
  void *func;
  dim3 gridDim;
  dim3 blockDim;
  void **args;
  size_t sharedMem;
  cudaStream_t stream;
};
#endif
#endif

#define CACHE_LINE_SIZE 64
#define MEM_ALIGN 4096
#define CUDA_IPC_MIN 2097152UL

// Channels / LL tuning
#define NCCL_LL_THREAD_THRESHOLD 8
#define NCCL_LL128_THREAD_THRESHOLD 8
#define NCCL_SIMPLE_THREAD_THRESHOLD 64

struct ncclSendMem {
  union {
    struct {
      uint64_t head;
      char pad1[CACHE_LINE_SIZE-sizeof(uint64_t)];
      void* ptrExchange;
      uint64_t redOpArgExchange[2];
      char pad2[CACHE_LINE_SIZE-sizeof(void*)-2*sizeof(uint64_t)];
      int offsFifo[NCCL_STEPS];
    };
    char pad3[MEM_ALIGN];
  };
};

struct ncclRecvMem {
  union {
    struct {
      uint64_t tail;
      char pad1[CACHE_LINE_SIZE-sizeof(uint64_t)];
      int sizesFifo[NCCL_STEPS];
      int offsFifo[NCCL_STEPS];
      int flush; // For GDRCopy-based flush
    };
    char pad4[MEM_ALIGN];
  };
};

<<<<<<< HEAD
typedef hipError_t(*pfn_cuMemGetAddressRange_t)(void**, size_t*, void*);

=======
>>>>>>> e1d9b273
enum helperThreadState {ThreadStart, ThreadStop};

#define NCCL_IPC_POOL_SIZE (2*NCCL_MAX_LOCAL_RANKS*NCCL_MAX_OPS)

struct ncclGraphHelperResources {
  ncclComm* comm;
  pthread_mutex_t threadLock;
  pthread_cond_t  threadCond;
  enum helperThreadState threadState;
  void* ipcBases[NCCL_IPC_POOL_SIZE];
  int ipcTail;
  int ipcHead;
};

struct ncclUserRedOp {
  int freeNext; // -1=allocated, otherwise index of next free entry in array
  ncclDataType_t datatype;
  ncclDevRedOpFull opFull;
};

struct ncclNodeRanks {
  int localRanks;
  int* localRankToRank;
};

struct ncclDestructor {
  struct ncclDestructor* next;
  void* obj;
  ncclResult_t(*fn)(struct ncclDestructor* me);
};

struct ncclCommCallback {
  struct ncclCommCallback* next;
  ncclResult_t(*fn)(struct ncclComm* comm, struct ncclCommCallback* cb);
};

struct ncclChannel {
  struct ncclChannelPeer* peers;
  struct ncclDevChannelPeer* devPeers;
  struct ncclRing ring;
  int* devRingUserRanks;
  struct ncclTree tree;
  struct ncclDirect collTree;
  int id; // index of this channel
  uint32_t workFifoSent; // last used work index+1
  uint64_t p2pOpCount;
};

struct ncclWorkList {
  struct ncclWorkList* next;
  struct ncclWork work;
};

struct ncclPointerList {
  struct ncclPointerList* next;
  void *ptr;
};

struct ncclKernelPlan {
  // A kernel plan is also a callback that reclaims itself. Hence this must
  // be the first member.
  struct ncclCommCallback reclaimer;
  struct ncclMemoryPool memPool_ncclProxyOp; // memory to return to comm in cleanup

  struct ncclComm* comm;
  struct ncclKernelPlan* next;

  bool persistent; // aka captured in a graph
  void *kernelFn;
  int channelUbound; // only channels c < channelUbound are present
  int channelCount; // number of channels present
  uint64_t channelMask; // which channels are present, channelCount == popcount(channelMask)
  bool hasProxyOps; // does any channel have a non-empty proxyOpQueue
  int threadPerBlock;
  // workHeap fields are null until uploadWorkFifo() or preparePersistentKernel()
  struct ncclWork* workHead;

  int collOpCount; // zero based for this plan

  struct ncclIntruQueue<struct ncclPointerList, &ncclPointerList::next> ipcMemQueue;

  struct Channel {
    int nWork;
    union {
      int nWorkElem; // used for coll and reg coll
      int p2pTailElem[2]; // used for p2p, indexed by ncclWorkElemP2pType-1
    };
    size_t collBytes;
    struct ncclIntruQueue<struct ncclWorkList, &ncclWorkList::next> workQueue;
    struct ncclIntruQueue<struct ncclProxyOp, &ncclProxyOp::enqNext> proxyOpQueue;
  } channels[MAXCHANNELS];
};

struct ncclComm {
  struct ncclMemoryStack memPermanent, memScoped;
  // List of destructors to run when comm is destructed
  struct ncclDestructor* destructorHead;

  struct ncclChannel channels[MAXCHANNELS];
  struct ncclPeerInfo* peerInfo;
  struct ncclTopoSystem* topo;

  ncclNet_t* ncclNet;
  ncclCollNet_t* ncclCollNet;
  void* bootstrap;
  // Bitmasks for ncclTransportP2pSetup
<<<<<<< HEAD
  int connect[NCCL_MAX_CONNS];
=======
>>>>>>> e1d9b273
  uint32_t* connectSend;
  uint32_t* connectRecv;

  int rank;    // my rank in the communicator
  int nRanks;  // number of GPUs in communicator
  int cudaDev; // my cuda device index
  int64_t busId;   // my PCI bus ID in int format
  cpu_set_t cpuAffinity; // CPU affinity of the GPU
  int WarpSize;
  int virtualId;

  int node;
  int nNodes;
  int localRank;
  int localRanks;
  int maxLocalRanks;
  int* rankToNode;
  int* rankToLocalRank;
  int* localRankToRank;
  // localRanks and localRanktoRank for all nodes
  struct ncclNodeRanks* nodeRanks;

<<<<<<< HEAD
  enum { GROUP, PARALLEL, GROUP_GRAPH } launchMode;
  hipStream_t userStream;
  bool userStreamSet;
  hipEvent_t doneEvent;
  hipEvent_t intDoneEvent;
=======
>>>>>>> e1d9b273
  bool checkPointers;
  bool dmaBufSupport;

  // Counter for tracking CUDA launches (P2P and collectives included)
  uint64_t opCount;
  // Collective operation counter
  uint64_t collOpCount;
  // P2P operation counter
  uint64_t p2pOpCount;

  // Channels for collectives
  int nChannels;
  // Channels (per peer) for p2p
  int p2pnChannels;
  int p2pnChannelsPerPeer;
  int p2pChannels[MAXCHANNELS];

  // Buffer sizes
  int buffSizes[NCCL_NUM_PROTOCOLS];

  // Algorithm/Protocols thresholds
  ssize_t threadThresholds[NCCL_NUM_ALGORITHMS][NCCL_NUM_PROTOCOLS];
  float latencies[NCCL_NUM_FUNCTIONS][NCCL_NUM_ALGORITHMS][NCCL_NUM_PROTOCOLS];
  float bandwidths[NCCL_NUM_FUNCTIONS][NCCL_NUM_ALGORITHMS][NCCL_NUM_PROTOCOLS];
  int maxThreads[NCCL_NUM_ALGORITHMS][NCCL_NUM_PROTOCOLS];

<<<<<<< HEAD
  // An internal CUDA stream for NCCL kernel CGMD launches
  int groupCudaStream;
  hipStream_t groupStream;

=======
>>>>>>> e1d9b273
  // Whether there has been a fatal error in this communicator.
  ncclResult_t fatalError;

  // Flag to ask NCCL kernels to abort
  volatile uint32_t *abortFlag;

<<<<<<< HEAD
  // Flags for enable P2P NET
  uint32_t p2pNet;
  uint32_t useIntraNet;

  // Device side of the communicator
  struct ncclDevComm *devComm;
  // Host copy of the devComm (to free CUDA allocs)
  struct ncclDevComm hostDevComm;
=======
  // Device side of the communicator (for cudaFree's)
  struct ncclDevComm* devComm; // actually = &ncclDevCommAndChannels::comm

  // Operation pool.
  int workFifoDepth; // size of workFifoHeap[], power of 2
  struct ncclWork* workFifoHeap;
  struct ncclWork* devWorkFifoHeap;
  void* workFifoHeapGdrHandle;

  // Work completion notificaion
  uint32_t* workFifoDone/*[MAXCHANNELS]*/; // in cudaHost memory
  uint32_t workFifoSent; // Monotonic (mod 1<<32) index of next unused fifo slot.
  uint32_t workFifoAckdMin; // Monotonic index of least unprocessed fifo slot over all channels.
>>>>>>> e1d9b273

  // Intra-process sync
  struct ncclComm* intraComm0; // leader of intra-process comms (self possible)
  struct ncclComm* intraNext; // next of intra-process comms, intraComm0 is head
  int intraRefs; // reference count from intra-process comms (zero if not leader else intraRanks)
  int intraRank;
  int intraRanks;
<<<<<<< HEAD
  int* intraBarrier;
  int intraPhase;

  // Storage for deferred intra-process launch
  hipLaunchParams * intraParams;
  hipLaunchParams *myParams;
  pthread_t* intraThreads;
  int* intraCudaDevs;
  int* intraCGMode; // Whether we can use CUDA9 CGMD or not
  int* intraCC; // Only to check all have the same ComputeCap and disable CGMode if not
  void* argsptrs[1];
=======
  uint32_t intraBarrierPhase;
  char intraPad1[64 - sizeof(uint64_t)];
  uint64_t intraBarrierCounter; // only used if this is intraComm0
  char intraPad2[64 - sizeof(uint64_t)];
  uint64_t intraBarrierGate; // only used if this is intraComm0
>>>>>>> e1d9b273

  struct ncclProxyState proxyState;

  // Whether this communicator uses collNet
  int collNetSupport;
  int intraHighestTransportType;

<<<<<<< HEAD
  // Store info of async operations
  struct ncclInfo* asyncOps;
  int asyncOpCount;
  size_t asyncTotalSize;
  ssize_t channelSize;
  int lastChannel;
  enum { ROUND_ROBIN, SHORTEST_QUEUE } asyncAllocMode;

  //list of async p2p operation queued in a group semantics
  ncclP2Plist** p2pSends;
  ncclP2Plist** p2pRecvs;
  int p2pSendCount;
  int p2pRecvCount;

  // [RCCL]
  //CliqueManager* cliqueManager;    // CliqueManager handles pointer collection / distribution for clique-based kernels
  //int rootPid;                     // Process ID of root
  // [/RCCL]

  // Store info for cudaGraph
  int usingCudaGraph; // Only use it during capture time, not launch time
  struct ncclQueueInfo* enqueueInfo;
  int nQueueInfoCreated;
  int nQueueInfoDestroyed;
  hipGraphNode_t lastSetupNode;
  unsigned long long lastCudaGraphId;
  int driverVersion;
  pfn_cuMemGetAddressRange_t pfnCuMemGetAddressRange;
  pthread_t graphHelperThread;
  struct ncclGraphHelperResources* graphHelperResources;
  int disableGraphHelper;
  int graphRegister;
=======
  size_t channelSize; // User requested work size (bytes) for channel partitions

  // Internal streams
  struct ncclStrongStream deviceStream, hostStream;

  // pools backed by comm->memPermanent
  struct ncclMemoryPool memPool_ncclProxyOp;
  struct ncclMemoryPool memPool_ncclKernelPlan;
  struct ncclMemoryPool memPool_ncclPointerList;
  // Next comm in this thread's active ncclGroup[Start|End](). Holds "0x1" when
  // this comm is not yet in a group.
  struct ncclComm* groupNext;
  // Subset of those in groupNext list. Holds 0x1 if not needing preconnect.
  struct ncclComm* preconnectNext;
  int persistentRefs; // number of persistent plan-lists capturing this comm
  struct ncclTasks tasks;
>>>>>>> e1d9b273

  // user-created reduction ops
  int userRedOpCapacity, userRedOpFreeHead;
  ncclUserRedOp *userRedOps;

  // Queue of things for the main thread to do
  struct ncclIntruQueueMpsc<struct ncclCommCallback, &ncclCommCallback::next> callbackQueue;

  // List of kernel plans built form tasks.
  struct ncclIntruQueue<struct ncclKernelPlan, &ncclKernelPlan::next> planQueue;
  // First of the unlaunched kernels in `planQueue`
  struct ncclKernelPlan* unlaunchedPlansHead;
};

// Set to true during an `atexit()` handler. We use this to intentionally leak
// unfreed CUDA resources when cleaning up after return of `main()` to avoid
// CUDA calls after CUDA runtime teardown.
extern bool ncclMainExited;

enum ncclLaunchMode {
  ncclLaunchModeInvalid=0,
  ncclLaunchModeParallel,
  ncclLaunchModeGroup
};
extern enum ncclLaunchMode ncclParamLaunchMode;

void ncclCommPushFree(struct ncclComm* comm, void* buf);
void ncclCommPushCudaFree(struct ncclComm* comm, void* buf);
void ncclCommPushCudaHostFree(struct ncclComm* comm, void* buf);
void ncclCommPushCudaGdrFree(struct ncclComm* comm, void* handle);

inline ncclResult_t ncclCommPollCallbacks(struct ncclComm* comm) {
  struct ncclCommCallback* cb = ncclIntruQueueMpscDequeueAll(&comm->callbackQueue, /*waitSome=*/false);
  while (cb != nullptr) {
    struct ncclCommCallback* next = cb->next;
    NCCLCHECK(cb->fn(comm, cb)); // may reclaim memory of cb
    cb = next;
  }
  return ncclSuccess;
}

inline void ncclCommIntraBarrierIn(struct ncclComm* comm, uint32_t x) {
  int phase = comm->intraBarrierPhase;
  if (comm->intraRanks == 1) {
    // Release everyone (just me).
    comm->intraBarrierGate = (uint64_t(x)<<32) | (phase^1);
  } else {
    struct ncclComm* comm0 = comm->intraComm0;
    uint64_t count = __atomic_add_fetch(&comm0->intraBarrierCounter, (uint64_t(x)<<32) + 1, __ATOMIC_RELEASE);
    if (uint32_t(count) == uint32_t(comm->intraRanks)) {
      // Reset.
      __atomic_store_n(&comm0->intraBarrierCounter, 0, __ATOMIC_RELAXED);
      // Release everyone.
      __atomic_store_n(&comm0->intraBarrierGate, (count>>32<<32) | (phase^1), __ATOMIC_RELEASE);
    }
  }
}

// returns sum of x values contributed to ncclCommIntraBarrierIn(comm, x)
inline uint32_t ncclCommIntraBarrierOut(struct ncclComm* comm) {
  struct ncclComm* comm0 = comm->intraComm0;
  comm->intraBarrierPhase ^= 1;
  uint32_t phase = comm->intraBarrierPhase;
  uint64_t gate = __atomic_load_n(&comm0->intraBarrierGate, __ATOMIC_RELAXED);
  if ((gate & 1) != phase) {
    uint64_t t0 = clockNano();
    do {
      // Spin vigorously for first 5us.
      if (clockNano()-t0 >= 5*1000) sched_yield();
      gate = __atomic_load_n(&comm0->intraBarrierGate, __ATOMIC_RELAXED);
    } while ((gate & 1) != phase);
  }
  if (comm->intraRanks != 1) __atomic_thread_fence(__ATOMIC_ACQUIRE);
  return gate>>32;
}

// Scrambles the bits of non-builtin values of ncclRedOp_t according to the
// communicator memory address. Used to catch bugs so that integer handles
// associated with this communicator won't collide with handles of other
// communicatrs. This function is its own inverse.
static inline ncclRedOp_t ncclUserRedOpMangle(ncclComm *comm, ncclRedOp_t op) {
  // Preserve the built-in values.
  if(int(op) < int(ncclNumOps))
    return op;
  uint64_t h = reinterpret_cast<uint64_t>(comm);
  h ^= h >> 32;
  h *= 0x9e3779b97f4a7c13u; // Knuth's 64-bit magical hash constant
  h >>= 32; // h is now an excellent 32-bit hash of the comm pointer
  h &= int(ncclMaxRedOp); // ncclMaxRedOp is a power of 2 minus 1
  int op1 = int(h) ^ int(op);
  // Since builtin values are preserved, we also have to preserve their preimage.
  return op1 < int(ncclNumOps) ? op : ncclRedOp_t(op1);
}

#endif<|MERGE_RESOLUTION|>--- conflicted
+++ resolved
@@ -10,27 +10,13 @@
 
 #include "transport.h"
 #include "p2p.h"
-// [RCCL]
-//#include "clique/CliqueManager.h"
-// [/RCCL]
-
-// Convert volatile access to atomic
-#if defined(__HIP_PLATFORM_HCC__) || defined(__HCC__) || defined(__HIPCC__)
-#define LOAD(VAR) __atomic_load_n((VAR), __ATOMIC_SEQ_CST)
-#define STORE(DST, SRC) __atomic_store_n((DST), (SRC), __ATOMIC_SEQ_CST)
-#else
-#define LOAD(VAR) *(VAR)
-#define STORE(DST, SRC) *(DST) = (SRC)
-#endif
-
-
-#if defined(__HIP_PLATFORM_HCC__) || defined(__HCC__) || defined(__HIPCC__)
-  #define HIPRT_CB
-#else
 #include "collectives.h"
 #include "proxy.h"
 #include "strongstream.h"
 
+#if defined(__HIP_PLATFORM_HCC__) || defined(__HCC__) || defined(__HIPCC__)
+#define HIPRT_CB
+#else
 #if CUDART_VERSION < 9000
 struct cudaLaunchParams {
   void *func;
@@ -79,11 +65,6 @@
   };
 };
 
-<<<<<<< HEAD
-typedef hipError_t(*pfn_cuMemGetAddressRange_t)(void**, size_t*, void*);
-
-=======
->>>>>>> e1d9b273
 enum helperThreadState {ThreadStart, ThreadStop};
 
 #define NCCL_IPC_POOL_SIZE (2*NCCL_MAX_LOCAL_RANKS*NCCL_MAX_OPS)
@@ -190,10 +171,6 @@
   ncclCollNet_t* ncclCollNet;
   void* bootstrap;
   // Bitmasks for ncclTransportP2pSetup
-<<<<<<< HEAD
-  int connect[NCCL_MAX_CONNS];
-=======
->>>>>>> e1d9b273
   uint32_t* connectSend;
   uint32_t* connectRecv;
 
@@ -216,14 +193,6 @@
   // localRanks and localRanktoRank for all nodes
   struct ncclNodeRanks* nodeRanks;
 
-<<<<<<< HEAD
-  enum { GROUP, PARALLEL, GROUP_GRAPH } launchMode;
-  hipStream_t userStream;
-  bool userStreamSet;
-  hipEvent_t doneEvent;
-  hipEvent_t intDoneEvent;
-=======
->>>>>>> e1d9b273
   bool checkPointers;
   bool dmaBufSupport;
 
@@ -231,8 +200,6 @@
   uint64_t opCount;
   // Collective operation counter
   uint64_t collOpCount;
-  // P2P operation counter
-  uint64_t p2pOpCount;
 
   // Channels for collectives
   int nChannels;
@@ -250,29 +217,17 @@
   float bandwidths[NCCL_NUM_FUNCTIONS][NCCL_NUM_ALGORITHMS][NCCL_NUM_PROTOCOLS];
   int maxThreads[NCCL_NUM_ALGORITHMS][NCCL_NUM_PROTOCOLS];
 
-<<<<<<< HEAD
-  // An internal CUDA stream for NCCL kernel CGMD launches
-  int groupCudaStream;
-  hipStream_t groupStream;
-
-=======
->>>>>>> e1d9b273
   // Whether there has been a fatal error in this communicator.
   ncclResult_t fatalError;
 
   // Flag to ask NCCL kernels to abort
   volatile uint32_t *abortFlag;
 
-<<<<<<< HEAD
   // Flags for enable P2P NET
   uint32_t p2pNet;
   uint32_t useIntraNet;
-
-  // Device side of the communicator
-  struct ncclDevComm *devComm;
-  // Host copy of the devComm (to free CUDA allocs)
-  struct ncclDevComm hostDevComm;
-=======
+  bool hasFineGrain;
+
   // Device side of the communicator (for cudaFree's)
   struct ncclDevComm* devComm; // actually = &ncclDevCommAndChannels::comm
 
@@ -286,7 +241,6 @@
   uint32_t* workFifoDone/*[MAXCHANNELS]*/; // in cudaHost memory
   uint32_t workFifoSent; // Monotonic (mod 1<<32) index of next unused fifo slot.
   uint32_t workFifoAckdMin; // Monotonic index of least unprocessed fifo slot over all channels.
->>>>>>> e1d9b273
 
   // Intra-process sync
   struct ncclComm* intraComm0; // leader of intra-process comms (self possible)
@@ -294,25 +248,11 @@
   int intraRefs; // reference count from intra-process comms (zero if not leader else intraRanks)
   int intraRank;
   int intraRanks;
-<<<<<<< HEAD
-  int* intraBarrier;
-  int intraPhase;
-
-  // Storage for deferred intra-process launch
-  hipLaunchParams * intraParams;
-  hipLaunchParams *myParams;
-  pthread_t* intraThreads;
-  int* intraCudaDevs;
-  int* intraCGMode; // Whether we can use CUDA9 CGMD or not
-  int* intraCC; // Only to check all have the same ComputeCap and disable CGMode if not
-  void* argsptrs[1];
-=======
   uint32_t intraBarrierPhase;
   char intraPad1[64 - sizeof(uint64_t)];
   uint64_t intraBarrierCounter; // only used if this is intraComm0
   char intraPad2[64 - sizeof(uint64_t)];
   uint64_t intraBarrierGate; // only used if this is intraComm0
->>>>>>> e1d9b273
 
   struct ncclProxyState proxyState;
 
@@ -320,40 +260,6 @@
   int collNetSupport;
   int intraHighestTransportType;
 
-<<<<<<< HEAD
-  // Store info of async operations
-  struct ncclInfo* asyncOps;
-  int asyncOpCount;
-  size_t asyncTotalSize;
-  ssize_t channelSize;
-  int lastChannel;
-  enum { ROUND_ROBIN, SHORTEST_QUEUE } asyncAllocMode;
-
-  //list of async p2p operation queued in a group semantics
-  ncclP2Plist** p2pSends;
-  ncclP2Plist** p2pRecvs;
-  int p2pSendCount;
-  int p2pRecvCount;
-
-  // [RCCL]
-  //CliqueManager* cliqueManager;    // CliqueManager handles pointer collection / distribution for clique-based kernels
-  //int rootPid;                     // Process ID of root
-  // [/RCCL]
-
-  // Store info for cudaGraph
-  int usingCudaGraph; // Only use it during capture time, not launch time
-  struct ncclQueueInfo* enqueueInfo;
-  int nQueueInfoCreated;
-  int nQueueInfoDestroyed;
-  hipGraphNode_t lastSetupNode;
-  unsigned long long lastCudaGraphId;
-  int driverVersion;
-  pfn_cuMemGetAddressRange_t pfnCuMemGetAddressRange;
-  pthread_t graphHelperThread;
-  struct ncclGraphHelperResources* graphHelperResources;
-  int disableGraphHelper;
-  int graphRegister;
-=======
   size_t channelSize; // User requested work size (bytes) for channel partitions
 
   // Internal streams
@@ -370,7 +276,6 @@
   struct ncclComm* preconnectNext;
   int persistentRefs; // number of persistent plan-lists capturing this comm
   struct ncclTasks tasks;
->>>>>>> e1d9b273
 
   // user-created reduction ops
   int userRedOpCapacity, userRedOpFreeHead;
@@ -383,6 +288,16 @@
   struct ncclIntruQueue<struct ncclKernelPlan, &ncclKernelPlan::next> planQueue;
   // First of the unlaunched kernels in `planQueue`
   struct ncclKernelPlan* unlaunchedPlansHead;
+
+  hipEvent_t doneEvent;
+  hipStream_t lastStream;
+
+#ifdef ENABLE_COLLTRACE
+  struct ncclCollTrace* collTrace;
+  volatile uint32_t *collTraceTail;
+  pthread_t collTraceThread;
+  volatile bool collTraceExit;
+#endif
 };
 
 // Set to true during an `atexit()` handler. We use this to intentionally leak
