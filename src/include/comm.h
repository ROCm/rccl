/*************************************************************************
<<<<<<< HEAD
 * Copyright (c) 2015-2021, NVIDIA CORPORATION. All rights reserved.
 * Modifications Copyright (c) 2019-2021 Advanced Micro Devices, Inc. All rights reserved.
=======
 * Copyright (c) 2015-2022, NVIDIA CORPORATION. All rights reserved.
>>>>>>> 3c223c10
 *
 * See LICENSE.txt for license information
 ************************************************************************/

#ifndef NCCL_COMM_H_
#define NCCL_COMM_H_

#include "transport.h"
#include "p2p.h"
// [RCCL]
#include "clique/CliqueManager.h"
// [/RCCL]

#if defined(__HIP_PLATFORM_HCC__) || defined(__HCC__) || defined(__HIPCC__)
  #define HIPRT_CB
#else
#include "collectives.h"

#if CUDART_VERSION < 9000
struct cudaLaunchParams {
  void *func;
  dim3 gridDim;
  dim3 blockDim;
  void **args;
  size_t sharedMem;
  cudaStream_t stream;
};
#endif
#endif

#define CACHE_LINE_SIZE 64
#define MEM_ALIGN 4096
#define CUDA_IPC_MIN 2097152UL

// Channels / LL tuning
#define NCCL_LL_THREAD_THRESHOLD 8
#define NCCL_LL128_THREAD_THRESHOLD 8
#define NCCL_SIMPLE_THREAD_THRESHOLD 64

struct ncclSendMem {
  union {
    struct {
      uint64_t head;
      char pad1[CACHE_LINE_SIZE-sizeof(uint64_t)];
      void* ptrExchange;
      uint64_t redOpArgExchange[2];
      char pad2[CACHE_LINE_SIZE-sizeof(void*)-2*sizeof(uint64_t)];
      int offsFifo[NCCL_STEPS];
    };
    char pad3[MEM_ALIGN];
  };
};

struct ncclRecvMem {
  union {
    struct {
      uint64_t tail;
      char pad1[CACHE_LINE_SIZE-sizeof(uint64_t)];
      int sizesFifo[NCCL_STEPS];
      int offsFifo[NCCL_STEPS];
      int flush; // For GDRCopy-based flush
    };
    char pad4[MEM_ALIGN];
  };
};

typedef hipError_t(*pfn_cuMemGetAddressRange_t)(void**, size_t*, void*);

enum helperThreadState {ThreadStart, ThreadStop};

#define NCCL_IPC_POOL_SIZE (2*NCCL_MAX_LOCAL_RANKS*NCCL_MAX_OPS)

struct ncclGraphHelperResources {
  ncclComm* comm;
  pthread_mutex_t threadLock;
  pthread_cond_t  threadCond;
  enum helperThreadState threadState;
  void* ipcBases[NCCL_IPC_POOL_SIZE];
  int ipcTail;
  int ipcHead;
};

struct ncclUserRedOp {
  int freeNext; // -1=allocated, otherwise index of next free entry in array
  ncclDataType_t datatype;
  ncclDevRedOpFull opFull;
};

struct ncclNodeRanks {
  int localRanks;
  int* localRankToRank;
};

struct ncclComm {
  struct ncclChannel channels[MAXCHANNELS];

  struct ncclPeerInfo* peerInfo;
  struct ncclTopoSystem* topo;

  void* bootstrap;
  // Bitmasks for ncclTransportP2pSetup
  int connect[NCCL_MAX_CONNS];
  uint32_t* connectSend;
  uint32_t* connectRecv;

  int rank;    // my rank in the communicator
  int nRanks;  // number of GPUs in communicator
  int cudaDev; // my cuda device index
  int64_t busId;   // my PCI bus ID in int format
  cpu_set_t cpuAffinity; // CPU affinity of the GPU

  int node;
  int nNodes;
  int localRank;
  int localRanks;
  int maxLocalRanks;
  int* rankToNode;
  int* rankToLocalRank;
  int* localRankToRank;
  // localRanks and localRanktoRank for all nodes
  struct ncclNodeRanks* nodeRanks;

  enum { GROUP, PARALLEL, GROUP_GRAPH } launchMode;
  hipStream_t userStream;
  bool userStreamSet;
  hipEvent_t doneEvent;
  hipEvent_t intDoneEvent;
  bool checkPointers;

  // Counter for tracking CUDA launches (P2P and collectives included)
  uint64_t opCount;
  // Collective operation counter
  uint64_t collOpCount;
  // P2P operation counter
  uint64_t p2pOpCount;

  // Channels for collectives
  int nChannels;
  // Channels (per peer) for p2p
  int p2pnChannels;
  int p2pnChannelsPerPeer;
  int p2pChannels[MAXCHANNELS];

  // Buffer sizes
  int buffSizes[NCCL_NUM_PROTOCOLS];

  // Algorithm/Protocols thresholds
  ssize_t threadThresholds[NCCL_NUM_ALGORITHMS][NCCL_NUM_PROTOCOLS];
  float latencies[NCCL_NUM_FUNCTIONS][NCCL_NUM_ALGORITHMS][NCCL_NUM_PROTOCOLS];
  float bandwidths[NCCL_NUM_FUNCTIONS][NCCL_NUM_ALGORITHMS][NCCL_NUM_PROTOCOLS];
  int maxThreads[NCCL_NUM_ALGORITHMS][NCCL_NUM_PROTOCOLS];

  // An internal CUDA stream for NCCL kernel CGMD launches
  int groupCudaStream;
  hipStream_t groupStream;

  // Whether there has been a fatal error in this communicator.
  ncclResult_t fatalError;

  // Flag to ask NCCL kernels to abort
  volatile uint32_t *abortFlag;

  // Flags for enable P2P NET
  uint32_t p2pNet;
  uint32_t useIntraNet;

  // Device side of the communicator
  struct ncclDevComm *devComm;
  // Host copy of the devComm (to free CUDA allocs)
  struct ncclDevComm hostDevComm;

  // Intra-process sync
  int intraRank;
  int intraRanks;
  int* intraBarrier;
  int intraPhase;

  // Storage for deferred intra-process launch
<<<<<<< HEAD
  hipLaunchParams * intraParams;
  hipLaunchParams *myParams;
=======
  struct cudaLaunchParams * intraParams;
  struct cudaLaunchParams *myParams;
  pthread_t* intraThreads;
>>>>>>> 3c223c10
  int* intraCudaDevs;
  int* intraCGMode; // Whether we can use CUDA9 CGMD or not
  int* intraCC; // Only to check all have the same ComputeCap and disable CGMode if not
  struct ncclWorkElem args;
  void* argsptrs[2];

  struct ncclProxyState proxyState;

  // Whether this communicator uses collNet
  int collNetSupport;
  int intraHighestTransportType;

  // Store info of async operations
  struct ncclInfo* asyncOps;
  int asyncOpCount;
  size_t asyncTotalSize;
  ssize_t channelSize;
  int lastChannel;
  enum { ROUND_ROBIN, SHORTEST_QUEUE } asyncAllocMode;

  //list of async p2p operation queued in a group semantics
  ncclP2Plist** p2pSends;
  ncclP2Plist** p2pRecvs;
  int p2pSendCount;
  int p2pRecvCount;

  // [RCCL]
  CliqueManager* cliqueManager;    // CliqueManager handles pointer collection / distribution for clique-based kernels
  int rootPid;                     // Process ID of root
  // [/RCCL]

  // Store info for cudaGraph
  int usingCudaGraph; // Only use it during capture time, not launch time
  struct ncclQueueInfo* enqueueInfo;
  int nQueueInfoCreated;
  int nQueueInfoDestroyed;
  hipGraphNode_t lastSetupNode;
  unsigned long long lastCudaGraphId;
  int driverVersion;
  pfn_cuMemGetAddressRange_t pfnCuMemGetAddressRange;
  pthread_t graphHelperThread;
  struct ncclGraphHelperResources* graphHelperResources;
  int disableGraphHelper;
  int graphRegister;

  // user-created reduction ops
  int userRedOpCapacity, userRedOpFreeHead;
  ncclUserRedOp *userRedOps;
};

// Scrambles the bits of non-builtin values of ncclRedOp_t according to the
// communicator memory address. Used to catch bugs so that integer handles
// associated with this communicator won't collide with handles of other
// communicatrs. This function is its own inverse.
static inline ncclRedOp_t ncclUserRedOpMangle(ncclComm *comm, ncclRedOp_t op) {
  // Preserve the built-in values.
  if(int(op) < int(ncclNumOps))
    return op;
  uint64_t h = reinterpret_cast<uint64_t>(comm);
  h ^= h >> 32;
  h *= 0x9e3779b97f4a7c13u; // Knuth's 64-bit magical hash constant
  h >>= 32; // h is now an excellent 32-bit hash of the comm pointer
  h &= int(ncclMaxRedOp); // ncclMaxRedOp is a power of 2 minus 1
  int op1 = int(h) ^ int(op);
  // Since builtin values are preserved, we also have to preserve their preimage.
  return op1 < int(ncclNumOps) ? op : ncclRedOp_t(op1);
}

#endif<|MERGE_RESOLUTION|>--- conflicted
+++ resolved
@@ -1,10 +1,6 @@
 /*************************************************************************
-<<<<<<< HEAD
- * Copyright (c) 2015-2021, NVIDIA CORPORATION. All rights reserved.
- * Modifications Copyright (c) 2019-2021 Advanced Micro Devices, Inc. All rights reserved.
-=======
  * Copyright (c) 2015-2022, NVIDIA CORPORATION. All rights reserved.
->>>>>>> 3c223c10
+ * Modifications Copyright (c) 2019-2022 Advanced Micro Devices, Inc. All rights reserved.
  *
  * See LICENSE.txt for license information
  ************************************************************************/
@@ -15,7 +11,7 @@
 #include "transport.h"
 #include "p2p.h"
 // [RCCL]
-#include "clique/CliqueManager.h"
+//#include "clique/CliqueManager.h"
 // [/RCCL]
 
 #if defined(__HIP_PLATFORM_HCC__) || defined(__HCC__) || defined(__HIPCC__)
@@ -183,14 +179,9 @@
   int intraPhase;
 
   // Storage for deferred intra-process launch
-<<<<<<< HEAD
   hipLaunchParams * intraParams;
   hipLaunchParams *myParams;
-=======
-  struct cudaLaunchParams * intraParams;
-  struct cudaLaunchParams *myParams;
   pthread_t* intraThreads;
->>>>>>> 3c223c10
   int* intraCudaDevs;
   int* intraCGMode; // Whether we can use CUDA9 CGMD or not
   int* intraCC; // Only to check all have the same ComputeCap and disable CGMode if not
@@ -218,8 +209,8 @@
   int p2pRecvCount;
 
   // [RCCL]
-  CliqueManager* cliqueManager;    // CliqueManager handles pointer collection / distribution for clique-based kernels
-  int rootPid;                     // Process ID of root
+  //CliqueManager* cliqueManager;    // CliqueManager handles pointer collection / distribution for clique-based kernels
+  //int rootPid;                     // Process ID of root
   // [/RCCL]
 
   // Store info for cudaGraph
