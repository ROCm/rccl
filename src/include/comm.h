--- conflicted
+++ resolved
@@ -402,11 +402,9 @@
   bool finalizeCalled;
   // shared structures for finalization
   int finalizeRankCnt;
-<<<<<<< HEAD
 
   // Whether this comm is compatible with MSCCL
   bool mscclCompatible;
-=======
   // group job to support multi-thread FT
   struct ncclGroupJob *groupJob;
 
@@ -417,7 +415,6 @@
 
   // Tuning plugin
   ncclTuner_t* tuner;
->>>>>>> 8c6c5951
 };
 
 enum ncclLaunchMode {
