--- conflicted
+++ resolved
@@ -107,13 +107,9 @@
   struct ncclRing ring;
   int* devRingUserRanks;
   struct ncclTree tree;
-<<<<<<< HEAD
-  struct ncclTree binTree;
-  struct ncclDirect collTree;
-=======
   struct ncclTree collnetChain;
   struct ncclDirect collnetDirect;
->>>>>>> 99c28f2e
+  struct ncclTree binTree;
   int id; // index of this channel
   uint32_t workFifoSent; // last used work index+1
   uint64_t p2pOpCount;
@@ -302,7 +298,6 @@
   struct ncclIntruQueue<struct ncclKernelPlan, &ncclKernelPlan::next> planQueue;
   // First of the unlaunched kernels in `planQueue`
   struct ncclKernelPlan* unlaunchedPlansHead;
-<<<<<<< HEAD
 
   hipEvent_t doneEvent;
   hipStream_t lastStream;
@@ -313,9 +308,6 @@
   pthread_t collTraceThread;
   volatile bool collTraceExit;
 #endif
-};
-=======
->>>>>>> 99c28f2e
 
   // communicator mode
   int blocking;
