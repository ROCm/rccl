--- conflicted
+++ resolved
@@ -1,10 +1,6 @@
 /*************************************************************************
-<<<<<<< HEAD
- * Copyright (c) 2016-2021, NVIDIA CORPORATION. All rights reserved.
- * Modifications Copyright (c) 2019-2021 Advanced Micro Devices, Inc. All rights reserved.
-=======
  * Copyright (c) 2016-2022, NVIDIA CORPORATION. All rights reserved.
->>>>>>> 3c223c10
+ * Modifications Copyright (c) 2019-2022 Advanced Micro Devices, Inc. All rights reserved.
  *
  * See LICENSE.txt for license information
  ************************************************************************/
@@ -41,7 +37,7 @@
   ncclRedOp_t redOp;
   ncclPattern_t pattern; // uint8_t
   uint8_t protocol;
-  uint16_t pad;
+  uint16_t connIndex;
 };
 static_assert(sizeof(struct ncclProxyOp) == 64, "Keep ProxyOp aligned with cache lines for effective prefetch");
 
@@ -83,9 +79,6 @@
 
   int idle;
   uint64_t hdp_flushed;
-  uint8_t connIndex;
-  uint8_t sendIdx;
-  uint8_t recvIdx;
 
   // Element linking
   struct ncclProxyArgs* next;
@@ -121,7 +114,7 @@
   int size;
   char* cudaBuff;
   char* hostBuff;
-  cudaIpcMemHandle_t ipc;
+  hipIpcMemHandle_t ipc;
   struct ncclProxyArgs* proxyAppend[MAXCHANNELS]; // Separate send and recv
 };
 
