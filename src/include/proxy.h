--- conflicted
+++ resolved
@@ -38,15 +38,9 @@
   struct ncclProxyConnection* connection;
   void* buffer;
   ssize_t nbytes;
-<<<<<<< HEAD
-  struct {
-    int root:30;
-    uint32_t connIndex:2;
-  };
-=======
   uint64_t opCount;
-  int root;
->>>>>>> 48bb7fec
+  int root:30;
+  uint32_t connIndex:2;
   int next;
   int nsteps;
   int chunkSize;
