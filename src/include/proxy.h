--- conflicted
+++ resolved
@@ -26,7 +26,10 @@
   int channelId;
   int nsteps;
   ssize_t nbytes;
-  int root;
+  struct {
+    int root:30;
+    uint32_t connIndex:2;
+  };
   int next;
 
   uint64_t opCount;
@@ -37,16 +40,12 @@
   uint8_t /*ncclDevRedOp_t*/ redOp;
   uint8_t /*ncclPattern_t*/ pattern;
   uint8_t protocol;
-<<<<<<< HEAD
-  uint16_t connIndex;
-=======
 
   union {
     uint64_t unused;
     // For use by enqueue.cc
     struct ncclProxyOp *enqNext;
   };
->>>>>>> e1d9b273
 };
 static_assert(sizeof(struct ncclProxyOp) == 64, "Keep ProxyOp aligned with cache lines for effective prefetch");
 
@@ -173,7 +172,7 @@
   pthread_t thread;
   struct ncclSocket* listenSock;
   int stop;
-  CUcontext cudaCtx;
+  hipCtx_t cudaCtx;
 
   // Used by main thread
   union ncclSocketAddress* peerAddresses;
