--- conflicted
+++ resolved
@@ -18,6 +18,7 @@
 #include "p2p.h"
 
 enum ncclProxyOpState { ncclProxyOpNone, ncclProxyOpReady, ncclProxyOpProgress };
+enum { proxyRecv=0, proxySend=1 };
 
 struct ncclProxyArgs;
 typedef ncclResult_t (*proxyProgressFunc_t)(struct ncclProxyState*, struct ncclProxyArgs*);
@@ -286,12 +287,8 @@
 
 ncclResult_t ncclProxyStop(struct ncclComm* comm);
 ncclResult_t ncclProxyShmUnlink(struct ncclComm* comm);
-<<<<<<< HEAD
-
-enum { proxyRecv=0, proxySend=1 };
-ncclResult_t mscclSaveProxy(struct ncclChannel* channel, int type, int peer, struct ncclProxyOp* op, int connIndex);
-
-=======
 ncclResult_t ncclProxyDestroy(struct ncclComm* comm);
->>>>>>> ea383122
+
+ncclResult_t mscclSaveProxy(struct ncclComm* comm, struct ncclChannel* channel, int type, int peer, struct ncclProxyOp* op, int connIndex);
+
 #endif