/*************************************************************************
 * Copyright (c) 2015-2022, NVIDIA CORPORATION. All rights reserved.
 * Modifications Copyright (c) 2019-2022 Advanced Micro Devices, Inc. All rights reserved.
 * Modifications Copyright (c) Microsoft Corporation. Licensed under the MIT License.
 *
 * See LICENSE.txt for license information
 ************************************************************************/

#ifndef NCCL_DEVICE_H_
#define NCCL_DEVICE_H_

#include "nccl.h"
#include "rccl_float8.h"
#include "rccl_bfloat16.h"
#include "nccl_common.h"
#include "align.h"
#include "collectives.h"
#if defined(ENABLE_NPKIT)
#include "npkit/npkit_struct.h"
#endif
#include <stdint.h>

extern const char* ncclFuncStr[NCCL_NUM_FUNCTIONS+2];

extern const char* ncclAlgoStr[NCCL_NUM_ALGORITHMS];

extern const char* ncclProtoStr[NCCL_NUM_PROTOCOLS];

extern const char* funcNames[FUNC_INDEX_TOTAL];

#define NCCL_MAX_OPS 2048
#define NCCL_STEPS 8

#include "net_device.h"

enum ncclDevRedOp_t {
  ncclDevSum, ncclDevProd, ncclDevMinMax,
  ncclDevPreMulSum, ncclDevSumPostDiv,
  ncclNumDevRedOps
};
struct ncclDevRedOpFull {
  ncclDevRedOp_t op;
  ncclRedOp_t proxyOp;
  bool scalarArgIsPtr;
  uint64_t scalarArg;
};

union ncclLLFifoLine {
  /* Flags have to be *after* data, because otherwise, an incomplete receive
     from the network may receive the flag but not the data.
     Note this is assuming that either we receive contiguous chunks of data
     (sockets) or data is written with an atomicity of 8 bytes (IB/RDMA). */
  struct {
    uint32_t data1;
    uint32_t flag1;
    uint32_t data2;
    uint32_t flag2;
  };
  uint64_t v[2];
  int4 i4;
};

#define WARP_SIZE warpSize
#define MAXCHANNELS 64
#define NCCL_MAX_NTHREADS 256
#define NCCL_SIMPLE_MAX_NTHREADS NCCL_MAX_NTHREADS
#define NCCL_LL_MAX_NTHREADS NCCL_MAX_NTHREADS
#define NCCL_LL_LINES_PER_THREAD 8
#ifdef TEST_LL_CLEANUP
#define NCCL_LL_CLEAN_MASK 0x078 // Set to 0x100 to disable cleanup
#define NCCL_LL_FLAG_MAX   0x100
#define NCCL_LL_FLAG(a) ((uint32_t)((a) % NCCL_LL_FLAG_MAX))
#else
#define NCCL_LL_CLEAN_MASK 0x7ffffff8
#define NCCL_LL_FLAG(a) ((uint32_t)(a))
#endif
// Make sure the clean mask will last for at least NCCL_NSTEPS
static_assert(NCCL_LL_CLEAN_MASK % NCCL_STEPS == 0, "Invalid NCCL_LL_CLEAN_MASK value");

#define NCCL_LL128_LINESIZE 64
#define NCCL_LL128_LINEELEMS (NCCL_LL128_LINESIZE/sizeof(uint64_t))
#define NCCL_LL128_DATAELEMS (NCCL_LL128_LINEELEMS-1)

#define NCCL_LL128_MAX_NTHREADS 256
#define NCCL_LL128_ELEMS_PER_THREAD 28

#define NCCL_LL128_SHMEM_ELEMS_PER_THREAD 4
#define NCCL_LL128_SHMEM_SIZE (NCCL_LL128_SHMEM_ELEMS_PER_THREAD*NCCL_LL128_MAX_NTHREADS)

#define NCCL_DIRECT_WRITE 0x01
#define NCCL_DIRECT_READ  0x02
#define NCCL_DIRECT_NIC   0x04
#define NCCL_IPC_WRITE    0x08
#define NCCL_IPC_READ     0x10
#define NCCL_NVLS_MIN_POLL 0x20

struct ncclConnInfo {
  // Regular comm mechanism
  char *buffs[NCCL_NUM_PROTOCOLS]; // Local for recv, remote for send
  void* mhandles[NCCL_NUM_PROTOCOLS];
  uint64_t *tail;     // Local for recv, remote for send
  uint64_t *head;     // Local for send, remote for recv

  int flags;          // Direct communication / other flags
  int shared;         // Buffers are shared
  void **ptrExchange; // Pointer exchange for direct communication
  uint64_t* redOpArgExchange; // PreOp scaler exchange for direct pull case

  struct ncclConnFifo* connFifo; // Used for GPU - Proxy communication

  uint64_t step;      // Keep where we are
  uint64_t llLastCleaning;

  // GPU's HDP_MEM_FLUSH_ADDR: HDP Memory Coherency Flush Control. This register
  // allows software to explicitly initiate a flush read to HDP memory. See more
  // descriptions in primitives.h.
  uint32_t* next_hdp_reg;  // Next GPU in ring (for p2p transport use only)
  uint32_t* curr_hdp_reg;  // Current GPU's HDP register
  ncclNetDeviceHandle_t netDeviceHandle;
};

struct ncclProxyConnector {
  int tpRank;
  int tpLocalRank;
  int sameProcess;
  struct ncclProxyConnection* connection;
  ncclResult_t (*proxyProgress)(struct ncclProxyState* proxyState, struct ncclProxyArgs*); // Copied from transport if necessary
};

struct ncclConnector {
  int connected;
  struct ncclProxyConnector proxyConn;
  struct ncclTransportComm* transportComm;
  void* transportResources;
  struct ncclConnInfo conn;
};

struct ncclRing {
  // Shortcuts for userRanks[1] and userRanks[n-1]
  int prev;
  int next;

  // Maps an internal nccl index to user-specified rank order. This is necessary
  // since we need to know how the user expects data to be ordered across
  // devices. Ordered from current device.
  int* userRanks;

  int index; // This rank's index in the ring
};


// The root of each tree only has one node down (+1 intra-node).
#define NCCL_MAX_TREE_ARITY_TOP 2
// Nodes inside the binary tree can have to two nodes down (+1 intra-node).
#define NCCL_MAX_TREE_ARITY 3
struct ncclTree {
  int depth;
  int up;
  int down[NCCL_MAX_TREE_ARITY];
};

#define NCCL_MAX_DIRECT_ARITY 7
struct ncclDirect {
  int depth;
  int out;
  int nHeads;   // Number of parallel N<->1<->net operations we'll do in parallel; size of up/down
  int headRank; // Index in 0..nHeads-1 I am the head rank of. -1 if I'm not a head rank (no local NIC)
  int shift;    // Shuffling of send/recv for scatter/gather operations, basically localRank%nHeads
  // The heads[...] are guaranteed to be in rotated order start with self:
  //   headRank, (headRank+1)%nHeads, (headRank+2)%nHeads, ...
  int heads[NCCL_MAX_DIRECT_ARITY+1];
  int up[NCCL_MAX_DIRECT_ARITY];
  int down[NCCL_MAX_DIRECT_ARITY];
};

#define NCCL_CONN_IDX_P2P_NET 2
#define NCCL_MAX_NVLS_ARITY 8
#define NCCL_MAX_NVLS_TREE_ARITY 3
struct ncclNvls {
  int out;
  int nHeads;   // Number of parallel N<->1<->net operations we'll do in parallel; size of up/down
  int headRank; // Index in 0..nHeads-1 I am the head rank of. -1 if I'm not a head rank (no local NIC)
  int up[NCCL_MAX_NVLS_ARITY];
  int down;
  int treeUp;
  int treeDown[NCCL_MAX_NVLS_TREE_ARITY];
  int node;
  int nNodes;
};

#define NCCL_MAX_CONNS 3
struct ncclChannelPeer {
  struct ncclConnector send[NCCL_MAX_CONNS];
  struct ncclConnector recv[NCCL_MAX_CONNS];
  int refCount;
};

struct ncclDevComm;

#pragma pack(push)  /* push current alignment to stack */
#pragma pack(8)     /* set alignment to 8 bytes boundary */
/* ncclWork is to be a power of two, currently 8x64 bytes, */
/* to make sure reads to host from the CUDA kernel are aligned. */
/* Make sure to adjust padding at the end of ncclWorkElem. */
#define NCCL_WORK_SIZE 256

enum ncclWorkType : uint8_t {
   ncclWorkTypeUnused=0,
   ncclWorkTypeColl=1,
   ncclWorkTypeP2p=2,
   ncclWorkTypeRegColl=3
};
enum ncclWorkP2PType : uint8_t {
  ncclWorkP2pTypeUnused=0,
  ncclWorkP2pTypeSend,
  ncclWorkP2pTypeRecv
};

struct ncclWorkHeader {
  union {
    int32_t workNext;  // when isLast=0: Offset from kernel argument workHead
    uint32_t doneAcks; // when isLast=1: Monotonic (mod 1<<32) ack value to send back.
  };
  uint16_t funcIndex;
  uint8_t isLast:1; // last work for this kernel
  uint8_t inFifo:1; // is this work in the fifo
  enum ncclWorkType type;
};

struct ncclWorkElem {
  union {
    uint8_t flagBits;
    struct {
<<<<<<< HEAD
      uint8_t isUsed:1, redOpArgIsPtr:1, regUsed:1, nWarps:5;
=======
      uint8_t isUsed:1, redOpArgIsPtr:1, regUsed:1, oneNode:1;
>>>>>>> 48bb7fec
    };
  };
  uint8_t direct;
<<<<<<< HEAD
  uint8_t bid;
  uint8_t nChannels;
  struct {
    uint32_t root:28;
    uint32_t pad_0:2;
    uint32_t connIndex:2;
  };

  const void * sendbuff;
  void * recvbuff;

  size_t count;
  union {
    size_t lastChunkSize;
    // Pivot A2A kernel computes chunk size itself.
    // Instead, it needs the number of bidirectional rings.
    size_t pivotA2ANumBiRings;
  };
  uint64_t redOpArg;
  uint64_t opCount;
=======
  uint32_t root;
  const void *sendbuff;
  void *recvbuff;

  size_t count;
  uint64_t redOpArg;
  uint64_t chunkCount:25, workCount:39;
  union {
    struct {
      uint64_t lastChunkCount:25;
      uint64_t workOffset:39;
    };
    struct {
      uint64_t bid:32;
      uint64_t nChannels:32;
    };
  };
>>>>>>> 48bb7fec
};

static_assert((NCCL_WORK_SIZE - alignUp(sizeof(ncclWorkHeader), alignof(ncclWorkElem)))/sizeof(ncclWorkElem) == 4, "Sanity check: NCCL_MAX_WORK_ELEMENTS == 4");
#define NCCL_MAX_WORK_ELEMENTS 1

struct ncclWorkElemP2p {
<<<<<<< HEAD
  struct {
    int32_t peer:28;
    uint32_t connIndex:2;
    int32_t proto:2;
  };
  union {
    uint16_t flagBits;
    struct {
      enum ncclWorkP2PType p2pType:4;
      uint16_t nWarps:4;
      uint16_t warpStart:4;
      uint16_t ngroups:4;
    };
  };
  uint16_t opCount;
=======
  int peer : 30;
  int proto : 2;

  enum ncclWorkP2PType p2pType;
  uint8_t reg:1;
  uint8_t nWarps:5;
  uint8_t warpStart;
  uint8_t ngroups;
>>>>>>> 48bb7fec
  // Important not to use any fields with greater than 4-byte alignment since
  // we need sizeof(ncclWorkElemP2p)==28, but that would be padded up to 32 if
  // there were 8-byte fields.
  //void* buff;
  uint32_t buffHi32, buffLo32; // buff = buffHi32<<32 | buffLo32;
  //size_t count;
  uint32_t countHi32, countLo32; // count = countHi32<<32 | countLo32;
  int chunkSize;
};

static_assert(((NCCL_WORK_SIZE - alignUp(sizeof(ncclWorkHeader), alignof(ncclWorkElemP2p)))/sizeof(ncclWorkElemP2p)) == 8, "Sanity check: NCCL_MAX_WORK_ELEMENTS_P2P == 8");
#define NCCL_MAX_WORK_ELEMENTS_P2P 2

struct ncclWorkElemReg {
  struct ncclWorkElem elem;
  void* dnInputs[NCCL_MAX_DIRECT_ARITY+1];
  void* dnOutputs[NCCL_MAX_DIRECT_ARITY+1];
  void* upOutputs[NCCL_MAX_DIRECT_ARITY+1];
};

#define NCCL_MAX_WORK_ELEMENTS_REG ((NCCL_WORK_SIZE - alignUp(sizeof(ncclWorkHeader), alignof(ncclWorkElemReg)))/sizeof(ncclWorkElemReg))
static_assert(NCCL_MAX_WORK_ELEMENTS_REG == 1, "Sanity check: NCCL_MAX_WORK_ELEMENTS_REG == 1");

// Number of named barriers supported by CUDA
#define NCCL_MAX_GROUPS (NCCL_MAX_NTHREADS/WARP_SIZE)

struct ncclWork {
  struct ncclWorkHeader header;
  union {
    char pad[NCCL_WORK_SIZE - sizeof(struct ncclWorkHeader)];
    struct ncclWorkElem elems[NCCL_MAX_WORK_ELEMENTS];
    struct ncclWorkElemP2p p2pElems[NCCL_MAX_WORK_ELEMENTS_P2P];
    struct ncclWorkElemReg regElems[NCCL_MAX_WORK_ELEMENTS_REG];
  };
};
static_assert(sizeof(struct ncclWork) == NCCL_WORK_SIZE, "Sanity check: sizeof(struct ncclWork) == NCCL_WORK_SIZE");
static_assert(sizeof(struct ncclWork)%16 == 0, "Sanity check: sizeof(struct ncclWork)%16 == 0");

struct ncclDevChannelPeer {
  // Stripped version of ncclChannelPeer where we only keep the ncclConnInfo
  // instead of the full ncclConnector.
  struct ncclConnInfo send[NCCL_MAX_CONNS];
  struct ncclConnInfo recv[NCCL_MAX_CONNS];

};
#pragma pack(pop)   /* restore original alignment from stack */

#ifdef ENABLE_PROFILING
#define PROFILE_NUM_ITEMS 31
#define PROFILE_NUM_LAUNCHES 1024

struct ncclProf {
  uint32_t count;
  uint32_t seq; // only entry from first launch is used
  struct {
    uint64_t line:16;
    uint64_t timeStamp:48;
  } elem[PROFILE_NUM_ITEMS];
};
static_assert(sizeof(struct ncclProf) == 256, "ncclProf must have size of 256");
#endif

#ifdef ENABLE_COLLTRACE
typedef enum {
  ncclCollTraceNotReady = 0,
  ncclCollTraceKernelLaunchType = 1,
  ncclCollTraceKernelEndType = 2,
  ncclCollTraceCollLaunchType = 3,
  ncclCollTraceAbortType = 4,
  ncclCollTraceDataType = 5,
  ncclCollTraceCollElemType = (1<<4),
  ncclCollTraceP2pElemType = (1<<5),
} ncclCollTraceDataType_t;

struct ncclCollTrace {
  uint8_t type;
  uint8_t bid;
  int16_t funcIndex;
  uint32_t data_0;
  uint64_t timeStamp;
  union {
    uint64_t opCount;
    uint32_t p2pOpCount[2];
  };
  union {
    uint64_t data_1;
    struct {
      uint8_t nWarps;
      uint8_t bid;
      uint8_t nChannels;
    } coll;
    struct {
      int16_t peer;
      uint8_t ngroups:4;
      uint8_t connIndex:4;
      uint8_t warpStart:4;
      uint8_t nWarps:4;
    } p2p[2];
  };
};
static_assert(sizeof(struct ncclCollTrace) == 8*sizeof(int), "ncclCollTrace must have a pow2 size");

union ncclCollTraceTail{
  uint32_t tail;
  char padding[4096];
};

#define COLLTRACE_NUM_ITEMS 8192
#endif

struct alignas(16) ncclDevChannel {
  struct ncclDevChannelPeer** peers;
  struct ncclRing ring;
  struct ncclTree tree;
  struct ncclTree collnetChain;
  struct ncclDirect collnetDirect;
  struct ncclTree binTree;
  struct ncclNvls nvls;
  uint32_t* workFifoDone; // Location of done counter, device writes index+1 of last work processed
};

struct ncclDevComm {
  int rank;
  int nRanks;
  int node;
  int nNodes;
  int buffSizes[NCCL_NUM_PROTOCOLS];
  int p2pChunkSize;

  // Operation list for aggregation
  int workFifoDepth;
  struct ncclWork* workFifoHeap; // may be cudaHost or GDR memory

  int* collNetDenseToUserRank;

  // Flag to ask NCCL kernels to abort
  volatile uint32_t* abortFlag;

  // Channels, device side
  struct ncclDevChannel* channels/*[MAXCHANNELS]*/;

#if defined(ENABLE_NPKIT)
  NpKitEventCollectContext* npKitEventCollectContexts;
  uint64_t* cpuTimestamp;
#endif

#ifdef ENABLE_COLLTRACE
  struct ncclCollTrace* collTrace;
  union ncclCollTraceTail *collTraceTail;
  pthread_t collTraceThread;
#endif

#ifdef ENABLE_PROFILING
  struct ncclProf* devProf;
#endif
};

struct alignas(16) ncclDevCommAndChannels {
  struct ncclDevComm comm;
  struct ncclDevChannel channels[MAXCHANNELS];
};

#ifdef __CUDA_ARCH__
  #define NCCL_CUDA_ARCH __CUDA_ARCH__
#else
  #define NCCL_CUDA_ARCH 0
#endif

template<typename T>
__host__ __device__ constexpr T min_constexpr(T a) { return a; }
template<typename T, typename ...Ts>
__host__ __device__ constexpr T min_constexpr(T a, T b, Ts ...c) {
  return min_constexpr<T>((a < b ? a : b), c...);
}

template<typename T>
__host__ __device__ constexpr T max_constexpr(T a) { return a; }
template<typename T, typename ...Ts>
__host__ __device__ constexpr T max_constexpr(T a, T b, Ts ...c) {
  return max_constexpr<T>((a > b ? a : b), c...);
}

// Calculate the unroll factor given:
// * bytePerPack: number of bytes accessed per instruction
// * insns: max permissible unroll value
// * bytes: desired number of in-flight bytes per iteration ( = unroll*bytePerPack)
__host__ __device__ constexpr int ncclCalcUnroll(int bytePerPack, int insns, int bytes) {
  return min_constexpr(insns, (bytes + bytePerPack-1)/bytePerPack);
}

// Note that all unroll value logic should depend on a given cudaArch argument
// and not __CUDA_ARCH__ since these need to be host-side executable where the
// arch value is strictly runtime only. By defaulting to NCCL_CUDA_ARCH, device
// side code can elide passing the arch for brevity.

__host__ __device__ constexpr int ncclCollUnroll(int cudaArch = NCCL_CUDA_ARCH) {
  // Our collective unroll should move to the same bytes&insns model as NVLS.
  return cudaArch >= 800 ? 8 : 4;
}

__host__ __device__ constexpr int ncclNvlsUnrollBytes(int cudaArch = NCCL_CUDA_ARCH) { return 4*16; }
__host__ __device__ constexpr int ncclNvlsUnrollInsns(int cudaArch = NCCL_CUDA_ARCH) { return 16; }

__host__ __device__ constexpr int ncclNvlsUnroll(int bytePerPack, int cudaArch = NCCL_CUDA_ARCH) {
  return ncclCalcUnroll(bytePerPack, ncclNvlsUnrollInsns(cudaArch), ncclNvlsUnrollBytes(cudaArch));
}

// The amount of dynamic shmem per warp
__host__ __device__ constexpr int ncclShmemScratchWarpSize(int cudaArch = NCCL_CUDA_ARCH) {
  return (max_constexpr<int>(
      /*LL    */0,
      /*LL128 */(NCCL_LL128_SHMEM_ELEMS_PER_THREAD*WARP_SIZE)*sizeof(uint64_t),
      /*SIMPLE*/(ncclCollUnroll(cudaArch)*WARP_SIZE + 1)*16,
      // NVLS needs an extra 16B to read unaligned data.
      /*NVLS  */WARP_SIZE*(cudaArch >= 900 ? ncclNvlsUnrollBytes(cudaArch) : 0) + 16
    ) + 15) & -16; // pad to 16 bytes
}

// The amount of dynamic shmem per block
__host__ __device__ constexpr int ncclShmemDynamicSize(int cudaArch = NCCL_CUDA_ARCH) {
  return cudaArch < 700 ? 0 : ncclShmemScratchWarpSize(cudaArch)*(NCCL_MAX_NTHREADS/WARP_SIZE);
}

// Launch a one-rank reduction on stream.
ncclResult_t ncclLaunchOneRank(void* dst, void const* src, size_t nElts, struct ncclDevRedOpFull redOp, ncclDataType_t type, cudaStream_t stream);

// `ncclNvlsSupported()` needs to be in sync with "func_valid" in "src/device/generate.py"
inline bool ncclNvlsSupported(int devRedOp, int type) {
  switch (type) {
  case ncclInt32:
  case ncclUint32:
  case ncclInt64:
  case ncclUint64:
  case ncclFloat16:
#if defined(RCCL_BFLOAT16)
  case ncclBfloat16:
#endif
#if defined(RCCL_FLOAT8)
  case ncclFp8E4M3:
  case ncclFp8E5M2:
#endif
    return devRedOp == ncclDevSum || devRedOp == ncclDevMinMax;
  case ncclFloat:
  case ncclDouble:
    return devRedOp == ncclDevSum;
  default:
    return false;
  }
}

<<<<<<< HEAD
// Map the rowIdx to funcIdx
extern int const ncclDevFuncRowToId[];

// `ncclFuncIndex()` needs to be in sync with 'ALL_COLLS' in Generate.cmake
inline int ncclDevFuncId(int coll, int devRedOp, int type, int algo, int proto) {
  int row = 0;

  // RING / <all_protos> / Sum / int8_t
  if (coll == ncclFuncAllGather) {
    row += proto;
    goto have_row;
  }
  row += NCCL_NUM_PROTOCOLS;

  // <all_algos> / <all_protos> / <all_redops> / <all_types>
  if (coll == ncclFuncAllReduce) {
    row += (((algo * NCCL_NUM_PROTOCOLS + proto) * ncclNumDevRedOps + devRedOp) * ncclNumTypes + type) - /*floats for each SumPostDiv*/ 6 * (algo * NCCL_NUM_PROTOCOLS + proto);
    goto have_row;
  }
  row += (NCCL_NUM_ALGORITHMS - 2) * NCCL_NUM_PROTOCOLS * (ncclNumDevRedOps * ncclNumTypes - /*floats for each SumPostDiv*/ 6);

  // RING / SIMPLE / Sum / int8_t
  if (coll == ncclFuncAllToAllPivot) goto have_row;
  row += 1;

  // RING / <all_protos> / Sum / int8_t
  if (coll == ncclFuncBroadcast) {
    row += proto;
    goto have_row;
  }
  row += NCCL_NUM_PROTOCOLS;

  // RING / <all_protos> / <all_redops> / <all_types>
  if (coll == ncclFuncReduce) {
    row += ((proto * ncclNumDevRedOps + devRedOp) * ncclNumTypes + type) - /*floats for each SumPostDiv*/ 6 * proto; 
    goto have_row;
  }
  row += NCCL_NUM_PROTOCOLS * (ncclNumDevRedOps * ncclNumTypes - /*floats for each SumPostDiv*/ 6);

  // RING / <all_protos> / <all_redops> / <all_types>
  if (coll == ncclFuncReduceScatter) {
    row += ((proto * ncclNumDevRedOps + devRedOp) * ncclNumTypes + type) - /*floats for each SumPostDiv*/ 6 * proto;
    goto have_row;
  }
  row += NCCL_NUM_PROTOCOLS * (ncclNumDevRedOps * ncclNumTypes - /*floats for each SumPostDiv*/ 6);

  // RING / SIMPLE / Sum / int8_t
  if (coll == ncclFuncSendRecv) goto have_row;
  row += 1;

have_row:
=======
// `ncclDevFuncIndex()` needs to be in sync with "all_functions()" in "src/device/generate.py"
inline int ncclDevFuncId(int coll, int devRedOp, int type, int algo, int proto) {
  #if defined(__CUDA_BF16_TYPES_EXIST__)
  constexpr int NumTypes = ncclNumTypes;
  #else
  constexpr int NumTypes = ncclNumTypes + 1;
  #endif
  int row;
  do {
    row = 0; // ncclDevFuncIndex_P2p
    if (coll == ncclFuncSendRecv) break;
    row += 1;

    int nAlgos = 3;
    if (coll == ncclFuncAllGather) {
      int algo1 = algo == NCCL_ALGO_RING ? 0 :
                  algo == NCCL_ALGO_COLLNET_DIRECT ? 1 :
                /*algo == NCCL_ALGO_NVLS*/ 2;
      row += algo1*NCCL_NUM_PROTOCOLS + proto;
      break;
    }
    row += nAlgos*NCCL_NUM_PROTOCOLS;

    nAlgos = 1;
    if (coll == ncclFuncBroadcast) {
      row += proto;
      break;
    }
    row += nAlgos*NCCL_NUM_PROTOCOLS;

    nAlgos = NCCL_NUM_ALGORITHMS;
    if (coll == ncclFuncAllReduce) {
      row += ((devRedOp*NumTypes + type)*nAlgos + algo)*NCCL_NUM_PROTOCOLS + proto;
      break;
    }
    row += ncclNumDevRedOps*NumTypes*nAlgos*NCCL_NUM_PROTOCOLS;

    nAlgos = 1;
    if (coll == ncclFuncReduce) {
      row += (devRedOp*NumTypes + type)*NCCL_NUM_PROTOCOLS + proto;
      break;
    }
    row += ncclNumDevRedOps*NumTypes*nAlgos*NCCL_NUM_PROTOCOLS;

    nAlgos = 3;
    if (coll == ncclFuncReduceScatter) {
      int algo1 = algo == NCCL_ALGO_RING ? 0 :
                  algo == NCCL_ALGO_COLLNET_DIRECT ? 1 :
                /*algo == NCCL_ALGO_NVLS*/ 2;
      row += ((devRedOp*NumTypes + type)*nAlgos + algo1)*NCCL_NUM_PROTOCOLS + proto;
      break;
    }
    row += ncclNumDevRedOps*NumTypes*nAlgos*NCCL_NUM_PROTOCOLS;
  } while (false);

>>>>>>> 48bb7fec
  return ncclDevFuncRowToId[row];
}

inline int ncclDevFuncId_P2p() { return ncclDevFuncRowToId[FUNC_INDEX_P2P]; }

inline int ncclDevFuncId_AllToAllPivot() { return ncclDevFuncRowToId[FUNC_INDEX_ALLTOALL_PIVOT]; }

#endif<|MERGE_RESOLUTION|>--- conflicted
+++ resolved
@@ -231,86 +231,53 @@
   union {
     uint8_t flagBits;
     struct {
-<<<<<<< HEAD
-      uint8_t isUsed:1, redOpArgIsPtr:1, regUsed:1, nWarps:5;
-=======
       uint8_t isUsed:1, redOpArgIsPtr:1, regUsed:1, oneNode:1;
->>>>>>> 48bb7fec
     };
   };
+  uint8_t nWarps;
   uint8_t direct;
-<<<<<<< HEAD
-  uint8_t bid;
-  uint8_t nChannels;
-  struct {
-    uint32_t root:28;
-    uint32_t pad_0:2;
-    uint32_t connIndex:2;
-  };
-
-  const void * sendbuff;
-  void * recvbuff;
-
-  size_t count;
-  union {
-    size_t lastChunkSize;
-    // Pivot A2A kernel computes chunk size itself.
-    // Instead, it needs the number of bidirectional rings.
-    size_t pivotA2ANumBiRings;
-  };
-  uint64_t redOpArg;
-  uint64_t opCount;
-=======
-  uint32_t root;
+  uint32_t root:30, connIndex:2;
   const void *sendbuff;
   void *recvbuff;
 
-  size_t count;
+  uint64_t count:39, opCount:25;
   uint64_t redOpArg;
   uint64_t chunkCount:25, workCount:39;
   union {
     struct {
-      uint64_t lastChunkCount:25;
-      uint64_t workOffset:39;
+      union {
+        uint32_t lastChunkCount;
+        uint32_t pivotA2ANumBiRings;
+      };
+      uint32_t workOffset;
     };
     struct {
-      uint64_t bid:32;
-      uint64_t nChannels:32;
+      uint32_t bid;
+      uint32_t nChannels;
     };
   };
->>>>>>> 48bb7fec
 };
 
 static_assert((NCCL_WORK_SIZE - alignUp(sizeof(ncclWorkHeader), alignof(ncclWorkElem)))/sizeof(ncclWorkElem) == 4, "Sanity check: NCCL_MAX_WORK_ELEMENTS == 4");
 #define NCCL_MAX_WORK_ELEMENTS 1
 
 struct ncclWorkElemP2p {
-<<<<<<< HEAD
   struct {
     int32_t peer:28;
     uint32_t connIndex:2;
     int32_t proto:2;
   };
   union {
-    uint16_t flagBits;
+    uint16_t flagBit;
     struct {
       enum ncclWorkP2PType p2pType:4;
-      uint16_t nWarps:4;
-      uint16_t warpStart:4;
-      uint16_t ngroups:4;
+      uint8_t nWarps:4;
+      uint8_t warpStart:4;
+      uint8_t ngroups:4;
     };
   };
-  uint16_t opCount;
-=======
-  int peer : 30;
-  int proto : 2;
-
-  enum ncclWorkP2PType p2pType;
   uint8_t reg:1;
-  uint8_t nWarps:5;
-  uint8_t warpStart;
-  uint8_t ngroups;
->>>>>>> 48bb7fec
+  uint16_t opCount:12;
   // Important not to use any fields with greater than 4-byte alignment since
   // we need sizeof(ncclWorkElemP2p)==28, but that would be padded up to 32 if
   // there were 8-byte fields.
@@ -561,120 +528,61 @@
   }
 }
 
-<<<<<<< HEAD
 // Map the rowIdx to funcIdx
 extern int const ncclDevFuncRowToId[];
 
 // `ncclFuncIndex()` needs to be in sync with 'ALL_COLLS' in Generate.cmake
 inline int ncclDevFuncId(int coll, int devRedOp, int type, int algo, int proto) {
   int row = 0;
-
-  // RING / <all_protos> / Sum / int8_t
-  if (coll == ncclFuncAllGather) {
-    row += proto;
-    goto have_row;
-  }
-  row += NCCL_NUM_PROTOCOLS;
-
-  // <all_algos> / <all_protos> / <all_redops> / <all_types>
-  if (coll == ncclFuncAllReduce) {
-    row += (((algo * NCCL_NUM_PROTOCOLS + proto) * ncclNumDevRedOps + devRedOp) * ncclNumTypes + type) - /*floats for each SumPostDiv*/ 6 * (algo * NCCL_NUM_PROTOCOLS + proto);
-    goto have_row;
-  }
-  row += (NCCL_NUM_ALGORITHMS - 2) * NCCL_NUM_PROTOCOLS * (ncclNumDevRedOps * ncclNumTypes - /*floats for each SumPostDiv*/ 6);
-
-  // RING / SIMPLE / Sum / int8_t
-  if (coll == ncclFuncAllToAllPivot) goto have_row;
-  row += 1;
-
-  // RING / <all_protos> / Sum / int8_t
-  if (coll == ncclFuncBroadcast) {
-    row += proto;
-    goto have_row;
-  }
-  row += NCCL_NUM_PROTOCOLS;
-
-  // RING / <all_protos> / <all_redops> / <all_types>
-  if (coll == ncclFuncReduce) {
-    row += ((proto * ncclNumDevRedOps + devRedOp) * ncclNumTypes + type) - /*floats for each SumPostDiv*/ 6 * proto; 
-    goto have_row;
-  }
-  row += NCCL_NUM_PROTOCOLS * (ncclNumDevRedOps * ncclNumTypes - /*floats for each SumPostDiv*/ 6);
-
-  // RING / <all_protos> / <all_redops> / <all_types>
-  if (coll == ncclFuncReduceScatter) {
-    row += ((proto * ncclNumDevRedOps + devRedOp) * ncclNumTypes + type) - /*floats for each SumPostDiv*/ 6 * proto;
-    goto have_row;
-  }
-  row += NCCL_NUM_PROTOCOLS * (ncclNumDevRedOps * ncclNumTypes - /*floats for each SumPostDiv*/ 6);
-
-  // RING / SIMPLE / Sum / int8_t
-  if (coll == ncclFuncSendRecv) goto have_row;
-  row += 1;
-
-have_row:
-=======
-// `ncclDevFuncIndex()` needs to be in sync with "all_functions()" in "src/device/generate.py"
-inline int ncclDevFuncId(int coll, int devRedOp, int type, int algo, int proto) {
-  #if defined(__CUDA_BF16_TYPES_EXIST__)
-  constexpr int NumTypes = ncclNumTypes;
-  #else
-  constexpr int NumTypes = ncclNumTypes + 1;
-  #endif
-  int row;
   do {
-    row = 0; // ncclDevFuncIndex_P2p
-    if (coll == ncclFuncSendRecv) break;
-    row += 1;
-
-    int nAlgos = 3;
+    // RING / <all_protos> / Sum / int8_t
     if (coll == ncclFuncAllGather) {
-      int algo1 = algo == NCCL_ALGO_RING ? 0 :
-                  algo == NCCL_ALGO_COLLNET_DIRECT ? 1 :
-                /*algo == NCCL_ALGO_NVLS*/ 2;
-      row += algo1*NCCL_NUM_PROTOCOLS + proto;
+      row += proto;
       break;
     }
-    row += nAlgos*NCCL_NUM_PROTOCOLS;
-
-    nAlgos = 1;
+    row += NCCL_NUM_PROTOCOLS;
+
+    // <all_algos> / <all_protos> / <all_redops> / <all_types>
+    if (coll == ncclFuncAllReduce) {
+      row += (((algo * NCCL_NUM_PROTOCOLS + proto) * ncclNumDevRedOps + devRedOp) * ncclNumTypes + type) - NCCL_NUM_FLOATS * (algo * NCCL_NUM_PROTOCOLS + proto);
+      break;
+    }
+    row += (NCCL_NUM_ALGORITHMS - 2) * NCCL_NUM_PROTOCOLS * (ncclNumDevRedOps * ncclNumTypes - NCCL_NUM_FLOATS);
+
+    // RING / SIMPLE / Sum / int8_t
+    if (coll == ncclFuncAllToAllPivot) break;
+    row += 1;
+
+    // RING / <all_protos> / Sum / int8_t
     if (coll == ncclFuncBroadcast) {
       row += proto;
       break;
     }
-    row += nAlgos*NCCL_NUM_PROTOCOLS;
-
-    nAlgos = NCCL_NUM_ALGORITHMS;
-    if (coll == ncclFuncAllReduce) {
-      row += ((devRedOp*NumTypes + type)*nAlgos + algo)*NCCL_NUM_PROTOCOLS + proto;
+    row += NCCL_NUM_PROTOCOLS;
+
+    // RING / <all_protos> / <all_redops> / <all_types>
+    if (coll == ncclFuncReduce) {
+      row += ((proto * ncclNumDevRedOps + devRedOp) * ncclNumTypes + type) - NCCL_NUM_FLOATS * proto; 
       break;
     }
-    row += ncclNumDevRedOps*NumTypes*nAlgos*NCCL_NUM_PROTOCOLS;
-
-    nAlgos = 1;
-    if (coll == ncclFuncReduce) {
-      row += (devRedOp*NumTypes + type)*NCCL_NUM_PROTOCOLS + proto;
+    row += NCCL_NUM_PROTOCOLS * (ncclNumDevRedOps * ncclNumTypes - NCCL_NUM_FLOATS);
+
+    // RING / <all_protos> / <all_redops> / <all_types>
+    if (coll == ncclFuncReduceScatter) {
+      row += ((proto * ncclNumDevRedOps + devRedOp) * ncclNumTypes + type) - NCCL_NUM_FLOATS * proto;
       break;
     }
-    row += ncclNumDevRedOps*NumTypes*nAlgos*NCCL_NUM_PROTOCOLS;
-
-    nAlgos = 3;
-    if (coll == ncclFuncReduceScatter) {
-      int algo1 = algo == NCCL_ALGO_RING ? 0 :
-                  algo == NCCL_ALGO_COLLNET_DIRECT ? 1 :
-                /*algo == NCCL_ALGO_NVLS*/ 2;
-      row += ((devRedOp*NumTypes + type)*nAlgos + algo1)*NCCL_NUM_PROTOCOLS + proto;
-      break;
-    }
-    row += ncclNumDevRedOps*NumTypes*nAlgos*NCCL_NUM_PROTOCOLS;
+    row += NCCL_NUM_PROTOCOLS * (ncclNumDevRedOps * ncclNumTypes - NCCL_NUM_FLOATS);
+
+    // RING / SIMPLE / Sum / int8_t
+    if (coll == ncclFuncSendRecv) break;
+    row += 1;
+
   } while (false);
 
->>>>>>> 48bb7fec
   return ncclDevFuncRowToId[row];
 }
 
-inline int ncclDevFuncId_P2p() { return ncclDevFuncRowToId[FUNC_INDEX_P2P]; }
-
-inline int ncclDevFuncId_AllToAllPivot() { return ncclDevFuncRowToId[FUNC_INDEX_ALLTOALL_PIVOT]; }
+inline int ncclDevFuncId_P2p() { return ncclDevFuncRowToId[FUNC_INDEX_TOTAL - NCCL_NUM_ONERANK - 1]; }
 
 #endif