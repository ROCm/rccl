/*************************************************************************
 * Copyright (c) 2015-2022, NVIDIA CORPORATION. All rights reserved.
 * Modifications Copyright (c) 2019-2022 Advanced Micro Devices, Inc. All rights reserved.
 * Modifications Copyright (c) Microsoft Corporation. Licensed under the MIT License.
 *
 * See LICENSE.txt for license information
 ************************************************************************/

#ifndef NCCL_DEVICE_H_
#define NCCL_DEVICE_H_

#include "nccl.h"
#include "rccl_float8.h"
#include <hip/hip_bfloat16.h>
#include "nccl_common.h"
#include "align.h"
#include "collectives.h"
#if defined(ENABLE_NPKIT)
#include "npkit/npkit_struct.h"
#endif
#include <stdint.h>

extern const char* ncclFuncStr[NCCL_NUM_FUNCTIONS+2];

extern const char* ncclAlgoStr[NCCL_NUM_ALGORITHMS];

extern const char* ncclProtoStr[NCCL_NUM_PROTOCOLS];

extern const char* funcNames[FUNC_INDEX_TOTAL];

#define NCCL_MAX_OPS 2048
#define NCCL_STEPS 8

#include "net_device.h"

enum ncclDevRedOp_t {
  ncclDevSum, ncclDevProd, ncclDevMinMax,
  ncclDevPreMulSum, ncclDevSumPostDiv,
  ncclNumDevRedOps
};
struct ncclDevRedOpFull {
  ncclDevRedOp_t op;
  ncclRedOp_t proxyOp;
  bool scalarArgIsPtr;
  uint64_t scalarArg;
};

union ncclLLFifoLine {
  /* Flags have to be *after* data, because otherwise, an incomplete receive
     from the network may receive the flag but not the data.
     Note this is assuming that either we receive contiguous chunks of data
     (sockets) or data is written with an atomicity of 8 bytes (IB/RDMA). */
  struct {
    uint32_t data1;
    uint32_t flag1;
    uint32_t data2;
    uint32_t flag2;
  };
  uint64_t v[2];
  int4 i4;
};

#define WARP_SIZE warpSize

#define MAXCHANNELS 128
#define CHANNEL_LIMIT 16

#define NCCL_MAX_NTHREADS 256
#define NCCL_SIMPLE_MAX_NTHREADS NCCL_MAX_NTHREADS
#define NCCL_LL_MAX_NTHREADS NCCL_MAX_NTHREADS
#define NCCL_LL_LINES_PER_THREAD 8
#ifdef TEST_LL_CLEANUP
#define NCCL_LL_CLEAN_MASK 0x078 // Set to 0x100 to disable cleanup
#define NCCL_LL_FLAG_MAX   0x100
#define NCCL_LL_FLAG(a) ((uint32_t)((a) % NCCL_LL_FLAG_MAX))
#else
#define NCCL_LL_CLEAN_MASK 0x7ffffff8
#define NCCL_LL_FLAG(a) ((uint32_t)(a))
#endif
// Make sure the clean mask will last for at least NCCL_NSTEPS
static_assert(NCCL_LL_CLEAN_MASK % NCCL_STEPS == 0, "Invalid NCCL_LL_CLEAN_MASK value");

#define NCCL_LL128_LINESIZE 64
#define NCCL_LL128_LINEELEMS (NCCL_LL128_LINESIZE/sizeof(uint64_t))
#define NCCL_LL128_DATAELEMS (NCCL_LL128_LINEELEMS-1)

#define NCCL_LL128_MAX_NTHREADS 256
#define NCCL_LL128_ELEMS_PER_THREAD 28

#define NCCL_LL128_SHMEM_ELEMS_PER_THREAD 4
#define NCCL_LL128_SHMEM_SIZE (NCCL_LL128_SHMEM_ELEMS_PER_THREAD*NCCL_LL128_MAX_NTHREADS)

#define NCCL_DIRECT_WRITE 0x01
#define NCCL_DIRECT_READ  0x02
#define NCCL_DIRECT_NIC   0x04
#define NCCL_IPC_WRITE    0x08
#define NCCL_IPC_READ     0x10
#define NCCL_NVLS_MIN_POLL 0x20

#define NCCL_MAX_COLLNET_SIZE (1L << 29)

enum ncclRegBufferType {
  NCCL_REGULAR_BUFFER = 0,
  NCCL_IPC_REG_BUFFER = 1,
  NCCL_NVLS_REG_BUFFER = 2,
  NCCL_COLLNET_REG_BUFFER = 3
};

struct ncclConnInfo {
  // Regular comm mechanism
  char *buffs[NCCL_NUM_PROTOCOLS]; // Local for recv, remote for send
  void* mhandles[NCCL_NUM_PROTOCOLS];
  uint64_t *tail;     // Local for recv, remote for send
  uint64_t *head;     // Local for send, remote for recv

  int flags;          // Direct communication / other flags
  int shared;         // Buffers are shared
  int stepSize;       // Step size for the SIMPLE buffer
  void **ptrExchange; // Pointer exchange for direct communication
  uint64_t* redOpArgExchange; // PreOp scaler exchange for direct pull case

  struct ncclConnFifo* connFifo; // Used for GPU - Proxy communication

  uint64_t step;      // Keep where we are
  uint64_t llLastCleaning;

  // GPU's HDP_MEM_FLUSH_ADDR: HDP Memory Coherency Flush Control. This register
  // allows software to explicitly initiate a flush read to HDP memory. See more
  // descriptions in primitives.h.
  uint32_t* next_hdp_reg;  // Next GPU in ring (for p2p transport use only)
  uint32_t* curr_hdp_reg;  // Current GPU's HDP register
  ncclNetDeviceHandle_t netDeviceHandle;
};

struct ncclProxyConnector {
  int tpRank;
  int tpLocalRank;
  int sameProcess;
  struct ncclProxyConnection* connection;
  ncclResult_t (*proxyProgress)(struct ncclProxyState* proxyState, struct ncclProxyArgs*); // Copied from transport if necessary
};

struct ncclConnector {
  int connected;
  struct ncclProxyConnector proxyConn;
  struct ncclTransportComm* transportComm;
  void* transportResources;
  struct ncclConnInfo conn;
};

struct ncclRing {
  // Shortcuts for userRanks[1] and userRanks[n-1]
  int prev;
  int next;

  // Maps an internal nccl index to user-specified rank order. This is necessary
  // since we need to know how the user expects data to be ordered across
  // devices. Ordered from current device.
  int* userRanks;

  int index; // This rank's index in the ring
};


// The root of each tree only has one node down (+1 intra-node).
#define NCCL_MAX_TREE_ARITY_TOP 2
// Nodes inside the binary tree can have to two nodes down (+1 intra-node).
#define NCCL_MAX_TREE_ARITY 3
struct ncclTree {
  int depth;
  int up;
  int down[NCCL_MAX_TREE_ARITY];
};

#define NCCL_MAX_DIRECT_ARITY 7
struct ncclDirect {
  int depth;
  int out;
  int nHeads;   // Number of parallel N<->1<->net operations we'll do in parallel; size of up/down
  int headRank; // Index in 0..nHeads-1 I am the head rank of. -1 if I'm not a head rank (no local NIC)
  int shift;    // Shuffling of send/recv for scatter/gather operations, basically localRank%nHeads
  // The heads[...] are guaranteed to be in rotated order start with self:
  //   headRank, (headRank+1)%nHeads, (headRank+2)%nHeads, ...
  int heads[NCCL_MAX_DIRECT_ARITY+1];
  int up[NCCL_MAX_DIRECT_ARITY];
  int down[NCCL_MAX_DIRECT_ARITY];
};

<<<<<<< HEAD
#define NCCL_CONN_IDX_P2P_NET 2
#define NCCL_MAX_NVLS_ARITY 8
=======
#define NCCL_MAX_NVLS_ARITY 32
>>>>>>> ab2b89c4
#define NCCL_MAX_NVLS_TREE_ARITY 3
struct ncclNvls {
  int out;
  int nHeads;   // Number of parallel N<->1<->net operations we'll do in parallel; size of up/down
  int headRank; // Index in 0..nHeads-1 I am the head rank of. -1 if I'm not a head rank (no local NIC)
  int up[NCCL_MAX_NVLS_ARITY];
  int down;
  int treeUp;
  int treeDown[NCCL_MAX_NVLS_TREE_ARITY];
  int node;
  int nNodes;
};

<<<<<<< HEAD
#define NCCL_MAX_CONNS 3
=======
#if __CUDA_ARCH__ >= 900
#define NCCL_MAX_ARITY NCCL_MAX_NVLS_ARITY
#else
#define NCCL_MAX_ARITY NCCL_MAX_DIRECT_ARITY
#endif

#define NCCL_MAX_CONNS 2
>>>>>>> ab2b89c4
struct ncclChannelPeer {
  struct ncclConnector send[NCCL_MAX_CONNS];
  struct ncclConnector recv[NCCL_MAX_CONNS];
  int refCount;
};

struct ncclDevComm;

#pragma pack(push)  /* push current alignment to stack */
#pragma pack(8)     /* set alignment to 8 bytes boundary */
/* ncclWork is to be a power of two, currently 8x64 bytes, */
/* to make sure reads to host from the CUDA kernel are aligned. */
/* Make sure to adjust padding at the end of ncclWorkElem. */
#define NCCL_WORK_SIZE 256

enum ncclWorkType : uint8_t {
   ncclWorkTypeUnused=0,
   ncclWorkTypeColl=1,
   ncclWorkTypeP2p=2,
   ncclWorkTypeRegColl=3
};
enum ncclWorkP2PType : uint8_t {
  ncclWorkP2pTypeUnused=0,
  ncclWorkP2pTypeSend,
  ncclWorkP2pTypeRecv
};

struct ncclWorkHeader {
  union {
    int32_t workNext;  // when isLast=0: Offset from kernel argument workHead
    uint32_t doneAcks; // when isLast=1: Monotonic (mod 1<<32) ack value to send back.
  };
  uint16_t funcIndex;
  uint8_t isLast:1; // last work for this kernel
  uint8_t inFifo:1; // is this work in the fifo
  enum ncclWorkType type;
};

struct ncclWorkElem {
  union {
    uint8_t flagBits;
    struct {
      uint8_t isUsed:1, redOpArgIsPtr:1, oneNode:1;
    };
  };
  uint8_t regUsed;
  uint8_t nWarps;
  uint8_t direct;

  uint32_t root:30, connIndex:2;
  const void *sendbuff;
  void *recvbuff;

  uint64_t count:39, opCount:25;
  uint64_t redOpArg;
  uint64_t chunkCount:25, workCount:39;
  union {
    struct {
      uint64_t lastChunkCount:25;
      uint64_t workOffset:39;
    };
    struct {
      uint32_t nChannels;
      uint16_t bid;
      // Pivot A2A kernel computes chunk size itself.
      // Instead, it needs the number of bidirectional rings.
      uint16_t pivotA2ANumBiRings;
    };
  };
};

static_assert((NCCL_WORK_SIZE - alignUp(sizeof(ncclWorkHeader), alignof(ncclWorkElem)))/sizeof(ncclWorkElem) == 4, "Sanity check: NCCL_MAX_WORK_ELEMENTS == 4");
#define NCCL_MAX_WORK_ELEMENTS 1

struct ncclWorkElemP2p {
  struct {
    int32_t peer:28;
    uint32_t connIndex:2;
    int32_t proto:2;
  };
  union {
    uint16_t flagBit;
    struct {
      enum ncclWorkP2PType p2pType:4;
      uint8_t nWarps:4;
      uint8_t warpStart:4;
      uint8_t ngroups:4;
    };
  };
  uint8_t reg:1;
  uint16_t opCount:12;
  // Important not to use any fields with greater than 4-byte alignment since
  // we need sizeof(ncclWorkElemP2p)==28, but that would be padded up to 32 if
  // there were 8-byte fields.
  //void* buff;
  uint32_t buffHi32, buffLo32; // buff = buffHi32<<32 | buffLo32;
  //size_t count;
  uint32_t countHi32, countLo32; // count = countHi32<<32 | countLo32;
  int chunkSize;
};

static_assert(((NCCL_WORK_SIZE - alignUp(sizeof(ncclWorkHeader), alignof(ncclWorkElemP2p)))/sizeof(ncclWorkElemP2p)) == 8, "Sanity check: NCCL_MAX_WORK_ELEMENTS_P2P == 8");
#define NCCL_MAX_WORK_ELEMENTS_P2P 2

struct ncclWorkElemReg {
  struct ncclWorkElem elem;
  void* dnInputs[NCCL_MAX_DIRECT_ARITY+1];
  void* dnOutputs[NCCL_MAX_DIRECT_ARITY+1];
  void* upOutputs[NCCL_MAX_DIRECT_ARITY+1];
};

#define NCCL_MAX_WORK_ELEMENTS_REG ((NCCL_WORK_SIZE - alignUp(sizeof(ncclWorkHeader), alignof(ncclWorkElemReg)))/sizeof(ncclWorkElemReg))
static_assert(NCCL_MAX_WORK_ELEMENTS_REG == 1, "Sanity check: NCCL_MAX_WORK_ELEMENTS_REG == 1");

// Number of named barriers supported by CUDA
#define NCCL_MAX_GROUPS (NCCL_MAX_NTHREADS/WARP_SIZE)

struct ncclWork {
  struct ncclWorkHeader header;
  union {
    char pad[NCCL_WORK_SIZE - sizeof(struct ncclWorkHeader)];
    struct ncclWorkElem elems[NCCL_MAX_WORK_ELEMENTS];
    struct ncclWorkElemP2p p2pElems[NCCL_MAX_WORK_ELEMENTS_P2P];
    struct ncclWorkElemReg regElems[NCCL_MAX_WORK_ELEMENTS_REG];
  };
};
static_assert(sizeof(struct ncclWork) == NCCL_WORK_SIZE, "Sanity check: sizeof(struct ncclWork) == NCCL_WORK_SIZE");
static_assert(sizeof(struct ncclWork)%16 == 0, "Sanity check: sizeof(struct ncclWork)%16 == 0");

struct ncclDevChannelPeer {
  // Stripped version of ncclChannelPeer where we only keep the ncclConnInfo
  // instead of the full ncclConnector.
  struct ncclConnInfo send[NCCL_MAX_CONNS];
  struct ncclConnInfo recv[NCCL_MAX_CONNS];

};
#pragma pack(pop)   /* restore original alignment from stack */

#ifdef ENABLE_PROFILING
#define PROFILE_NUM_ITEMS 31
#define PROFILE_NUM_LAUNCHES 1024

struct ncclProf {
  uint32_t count;
  uint32_t seq; // only entry from first launch is used
  struct {
    uint64_t line:16;
    uint64_t timeStamp:48;
  } elem[PROFILE_NUM_ITEMS];
};
static_assert(sizeof(struct ncclProf) == 256, "ncclProf must have size of 256");
#endif

#ifdef ENABLE_COLLTRACE
typedef enum {
  ncclCollTraceNotReady = 0,
  ncclCollTraceKernelLaunchType = 1,
  ncclCollTraceKernelEndType = 2,
  ncclCollTraceCollLaunchType = 3,
  ncclCollTraceAbortType = 4,
  ncclCollTraceDataType = 5,
  ncclCollTraceCollElemType = (1<<4),
  ncclCollTraceP2pElemType = (1<<5),
} ncclCollTraceDataType_t;

struct ncclCollTrace {
  uint8_t type;
  uint8_t bid;
  int16_t funcIndex;
  uint32_t data_0;
  uint64_t timeStamp;
  union {
    uint64_t opCount;
    uint32_t p2pOpCount[2];
  };
  union {
    uint64_t data_1;
    struct {
      uint8_t nWarps;
      uint8_t bid;
      uint8_t nChannels;
    } coll;
    struct {
      int16_t peer;
      uint8_t ngroups:4;
      uint8_t connIndex:4;
      uint8_t warpStart:4;
      uint8_t nWarps:4;
    } p2p[2];
  };
};
static_assert(sizeof(struct ncclCollTrace) == 8*sizeof(int), "ncclCollTrace must have a pow2 size");

union ncclCollTraceTail{
  uint32_t tail;
  char padding[4096];
};

#define COLLTRACE_NUM_ITEMS 8192
#endif

struct alignas(16) ncclDevChannel {
  struct ncclDevChannelPeer** peers;
  struct ncclRing ring;
  struct ncclTree tree;
  struct ncclTree collnetChain;
  struct ncclDirect collnetDirect;
  struct ncclTree binTree;
  struct ncclNvls nvls;
  uint32_t* workFifoDone; // Location of done counter, device writes index+1 of last work processed
};

struct ncclDevComm {
  int rank;
  int nRanks;
  int node;
  int nNodes;
  int buffSizes[NCCL_NUM_PROTOCOLS];
  int p2pChunkSize;

  // Operation list for aggregation
  int workFifoDepth;
  struct ncclWork* workFifoHeap; // may be cudaHost or GDR memory

  int* collNetDenseToUserRank;

  // Flag to ask NCCL kernels to abort
  volatile uint32_t* abortFlag;

  // Channels, device side
  struct ncclDevChannel* channels/*[MAXCHANNELS]*/;

#if defined(ENABLE_NPKIT)
  NpKitEventCollectContext* npKitEventCollectContexts;
  uint64_t* cpuTimestamp;
#endif

#ifdef ENABLE_COLLTRACE
  struct ncclCollTrace* collTrace;
  union ncclCollTraceTail *collTraceTail;
  pthread_t collTraceThread;
#endif

#ifdef ENABLE_PROFILING
  struct ncclProf* devProf;
#endif
};

struct alignas(16) ncclDevCommAndChannels {
  struct ncclDevComm comm;
  struct ncclDevChannel channels[MAXCHANNELS];
};

#ifdef __CUDA_ARCH__
  #define NCCL_CUDA_ARCH __CUDA_ARCH__
#else
  #define NCCL_CUDA_ARCH 0
#endif

template<typename T>
__host__ __device__ constexpr T min_constexpr(T a) { return a; }
template<typename T, typename ...Ts>
__host__ __device__ constexpr T min_constexpr(T a, T b, Ts ...c) {
  return min_constexpr<T>((a < b ? a : b), c...);
}

template<typename T>
__host__ __device__ constexpr T max_constexpr(T a) { return a; }
template<typename T, typename ...Ts>
__host__ __device__ constexpr T max_constexpr(T a, T b, Ts ...c) {
  return max_constexpr<T>((a > b ? a : b), c...);
}

// Calculate the unroll factor given:
// * bytePerPack: number of bytes accessed per instruction
// * insns: max permissible unroll value
// * bytes: desired number of in-flight bytes per iteration ( = unroll*bytePerPack)
__host__ __device__ constexpr int ncclCalcUnroll(int bytePerPack, int insns, int bytes) {
  return min_constexpr(insns, (bytes + bytePerPack-1)/bytePerPack);
}

// Note that all unroll value logic should depend on a given cudaArch argument
// and not __CUDA_ARCH__ since these need to be host-side executable where the
// arch value is strictly runtime only. By defaulting to NCCL_CUDA_ARCH, device
// side code can elide passing the arch for brevity.

__host__ __device__ constexpr int ncclCollUnroll(int cudaArch = NCCL_CUDA_ARCH) {
  // Our collective unroll should move to the same bytes&insns model as NVLS.
  return cudaArch >= 800 ? 8 : 4;
}

__host__ __device__ constexpr int ncclNvlsUnrollBytes(int cudaArch = NCCL_CUDA_ARCH) { return 4*16; }
__host__ __device__ constexpr int ncclNvlsUnrollInsns(int cudaArch = NCCL_CUDA_ARCH) { return 16; }

__host__ __device__ constexpr int ncclNvlsUnroll(int bytePerPack, int cudaArch = NCCL_CUDA_ARCH) {
  return ncclCalcUnroll(bytePerPack, ncclNvlsUnrollInsns(cudaArch), ncclNvlsUnrollBytes(cudaArch));
}

// The amount of dynamic shmem per warp
__host__ __device__ constexpr int ncclShmemScratchWarpSize(int cudaArch = NCCL_CUDA_ARCH) {
  return (max_constexpr<int>(
      /*LL    */0,
      /*LL128 */(NCCL_LL128_SHMEM_ELEMS_PER_THREAD*WARP_SIZE)*sizeof(uint64_t),
      /*SIMPLE*/(ncclCollUnroll(cudaArch)*WARP_SIZE + 1)*16,
      // NVLS needs an extra 16B to read unaligned data.
      /*NVLS  */WARP_SIZE*(cudaArch >= 900 ? ncclNvlsUnrollBytes(cudaArch) : 0) + 16
    ) + 15) & -16; // pad to 16 bytes
}

// The amount of dynamic shmem per block
__host__ __device__ constexpr int ncclShmemDynamicSize(int cudaArch = NCCL_CUDA_ARCH) {
  return cudaArch < 700 ? 0 : ncclShmemScratchWarpSize(cudaArch)*(NCCL_MAX_NTHREADS/WARP_SIZE);
}

// Launch a one-rank reduction on stream.
ncclResult_t ncclLaunchOneRank(void* dst, void const* src, size_t nElts, struct ncclDevRedOpFull redOp, ncclDataType_t type, cudaStream_t stream);

// `ncclNvlsSupported()` needs to be in sync with "func_valid" in "src/device/generate.py"
inline bool ncclNvlsSupported(int devRedOp, int type) {
  switch (type) {
  case ncclInt32:
  case ncclUint32:
  case ncclInt64:
  case ncclUint64:
  case ncclFloat16:
#if defined(RCCL_BFLOAT16)
  case ncclBfloat16:
#endif
#if defined(RCCL_FLOAT8)
  case ncclFp8E4M3:
  case ncclFp8E5M2:
#endif
    return devRedOp == ncclDevSum || devRedOp == ncclDevMinMax;
  case ncclFloat:
  case ncclDouble:
    return devRedOp == ncclDevSum;
  default:
    return false;
  }
}

// Map the rowIdx to funcIdx
extern int const ncclDevFuncRowToId[];

// `ncclFuncIndex()` needs to be in sync with 'ALL_COLLS' in Generate.cmake
inline int ncclDevFuncId(int coll, int devRedOp, int type, int algo, int proto) {
  int row = 0;
  do {
    // RING / <all_protos> / Sum / int8_t
    if (coll == ncclFuncAllGather) {
      row += proto;
      break;
    }
    row += NCCL_NUM_PROTOCOLS;

    // <all_algos> / <all_protos> / <all_redops> / <all_types>
    if (coll == ncclFuncAllReduce) {
      row += (((algo * NCCL_NUM_PROTOCOLS + proto) * ncclNumDevRedOps + devRedOp) * ncclNumTypes + type) - NCCL_NUM_FLOATS * (algo * NCCL_NUM_PROTOCOLS + proto);
      break;
    }
    row += (NCCL_NUM_ALGORITHMS - 2) * NCCL_NUM_PROTOCOLS * (ncclNumDevRedOps * ncclNumTypes - NCCL_NUM_FLOATS);

    // RING / SIMPLE / Sum / int8_t
    if (coll == ncclFuncAllToAllPivot) break;
    row += 1;

    // RING / <all_protos> / Sum / int8_t
    if (coll == ncclFuncBroadcast) {
      row += proto;
      break;
    }
    row += NCCL_NUM_PROTOCOLS;

    // RING / <all_protos> / <all_redops> / <all_types>
    if (coll == ncclFuncReduce) {
      row += ((proto * ncclNumDevRedOps + devRedOp) * ncclNumTypes + type) - NCCL_NUM_FLOATS * proto; 
      break;
    }
    row += NCCL_NUM_PROTOCOLS * (ncclNumDevRedOps * ncclNumTypes - NCCL_NUM_FLOATS);

    // RING / <all_protos> / <all_redops> / <all_types>
    if (coll == ncclFuncReduceScatter) {
      row += ((proto * ncclNumDevRedOps + devRedOp) * ncclNumTypes + type) - NCCL_NUM_FLOATS * proto;
      break;
    }
    row += NCCL_NUM_PROTOCOLS * (ncclNumDevRedOps * ncclNumTypes - NCCL_NUM_FLOATS);

    // RING / SIMPLE / Sum / int8_t
    if (coll == ncclFuncSendRecv) break;
    row += 1;

  } while (false);

  return ncclDevFuncRowToId[row];
}

inline int ncclDevFuncId_P2p() { return ncclDevFuncRowToId[FUNC_INDEX_TOTAL - NCCL_NUM_ONERANK - 1]; }

#endif<|MERGE_RESOLUTION|>--- conflicted
+++ resolved
@@ -186,12 +186,8 @@
   int down[NCCL_MAX_DIRECT_ARITY];
 };
 
-<<<<<<< HEAD
 #define NCCL_CONN_IDX_P2P_NET 2
-#define NCCL_MAX_NVLS_ARITY 8
-=======
 #define NCCL_MAX_NVLS_ARITY 32
->>>>>>> ab2b89c4
 #define NCCL_MAX_NVLS_TREE_ARITY 3
 struct ncclNvls {
   int out;
@@ -205,17 +201,13 @@
   int nNodes;
 };
 
-<<<<<<< HEAD
-#define NCCL_MAX_CONNS 3
-=======
 #if __CUDA_ARCH__ >= 900
 #define NCCL_MAX_ARITY NCCL_MAX_NVLS_ARITY
 #else
 #define NCCL_MAX_ARITY NCCL_MAX_DIRECT_ARITY
 #endif
 
-#define NCCL_MAX_CONNS 2
->>>>>>> ab2b89c4
+#define NCCL_MAX_CONNS 3
 struct ncclChannelPeer {
   struct ncclConnector send[NCCL_MAX_CONNS];
   struct ncclConnector recv[NCCL_MAX_CONNS];
