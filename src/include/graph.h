/*************************************************************************
 * Copyright (c) 2016-2022, NVIDIA CORPORATION. All rights reserved.
 * Modifications Copyright (c) 2019-2023 Advanced Micro Devices, Inc. All rights reserved.
 *
 * See LICENSE.txt for license information
 ************************************************************************/

#ifndef NCCL_GRAPH_H_
#define NCCL_GRAPH_H_

#include "nccl.h"
#include "device.h"
#include <limits.h>
#include <stdlib.h>
#include <ctype.h>
#include <stdio.h>
#include <sched.h>

ncclResult_t ncclTopoCudaPath(int cudaDev, char** path);

struct ncclTopoSystem;
// Build the topology
ncclResult_t ncclTopoGetSystem(struct ncclComm* comm, struct ncclTopoSystem** system);
ncclResult_t ncclTopoSortSystem(struct ncclTopoSystem* system);
ncclResult_t ncclTopoPrint(struct ncclTopoSystem* system);

ncclResult_t ncclTopoComputePaths(struct ncclTopoSystem* system, struct ncclComm* comm);
void ncclTopoFree(struct ncclTopoSystem* system);
ncclResult_t ncclTopoTrimSystem(struct ncclTopoSystem* system, struct ncclComm* comm);
ncclResult_t ncclTopoComputeP2pChannels(struct ncclComm* comm);
ncclResult_t ncclTopoGetNvbGpus(struct ncclTopoSystem* system, int rank, int* nranks, int** ranks);
int ncclTopoPathAllNVLink(struct ncclTopoSystem* system);

// Query topology
ncclResult_t ncclTopoGetNetDev(struct ncclComm* comm, int rank, struct ncclTopoGraph* graph, int channelId, int peerRank, int64_t* id, int* dev, int* proxyRank);
ncclResult_t ncclTopoCheckP2p(struct ncclTopoSystem* system, int64_t id1, int64_t id2, int* p2p, int *read, int* intermediateRank);
ncclResult_t ncclTopoCheckMNNVL(struct ncclTopoSystem* system, struct ncclPeerInfo* info1, struct ncclPeerInfo* info2, int* ret);
<<<<<<< HEAD
ncclResult_t ncclTopoCheckGdr(struct ncclTopoSystem* topo, int64_t busId, int netDev, int read, int* useGdr);
#define MAX_XGMI_INTER_GPUS 4
ncclResult_t ncclTopoGetIntraNetDev(struct ncclTopoSystem* system, int rank, struct ncclTopoGraph* graph, int channelId, int type, int* dev);
ncclResult_t ncclTopoGetLinkType(struct ncclTopoSystem* system, int cudaDev1, int cudaDev2, bool* isXGMI, int maxInter=MAX_XGMI_INTER_GPUS, int nInter=0, int *inter=nullptr);
=======
ncclResult_t ncclTopoCheckGdr(struct ncclTopoSystem* topo, int64_t busId, int64_t netId, int read, int* useGdr);
>>>>>>> ab2b89c4
ncclResult_t ncclTopoNeedFlush(struct ncclTopoSystem* system, int64_t busId, int* flush);
ncclResult_t ncclTopoCheckNet(struct ncclTopoSystem* system, int64_t id1, int64_t id2, int* net);
int ncclPxnDisable(struct ncclComm* comm);
ncclResult_t ncclTopoGetPxnRanks(struct ncclComm* comm, int** intermediateRanks, int* nranks);

// Find CPU affinity
ncclResult_t ncclTopoGetCpuAffinity(struct ncclTopoSystem* system, int rank, cpu_set_t* affinity);

#define NCCL_TOPO_CPU_ARCH_X86 1
#define NCCL_TOPO_CPU_ARCH_POWER 2
#define NCCL_TOPO_CPU_ARCH_ARM 3
#define NCCL_TOPO_CPU_VENDOR_INTEL 1
#define NCCL_TOPO_CPU_VENDOR_AMD 2
#define NCCL_TOPO_CPU_VENDOR_ZHAOXIN 3
#define NCCL_TOPO_CPU_TYPE_BDW 1
#define NCCL_TOPO_CPU_TYPE_SKL 2
#define NCCL_TOPO_CPU_TYPE_ZEN 3
#define NCCL_TOPO_CPU_TYPE_ROME 4
#define NCCL_TOPO_CPU_TYPE_YONGFENG 1
ncclResult_t ncclTopoCpuType(struct ncclTopoSystem* system, int* arch, int* vendor, int* model);
ncclResult_t ncclTopoGetGpuCount(struct ncclTopoSystem* system, int* count);
ncclResult_t ncclTopoGetNetCount(struct ncclTopoSystem* system, int* count);
ncclResult_t ncclTopoGetNvsCount(struct ncclTopoSystem* system, int* count);
ncclResult_t ncclTopoGetLocalNet(struct ncclTopoSystem* system, int rank, int channelId, int64_t* id, int* dev);
ncclResult_t ncclTopoGetLocalGpu(struct ncclTopoSystem* system, int64_t netId, int* gpuIndex);
ncclResult_t getLocalNetCountByBw(struct ncclTopoSystem* system, int gpu, int *count);

#define NCCL_TOPO_MAX_NODES 64

// Init search. Needs to be done before calling ncclTopoCompute
ncclResult_t ncclTopoSearchInit(struct ncclTopoSystem* system);

#define NCCL_TOPO_PATTERN_BALANCED_TREE 1   // Spread NIC traffic between two GPUs (Tree parent + one child on first GPU, second child on second GPU)
#define NCCL_TOPO_PATTERN_SPLIT_TREE 2      // Spread NIC traffic between two GPUs (Tree parent on first GPU, tree children on the second GPU)
#define NCCL_TOPO_PATTERN_TREE 3            // All NIC traffic going to/from the same GPU
#define NCCL_TOPO_PATTERN_RING 4            // Ring
#define NCCL_TOPO_PATTERN_NVLS 5            // NVLS+SHARP and NVLS+Tree
struct ncclTopoGraph {
  // Input / output
  int id; // ring : 0, tree : 1, collnet : 2
  int pattern;
  int crossNic;
  int collNet;
  int minChannels;
  int maxChannels;
  // Output
  int nChannels;
  float bwIntra;
  float bwInter;
  float latencyInter;
  int typeIntra;
  int typeInter;
  int sameChannels;
  int nHops;
  int intra[MAXCHANNELS*NCCL_TOPO_MAX_NODES];
<<<<<<< HEAD
  int inter[MAXCHANNELS*2];
  int nIntraChannels;
  int intraNets[MAXCHANNELS*NCCL_TOPO_MAX_NODES*2];
  char treeBase[NCCL_TOPO_MAX_NODES][NCCL_TOPO_MAX_NODES*4];
=======
  int64_t inter[MAXCHANNELS*2];
>>>>>>> ab2b89c4
};
ncclResult_t ncclTopoCompute(struct ncclTopoSystem* system, struct ncclTopoGraph* graph);

ncclResult_t ncclTopoPrintGraph(struct ncclTopoSystem* system, struct ncclTopoGraph* graph);
ncclResult_t ncclTopoDumpGraphs(struct ncclTopoSystem* system, int ngraphs, struct ncclTopoGraph** graphs);

struct ncclTopoRanks {
  int ringRecv[MAXCHANNELS];
  int ringSend[MAXCHANNELS];
  int ringPrev[MAXCHANNELS];
  int ringNext[MAXCHANNELS];
  int treeToParent[MAXCHANNELS];
  int treeToChild0[MAXCHANNELS];
  int treeToChild1[MAXCHANNELS];
  int nvlsHeads[MAXCHANNELS];
  int nvlsHeadNum;
};

ncclResult_t ncclTopoPreset(struct ncclComm* comm, struct ncclTopoGraph** graphs, struct ncclTopoRanks* topoRanks);

ncclResult_t ncclTopoPostset(struct ncclComm* comm, int* firstRanks, int* treePatterns,
<<<<<<< HEAD
    struct ncclTopoRanks** allTopoRanks, int* rings, struct ncclTopoGraph** graphs, int nc);
ncclResult_t ncclTreeBasePostset(struct ncclComm* comm, struct ncclTopoGraph* treeGraph);
=======
    struct ncclTopoRanks** allTopoRanks, int* rings, struct ncclTopoGraph** graphs, struct ncclComm* parent);
>>>>>>> ab2b89c4

ncclResult_t ncclTopoTuneModel(struct ncclComm* comm, int minCompCap, int maxCompCap, struct ncclTopoGraph** graphs);
#include "info.h"
ncclResult_t ncclTopoGetAlgoTime(struct ncclInfo* info, int algorithm, int protocol, int numPipeOps, float* time, bool* backup = NULL);

#endif<|MERGE_RESOLUTION|>--- conflicted
+++ resolved
@@ -35,14 +35,10 @@
 ncclResult_t ncclTopoGetNetDev(struct ncclComm* comm, int rank, struct ncclTopoGraph* graph, int channelId, int peerRank, int64_t* id, int* dev, int* proxyRank);
 ncclResult_t ncclTopoCheckP2p(struct ncclTopoSystem* system, int64_t id1, int64_t id2, int* p2p, int *read, int* intermediateRank);
 ncclResult_t ncclTopoCheckMNNVL(struct ncclTopoSystem* system, struct ncclPeerInfo* info1, struct ncclPeerInfo* info2, int* ret);
-<<<<<<< HEAD
-ncclResult_t ncclTopoCheckGdr(struct ncclTopoSystem* topo, int64_t busId, int netDev, int read, int* useGdr);
+ncclResult_t ncclTopoCheckGdr(struct ncclTopoSystem* topo, int64_t busId, int64_t netId, int read, int* useGdr);
 #define MAX_XGMI_INTER_GPUS 4
-ncclResult_t ncclTopoGetIntraNetDev(struct ncclTopoSystem* system, int rank, struct ncclTopoGraph* graph, int channelId, int type, int* dev);
+ncclResult_t ncclTopoGetIntraNetDev(struct ncclTopoSystem* system, int rank, struct ncclTopoGraph* graph, int channelId, int type, int64_t* id, int* dev);
 ncclResult_t ncclTopoGetLinkType(struct ncclTopoSystem* system, int cudaDev1, int cudaDev2, bool* isXGMI, int maxInter=MAX_XGMI_INTER_GPUS, int nInter=0, int *inter=nullptr);
-=======
-ncclResult_t ncclTopoCheckGdr(struct ncclTopoSystem* topo, int64_t busId, int64_t netId, int read, int* useGdr);
->>>>>>> ab2b89c4
 ncclResult_t ncclTopoNeedFlush(struct ncclTopoSystem* system, int64_t busId, int* flush);
 ncclResult_t ncclTopoCheckNet(struct ncclTopoSystem* system, int64_t id1, int64_t id2, int* net);
 int ncclPxnDisable(struct ncclComm* comm);
@@ -98,14 +94,10 @@
   int sameChannels;
   int nHops;
   int intra[MAXCHANNELS*NCCL_TOPO_MAX_NODES];
-<<<<<<< HEAD
-  int inter[MAXCHANNELS*2];
+  int64_t inter[MAXCHANNELS*2];
   int nIntraChannels;
   int intraNets[MAXCHANNELS*NCCL_TOPO_MAX_NODES*2];
   char treeBase[NCCL_TOPO_MAX_NODES][NCCL_TOPO_MAX_NODES*4];
-=======
-  int64_t inter[MAXCHANNELS*2];
->>>>>>> ab2b89c4
 };
 ncclResult_t ncclTopoCompute(struct ncclTopoSystem* system, struct ncclTopoGraph* graph);
 
@@ -127,12 +119,8 @@
 ncclResult_t ncclTopoPreset(struct ncclComm* comm, struct ncclTopoGraph** graphs, struct ncclTopoRanks* topoRanks);
 
 ncclResult_t ncclTopoPostset(struct ncclComm* comm, int* firstRanks, int* treePatterns,
-<<<<<<< HEAD
-    struct ncclTopoRanks** allTopoRanks, int* rings, struct ncclTopoGraph** graphs, int nc);
+    struct ncclTopoRanks** allTopoRanks, int* rings, struct ncclTopoGraph** graphs, struct ncclComm* parent, int nc);
 ncclResult_t ncclTreeBasePostset(struct ncclComm* comm, struct ncclTopoGraph* treeGraph);
-=======
-    struct ncclTopoRanks** allTopoRanks, int* rings, struct ncclTopoGraph** graphs, struct ncclComm* parent);
->>>>>>> ab2b89c4
 
 ncclResult_t ncclTopoTuneModel(struct ncclComm* comm, int minCompCap, int maxCompCap, struct ncclTopoGraph** graphs);
 #include "info.h"
