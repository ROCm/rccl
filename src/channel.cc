/*************************************************************************
 * Copyright (c) 2015-2020, NVIDIA CORPORATION. All rights reserved.
 * Modifications Copyright (c) 2019-2020 Advanced Micro Devices, Inc. All rights reserved.
 *
 * See LICENSE.txt for license information
 ************************************************************************/

#include "channel.h"
#include "param.h"

ncclResult_t initChannel(struct ncclComm* comm, int channelid) {
  struct ncclChannel* channel = comm->channels+channelid;
  if (channel->id != -1) return ncclSuccess;
  channel->id = channelid;

  // Ring index to user rank table.
  NCCLCHECK(ncclCudaCalloc(&channel->ring.devUserRanks, comm->nRanks));
  NCCLCHECK(ncclCalloc(&channel->ring.userRanks, comm->nRanks));

  // Communication structures with peers.
  NCCLCHECK(ncclCudaCalloc(&channel->devPeers, comm->nRanks+1)); // The extra one rank is for collnet root (i.e. network)
  NCCLCHECK(ncclCalloc(&channel->peers, comm->nRanks+1));
  for (size_t i=0; i<comm->nRanks+1; ++i) {
    channel->peers[i].send.comm = comm;
    channel->peers[i].recv.comm = comm;
  }

  // Per-channel operation list.
<<<<<<< HEAD
  NCCLCHECK(ncclCudaHostCalloc(&channel->collectives, NCCL_MAX_OPS));
  NCCLCHECK(ncclCudaHostCalloc(&channel->collectivesExtra, comm->nRanks*NCCL_MAX_OPS*4));
=======
  NCCLCHECK(ncclCudaHostCalloc(&channel->workFifo, NCCL_MAX_OPS));
>>>>>>> 920dbe5b
  return ncclSuccess;
}

ncclResult_t freeChannel(struct ncclChannel* channel, int nRanks) {
  if (channel->id == -1) return ncclSuccess;
  // Operation list
<<<<<<< HEAD
  NCCLCHECK(ncclCudaHostFree(channel->collectivesExtra));
  NCCLCHECK(ncclCudaHostFree(channel->collectives));
=======
  NCCLCHECK(ncclCudaHostFree(channel->workFifo));
>>>>>>> 920dbe5b

  // Free Ring index to rank tables
  free(channel->ring.userRanks);
  CUDACHECK(hipFree(channel->ring.devUserRanks));

  // Free transport proxy resources
  // Note: free all send resources first due to CollNet arrangement
  for (int r=0; r<nRanks+1; r++) {
    struct ncclPeer* peer = channel->peers+r;
    if (peer->send.transportResources) NCCLCHECK(peer->send.transportComm->free(peer->send.transportResources));
  }
  for (int r=0; r<nRanks+1; r++) {
    struct ncclPeer* peer = channel->peers+r;
    if (peer->recv.transportResources) NCCLCHECK(peer->recv.transportComm->free(peer->recv.transportResources));
  }

  // Free the peer structures.
  CUDACHECK(hipFree(channel->devPeers));
  free(channel->peers);

  return ncclSuccess;
}<|MERGE_RESOLUTION|>--- conflicted
+++ resolved
@@ -26,24 +26,14 @@
   }
 
   // Per-channel operation list.
-<<<<<<< HEAD
-  NCCLCHECK(ncclCudaHostCalloc(&channel->collectives, NCCL_MAX_OPS));
-  NCCLCHECK(ncclCudaHostCalloc(&channel->collectivesExtra, comm->nRanks*NCCL_MAX_OPS*4));
-=======
   NCCLCHECK(ncclCudaHostCalloc(&channel->workFifo, NCCL_MAX_OPS));
->>>>>>> 920dbe5b
   return ncclSuccess;
 }
 
 ncclResult_t freeChannel(struct ncclChannel* channel, int nRanks) {
   if (channel->id == -1) return ncclSuccess;
   // Operation list
-<<<<<<< HEAD
-  NCCLCHECK(ncclCudaHostFree(channel->collectivesExtra));
-  NCCLCHECK(ncclCudaHostFree(channel->collectives));
-=======
   NCCLCHECK(ncclCudaHostFree(channel->workFifo));
->>>>>>> 920dbe5b
 
   // Free Ring index to rank tables
   free(channel->ring.userRanks);
