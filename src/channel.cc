/*************************************************************************
 * Copyright (c) 2015-2022, NVIDIA CORPORATION. All rights reserved.
 * Modifications Copyright (c) 2019-2022 Advanced Micro Devices, Inc. All rights reserved.
 *
 * See LICENSE.txt for license information
 ************************************************************************/

#include "channel.h"
#include "param.h"
#include "gdrwrap.h"

ncclResult_t initChannel(struct ncclComm* comm, int channelId) {
  struct ncclChannel* channel = &comm->channels[channelId];
  if (channel->id != -1) return ncclSuccess;

  int nRanks = comm->nRanks;
  channel->id = channelId;
  channel->workFifoSent = 0;

  NCCLCHECK(ncclStrongStreamAcquireUncaptured(&comm->deviceStream));

  // The extra on nRanks+1 is for collnet root (i.e. network)
  channel->peers = ncclMemoryStackAlloc<struct ncclChannelPeer>(&comm->memPermanent, nRanks+1);
  NCCLCHECK(ncclCudaCallocAsync(&channel->devPeers, nRanks+1, comm->deviceStream.stream));
  ncclCommPushCudaFree(comm, channel->devPeers);

  channel->ring.userRanks = ncclMemoryStackAlloc<int>(&comm->memPermanent, nRanks);
  NCCLCHECK(ncclCudaCallocAsync(&channel->devRingUserRanks, nRanks, comm->deviceStream.stream));
  ncclCommPushCudaFree(comm, channel->devRingUserRanks);

  NCCLCHECK(ncclStrongStreamRelease(ncclCudaGraphNull(), &comm->deviceStream));

  for (int r=0; r < nRanks+1; ++r) {
    for (int b=0; b < NCCL_MAX_CONNS; b++) {
      channel->peers[r].send[b].comm = comm;
      channel->peers[r].recv[b].comm = comm;
    }
  }

  return ncclSuccess;
}

ncclResult_t freeChannel(struct ncclChannel* channel, int nRanks) {
  if (channel->id == -1) return ncclSuccess;
<<<<<<< HEAD
  // Operation list
  NCCLCHECK(ncclCudaHostFree(channel->workFifo));
  if (channel->gdrMemDesc) {
    // GDRCOPY support
    NCCLCHECK(ncclGdrCudaFree(channel->gdrMemDesc));
  }

  // Free Ring index to rank tables
  free(channel->ring.userRanks);
  CUDACHECK(hipFree(channel->ring.devUserRanks));
=======
>>>>>>> e1d9b273

  // Free transport proxy resources
  // Note: free all send resources first due to CollNet arrangement
  for (int r=0; r<nRanks+1; r++) {
    struct ncclChannelPeer* peer = channel->peers+r;
    for (int b=0; b<NCCL_MAX_CONNS; b++) {
      if (peer->send[b].transportComm) NCCLCHECK(peer->send[b].transportComm->free(peer->send+b));
    }
  }
  for (int r=0; r<nRanks+1; r++) {
    struct ncclChannelPeer* peer = channel->peers+r;
    for (int b=0; b<NCCL_MAX_CONNS; b++) {
      if (peer->recv[b].transportComm) NCCLCHECK(peer->recv[b].transportComm->free(peer->recv+b));
    }
  }

<<<<<<< HEAD
  // Free the peer structures.
  CUDACHECK(hipFree(channel->devPeers));
  free(channel->peers);

=======
>>>>>>> e1d9b273
  return ncclSuccess;
}<|MERGE_RESOLUTION|>--- conflicted
+++ resolved
@@ -1,6 +1,5 @@
 /*************************************************************************
  * Copyright (c) 2015-2022, NVIDIA CORPORATION. All rights reserved.
- * Modifications Copyright (c) 2019-2022 Advanced Micro Devices, Inc. All rights reserved.
  *
  * See LICENSE.txt for license information
  ************************************************************************/
@@ -42,19 +41,6 @@
 
 ncclResult_t freeChannel(struct ncclChannel* channel, int nRanks) {
   if (channel->id == -1) return ncclSuccess;
-<<<<<<< HEAD
-  // Operation list
-  NCCLCHECK(ncclCudaHostFree(channel->workFifo));
-  if (channel->gdrMemDesc) {
-    // GDRCOPY support
-    NCCLCHECK(ncclGdrCudaFree(channel->gdrMemDesc));
-  }
-
-  // Free Ring index to rank tables
-  free(channel->ring.userRanks);
-  CUDACHECK(hipFree(channel->ring.devUserRanks));
-=======
->>>>>>> e1d9b273
 
   // Free transport proxy resources
   // Note: free all send resources first due to CollNet arrangement
@@ -71,12 +57,5 @@
     }
   }
 
-<<<<<<< HEAD
-  // Free the peer structures.
-  CUDACHECK(hipFree(channel->devPeers));
-  free(channel->peers);
-
-=======
->>>>>>> e1d9b273
   return ncclSuccess;
 }