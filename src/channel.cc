/*************************************************************************
<<<<<<< HEAD
 * Copyright (c) 2015-2020, NVIDIA CORPORATION. All rights reserved.
 * Modifications Copyright (c) 2019-2020 Advanced Micro Devices, Inc. All rights reserved.
=======
 * Copyright (c) 2015-2021, NVIDIA CORPORATION. All rights reserved.
>>>>>>> a46ea105
 *
 * See LICENSE.txt for license information
 ************************************************************************/

#include "channel.h"
#include "param.h"
#include "gdrwrap.h"

// GDRCOPY support: FIFO_ENABLE when enabled locates a workFifo in CUDA memory
NCCL_PARAM(GdrCopyFifoEnable, "GDRCOPY_FIFO_ENABLE", 1);

ncclResult_t initChannel(struct ncclComm* comm, int channelid) {
  struct ncclChannel* channel = comm->channels+channelid;
  if (channel->id != -1) return ncclSuccess;
  channel->id = channelid;

  // Ring index to user rank table.
  NCCLCHECK(ncclCudaCalloc(&channel->ring.devUserRanks, comm->nRanks));
  NCCLCHECK(ncclCalloc(&channel->ring.userRanks, comm->nRanks));

  // Communication structures with peers.
  NCCLCHECK(ncclCudaCalloc(&channel->devPeers, comm->nRanks+1)); // The extra one rank is for collnet root (i.e. network)
  NCCLCHECK(ncclCalloc(&channel->peers, comm->nRanks+1));
  for (size_t i=0; i<comm->nRanks+1; ++i) {
<<<<<<< HEAD
    channel->peers[i].send.comm = comm;
    channel->peers[i].recv.comm = comm;
    channel->peers[i].p2pSend.comm = comm;
    channel->peers[i].p2pRecv.comm = comm;
=======
    for (int b=0; b<NCCL_MAX_CONNS; b++) {
      channel->peers[i].send[b].comm = comm;
      channel->peers[i].recv[b].comm = comm;
    }
>>>>>>> a46ea105
  }

  // Per-channel operation list.
  NCCLCHECK(ncclCudaHostCalloc(&channel->workFifo, NCCL_MAX_OPS));
  if (ncclGdrCopy != NULL && ncclParamGdrCopyFifoEnable() == 1) {
    // GDRCOPY support
    // We allocate a workFifo in GDR mapped CUDA memory
    // But we still allocate the Host workFifo so that we
    // can copy the work elements to CUDA memory on kernel launch
    NCCLCHECK(ncclGdrCudaCalloc(&channel->workFifoGdr, &channel->workFifoDev, NCCL_MAX_OPS, &channel->gdrMemDesc));
  } else {
    // The device workFifo is the Host one
    channel->workFifoDev = channel->workFifo;
  }

  return ncclSuccess;
}

ncclResult_t freeChannel(struct ncclChannel* channel, int nRanks) {
  if (channel->id == -1) return ncclSuccess;
  // Operation list
  NCCLCHECK(ncclCudaHostFree(channel->workFifo));
  if (channel->gdrMemDesc) {
    // GDRCOPY support
    NCCLCHECK(ncclGdrCudaFree(channel->gdrMemDesc));
  }

  // Free Ring index to rank tables
  free(channel->ring.userRanks);
  CUDACHECK(hipFree(channel->ring.devUserRanks));

  // Free transport proxy resources
  // Note: free all send resources first due to CollNet arrangement
  for (int r=0; r<nRanks+1; r++) {
    struct ncclPeer* peer = channel->peers+r;
<<<<<<< HEAD
    if (peer->send.transportResources) NCCLCHECK(peer->send.transportComm->free(peer->send.transportResources));
    if (peer->send.transportResources == peer->p2pSend.transportResources) peer->p2pSend.transportResources = NULL;
    peer->send.transportResources = NULL;
    if (peer->p2pSend.transportResources) NCCLCHECK(peer->p2pSend.transportComm->free(peer->p2pSend.transportResources));
  }
  for (int r=0; r<nRanks+1; r++) {
    struct ncclPeer* peer = channel->peers+r;
    if (peer->recv.transportResources) NCCLCHECK(peer->recv.transportComm->free(peer->recv.transportResources));
    if (peer->recv.transportResources == peer->p2pRecv.transportResources) peer->p2pRecv.transportResources = NULL;
    peer->recv.transportResources = NULL;
    if (peer->p2pRecv.transportResources) NCCLCHECK(peer->p2pRecv.transportComm->free(peer->p2pRecv.transportResources));
=======
    for (int b=0; b<NCCL_MAX_CONNS; b++) {
      if (peer->send[b].transportResources) NCCLCHECK(peer->send[b].transportComm->free(peer->send[b].transportResources));
    }
  }
  for (int r=0; r<nRanks+1; r++) {
    struct ncclPeer* peer = channel->peers+r;
    for (int b=0; b<NCCL_MAX_CONNS; b++) {
      if (peer->recv[b].transportResources) NCCLCHECK(peer->recv[b].transportComm->free(peer->recv[b].transportResources));
    }
>>>>>>> a46ea105
  }

  // Free the peer structures.
  CUDACHECK(hipFree(channel->devPeers));
  free(channel->peers);

  return ncclSuccess;
}<|MERGE_RESOLUTION|>--- conflicted
+++ resolved
@@ -1,10 +1,6 @@
 /*************************************************************************
-<<<<<<< HEAD
- * Copyright (c) 2015-2020, NVIDIA CORPORATION. All rights reserved.
- * Modifications Copyright (c) 2019-2020 Advanced Micro Devices, Inc. All rights reserved.
-=======
  * Copyright (c) 2015-2021, NVIDIA CORPORATION. All rights reserved.
->>>>>>> a46ea105
+ * Modifications Copyright (c) 2019-2021 Advanced Micro Devices, Inc. All rights reserved.
  *
  * See LICENSE.txt for license information
  ************************************************************************/
@@ -29,17 +25,10 @@
   NCCLCHECK(ncclCudaCalloc(&channel->devPeers, comm->nRanks+1)); // The extra one rank is for collnet root (i.e. network)
   NCCLCHECK(ncclCalloc(&channel->peers, comm->nRanks+1));
   for (size_t i=0; i<comm->nRanks+1; ++i) {
-<<<<<<< HEAD
-    channel->peers[i].send.comm = comm;
-    channel->peers[i].recv.comm = comm;
-    channel->peers[i].p2pSend.comm = comm;
-    channel->peers[i].p2pRecv.comm = comm;
-=======
     for (int b=0; b<NCCL_MAX_CONNS; b++) {
       channel->peers[i].send[b].comm = comm;
       channel->peers[i].recv[b].comm = comm;
     }
->>>>>>> a46ea105
   }
 
   // Per-channel operation list.
@@ -75,19 +64,6 @@
   // Note: free all send resources first due to CollNet arrangement
   for (int r=0; r<nRanks+1; r++) {
     struct ncclPeer* peer = channel->peers+r;
-<<<<<<< HEAD
-    if (peer->send.transportResources) NCCLCHECK(peer->send.transportComm->free(peer->send.transportResources));
-    if (peer->send.transportResources == peer->p2pSend.transportResources) peer->p2pSend.transportResources = NULL;
-    peer->send.transportResources = NULL;
-    if (peer->p2pSend.transportResources) NCCLCHECK(peer->p2pSend.transportComm->free(peer->p2pSend.transportResources));
-  }
-  for (int r=0; r<nRanks+1; r++) {
-    struct ncclPeer* peer = channel->peers+r;
-    if (peer->recv.transportResources) NCCLCHECK(peer->recv.transportComm->free(peer->recv.transportResources));
-    if (peer->recv.transportResources == peer->p2pRecv.transportResources) peer->p2pRecv.transportResources = NULL;
-    peer->recv.transportResources = NULL;
-    if (peer->p2pRecv.transportResources) NCCLCHECK(peer->p2pRecv.transportComm->free(peer->p2pRecv.transportResources));
-=======
     for (int b=0; b<NCCL_MAX_CONNS; b++) {
       if (peer->send[b].transportResources) NCCLCHECK(peer->send[b].transportComm->free(peer->send[b].transportResources));
     }
@@ -97,7 +73,6 @@
     for (int b=0; b<NCCL_MAX_CONNS; b++) {
       if (peer->recv[b].transportResources) NCCLCHECK(peer->recv[b].transportComm->free(peer->recv[b].transportResources));
     }
->>>>>>> a46ea105
   }
 
   // Free the peer structures.
