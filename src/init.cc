--- conflicted
+++ resolved
@@ -720,13 +720,8 @@
 
 NCCL_PARAM(GraphDumpFileRank, "GRAPH_DUMP_FILE_RANK", 0);
 NCCL_PARAM(CollNetNodeThreshold, "COLLNET_NODE_THRESHOLD", 2);
-<<<<<<< HEAD
 NCCL_PARAM(NvbPreconnect, "NVB_PRECONNECT", 0);
-NCCL_PARAM(AllocP2pNetLLBuffers, "NCCL_ALLOC_P2P_NET_LL_BUFFERS", 0);
-=======
-NCCL_PARAM(NvbPreconnect, "NVB_PRECONNECT", 1);
 NCCL_PARAM(AllocP2pNetLLBuffers, "ALLOC_P2P_NET_LL_BUFFERS", 0);
->>>>>>> f3d51667
 
 static ncclResult_t collNetTrySetup(ncclComm_t comm, struct ncclTopoGraph* collNetGraph) {
   ncclResult_t ret = ncclSuccess;
@@ -1468,15 +1463,11 @@
   // update communicator state
   comm->initState = ncclSuccess;
 
-<<<<<<< HEAD
-  INFO(NCCL_INIT,"comm %p rank %d nranks %d cudaDev %d busId %lx localSize %ld used %ld bytes - Init COMPLETE", *newcomm, myrank, nranks, (*newcomm)->cudaDev, (*newcomm)->busId, ncclKernLocalSize(ncclGetKernelIndex(*newcomm)), allocTracker[(*newcomm)->cudaDev].totalAllocSize);
-=======
   // Trace this call for replay tool
   TRACE_CALL("ncclCommInitRank(%p, %d, 0x%llx, %d, %d)",
     *newcomm, nranks, (unsigned long long)hashUniqueId(commId), myrank, (*newcomm)->cudaDev);
 
-  INFO(NCCL_INIT,"comm %p rank %d nranks %d cudaDev %d busId %lx commId 0x%llx - Init COMPLETE", *newcomm, myrank, nranks, (*newcomm)->cudaDev, (*newcomm)->busId, (unsigned long long)hashUniqueId(commId));
->>>>>>> f3d51667
+  INFO(NCCL_INIT,"comm %p rank %d nranks %d cudaDev %d busId %lx localSize %ld used %ld bytes - Init COMPLETE", *newcomm, myrank, nranks, (*newcomm)->cudaDev, (*newcomm)->busId, ncclKernLocalSize(ncclGetKernelIndex(*newcomm)), allocTracker[(*newcomm)->cudaDev].totalAllocSize);
 exit:
   return res;
 fail:
