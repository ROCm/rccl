--- conflicted
+++ resolved
@@ -323,21 +323,13 @@
 #endif
   comm->fatalError = ncclSuccess;
 
-<<<<<<< HEAD
-  NCCLCHECK(ncclCudaHostAlloc((void**) &comm->fatalDevError, (void**) &comm->hostDevComm.fatalDevError, sizeof(ncclDevError_t)));
-  STORE(comm->fatalDevError, ncclDevSuccess);
-
-  NCCLCHECK(ncclCudaHostAlloc((void**) &comm->abortFlag, (void**) &comm->hostDevComm.abortFlag, sizeof(uint32_t)));
-  STORE(comm->abortFlag, 0);
-=======
   NCCLCHECK(ncclCudaHostCalloc((ncclDevError_t**)&comm->fatalDevError, 1));
   comm->hostDevComm.fatalDevError = comm->fatalDevError;
-  *comm->fatalDevError = ncclDevSuccess;
+  STORE(comm->fatalDevError, ncclDevSuccess);
 
   NCCLCHECK(ncclCudaHostCalloc((uint32_t**)&comm->abortFlag, 1));
   comm->hostDevComm.abortFlag = comm->abortFlag;
-  *comm->abortFlag = 0;
->>>>>>> 5949d96f
+  STORE(comm->abortFlag, 0);
 
   comm->argsptr = &comm->args;
 #ifdef ENABLE_PROFILING
@@ -607,7 +599,7 @@
     NCCLCHECKGOTO(transportComm->connect(masterConnects, nMasters, rankInCollNet, conn), res, cleanup);
     struct ncclPeer* devRoot = channel->devPeers+nranks;
     struct ncclConnector* devConn = (type == 1) ? &devRoot->recv : &devRoot->send;
-    CUDACHECKGOTO(cudaMemcpy(devConn, conn, sizeof(struct ncclConnector), cudaMemcpyHostToDevice), res, cleanup);
+    CUDACHECKGOTO(hipMemcpy(devConn, conn, sizeof(struct ncclConnector), hipMemcpyHostToDevice), res, cleanup);
   }
   // recv side sends connect info to send side
   if (isMaster && type == 1) {
@@ -1040,13 +1032,8 @@
 
   TRACE(NCCL_INIT, "Destroying comm %p rank %d abortFlag %d fatalError %d", comm, rank, LOAD(comm->abortFlag), comm->fatalError);
 
-<<<<<<< HEAD
   CUDACHECK(hipStreamSynchronize(comm->groupStream));
-  NCCLCHECK(transportDestroyProxy(comm));
-=======
-  CUDACHECK(cudaStreamSynchronize(comm->groupStream));
   NCCLCHECK(ncclProxyDestroy(comm));
->>>>>>> 5949d96f
   NCCLCHECK(commFree(comm));
 
   if (savedDevice != commDevice)
