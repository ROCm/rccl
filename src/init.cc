--- conflicted
+++ resolved
@@ -765,13 +765,8 @@
 
   int rank = comm->rank;
   int nranks = comm->nRanks;
-<<<<<<< HEAD
-  uint64_t commHash = getnHash(commId->internal, NCCL_UNIQUE_ID_BYTES);
-  TRACE(NCCL_INIT, "comm %p, commHash %lu, rank %d nranks %d - BEGIN", comm, commHash, rank, nranks);
-=======
   uint64_t commHash = getHash(commId->internal, NCCL_UNIQUE_ID_BYTES);
   TRACE(NCCL_INIT, "comm %p, commHash %lx, rank %d nranks %d - BEGIN", comm, commHash, rank, nranks);
->>>>>>> ccb12981
   NCCLCHECK(bootstrapInit(commId, rank, nranks, &comm->bootstrap));
 
   // AllGather1 - begin
@@ -1077,11 +1072,7 @@
   struct ncclPeerInfo* allInfo;
   NCCLCHECK(ncclCalloc(&allInfo, nranks));
   for (int rank=0; rank<nranks; rank++) {
-<<<<<<< HEAD
     CUDACHECK(hipSetDevice(devs[rank]));
-=======
-    CUDACHECK(cudaSetDevice(devs[rank]));
->>>>>>> ccb12981
     NCCLCHECK(fillInfo(allInfo+rank, rank, 0));
   }
 
