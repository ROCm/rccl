--- conflicted
+++ resolved
@@ -429,14 +429,11 @@
   return ncclSuccess;
 }
 
-<<<<<<< HEAD
 RCCL_PARAM(CliqueIgnoreTopo, "CLIQUE_IGNORE_TOPO", 0);
 RCCL_PARAM(P2pNetDisable, "P2P_NET_DISABLE", 0);
 RCCL_PARAM(PivotAlltoallEnable, "PIVOT_ALLTOALL_ENABLE", 1);
 RCCL_PARAM(LL128ForceEnable, "LL128_FORCE_ENABLE", 0);
 NCCL_PARAM(AggChannelSize, "AGG_CHANNEL_SIZE", -2);
-=======
->>>>>>> 6dd51f15
 NCCL_PARAM(DisableGraphHelper, "GRAPH_HELPER_DISABLE", 0);
 // GDRCOPY support: FIFO_ENABLE when enabled locates a workFifo in CUDA memory
 NCCL_PARAM(GdrCopyFifoEnable, "GDRCOPY_FIFO_ENABLE", 1);
@@ -736,6 +733,7 @@
   info->comm = comm;
   info->cudaCompCap = comm->minCompCap = comm->maxCompCap = comm->compCap;
 
+#if !defined(__HIP_PLATFORM_HCC__) && !defined(__HCC__) && !defined(__HIPCC__)
   // MNNVL support
   {
     // MNNVL: Request the fabric UUID and partition info
@@ -752,6 +750,7 @@
            info->fabricInfo.cliqueId, info->fabricInfo.state, info->fabricInfo.healthMask);
     }
   }
+#endif
 
   return ncclSuccess;
 }
