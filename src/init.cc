--- conflicted
+++ resolved
@@ -1615,14 +1615,10 @@
   }
 
   NCCLCHECKGOTO(ncclCalloc(&rings, nranks*MAXCHANNELS), ret, fail);
-<<<<<<< HEAD
-
-  NCCLCHECKGOTO(ncclTopoPostset(comm, nodesFirstRank, nodesTreePatterns, allTopoRanks, rings, graphs, nc), ret, fail);
+
+  NCCLCHECKGOTO(ncclTopoPostset(comm, nodesFirstRank, nodesTreePatterns, allTopoRanks, rings, graphs, parent, nc), ret, fail);
   if (comm->topo->treeDefined) NCCLCHECK(ncclTreeBasePostset(comm, &treeGraph));
 
-=======
-  NCCLCHECKGOTO(ncclTopoPostset(comm, nodesFirstRank, nodesTreePatterns, allTopoRanks, rings, graphs, parent), ret, fail);
->>>>>>> ab2b89c4
   // AllGather3 - end
 
   TRACE(NCCL_INIT, "rank %d nranks %d - BUILT %d TREES/RINGS", rank, nranks, comm->nChannels);
@@ -1994,8 +1990,13 @@
   comm->cudaArch = cudaArch;
   comm->commHash = getHash(job->commId.internal, NCCL_UNIQUE_ID_BYTES);
 
-<<<<<<< HEAD
-  INFO(NCCL_INIT,"comm %p rank %d nranks %d cudaDev %d busId %lx commId 0x%llx - Init START", comm, comm->rank, comm->nRanks, comm->cudaDev, comm->busId, (unsigned long long)hashUniqueId(job->commId));
+  if (job->parent) {
+    INFO(NCCL_INIT,"ncclCommSplit comm %p rank %d nranks %d cudaDev %d busId %lx parent %p color %d key %d commId 0x%llx - Init START",
+    comm, comm->rank, comm->nRanks, comm->cudaDev, comm->busId, job->parent, job->color, job->key, (unsigned long long)hashUniqueId(job->commId));
+  } else {
+    INFO(NCCL_INIT,"ncclCommInitRank comm %p rank %d nranks %d cudaDev %d busId %lx commId 0x%llx - Init START",
+    comm, comm->rank, comm->nRanks, comm->cudaDev, comm->busId, (unsigned long long)hashUniqueId(job->commId));
+  }
 
   NCCLCHECKGOTO(initTransportsRank(comm, job->parent), res, fail);
 
@@ -2052,20 +2053,7 @@
 #endif
   }
 
-  NCCLCHECKGOTO(ncclLoadTunerPlugin(&comm->tuner), res, fail);
-=======
-  if (job->parent) {
-    INFO(NCCL_INIT,"ncclCommSplit comm %p rank %d nranks %d cudaDev %d nvmlDev %d busId %lx parent %p color %d key %d commId 0x%llx - Init START",
-    comm, comm->rank, comm->nRanks, comm->cudaDev, comm->nvmlDev, comm->busId, job->parent, job->color, job->key, (unsigned long long)hashUniqueId(job->commId));
-  } else {
-    INFO(NCCL_INIT,"ncclCommInitRank comm %p rank %d nranks %d cudaDev %d nvmlDev %d busId %lx commId 0x%llx - Init START",
-    comm, comm->rank, comm->nRanks, comm->cudaDev, comm->nvmlDev, comm->busId, (unsigned long long)hashUniqueId(job->commId));
-  }
-
-  NCCLCHECKGOTO(initTransportsRank(comm, job->parent), res, fail);
-
   NCCLCHECKGOTO(ncclTunerPluginLoad(&comm->tuner), res, fail);
->>>>>>> ab2b89c4
   if (comm->tuner) {
     NCCLCHECK(comm->tuner->init(comm->nRanks, comm->nNodes, ncclDebugLog, &comm->tunerContext));
   }
@@ -2084,18 +2072,13 @@
                 comm, comm->nRanks, (unsigned long long)hashUniqueId(job->commId), comm->rank, comm->cudaDev);
   }
 
-<<<<<<< HEAD
-
-  INFO(NCCL_INIT,"comm %p rank %d nranks %d cudaDev %d busId %lx commId 0x%llx localSize %zi used %ld bytes on core %d - Init COMPLETE", comm, comm->rank, comm->nRanks, comm->cudaDev, comm->busId, (unsigned long long)hashUniqueId(job->commId), maxLocalSizeBytes, allocTracker[comm->cudaDev].totalAllocSize, sched_getcpu());
-=======
   if (job->parent) {
-    INFO(NCCL_INIT,"ncclCommSplit comm %p rank %d nranks %d cudaDev %d nvmlDev %d busId %lx parent %p color %d key %d commId 0x%llx - Init COMPLETE",
-    comm, comm->rank, comm->nRanks, comm->cudaDev, comm->nvmlDev, comm->busId, job->parent, job->color, job->key, (unsigned long long)hashUniqueId(job->commId));
+    INFO(NCCL_INIT,"ncclCommSplit comm %p rank %d nranks %d cudaDev %d busId %lx parent %p color %d key %d commId 0x%llx localSize %zi used %ld bytes on core %d - Init COMPLETE",
+    comm, comm->rank, comm->nRanks, comm->cudaDev, comm->busId, job->parent, job->color, job->key, (unsigned long long)hashUniqueId(job->commId), maxLocalSizeBytes, allocTracker[comm->cudaDev].totalAllocSize, sched_getcpu());
   } else {
-    INFO(NCCL_INIT,"ncclCommInitRank comm %p rank %d nranks %d cudaDev %d nvmlDev %d busId %lx commId 0x%llx - Init COMPLETE",
-    comm, comm->rank, comm->nRanks, comm->cudaDev, comm->nvmlDev, comm->busId, (unsigned long long)hashUniqueId(job->commId));
-  }
->>>>>>> ab2b89c4
+    INFO(NCCL_INIT,"ncclCommInitRank comm %p rank %d nranks %d cudaDev %d busId %lx commId 0x%llx localSize %zi used %ld bytes on core %d - Init COMPLETE",
+    comm, comm->rank, comm->nRanks, comm->cudaDev, comm->busId, (unsigned long long)hashUniqueId(job->commId), maxLocalSizeBytes, allocTracker[comm->cudaDev].totalAllocSize, sched_getcpu());
+  }
 exit:
   if (job->newcomm) {
     /* assign it to user pointer. */
@@ -2840,13 +2823,8 @@
 }
 
 NCCL_API(ncclResult_t, ncclCommGetAsyncError, ncclComm_t comm, ncclResult_t *asyncError);
-<<<<<<< HEAD
 ncclResult_t ncclCommGetAsyncError_impl(ncclComm_t comm, ncclResult_t *asyncError) {
-  NCCLCHECK(PtrCheck(comm, "ncclGetAsyncError", "comm"));
-=======
-ncclResult_t ncclCommGetAsyncError(ncclComm_t comm, ncclResult_t *asyncError) {
   NCCLCHECK(CommCheck(comm, "ncclGetAsyncError", "comm"));
->>>>>>> ab2b89c4
   NCCLCHECK(PtrCheck(asyncError, "ncclGetAsyncError", "asyncError"));
 
   *asyncError = __atomic_load_n(&comm->asyncResult, __ATOMIC_ACQUIRE);
