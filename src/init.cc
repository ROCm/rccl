--- conflicted
+++ resolved
@@ -42,15 +42,7 @@
 #define STR2(v) #v
 #define STR(v) STR2(v)
 
-<<<<<<< HEAD
-#ifdef ENABLE_TRACE
-std::chrono::high_resolution_clock::time_point ncclEpoch;
-#endif
-
 #if CUDART_VERSION >= 9020 || defined(__HIP_PLATFORM_HCC__) || defined(__HCC__) || defined(__HIPCC__)
-=======
-#if CUDART_VERSION >= 9020
->>>>>>> e1d9b273
 #define NCCL_GROUP_CUDA_STREAM 0 // CGMD: CUDA 9.2,10.X Don't need to use an internal CUDA stream
 #else
 #define NCCL_GROUP_CUDA_STREAM 1 // CGMD: CUDA 9.0,9.1 Need to use an internal CUDA stream
@@ -157,7 +149,7 @@
 #ifdef ENABLE_COLLTRACE
 void *ncclCommThreadMain(void *arg) {
   ncclComm_t comm = (ncclComm_t)arg;
-  int head = comm->hostDevComm.collTraceHead;
+  int head = 0;
   #define MAX_NAME_LENGTH 64
   char* func_names = (char *)malloc(MAX_NAME_LENGTH*(FUNC_INDEX_P2P+2));
   for (int func = 0; func < NCCL_NUM_FUNCTIONS; func++) {
@@ -182,23 +174,19 @@
   line += MAX_NAME_LENGTH;
   sprintf(line, "AllToAllPivotRingSimpleSum_i8");
   do {
-    int tail = LOAD(comm->hostDevComm.collTraceTail)%COLLTRACE_NUM_ITEMS;
+    int tail = (*comm->collTraceTail)%COLLTRACE_NUM_ITEMS;
     int count;
     if (head <= tail)
       count = tail - head;
     else
       count = COLLTRACE_NUM_ITEMS + head - tail;
     if (!count) {
-      if(LOAD(&comm->hostDevComm.collTraceExit))
-        break;
-      else {
-        usleep(1000); //sleep 1ms
-        continue;
-      }
+      usleep(1000); //sleep 1ms
+      continue;
     }
     for (int i = 0; i < count; i++) {
-      struct ncclCollTrace *td = comm->hostDevComm.collTrace+head;
-      uint8_t type = LOAD(&(td->type));
+      volatile struct ncclCollTrace *td = comm->collTrace+head;
+      uint8_t type = td->type;
       if (type == ncclCollTraceNotReady)
         break;
       char line[1024];
@@ -250,13 +238,12 @@
         }
       }
       INFO(NCCL_COLL, "%s", line);
-      STORE(&(td->type), ncclCollTraceNotReady);
+      td->type = ncclCollTraceNotReady;
       head ++;
       head %= COLLTRACE_NUM_ITEMS;
     }
-  } while(1);
+  } while(!comm->collTraceExit);
   free(func_names);
-  comm->hostDevComm.collTraceHead = head;
   pthread_exit(NULL);
 }
 #endif
@@ -277,7 +264,7 @@
 }
 
 static ncclResult_t ncclDestructorFnCudaFree(struct ncclDestructor* dtor) {
-  CUDACHECK(cudaFree(dtor->obj));
+  CUDACHECK(hipFree(dtor->obj));
   return ncclSuccess;
 }
 void ncclCommPushCudaFree(struct ncclComm* comm, void* obj) {
@@ -289,7 +276,7 @@
 }
 
 static ncclResult_t ncclDestructorFnCudaHostFree(struct ncclDestructor* dtor) {
-  CUDACHECK(cudaFreeHost(dtor->obj));
+  CUDACHECK(hipHostFree(dtor->obj));
   return ncclSuccess;
 }
 void ncclCommPushCudaHostFree(struct ncclComm* comm, void* obj) {
@@ -362,7 +349,7 @@
 #ifdef ENABLE_PROFILING
   struct ncclProf *prof, *prof_seq;
   prof = (struct ncclProf*)malloc(sizeof(struct ncclProf)*MAXCHANNELS*PROFILE_NUM_LAUNCHES);
-  CUDACHECK(hipMemcpy(prof, comm->hostDevComm.devProf, sizeof(struct ncclProf)*MAXCHANNELS*PROFILE_NUM_LAUNCHES, hipMemcpyDeviceToHost));
+  CUDACHECK(hipMemcpy(prof, comm->devComm->devProf, sizeof(struct ncclProf)*MAXCHANNELS*PROFILE_NUM_LAUNCHES, hipMemcpyDeviceToHost));
   #define VEGA_GPU_RTC_FREQUENCY 2.5E7
   for (int i=0; i<comm->nChannels; i++) {
     for (int s=0; s<prof[MAXCHANNELS*i].seq; s++) {
@@ -373,14 +360,14 @@
     }
   }
   free(prof);
-  CUDACHECK(hipFree(comm->hostDevComm.devProf));
+  CUDACHECK(hipFree(comm->devComm->devProf));
 #endif
 
 #ifdef ENABLE_COLLTRACE
-  STORE(&comm->hostDevComm.collTraceExit, 1);
-  if (comm->hostDevComm.collTraceThread) pthread_join(comm->hostDevComm.collTraceThread, NULL);
-  NCCLCHECK(ncclCudaHostFree((void *)comm->hostDevComm.collTrace));
-  NCCLCHECK(ncclCudaHostFree((void *)comm->hostDevComm.collTraceTail));
+  comm->collTraceExit = 1;
+  if (comm->collTraceThread) pthread_join(comm->collTraceThread, NULL);
+  NCCLCHECK(ncclCudaHostFree((void *)comm->collTrace));
+  NCCLCHECK(ncclCudaHostFree((void *)comm->collTraceTail));
 #endif
 
   free(comm->peerInfo);
@@ -393,23 +380,11 @@
   if (comm->bootstrap)
     NCCLCHECK(bootstrapClose(comm->bootstrap));
 
-<<<<<<< HEAD
-  CUDACHECK(hipFree((ncclDevCommAndChannels*)comm->devComm));
-
   for (int channel=0; channel<MAXCHANNELS; channel++)
     NCCLCHECK(freeChannel(comm->channels+channel, comm->nRanks));
 
   if (comm->doneEvent != NULL)
     CUDACHECK(hipEventDestroy(comm->doneEvent));
-
-  if (comm->intDoneEvent != NULL)
-    CUDACHECK(hipEventDestroy(comm->intDoneEvent));
-
-  if (comm->launchMode == ncclComm::GROUP) {
-    CUDACHECK(hipStreamDestroy(comm->groupStream));
-=======
-  for (int channel=0; channel<MAXCHANNELS; channel++)
-    NCCLCHECK(freeChannel(comm->channels+channel, comm->nRanks));
 
   NCCLCHECK(ncclStrongStreamDestruct(&comm->hostStream));
   NCCLCHECK(ncclStrongStreamDestruct(&comm->deviceStream));
@@ -420,7 +395,6 @@
   while (dtor != nullptr) {
     NCCLCHECK(dtor->fn(dtor));
     dtor = dtor->next;
->>>>>>> e1d9b273
   }
 
   commPoison(comm); // Important that this does not interfere with anything used below.
@@ -447,23 +421,25 @@
 NCCL_PARAM(WorkFifoDepth, "WORK_FIFO_DEPTH", 64<<10);
 enum ncclLaunchMode ncclParamLaunchMode;
 
-NCCL_PARAM(DmaBufEnable, "DMABUF_ENABLE", 1);
+NCCL_PARAM(DmaBufEnable, "DMABUF_ENABLE", 0);
 
 // Detect DMA-BUF support
 static ncclResult_t dmaBufSupported(struct ncclComm* comm) {
   if (ncclParamDmaBufEnable() == 0 || comm->ncclNet->regMrDmaBuf == NULL) return ncclInternalError;
 #if CUDA_VERSION >= 11070
   int flag = 0;
-  CUdevice dev;
+  hipDevice_t dev;
   int cudaDriverVersion;
-  CUCHECK(cuDriverGetVersion(&cudaDriverVersion));
+  CUCHECK(hipDriverGetVersion(&cudaDriverVersion));
   if (cudaDriverVersion < 11070) return ncclInternalError;
-  CUCHECK(cuDeviceGet(&dev, comm->cudaDev));
+  CUCHECK(hipDeviceGet(&dev, comm->cudaDev));
   // Query device to see if DMA-BUF support is available
-  (void) CUPFN(cuDeviceGetAttribute(&flag, CU_DEVICE_ATTRIBUTE_DMA_BUF_SUPPORTED, dev));
+  (void) CUPFN(hipDeviceGetAttribute(&flag, CU_DEVICE_ATTRIBUTE_DMA_BUF_SUPPORTED, dev));
   if (flag == 0) return ncclInternalError;
   INFO(NCCL_INIT, "DMA-BUF is available on GPU device %d", comm->cudaDev);
   return ncclSuccess;
+#else
+  return pfn_hsa_amd_portable_export_dmabuf != NULL ? ncclSuccess : ncclInternalError;
 #endif
   return ncclInternalError;
 }
@@ -478,16 +454,6 @@
     return ncclInvalidArgument;
   }
 
-<<<<<<< HEAD
-  // Try to create a CUDA object right away. If there is something wrong with
-  // the device we're on (failure cause #1) , better know it early.
-  hipEvent_t doneEvent;
-  CUDACHECK(hipEventCreateWithFlags(&doneEvent, hipEventDisableTiming));
-  hipEvent_t intDoneEvent;
-  CUDACHECK(hipEventCreateWithFlags(&intDoneEvent, hipEventDisableTiming));
-
-=======
->>>>>>> e1d9b273
   struct ncclComm* comm;
   NCCLCHECK(ncclCalloc(&comm, 1));
   ncclMemoryStackConstruct(&comm->memPermanent);
@@ -501,83 +467,45 @@
 
   // Try to create a CUDA object right away. If there is something wrong with
   // the device we're on (failure cause #1) , better know it early.
+  hipEvent_t doneEvent;
+  CUDACHECK(hipEventCreateWithFlags(&doneEvent, hipEventDisableTiming));
+
   NCCLCHECK(ncclStrongStreamConstruct(&comm->deviceStream));
   NCCLCHECK(ncclStrongStreamConstruct(&comm->hostStream));
 
-<<<<<<< HEAD
-  comm->rank = comm->hostDevComm.rank = rank;
-  comm->nRanks = comm->hostDevComm.nRanks = ndev;
+  comm->doneEvent = doneEvent;
+  comm->lastStream = nullptr;
   comm->virtualId = virtualId;
   hipGetDevice(&comm->cudaDev);
-=======
-  cudaGetDevice(&comm->cudaDev);
->>>>>>> e1d9b273
   NCCLCHECK(getBusId(comm->cudaDev, &comm->busId));
   TRACE(NCCL_INIT,"comm %p rank %d nranks %d cudaDev %d busId %lx", comm, rank, ndev, comm->cudaDev, comm->busId);
 
   comm->checkPointers = ncclParamCheckPointers() == 1 ? true : false;
-<<<<<<< HEAD
-#if CUDART_VERSION >= 9020 || defined(__HIP_PLATFORM_HCC__) || defined(__HCC__) || defined(__HIPCC__)
-  comm->groupCudaStream = ncclParamGroupCudaStream();
-#else
-  // Don't allow the user to overload the default setting in older CUDA builds
-  comm->groupCudaStream = NCCL_GROUP_CUDA_STREAM;
-#endif
-=======
   comm->dmaBufSupport = (dmaBufSupported(comm) == ncclSuccess) ? true : false;
->>>>>>> e1d9b273
   comm->fatalError = ncclSuccess;
 
   NCCLCHECK(ncclCudaHostCalloc((uint32_t**)&comm->abortFlag, 1));
   *comm->abortFlag = 0;
 
-<<<<<<< HEAD
-  comm->collOpCount = 0;
-  comm->p2pOpCount = 0;
-
-  comm->argsptrs[0] = &comm->devComm;
-#ifdef ENABLE_PROFILING
-  NCCLCHECK(ncclCudaCalloc(&comm->hostDevComm.devProf, MAXCHANNELS*PROFILE_NUM_LAUNCHES));
+#ifdef ENABLE_COLLTRACE
+  NCCLCHECK(ncclCudaHostCalloc((uint32_t **)&comm->collTraceTail, 1));
+  NCCLCHECK(ncclCudaHostCalloc(&comm->collTrace, COLLTRACE_NUM_ITEMS));
+  memset(comm->collTrace, 0, sizeof(struct ncclCollTrace) * COLLTRACE_NUM_ITEMS);
+  comm->collTraceExit = *comm->collTraceTail = 0;
+  if ((ncclDebugLevel >= NCCL_LOG_INFO) && rcclParamKernelCollTraceEnable())
+    pthread_create(&comm->collTraceThread, NULL, ncclCommThreadMain, (void *)comm);
+  else
+    comm->collTraceThread = 0;
 #endif
-
-#ifdef ENABLE_COLLTRACE
-  NCCLCHECK(ncclCudaHostCalloc(&comm->hostDevComm.collTraceTail, 1));
-  NCCLCHECK(ncclCudaHostCalloc(&comm->hostDevComm.collTrace, COLLTRACE_NUM_ITEMS));
-  memset(comm->hostDevComm.collTrace, 0, sizeof(struct ncclCollTrace) * COLLTRACE_NUM_ITEMS);
-  comm->hostDevComm.collTraceExit = comm->hostDevComm.collTraceHead = *comm->hostDevComm.collTraceTail = 0;
-  if ((ncclDebugLevel >= NCCL_LOG_INFO) && rcclParamKernelCollTraceEnable())
-    pthread_create(&comm->hostDevComm.collTraceThread, NULL, ncclCommThreadMain, (void *)comm);
-  else
-    comm->hostDevComm.collTraceThread = 0;
-#endif
-=======
->>>>>>> e1d9b273
   comm->collNetSupport = 0;
 
   ncclMemoryPoolConstruct(&comm->memPool_ncclKernelPlan);
   ncclMemoryPoolConstruct(&comm->memPool_ncclProxyOp);
   ncclMemoryPoolConstruct(&comm->memPool_ncclPointerList);
 
-<<<<<<< HEAD
-  CUDACHECK(hipDriverGetVersion(&comm->driverVersion));
-
-  NCCLCHECK(ncclCreateQueueInfo(&comm->enqueueInfo, comm));
-  comm->lastSetupNode = NULL;
-  comm->lastCudaGraphId = -1;
-  comm->disableGraphHelper = ncclParamDisableGraphHelper();
-  comm->graphRegister = ncclParamGraphRegister();
-
-  if (rcclParamEnableHipGraph())
-  {
-    NCCLCHECK(ncclCalloc(&comm->graphHelperResources, 1));
-    comm->graphHelperResources->comm = comm;
-    comm->pfnCuMemGetAddressRange = hipMemGetAddressRange;
-  }
-=======
   comm->groupNext = reinterpret_cast<struct ncclComm*>(0x1);
   comm->preconnectNext = reinterpret_cast<struct ncclComm*>(0x1);
   comm->channelSize = ncclParamAggChannelSize();
->>>>>>> e1d9b273
 
   static_assert(MAXCHANNELS <= sizeof(*comm->connectSend)*8, "comm->connectSend must have enough bits for all channels");
   static_assert(MAXCHANNELS <= sizeof(*comm->connectRecv)*8, "comm->connectRecv must have enough bits for all channels");
@@ -648,21 +576,27 @@
     }
   }
 
-<<<<<<< HEAD
+#ifdef ENABLE_COLLTRACE
+  tmpCommAndChans.comm.collTrace = comm->collTrace;
+  tmpCommAndChans.comm.collTraceTail = comm->collTraceTail;
+  tmpCommAndChans.comm.collTraceThread = comm->collTraceThread;
+#endif
+
 #if defined(ENABLE_NPKIT)
   // Init NPKit
   NCCLCHECK(NpKit::Init(comm->rank));
-  comm->hostDevComm.npKitEventCollectContexts = NpKit::GetGpuEventCollectContexts();
-  comm->hostDevComm.cpuTimestamp = NpKit::GetCpuTimestamp();
+  tmpCommAndChans.comm.npKitEventCollectContexts = NpKit::GetGpuEventCollectContexts();
+  tmpCommAndChans.comm.cpuTimestamp = NpKit::GetCpuTimestamp();
 #endif
 
-  // Duplicate the dev comm on the device
-  NCCLCHECK(ncclCudaMemcpy(comm->devComm, &comm->hostDevComm, 1));
-=======
+#ifdef ENABLE_PROFILING
+  NCCLCHECK(ncclCudaCalloc(&tmpCommAndChans.comm.devProf, MAXCHANNELS*PROFILE_NUM_LAUNCHES));
+#endif
+
   NCCLCHECK(ncclCudaMemcpyAsync(devCommAndChans, &tmpCommAndChans, 1, comm->deviceStream.stream));
-  CUDACHECK(cudaStreamSynchronize(comm->deviceStream.stream));
+  CUDACHECK(hipStreamSynchronize(comm->deviceStream.stream));
   NCCLCHECK(ncclStrongStreamRelease(ncclCudaGraphNull(), &comm->deviceStream));
->>>>>>> e1d9b273
+
   return ncclSuccess;
 }
 
@@ -699,22 +633,19 @@
 
   info->busId = comm->busId;
 
-<<<<<<< HEAD
   // detect if fine grained memory is available on this GPU
   int *ptr;
   if (hipExtMallocWithFlags((void**)&ptr, sizeof(int), hipDeviceMallocFinegrained) == hipSuccess) {
     CUDACHECK(hipFree(ptr));
     info->hasFineGrain = true;
-    NCCLCHECK(ncclGpuGdrSupport(&info->gdrSupport));
+    NCCLCHECK(ncclGpuGdrSupport(comm, &info->gdrSupport));
   }
   else {
     info->hasFineGrain = false;
     info->gdrSupport = 0;
   }
-
-=======
-  NCCLCHECK(ncclGpuGdrSupport(comm, &info->gdrSupport));
->>>>>>> e1d9b273
+  comm->hasFineGrain = info->hasFineGrain;
+
   info->comm = comm;
   info->cudaCompCap = ncclCudaCompCap();
   return ncclSuccess;
@@ -738,93 +669,6 @@
   return ncclSuccess;
 }
 
-<<<<<<< HEAD
-void* waitForNonNullPtr(void* p) {
-  volatile void** ptr = (volatile void**) p;
-  while (*ptr == NULL) sched_yield();
-  return (void*)*ptr;
-}
-
-ncclResult_t initParams(struct ncclComm* comm) {
-  hipLaunchParams* params = comm->myParams = comm->intraParams+comm->intraRank;
-  params->args = (void **)&comm->argsptrs;
-  params->stream = NULL;
-  params->sharedMem = 0;
-  params->blockDim.x = 0; params->blockDim.y = params->blockDim.z = 1;
-  params->gridDim.x = 0; params->gridDim.y = params->gridDim.z = 1;
-  return ncclSuccess;
-}
-
-// Allocate/Set Intra Process Structures and set CG options
-ncclResult_t ncclCommSetIntraProc(struct ncclComm* comm, int rank, int ranks, struct ncclComm* comm0) {
-  comm->intraRank = rank;
-  comm->intraRanks = ranks;
-  comm->intraPhase = 0;
-
-  // Alloc shared structures
-  if (rank == 0) {
-    assert(comm == comm0);
-    int* bar;
-    NCCLCHECK(ncclCalloc(&bar, 2));
-    bar[0] = bar[1] = 0;
-    comm->intraBarrier = bar;
-    NCCLCHECK(ncclCalloc(&comm->intraParams, comm->intraRanks));
-    NCCLCHECK(ncclCalloc(&comm->intraThreads, comm->intraRanks));
-    NCCLCHECK(ncclCalloc(&comm->intraCudaDevs, comm->intraRanks));
-    int* CGMode;
-    NCCLCHECK(ncclCalloc(&CGMode, 1));
-    *CGMode = 0x11;
-    comm->intraCGMode = CGMode;
-    int* CC;
-    NCCLCHECK(ncclCalloc(&CC, 1));
-    *CC = ncclCudaCompCap();
-    comm->intraCC = CC;
-  } else {
-    comm->intraBarrier = (int*)waitForNonNullPtr(&comm0->intraBarrier);
-    comm->intraParams = (hipLaunchParams*)waitForNonNullPtr(&comm0->intraParams);
-    comm->intraThreads = (pthread_t*)waitForNonNullPtr(&comm0->intraThreads);
-    comm->intraCudaDevs = (int*)waitForNonNullPtr(&comm0->intraCudaDevs);
-    comm->intraCGMode = (int*)waitForNonNullPtr(&comm0->intraCGMode);
-    comm->intraCC = (int*)waitForNonNullPtr(&comm0->intraCC);
-  }
-  comm->intraCudaDevs[comm->intraRank] = comm->cudaDev;
-  comm->intraThreads[comm->intraRank] = comm->proxyState.thread;
-  NCCLCHECK(initParams(comm));
-
-  int cgMdLaunch = 1;
-
-  // Set CG Mode
-  comm->launchMode = ncclComm::PARALLEL;
-  char* str = getenv("NCCL_LAUNCH_MODE");
-  if (str) INFO(NCCL_ENV, "NCCL_LAUNCH_MODE set by environment to %s", str);
-  if (str && strcmp(str, "GROUP") == 0) {
-    comm->launchMode = ncclComm::GROUP;
-  }
-  if (comm->launchMode == ncclComm::GROUP) {
-    CUDACHECK(hipStreamCreateWithFlags(&comm->groupStream, hipStreamNonBlocking));
-    if (*comm->intraCC && (ncclCudaCompCap() == *comm->intraCC)) {
-      // Check whether the GPU supports Cooperative Group Multi Device Launch
-      hipError_t ret = hipDeviceGetAttribute(&cgMdLaunch, hipDeviceAttributeCooperativeMultiDeviceLaunch, comm->cudaDev);
-      if (ret != hipSuccess) {
-        INFO(NCCL_INIT, "hipDeviceGetAttribute(hipDeviceAttributeCooperativeMultiDeviceLaunch, %d) failed with %s",
-                        comm->cudaDev, hipGetErrorString(ret));
-        return ncclInternalError;
-      }
-      if (!cgMdLaunch) {
-        INFO(NCCL_INIT, "Multi-GPU cooperative launch support not available for device %d", comm->cudaDev);
-      }
-    }
-  }
-
-  // Disable cgMdLaunch if any rank does not support it
-  if (cgMdLaunch == 0) {
-    *comm->intraCGMode = 0x10;
-  }
-  return ncclSuccess;
-}
-
-=======
->>>>>>> e1d9b273
 #define DEFAULT_LL_BUFFSIZE (NCCL_LL_LINES_PER_THREAD*NCCL_LL_MAX_NTHREADS*NCCL_STEPS*sizeof(union ncclLLFifoLine))
 #define DEFAULT_LL128_BUFFSIZE (NCCL_LL128_ELEMS_PER_THREAD*NCCL_LL128_MAX_NTHREADS*NCCL_STEPS*sizeof(uint64_t))
 #define DEFAULT_BUFFSIZE (1 << 22) /* 4MiB */
@@ -861,10 +705,7 @@
   int nranks = comm->nRanks;
   uint64_t commHash = getHash(commId->internal, NCCL_UNIQUE_ID_BYTES);
   TRACE(NCCL_INIT, "comm %p, commHash %lx, rank %d nranks %d - BEGIN", comm, commHash, rank, nranks);
-  // [RCCL] Collect the PID of the root
-  int rootPid;
   NCCLCHECK(bootstrapInit(commId, comm));
-  // [/RCCL]
 
   // AllGather1 - begin
   NCCLCHECK(ncclCalloc(&comm->peerInfo, nranks+1)); // Extra rank to represent CollNet root
@@ -884,14 +725,14 @@
     //Multiple ranks can use the same device, but need to have different virtualId's.
     for (int i = 0; i < nranks; i++) {
       for (int j=0; j < nranks; j++) {
-	if (j==i) continue;
-	if((comm->peerInfo[i].hostHash  == comm->peerInfo[j].hostHash)  &&
-	   (comm->peerInfo[i].busId     == comm->peerInfo[j].busId)     &&
-	   (comm->peerInfo[i].virtualId == comm->peerInfo[j].virtualId)) {
-	  WARN("Duplicate virtualId detected : rank %d and rank %d both on GPU device %lx virtualId %d",
-	       i, j, comm->peerInfo[rank].busId, comm->peerInfo[i].virtualId);
-	  return ncclInvalidUsage;
-	}
+      	if (j==i) continue;
+      	if((comm->peerInfo[i].hostHash  == comm->peerInfo[j].hostHash)  &&
+      	   (comm->peerInfo[i].busId     == comm->peerInfo[j].busId)     &&
+      	   (comm->peerInfo[i].virtualId == comm->peerInfo[j].virtualId)) {
+      	  WARN("Duplicate virtualId detected : rank %d and rank %d both on GPU device %lx virtualId %d",
+      	       i, j, comm->peerInfo[rank].busId, comm->peerInfo[i].virtualId);
+      	  return ncclInvalidUsage;
+      	}
       }
     }
   }
@@ -980,31 +821,6 @@
     }
   }
 
-#if 0
-  { // [RCCL] Check if clique-based kernels can be enabled and initialize CliqueManager
-    CliqueManager::cliqueMode_t cliqueMode = CliqueManager::CLIQUE_DISABLED;
-    if (comm->localRanks == comm->nRanks && comm->topo->nodes[GPU].nodes[0].gpu.gcn != 910)
-    {
-      if (hasPeerAccess)
-      {
-        if (intraProcRanks == nranks)
-          cliqueMode = CliqueManager::CLIQUE_SINGLE_PROCESS;
-        else
-          cliqueMode = CliqueManager::CLIQUE_SINGLE_NODE;
-      }
-
-      // For now, only enable clique-based kernels on nodes where all GPUs are XGMI connected
-      if (!allXgmi && !rcclParamCliqueIgnoreTopo())
-      {
-        INFO(NCCL_INIT, "Disabling clique-based kernels due to topology (ignore with RCCL_CLIQUE_IGNORE_TOPO)");
-        cliqueMode = CliqueManager::CLIQUE_DISABLED;
-      }
-    }
-    comm->cliqueManager = new CliqueManager(rank, nranks, cliqueMode);
-    NCCLCHECK(comm->cliqueManager->Init(commId, rootPid));
-  } // [/RCCL]
-#endif
-
   if (comm->rank == ncclParamGraphDumpFileRank()) {
     struct ncclTopoGraph* graphs[3] = { &ringGraph, &treeGraph, &collNetGraph };
     NCCLCHECK(ncclTopoDumpGraphs(comm->topo, 3, graphs));
@@ -1054,7 +870,6 @@
   } *allGather3Data;
 
   NCCLCHECK(ncclCalloc(&allGather3Data, nranks));
-<<<<<<< HEAD
   int idx;
   NCCLCHECK(ncclTopoIdToIndex(comm->topo, GPU, comm->busId, &idx));
   allGather3Data[rank].nc = 2;
@@ -1076,9 +891,6 @@
     allGather3Data[rank].nc = std::max(allGather3Data[rank].nc, 4/ringGraph.nChannels);
   if (ringGraph.nChannels > MAXCHANNELS/2)
     allGather3Data[rank].nc = 1;
-=======
-
->>>>>>> e1d9b273
   NCCLCHECK(ncclTopoGetLocalNet(comm->topo, rank, &allGather3Data[rank].netDev));
   allGather3Data[rank].tree.pattern = treeGraph.pattern;
   allGather3Data[rank].tree.nChannels = treeGraph.nChannels;
@@ -1262,7 +1074,7 @@
     for (int c=0; c<comm->nChannels; c++) {
       struct ncclChannel* channel = comm->channels+c;
       if (comm->nRanks == 1) continue;
-      NCCLCHECKGOTO(ncclTransportP2pConnect(comm, channel, 1, &channel->ring.prev, 1, &channel->ring.next, NCCL_CONN_IDX_P2P_NET), ret, affinity_restore);
+      NCCLCHECKGOTO(ncclTransportP2pConnect(comm, c, 1, &channel->ring.prev, 1, &channel->ring.next, NCCL_CONN_IDX_P2P_NET), ret, affinity_restore);
     }
     NCCLCHECKGOTO(ncclTransportP2pSetup(comm, &ringGraph, NCCL_CONN_IDX_P2P_NET), ret, affinity_restore);
   }
@@ -1511,16 +1323,13 @@
 
 NCCL_PARAM(SetStackSize, "SET_STACK_SIZE", 0);
 
-<<<<<<< HEAD
-ncclResult_t ncclCommInitRankSync(ncclComm_t* newcomm, int nranks, ncclUniqueId commId, int myrank, int cudaDev, int virtualId) {
-  ncclResult_t res;
-=======
 struct ncclCommInitRankAsyncJob {
   struct ncclAsyncJob base;
   ncclComm_t* newcomm;
   int nranks, myrank;
   ncclUniqueId commId;
   int cudaDev;
+  int virtualId;
 };
 
 static ncclResult_t ncclCommInitRankFunc(struct ncclAsyncJob* job_) {
@@ -1530,8 +1339,8 @@
   ncclUniqueId commId = job->commId; // C++ struct assignment
   int myrank = job->myrank;
   int cudaDev = job->cudaDev;
+  int virtualId = job->virtualId;
   ncclResult_t res = ncclSuccess;
->>>>>>> e1d9b273
 
   CUDACHECK(hipSetDevice(cudaDev));
   // Set the maximum kernel stack size of all kernels to avoid
@@ -1545,13 +1354,8 @@
   NCCLCHECKGOTO(initTransportsRank(*newcomm, &commId), res, cleanup);
   NCCLCHECKGOTO(devCommSetup(*newcomm), res, cleanup);
 
-<<<<<<< HEAD
   INFO(NCCL_INIT,"comm %p rank %d nranks %d cudaDev %d busId %lx localSize %ld used %ld bytes - Init COMPLETE", *newcomm, myrank, nranks, (*newcomm)->cudaDev, (*newcomm)->busId, ncclKernLocalSize(ncclGetKernelIndex(*newcomm)), allocTracker[(*newcomm)->cudaDev].totalAllocSize);
-
-=======
-  INFO(NCCL_INIT,"comm %p rank %d nranks %d cudaDev %d busId %lx - Init COMPLETE", *newcomm, myrank, nranks, (*newcomm)->cudaDev, (*newcomm)->busId);
   TRACE_CALL("ncclCommInitRank(%p,%d,0x%llx,%d,%d)", *newcomm, nranks, (unsigned long long)hashUniqueId(commId), myrank, (*newcomm)->cudaDev);
->>>>>>> e1d9b273
   return ncclSuccess;
 cleanup:
   if ((*newcomm) && (*newcomm)->bootstrap) bootstrapAbort((*newcomm)->bootstrap);
@@ -1559,17 +1363,13 @@
   return res;
 }
 
-<<<<<<< HEAD
-static ncclResult_t ncclCommInitRankDev(ncclComm_t* newcomm, int nranks, ncclUniqueId commId, int myrank, int cudaDev, int virtualId) {
-=======
 static void ncclCommInitRankUndo(struct ncclAsyncJob* job_) {
   struct ncclCommInitRankAsyncJob* job = (struct ncclCommInitRankAsyncJob*)job_;
   ncclCommDestroy(*job->newcomm);
   *job->newcomm = nullptr;
 }
 
-static ncclResult_t ncclCommInitRankDev(ncclComm_t* newcomm, int nranks, ncclUniqueId commId, int myrank, int cudaDev) {
->>>>>>> e1d9b273
+static ncclResult_t ncclCommInitRankDev(ncclComm_t* newcomm, int nranks, ncclUniqueId commId, int myrank, int cudaDev, int virtualId) {
   ncclResult_t res;
   char* env = getenv("NCCL_COMM_ID");
   if (env && myrank == 0) {
@@ -1591,13 +1391,6 @@
     goto end;
   }
 
-<<<<<<< HEAD
-  if (ncclAsyncMode()) {
-    NCCLCHECKGOTO(ncclAsyncInit(ncclCommInitRankSync, newcomm, nranks, commId, myrank, cudaDev, virtualId), res, end);
-  } else {
-    NCCLCHECKGOTO(ncclCommInitRankSync(newcomm, nranks, commId, myrank, cudaDev, virtualId), res, end);
-  }
-=======
   struct ncclCommInitRankAsyncJob *job;
   NCCLCHECKGOTO(ncclCalloc(&job, 1), res, end);
   job->newcomm = newcomm;
@@ -1605,8 +1398,8 @@
   job->commId = commId; // C++ struct assignment
   job->myrank = myrank;
   job->cudaDev = cudaDev;
+  job->virtualId = virtualId;
   NCCLCHECKGOTO(ncclAsyncLaunch(&job->base, ncclCommInitRankFunc, ncclCommInitRankUndo, free), res, end);
->>>>>>> e1d9b273
 
 end:
   return ncclGroupErrCheck(res);
@@ -1617,7 +1410,7 @@
   NVTX3_FUNC_RANGE_IN(nccl_domain);
 
   // Load the CUDA driver and dlsym hooks (can fail on old drivers)
-  (void) cudaLibraryInit();
+  if (ncclParamDmaBufEnable()) rocmLibraryInit();
 
   int cudaDev;
   CUDACHECK(hipGetDevice(&cudaDev));
@@ -1640,7 +1433,7 @@
   NVTX3_FUNC_RANGE_IN(nccl_domain);
 
   // Load the CUDA driver and dlsym hooks (can fail on old drivers)
-  (void) cudaLibraryInit();
+  (void) rocmLibraryInit();
 
   NCCLCHECK(PtrCheck(comms, "CommInitAll", "comms"));
   if (ndev < 0) {
@@ -1677,22 +1470,11 @@
     CUDACHECK(hipSetDevice(commDevice));
   }
 
-  TRACE(NCCL_INIT, "Destroying comm %p rank %d abortFlag %d fatalError %d", comm, comm->rank, LOAD(comm->abortFlag), comm->fatalError);
-
-<<<<<<< HEAD
-  CUDACHECK(hipStreamSynchronize(comm->groupStream));
-
-  ncclDestroyQueueInfo(comm->enqueueInfo);
-
-  if (rcclParamEnableHipGraph())
-    NCCLCHECK(ncclGraphHelperDestroy(comm));
-
-  INFO(NCCL_COLL, "Created %d queue info, destroyed %d", comm->nQueueInfoCreated, comm->nQueueInfoDestroyed);
-=======
+  TRACE(NCCL_INIT, "Destroying comm %p rank %d abortFlag %d fatalError %d", comm, comm->rank, *comm->abortFlag, comm->fatalError);
+
   NCCLCHECK(ncclStrongStreamSynchronize(&comm->hostStream));
   NCCLCHECK(ncclStrongStreamSynchronize(&comm->deviceStream));
   NCCLCHECK(ncclCommPollCallbacks(comm));
->>>>>>> e1d9b273
 
   NCCLCHECK(commFree(comm));
 
@@ -1723,10 +1505,6 @@
   int64_t busId = comm->busId;
   TRACE(NCCL_INIT, "comm %p rank %d nRanks %d cudaDev %d busId %lx", comm, rank, nranks, cudaDev, busId);
 
-  // [RCCL] Delete CliqueManager if it exists
-  //if (comm->cliqueManager) delete comm->cliqueManager;
-  // [/RCCL]
-
   NCCLCHECK(commDestroy(comm));
   INFO(NCCL_INIT,"comm %p rank %d nranks %d cudaDev %d busId %lx - Destroy COMPLETE", comm, rank, nranks, cudaDev, busId);
   return ncclSuccess;
@@ -1745,8 +1523,7 @@
   // Ask anything that might still be running on the device to quit
   *comm->abortFlag = 1;
 
-  // do not destroy comm because kernel maybe still running
-  // return commDestroy(comm);
+  //NCCLCHECK(commDestroy(comm));
   INFO(NCCL_INIT,"comm %p rank %d nranks %d cudaDev %d busId %lx - Abort COMPLETE", comm, rank, nranks, cudaDev, busId);
   return ncclSuccess;
 }
