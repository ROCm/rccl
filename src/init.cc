/*************************************************************************
 * Copyright (c) 2015-2021, NVIDIA CORPORATION. All rights reserved.
 * Modifications Copyright (c) 2019-2021 Advanced Micro Devices, Inc. All rights reserved.
 *
 * See LICENSE.txt for license information
 ************************************************************************/

#include "nccl.h"
#include "channel.h"
#include "nvmlwrap.h"
#include "gdrwrap.h"
#include "bootstrap.h"
#include "transport.h"
#include "group.h"
#include "net.h"
#include "coll_net.h"
#include "enqueue.h"
#include "graph.h"
#include "argcheck.h"
#include <fcntl.h>
#include <unistd.h>
#include <hip/hip_runtime.h>
#include <string.h>
#include <errno.h>
#include <assert.h>
#include <dlfcn.h>
#include <sys/types.h>
#include <sys/stat.h>
#include <unistd.h>
#include "graph/topo.h"

// [RCCL]
#include "clique/CliqueManager.h"
#include <hsa/hsa_ext_amd.h>
// [/RCCL]

#define STR2(v) #v
#define STR(v) STR2(v)

#ifdef ENABLE_TRACE
std::chrono::high_resolution_clock::time_point ncclEpoch;
#endif

#if CUDART_VERSION >= 9020 || defined(__HIP_PLATFORM_HCC__) || defined(__HCC__) || defined(__HIPCC__)
#define NCCL_GROUP_CUDA_STREAM 0 // CGMD: CUDA 9.2,10.X Don't need to use an internal CUDA stream
#else
#define NCCL_GROUP_CUDA_STREAM 1 // CGMD: CUDA 9.0,9.1 Need to use an internal CUDA stream
#endif

const char* ncclFuncStr[NCCL_NUM_FUNCTIONS+1] = { "Broadcast", "Reduce", "AllGather", "ReduceScatter", "AllReduce", "SendRecv" };
const char* ncclAlgoStr[NCCL_NUM_ALGORITHMS] = { "Tree", "Ring", "CollNet" };
const char* ncclProtoStr[NCCL_NUM_PROTOCOLS] = { "LL", "LL128", "Simple" };
const char* ncclRedOpStr[ncclNumOps] = { "Sum", "Prod", "Max", "Min" };
const char *ncclTypeStr[ncclNumTypes] = {"_i8", "_u8", "_i32", "_u32", "_i64", "_u64", "_f16", "_f32", "_f64", "_b16"};

NCCL_PARAM(GroupCudaStream, "GROUP_CUDA_STREAM", NCCL_GROUP_CUDA_STREAM);

NCCL_PARAM(CheckPointers, "CHECK_POINTERS", 0);

ncclNet_t* ncclNet = NULL;
ncclCollNet_t* ncclCollNet = NULL;

struct allocationTracker allocTracker[MAX_ALLOC_TRACK_NGPU] = {};

// Returns ncclInternalError if anything fails, causing that network to be ignored.
ncclResult_t initNet(ncclNet_t* net) {
  int ndev;
  if (net->init(ncclDebugLog) != ncclSuccess) return ncclInternalError;
  if (net->devices(&ndev) != ncclSuccess) return ncclInternalError;
  if (ndev <= 0) return ncclSystemError;
  return ncclSuccess;
}

ncclResult_t initCollNet(ncclCollNet_t* collnet) {
  int ndev;
  if (collnet->init(ncclDebugLog) != ncclSuccess) return ncclInternalError;
  if (collnet->devices(&ndev) != ncclSuccess) return ncclInternalError;
  if (ndev <= 0) return ncclSystemError;
  return ncclSuccess;
}

ncclResult_t initNetPlugin(ncclNet_t** net, ncclCollNet_t** collnet) {
  void* netPluginLib = dlopen("librccl-net.so", RTLD_NOW | RTLD_LOCAL);
  if (netPluginLib == NULL) {
    // dlopen does not guarantee to set errno, but dlerror only gives us a
    // string, so checking errno doesn't hurt to try to provide a better
    // error message
    if (errno == ENOENT) {
      INFO(NCCL_INIT|NCCL_NET, "NET/Plugin : No plugin found (librccl-net.so), using internal implementation");
    } else {
      INFO(NCCL_INIT|NCCL_NET, "NET/Plugin : Plugin load returned %d : %s.", errno, dlerror());
    }
    return ncclSuccess;
  }
  *net = (ncclNet_t*) dlsym(netPluginLib, STR(NCCL_PLUGIN_SYMBOL));
  if (*net == NULL) {
    INFO(NCCL_INIT|NCCL_NET, "NET/Plugin: Failed to find " STR(NCCL_PLUGIN_SYMBOL) " symbol.");
    if (netPluginLib != NULL) dlclose(netPluginLib);
    return ncclSuccess;
  }
  // Check for CollNet
  *collnet = (ncclCollNet_t*) dlsym(netPluginLib, STR(NCCL_COLLNET_PLUGIN_SYMBOL));
  if (*collnet == NULL) {
    INFO(NCCL_INIT|NCCL_NET, "NET/Plugin: Failed to find " STR(NCCL_COLLNET_PLUGIN_SYMBOL) " symbol.");
  }
  return ncclSuccess;
}

ncclResult_t initNet() {
  // Always initialize bootstrap network
  NCCLCHECK(bootstrapNetInit());

  // Initialize main communication network
  ncclNet_t* nets[3] = { NULL, &ncclNetIb, &ncclNetSocket };
  ncclCollNet_t* collNets[3] = { NULL, NULL, NULL };
  NCCLCHECK(initNetPlugin(nets+0, collNets+0));
  char* netName = getenv("NCCL_NET");

  for (int i=0; i<3; i++) {
    if (nets[i] == NULL) continue;
    if (netName && strcmp(netName, nets[i]->name) != 0) continue;
    // net plugin is already initialized
    if (initNet(nets[i]) != ncclSuccess) continue;
    ncclNet = nets[i];
    if (collNets[i] && initCollNet(collNets[i]) == ncclSuccess) {
      ncclCollNet = collNets[i];
    }
    break;
  }

  if (ncclNet == NULL) {
    WARN("Error: network %s not found.", netName ? netName : "");
    return ncclInvalidUsage;
  }
  return ncclSuccess;
}

// GDRCOPY support: Off by default
NCCL_PARAM(GdrCopyEnable, "GDRCOPY_ENABLE", 0);

// GDRCOPY support
gdr_t ncclGdrCopy = NULL;

ncclResult_t initGdrCopy() {
  if (ncclParamGdrCopyEnable() == 1) {
    ncclGdrCopy = ncclGdrInit();
  }
  return ncclSuccess;
}

NCCL_PARAM(CollNetEnable, "COLLNET_ENABLE", 0);

pthread_mutex_t initLock = PTHREAD_MUTEX_INITIALIZER;
static bool initialized = false;
static size_t maxLocalSizeBytes = 0;
static ncclResult_t ncclInit() {
  if (initialized) return ncclSuccess;
  pthread_mutex_lock(&initLock);
  if (!initialized) {
    initEnv();
    initGdrCopy();
    maxLocalSizeBytes = ncclKernMaxLocalSize();
    NCCLCHECK(initNet());
    INFO(NCCL_INIT, "Using network %s", ncclNetName());
    initialized = true;
  }
  pthread_mutex_unlock(&initLock);
  return ncclSuccess;
}

NCCL_API(ncclResult_t, ncclGetVersion, int* version);
ncclResult_t ncclGetVersion(int* version) {
  if (version == NULL) return ncclInvalidArgument;
  *version = NCCL_VERSION_CODE;
  return ncclSuccess;
}

NCCL_API(ncclResult_t, ncclGetUniqueId, ncclUniqueId* out);
ncclResult_t ncclGetUniqueId(ncclUniqueId* out) {
  NCCLCHECK(ncclInit());
  NCCLCHECK(PtrCheck(out, "GetUniqueId", "out"));
  return bootstrapGetUniqueId(out);
}

// Prevent compiler from optimizing out these operations
#ifdef __clang__
#define NCCL_NO_OPTIMIZE __attribute__((optnone))
#else
#define NCCL_NO_OPTIMIZE __attribute__((optimize("O0")))
#endif

void NCCL_NO_OPTIMIZE commPoison(ncclComm_t comm) {
  comm->rank = comm->cudaDev = comm->busId = comm->nRanks = -1;
}

RCCL_PARAM(KernelCollTraceEnable, "KERNEL_COLL_TRACE_ENABLE", 0);

#ifdef ENABLE_COLLTRACE
void *ncclCommThreadMain(void *arg) {
  ncclComm_t comm = (ncclComm_t)arg;
  int head = comm->hostDevComm.collTraceHead;
  #define MAX_NAME_LENGTH 32
  char* func_names = (char *)malloc(MAX_NAME_LENGTH*(FUNC_INDEX_P2P+1));
  for (int func = 0; func < NCCL_NUM_FUNCTIONS; func++) {
    for (int al = 0; al < NCCL_NUM_ALGORITHMS; al++) {
      for (int type = 0; type < ncclNumTypes; type++) {
        for (int pr = 0; pr < NCCL_NUM_PROTOCOLS; pr++) {
          for (int redop = 0; redop < ncclNumOps; redop++) {
            char* line = func_names+MAX_NAME_LENGTH*FUNC_INDEX(func, redop, type, al, pr);
            sprintf(line, "%s%s%s%s%s", ncclFuncStr[func], ncclAlgoStr[al], ncclProtoStr[pr],
              ncclRedOpStr[redop], ncclTypeStr[type]);
          }
        }
      }
    }
  }
  char* line = func_names+MAX_NAME_LENGTH*FUNC_INDEX_P2P;
  sprintf(line, "%s", ncclFuncStr[NCCL_NUM_FUNCTIONS]);
  do {
    int tail = LOAD(comm->hostDevComm.collTraceTail)%COLLTRACE_NUM_ITEMS;
    int count;
    if (head <= tail)
      count = tail - head;
    else
      count = COLLTRACE_NUM_ITEMS + head - tail;
    if (!count) {
      if(LOAD(&comm->hostDevComm.collTraceExit))
        break;
      else {
        usleep(1000); //sleep 1ms
        continue;
      }
    }
    for (int i = 0; i < count; i++) {
      struct ncclCollTrace *td = comm->hostDevComm.collTrace+head;
      uint8_t type = LOAD(&(td->type));
      if (type == ncclCollTraceNotReady)
        break;
      char line[1024];
      int offset = 0;
      uint16_t fIdx = td->funcIndex;
      #define VEGA_GPU_RTC_FREQUENCY 2.5E7
      if (type == ncclCollTraceDataType) {
        sprintf(line, "## [%12.6f] [%02d:%02d] L:%04d DT %08x %016lx %016lx",
          (double)(td->timeStamp)/VEGA_GPU_RTC_FREQUENCY, comm->rank, td->bid,
          fIdx, td->data_0, td->opCount, td->data_1);
      } else {
        sprintf(line, "## [%12.6f] [%02d:%02d] %06lx",
          (double)(td->timeStamp)/VEGA_GPU_RTC_FREQUENCY, comm->rank, td->bid, td->opCount);
        offset = strlen(line);
        switch (type) {
          case ncclCollTraceKernelLaunchType:
            sprintf(line+offset, " KL HWID %8x %s ",
              td->data_0, func_names+MAX_NAME_LENGTH*fIdx);
            offset = strlen(line);
            if (fIdx > FUNC_INDEX_P2P)
              sprintf(line+offset, "ERROR bad function index %d", fIdx);
            else if (fIdx == FUNC_INDEX_P2P)
              sprintf(line+offset, "nt %d dt %d busId %lx nRanks %d", td->p2p.nThreads, td->p2p.delta, comm->busId, comm->nRanks);
            else
              sprintf(line+offset, "nt %d bi %d nc %d busId %lx nRanks %d", td->coll.nThreads, td->coll.bid, td->coll.nChannels, comm->busId, comm->nRanks);
            break;
          case ncclCollTraceCollEndType:
            if (fIdx != 0xffff) {
              sprintf(line+offset, " CE %s ", func_names+MAX_NAME_LENGTH*fIdx);
              offset = strlen(line);
              if (fIdx > FUNC_INDEX_P2P)
                sprintf(line+offset, "ERROR bad function index %d", fIdx);
              else if (fIdx == FUNC_INDEX_P2P)
                sprintf(line+offset, "nt %d dt %d busId %lx nRanks %d", td->p2p.nThreads, td->p2p.delta, comm->busId, comm->nRanks);
              else
                sprintf(line+offset, "nt %d bi %d nc %d busId %lx nRanks %d", td->coll.nThreads, td->coll.bid, td->coll.nChannels, comm->busId, comm->nRanks);
            }
            else
              sprintf(line+offset, " KE busId %lx nRanks %d", comm->busId, comm->nRanks);
            break;
          case ncclCollTraceAbortType:
            sprintf(line+offset, " Abort");
            break;
          default:
            sprintf(line+offset, " unknown collective trace data type");
            break;
        }
      }
      INFO(NCCL_COLL, "%s", line);
      STORE(&(td->type), ncclCollTraceNotReady);
      head ++;
      head %= COLLTRACE_NUM_ITEMS;
    }
  } while(1);
  free(func_names);
  comm->hostDevComm.collTraceHead = head;
  pthread_exit(NULL);
}
#endif

#undef NCCL_NO_OPTIMIZE

static ncclResult_t commFree(ncclComm_t comm) {
  if (comm == NULL)
    return ncclSuccess;
  free(comm->connectSend);
  free(comm->connectRecv);
  for (int peer=0; peer<comm->nRanks; peer++) {
    delete comm->p2pSends[peer];
    delete comm->p2pRecvs[peer];
  }
  free(comm->p2pSends);
  free(comm->p2pRecvs);
  free(comm->asyncOps);

#ifdef ENABLE_PROFILING
  struct ncclProf* prof = (struct ncclProf*)malloc(sizeof(struct ncclProf));
  CUDACHECK(hipMemcpy(prof, comm->hostDevComm.devProf, sizeof(struct ncclProf), hipMemcpyDeviceToHost));
  uint64_t wait_cycle = 0, wait_recv_cycle = 0;
  for (int chan=0; chan<comm->nChannels; chan++) {
    wait_cycle += prof->wait_cycle[chan];
    wait_recv_cycle += prof->wait_recv_cycle[chan];
  }
  #define VEGA_GPU_RTC_FREQUENCY 2.5E7
  if (comm->rank == 0) {
    INFO(NCCL_INIT, "# %4s %6s %6s %6s %6s %6s %7s %6s %6s %6s %6s %6s", "Rank", "total", "  wait", "w_recv", "send", "rcRdS", "dRcRdCS", "dRcCS", "dRc", "cS", "rc", "rcCS");
    INFO(NCCL_INIT, "# %4s %6s %6s %6s %6s %6s %7s %6s %6s %6s %6s %6s", "", "(s)", "(s)", "(s)", "(GB/s)", "(GB/s)", "(GB/s)", "(GB/s)", "(GB/s)", "(GB/s)", "(GB/s)", "(GB/s)");
  }
  INFO(NCCL_INIT, "# %4d %6.4f %6.4f %6.4f %6.2f %6.2f %7.2f %6.2f %6.2f %6.2f %6.2f %6.2f",
    comm->rank, (double)prof->total_cycle/VEGA_GPU_RTC_FREQUENCY/comm->nChannels,
    (double)wait_cycle/VEGA_GPU_RTC_FREQUENCY/comm->nChannels,
    (double)wait_recv_cycle/VEGA_GPU_RTC_FREQUENCY/comm->nChannels,
    (prof->send_cycle) ? (double)prof->send_byte*comm->nChannels/((double)prof->send_cycle/VEGA_GPU_RTC_FREQUENCY*1.0E9) : 0,
    (prof->recvReduceSend_cycle) ? (double)prof->recvReduceSend_byte*comm->nChannels/((double)prof->recvReduceSend_cycle/VEGA_GPU_RTC_FREQUENCY*1.0E9) : 0,
    (prof->directRecvReduceCopySend_cycle) ? (double)prof->directRecvReduceCopySend_byte*comm->nChannels/((double)prof->directRecvReduceCopySend_cycle/VEGA_GPU_RTC_FREQUENCY*1.0E9) : 0,
    (prof->directRecvCopySend_cycle) ? (double)prof->directRecvCopySend_byte*comm->nChannels/((double)prof->directRecvCopySend_cycle/VEGA_GPU_RTC_FREQUENCY*1.0E9) : 0,
    (prof->directRecv_cycle) ? (double)prof->directRecv_byte*comm->nChannels/((double)prof->directRecv_cycle/VEGA_GPU_RTC_FREQUENCY*1.0E9) : 0,
    (prof->copySend_cycle) ? (double)prof->copySend_byte*comm->nChannels/((double)prof->copySend_cycle/VEGA_GPU_RTC_FREQUENCY*1.0E9) : 0,
    (prof->recv_cycle) ? (double)prof->recv_byte*comm->nChannels/((double)prof->recv_cycle/VEGA_GPU_RTC_FREQUENCY*1.0E9) : 0,
    (prof->recvCopySend_cycle) ? (double)prof->recvCopySend_byte*comm->nChannels/((double)prof->recvCopySend_cycle/VEGA_GPU_RTC_FREQUENCY*1.0E9) : 0);
  free(prof);
  CUDACHECK(hipFree(comm->hostDevComm.devProf));

  for (int channel=0; channel<std::max(comm->nChannels, comm->p2pnChannels); channel++) {
    if (comm->channels[channel].send_byte) INFO(NCCL_INIT, "# [%03d:%02d] Proxy Send %6.2f GB/s (%ld bytes %d measurements)",
      comm->rank, channel, (comm->channels[channel].bw_count) ?
      (float)comm->channels[channel].bw_cumulative/comm->channels[channel].bw_count : 0,
      comm->channels[channel].send_byte, comm->channels[channel].bw_count);
    if (comm->channels[channel].recv_byte) INFO(NCCL_INIT, "# [%03d:%02d] Proxy Recv %6.2f GB/s (%ld bytes %d measurements)",
      comm->rank, channel, (comm->channels[channel].bw_count) ?
      (float)comm->channels[channel].bw_cumulative/comm->channels[channel].bw_count : 0,
      comm->channels[channel].recv_byte, comm->channels[channel].bw_count);
  }
#endif

#ifdef ENABLE_COLLTRACE
  STORE(&comm->hostDevComm.collTraceExit, 1);
  if (comm->hostDevComm.collTraceThread) pthread_join(comm->hostDevComm.collTraceThread, NULL);
  NCCLCHECK(ncclCudaHostFree((void *)comm->hostDevComm.collTrace));
  NCCLCHECK(ncclCudaHostFree((void *)comm->hostDevComm.collTraceTail));
#endif

  free(comm->peerInfo);
  ncclTopoFree(comm->topo);

  if (comm->bootstrap)
    NCCLCHECK(bootstrapClose(comm->bootstrap));

<<<<<<< HEAD
  CUDACHECK(hipFree(comm->hostDevComm.channels));
  CUDACHECK(hipFree(comm->devComm));
=======
  CUDACHECK(cudaFree((ncclDevCommAndChannels*)comm->devComm));
>>>>>>> 7e515921

  for (int channel=0; channel<MAXCHANNELS; channel++)
    NCCLCHECK(freeChannel(comm->channels+channel, comm->nRanks));

  if (comm->doneEvent != NULL)
    CUDACHECK(hipEventDestroy(comm->doneEvent));

  if (comm->intDoneEvent != NULL)
    CUDACHECK(hipEventDestroy(comm->intDoneEvent));

  if (comm->launchMode == ncclComm::GROUP) {
    CUDACHECK(hipStreamDestroy(comm->groupStream));
  }

  ncclDestroyQueueInfo(comm->enqueueInfo);

  // Last rank frees shared resources between threads
  int isLast;
  NCCLCHECK(ncclCpuBarrierIn(comm, &isLast));
  if (isLast) {
    free(comm->intraBarrier);
    free(comm->intraParams);
    free(comm->intraCudaDevs);
    free(comm->intraCGMode);
    free(comm->intraCC);
  }
  NCCLCHECK(ncclCudaHostFree((void *)comm->abortFlag));

  // Poison comm to try and catch a double free
  commPoison(comm);

  free(comm);
  return ncclSuccess;
}

<<<<<<< HEAD
RCCL_PARAM(CliqueIgnoreTopo, "CLIQUE_IGNORE_TOPO", 0);
RCCL_PARAM(P2pNetDisable, "P2P_NET_DISABLE", 0);
=======
NCCL_PARAM(AggChannelSize, "AGG_CHANNEL_SIZE", -2);
>>>>>>> 7e515921

static ncclResult_t commAlloc(ncclComm_t* comret, int ndev, int rank) {
  if (ndev < 1) {
    WARN("invalid device count (%d) requested", ndev);
    return ncclInvalidArgument;
  }
  if (rank >= ndev || rank < 0) {
    WARN("rank %d exceeds ndev=%d", rank, ndev);
    return ncclInvalidArgument;
  }

  // Try to create a CUDA object right away. If there is something wrong with
  // the device we're on (failure cause #1) , better know it early.
  hipEvent_t doneEvent;
  CUDACHECK(hipEventCreateWithFlags(&doneEvent, hipEventDisableTiming));
  hipEvent_t intDoneEvent;
  CUDACHECK(hipEventCreateWithFlags(&intDoneEvent, hipEventDisableTiming));

  struct ncclComm* comm;
  NCCLCHECK(ncclCalloc(&comm, 1));

  comm->rank = comm->hostDevComm.rank = rank;
  comm->nRanks = comm->hostDevComm.nRanks = ndev;
  hipGetDevice(&comm->cudaDev);
  NCCLCHECK(getBusId(comm->cudaDev, &comm->busId));
  TRACE(NCCL_INIT,"comm %p rank %d nranks %d cudaDev %d busId %lx", comm, rank, ndev, comm->cudaDev, comm->busId);

  comm->doneEvent = doneEvent;
  comm->intDoneEvent = intDoneEvent;
  comm->checkPointers = ncclParamCheckPointers() == 1 ? true : false;
#if CUDART_VERSION >= 9020 || defined(__HIP_PLATFORM_HCC__) || defined(__HCC__) || defined(__HIPCC__)
  comm->groupCudaStream = ncclParamGroupCudaStream();
#else
  // Don't allow the user to overload the default setting in older CUDA builds
  comm->groupCudaStream = NCCL_GROUP_CUDA_STREAM;
#endif
  comm->fatalError = ncclSuccess;

  NCCLCHECK(ncclCudaHostCalloc((uint32_t**)&comm->abortFlag, 1));
  comm->hostDevComm.abortFlag = comm->abortFlag;
  STORE(comm->abortFlag, 0);

  comm->collOpCount = 0;
  comm->p2pOpCount = 0x8000;

  comm->argsptr = &comm->args;
#ifdef ENABLE_PROFILING
  NCCLCHECK(ncclCudaCalloc(&comm->hostDevComm.devProf, 1));
#endif

#ifdef ENABLE_COLLTRACE
  NCCLCHECK(ncclCudaHostCalloc(&comm->hostDevComm.collTraceTail, 1));
  NCCLCHECK(ncclCudaHostCalloc(&comm->hostDevComm.collTrace, COLLTRACE_NUM_ITEMS));
  memset(comm->hostDevComm.collTrace, 0, sizeof(struct ncclCollTrace) * COLLTRACE_NUM_ITEMS);
  comm->hostDevComm.collTraceExit = comm->hostDevComm.collTraceHead = *comm->hostDevComm.collTraceTail = 0;
  if ((ncclDebugLevel >= NCCL_LOG_INFO) && rcclParamKernelCollTraceEnable())
    pthread_create(&comm->hostDevComm.collTraceThread, NULL, ncclCommThreadMain, (void *)comm);
  else
    comm->hostDevComm.collTraceThread = 0;
#endif
  comm->collNetSupport = 0;

  NCCLCHECK(ncclCalloc(&comm->asyncOps, NCCL_MAX_OPS));
  comm->asyncOpCount = 0;
  comm->asyncTotalSize = 0;
  comm->channelSize = ncclParamAggChannelSize();
  comm->asyncAllocMode = ncclComm::SHORTEST_QUEUE;
  char* str = getenv("NCCL_AGG_ALLOC_MODE");
  if (str) INFO(NCCL_ENV, "NCCL_AGG_ALLOC_MODE set by environment to %s", str);
  if (str && strcmp(str, "ROUND_ROBIN") == 0) {
    comm->asyncAllocMode = ncclComm::ROUND_ROBIN;
  }

  NCCLCHECK(ncclCreateQueueInfo(&comm->enqueueInfo, comm));
  comm->lastSetupNode = NULL;
  comm->lastCudaGraphId = -1;

  CUDACHECK(hipDriverGetVersion(&comm->driverVersion));

  static_assert(MAXCHANNELS <= sizeof(*comm->connectSend)*8, "comm->connectSend must have enough bits for all channels");
  static_assert(MAXCHANNELS <= sizeof(*comm->connectRecv)*8, "comm->connectRecv must have enough bits for all channels");
  NCCLCHECK(ncclCalloc(&comm->connectSend, comm->nRanks*NCCL_MAX_CONNS));
  NCCLCHECK(ncclCalloc(&comm->connectRecv, comm->nRanks*NCCL_MAX_CONNS));

  comm->p2pSendCount = comm->p2pRecvCount = 0;
  NCCLCHECK(ncclCalloc(&comm->p2pSends, comm->nRanks));
  NCCLCHECK(ncclCalloc(&comm->p2pRecvs, comm->nRanks));

  // Mark channels as non initialized.
  for (int c=0; c<MAXCHANNELS; c++) comm->channels[c].id = -1;

  *comret = comm;
  return ncclSuccess;
}

static ncclResult_t devCommSetup(ncclComm_t comm) {
  ncclDevCommAndChannels *devCommAndChans;
  NCCLCHECK(ncclCudaCalloc(&devCommAndChans, 1));
  comm->devComm = &devCommAndChans->comm;
  comm->hostDevComm.channels = devCommAndChans->channels;

  // Duplicate the channels on the device
  int nChannels = std::max(comm->nChannels, comm->p2pnChannels);
<<<<<<< HEAD
  NCCLCHECK(ncclCudaCalloc(&comm->hostDevComm.channels, std::max(comm->nChannels, comm->p2pnChannels)));
  NCCLCHECK(ncclCudaMemcpy(comm->hostDevComm.channels, comm->channels, std::max(comm->nChannels, comm->p2pnChannels)));
=======
  NCCLCHECK(ncclCudaMemcpy(comm->hostDevComm.channels, comm->channels, nChannels));
>>>>>>> 7e515921

  // Copy userRanks and peers
  for (int r=0; r<comm->nChannels; r++) {
    NCCLCHECK(ncclCudaMemcpy(comm->channels[r].ring.devUserRanks, comm->channels[r].ring.userRanks, comm->nRanks));
  }

  // Duplicate the dev comm on the device
  NCCLCHECK(ncclCudaMemcpy(comm->devComm, &comm->hostDevComm, 1));
  return ncclSuccess;
}

// Pre-process the string so that running "strings" on the lib can quickly reveal the version.
#if defined(__HIP_PLATFORM_HCC__) || defined(__HCC__) || defined(__HIPCC__)
#define VERSION_STRING "RCCL version " STR(NCCL_MAJOR) "." STR(NCCL_MINOR) "." STR(NCCL_PATCH) NCCL_SUFFIX "+hip" STR(HIP_VERSION_MAJOR) "." STR(HIP_VERSION_MINOR)
#else
#define VERSION_STRING "NCCL version " STR(NCCL_MAJOR) "." STR(NCCL_MINOR) "." STR(NCCL_PATCH) NCCL_SUFFIX "+cuda" STR(CUDA_MAJOR) "." STR(CUDA_MINOR)
#endif
static void showVersion() {
  static int shown = 0;
  if (shown == 0 && ncclDebugLevel >= NCCL_LOG_VERSION) {
    printf("%s\n", VERSION_STRING);
    fflush(stdout);
    if (ncclDebugFile != stdout)
      INFO(NCCL_ALL,"%s", VERSION_STRING); // Also log NCCL version in one of the files
    shown = 1;
  }
}

static ncclResult_t fillInfo(struct ncclComm* comm, struct ncclPeerInfo* info, uint64_t commHash) {
  info->rank = comm->rank;
  CUDACHECK(hipGetDevice(&info->cudaDev));
  info->hostHash=getHostHash()+commHash;
  info->pidHash=getPidHash()+commHash;

  // Get the device MAJOR:MINOR of /dev/shm so we can use that
  // information to decide whether we can use SHM for inter-process
  // communication in a container environment
  struct stat statbuf;
  SYSCHECK(stat("/dev/shm", &statbuf), "stat");
  info->shmDev = statbuf.st_dev;

  info->busId = comm->busId;

  NCCLCHECK(ncclGpuGdrSupport(&info->gdrSupport));
  return ncclSuccess;
}

static ncclResult_t setupChannel(struct ncclComm* comm, int channelId, int rank, int nranks, int* ringRanks) {
  TRACE(NCCL_INIT, "rank %d nranks %d", rank, nranks);
  NCCLCHECK(initChannel(comm, channelId));

  struct ncclRing* ring = &comm->channels[channelId].ring;
  // Find our ring-distance from rank zero and reorganize ranks to start with rank.
  int ixZero=0, ixRank=0;
  for (int i=0; i < nranks; i++) {
    if (ringRanks[i] == 0) ixZero = i;
    if (ringRanks[i] == rank) ixRank = i;
  }
  ring->index = (ixRank-ixZero + nranks)%nranks;
  for (int i=0; i<nranks; i++) {
    ring->userRanks[i] = ringRanks[(i+ixRank)%nranks];
  }
  return ncclSuccess;
}

void* waitForNonNullPtr(void* p) {
  volatile void** ptr = (volatile void**) p;
  while (LOAD(ptr) == NULL) sched_yield();
  return (void*)(LOAD(ptr));
}

ncclResult_t initParams(struct ncclComm* comm) {
  hipLaunchParams* params = comm->myParams = comm->intraParams+comm->intraRank;
  params->args = (void **)&comm->argsptr;
  params->stream = NULL;
  params->sharedMem = 0;
  params->blockDim.x = 0; params->blockDim.y = params->blockDim.z = 1;
  params->gridDim.x = 0; params->gridDim.y = params->gridDim.z = 1;
  return ncclSuccess;
}

// Allocate/Set Intra Process Structures and set CG options
ncclResult_t ncclCommSetIntraProc(struct ncclComm* comm, int rank, int ranks, struct ncclComm* comm0) {
  comm->intraRank = rank;
  comm->intraRanks = ranks;
  comm->intraPhase = 0;

  // Alloc shared structures
  if (rank == 0) {
    assert(comm == comm0);
    int* bar;
    NCCLCHECK(ncclCalloc(&bar, 2));
    bar[0] = bar[1] = 0;
    comm->intraBarrier = bar;
    NCCLCHECK(ncclCalloc(&comm->intraParams, comm->intraRanks));
    NCCLCHECK(ncclCalloc(&comm->intraCudaDevs, comm->intraRanks));
    int* CGMode;
    NCCLCHECK(ncclCalloc(&CGMode, 1));
    *CGMode = 0x11;
    comm->intraCGMode = CGMode;
    int* CC;
    NCCLCHECK(ncclCalloc(&CC, 1));
    *CC = ncclCudaCompCap();
    comm->intraCC = CC;
  } else {
    comm->intraBarrier = (int*)waitForNonNullPtr(&comm0->intraBarrier);
    comm->intraParams = (hipLaunchParams*)waitForNonNullPtr(&comm0->intraParams);
    comm->intraCudaDevs = (int*)waitForNonNullPtr(&comm0->intraCudaDevs);
    comm->intraCGMode = (int*)waitForNonNullPtr(&comm0->intraCGMode);
    comm->intraCC = (int*)waitForNonNullPtr(&comm0->intraCC);
  }
  comm->intraCudaDevs[comm->intraRank] = comm->cudaDev;
  NCCLCHECK(initParams(comm));

  int cgMdLaunch = 1;

  // Set CG Mode
  comm->launchMode = ncclComm::PARALLEL;
  char* str = getenv("NCCL_LAUNCH_MODE");
  if (str) INFO(NCCL_ENV, "NCCL_LAUNCH_MODE set by environment to %s", str);
  if (str && strcmp(str, "GROUP") == 0) {
    comm->launchMode = ncclComm::GROUP;
  }
  if (comm->launchMode == ncclComm::GROUP) {
    CUDACHECK(hipStreamCreateWithFlags(&comm->groupStream, hipStreamNonBlocking));
    if (*comm->intraCC && (ncclCudaCompCap() == *comm->intraCC)) {
      // Check whether the GPU supports Cooperative Group Multi Device Launch
      hipError_t ret = hipDeviceGetAttribute(&cgMdLaunch, hipDeviceAttributeCooperativeMultiDeviceLaunch, comm->cudaDev);
      if (ret != hipSuccess) {
        INFO(NCCL_INIT, "hipDeviceGetAttribute(hipDeviceAttributeCooperativeMultiDeviceLaunch, %d) failed with %s",
                        comm->cudaDev, hipGetErrorString(ret));
        return ncclInternalError;
      }
      if (!cgMdLaunch) {
        INFO(NCCL_INIT, "Multi-GPU cooperative launch support not available for device %d", comm->cudaDev);
      }
    }
  }

  // Disable cgMdLaunch if any rank does not support it
  if (cgMdLaunch == 0) {
    *comm->intraCGMode = 0x10;
  }
  return ncclSuccess;
}

#define DEFAULT_LL_BUFFSIZE (NCCL_LL_LINES_PER_THREAD*NCCL_LL_MAX_NTHREADS*NCCL_STEPS*sizeof(union ncclLLFifoLine))
#define DEFAULT_LL128_BUFFSIZE (NCCL_LL128_ELEMS_PER_THREAD*NCCL_LL128_MAX_NTHREADS*NCCL_STEPS*sizeof(uint64_t))
#define DEFAULT_BUFFSIZE (1 << 22) /* 4MiB */
#define DEFAULT_BUFFSIZE_ARM (1 << 20) /* 1MiB */
NCCL_PARAM(BuffSize, "BUFFSIZE", -2);
NCCL_PARAM(LlBuffSize, "LL_BUFFSIZE", -2);
NCCL_PARAM(Ll128BuffSize, "LL128_BUFFSIZE", -2);

static ncclResult_t computeBuffSizes(struct ncclComm* comm) {
  int cpuArch, cpuVendor, cpuModel;
  NCCLCHECK(ncclTopoCpuType(comm->topo, &cpuArch, &cpuVendor, &cpuModel));

  int64_t envs[NCCL_NUM_PROTOCOLS] = { ncclParamLlBuffSize(), ncclParamLl128BuffSize(), ncclParamBuffSize() };
  int defaults[NCCL_NUM_PROTOCOLS] = { DEFAULT_LL_BUFFSIZE, DEFAULT_LL128_BUFFSIZE, DEFAULT_BUFFSIZE };

  if (cpuArch == NCCL_TOPO_CPU_ARCH_ARM) defaults[NCCL_PROTO_SIMPLE] = DEFAULT_BUFFSIZE_ARM;

  for (int p=0; p<NCCL_NUM_PROTOCOLS; p++) {
    comm->buffSizes[p] = comm->hostDevComm.buffSizes[p] = envs[p] != -2 ? envs[p] : defaults[p];
  }
  return ncclSuccess;
}

NCCL_PARAM(CrossNic, "CROSS_NIC", 2);
NCCL_PARAM(GraphDumpFileRank, "GRAPH_DUMP_FILE_RANK", 0);
NCCL_PARAM(CollNetNodeThreshold, "COLLNET_NODE_THRESHOLD", 2);
NCCL_PARAM(NvbPreconnect, "NVB_PRECONNECT", 1);

static ncclResult_t initTransportsRank(struct ncclComm* comm, ncclUniqueId* commId) {
  // We use 2 AllGathers
  // 1. { peerInfo, comm, compCap}
  // 2. { nChannels, graphInfo, topoRanks }

  int rank = comm->rank;
  int nranks = comm->nRanks;
  uint64_t commHash = getHash(commId->internal, NCCL_UNIQUE_ID_BYTES);
  TRACE(NCCL_INIT, "comm %p, commHash %lx, rank %d nranks %d - BEGIN", comm, commHash, rank, nranks);
  // [RCCL] Collect the PID of the root
  int rootPid;
  NCCLCHECK(bootstrapInit(commId, rank, nranks, &comm->bootstrap, &rootPid));
  // [/RCCL]

  // AllGather1 - begin
  struct {
    struct ncclPeerInfo peerInfo;
    struct ncclComm* comm;
    int cudaCompCap;
  } *allGather1Data;

  NCCLCHECK(ncclCalloc(&allGather1Data, nranks));
  allGather1Data[rank].comm = comm;
  allGather1Data[rank].cudaCompCap = ncclCudaCompCap();
  struct ncclPeerInfo* myInfo = &allGather1Data[rank].peerInfo;
  NCCLCHECK(fillInfo(comm, myInfo, commHash));
  NCCLCHECK(bootstrapAllGather(comm->bootstrap, allGather1Data, sizeof(*allGather1Data)));

  NCCLCHECK(ncclCalloc(&comm->peerInfo, nranks+1)); // Extra rank to represent CollNet root
  for (int i = 0; i < nranks; i++) {
    memcpy(comm->peerInfo+i, &allGather1Data[i].peerInfo, sizeof(struct ncclPeerInfo));
    if ((i != rank) && (comm->peerInfo[i].hostHash == myInfo->hostHash) && (comm->peerInfo[i].busId == myInfo->busId)) {
      WARN("Duplicate GPU detected : rank %d and rank %d both on CUDA device %lx", rank, i, myInfo->busId);
      return ncclInvalidUsage;
    }
  }

  // Compute intra ranks and minimum CUDA Compute capabilities of intra-node GPUs and all GPUs
  int intraProcRank0 = -1, intraProcRank = -1, intraProcRanks = 0;
  int intraNodeRank0 = -1, intraNodeRank = -1, intraNodeRanks = 0;
  int myCompCap = allGather1Data[rank].cudaCompCap;
  int minCompCap = myCompCap, maxCompCap = myCompCap;
  int intraNodeGlobalRanks[256];
  for (int i = 0; i < nranks; i++) {
    if (allGather1Data[i].peerInfo.hostHash == allGather1Data[rank].peerInfo.hostHash) {
      // Rank is on same node
      if (intraNodeRanks == 0) intraNodeRank0 = i;
      if (i == rank) intraNodeRank = intraNodeRanks;
      intraNodeGlobalRanks[intraNodeRanks++] = i;
      if (allGather1Data[i].peerInfo.pidHash == allGather1Data[rank].peerInfo.pidHash) {
        // Rank is in same process
        if (intraProcRanks == 0) intraProcRank0 = i;
        if (i == rank) intraProcRank = intraProcRanks;
        intraProcRanks++;
      }
    }
    minCompCap = std::min(allGather1Data[i].cudaCompCap, minCompCap);
    maxCompCap = std::max(allGather1Data[i].cudaCompCap, maxCompCap);
  }
  TRACE(NCCL_INIT,"hostHash[%d] %lx intraNodeRank %d intraNodeRanks %d intraNodeRank0 %d",
        rank, allGather1Data[rank].peerInfo.hostHash, intraNodeRank, intraNodeRanks, intraNodeRank0);
  TRACE(NCCL_INIT,"pidHash[%d] %lx intraProcRank %d intraProcRanks %d intraProcRank0 %d",
        rank, allGather1Data[rank].peerInfo.pidHash, intraProcRank, intraProcRanks, intraProcRank0);
  if (intraProcRank == -1 || intraProcRank0 == -1 || allGather1Data[intraProcRank0].comm == NULL) {
    WARN("Failed to determine intra proc ranks rank %d hostHash %lx pidHash %lx intraProcRank %d intraProcRanks %d intraProcRank0 %d",
         rank, allGather1Data[rank].peerInfo.hostHash, allGather1Data[rank].peerInfo.pidHash,
         intraProcRank, intraProcRanks, intraProcRank0);
    return ncclInternalError;
  }
  if (intraNodeRank == -1 || intraNodeRank0 == -1 || intraNodeRanks == 0) {
    WARN("Failed to determine intra node ranks rank %d hostHash %lx pidHash %lx intraNodeRank %d intraNodeRanks %d intraNodeRank0 %d",
         rank, allGather1Data[rank].peerInfo.hostHash, allGather1Data[rank].peerInfo.pidHash,
         intraNodeRank, intraNodeRanks, intraNodeRank0);
    return ncclInternalError;
  }
  struct ncclComm* intraProcRank0Comm = allGather1Data[intraProcRank0].comm;
  uint64_t intraNodeRank0pidHash = allGather1Data[intraNodeRank0].peerInfo.pidHash;

  // AllGather1 - end

  // Topo detection / System graph creation
  NCCLCHECK(ncclTopoGetSystem(comm, &comm->topo));
  // save nRanks to ncclTopoSystem as indicator of multi-node
  comm->topo->nRanks = comm->nRanks;
  // Compute paths between GPUs and NICs
  NCCLCHECK(ncclTopoComputePaths(comm->topo, comm->peerInfo));
  // Remove inaccessible GPUs and unused NICs
  NCCLCHECK(ncclTopoTrimSystem(comm->topo, comm));
  // Recompute paths after trimming
  NCCLCHECK(ncclTopoComputePaths(comm->topo, comm->peerInfo));
  // Init search
  NCCLCHECK(ncclTopoSearchInit(comm->topo));
  // Print final topology
  NCCLCHECK(ncclTopoPrint(comm->topo));

  // Get rings and trees
  struct ncclTopoGraph ringGraph;
  ringGraph.id = 0;
  ringGraph.pattern = NCCL_TOPO_PATTERN_RING;
  ringGraph.crossNic = ncclParamCrossNic();
  ringGraph.collNet = 0;
  ringGraph.minChannels = 1;
  ringGraph.maxChannels = MAXCHANNELS/2;
  NCCLCHECK(ncclTopoCompute(comm->topo, &ringGraph));
  NCCLCHECK(ncclTopoPrintGraph(comm->topo, &ringGraph));

  struct ncclTopoGraph treeGraph;
  treeGraph.id = 1;
  treeGraph.pattern = NCCL_TOPO_PATTERN_BALANCED_TREE;
  treeGraph.crossNic = ncclParamCrossNic();
  treeGraph.collNet = 0;
  treeGraph.minChannels = comm->topo->nodes[NET].count != 0 ? 1 : ringGraph.nChannels;
  treeGraph.maxChannels = ringGraph.nChannels;
  NCCLCHECK(ncclTopoCompute(comm->topo, &treeGraph));
  NCCLCHECK(ncclTopoPrintGraph(comm->topo, &treeGraph));

  struct ncclTopoGraph collNetGraph;
  collNetGraph.id = 2;
  collNetGraph.pattern = NCCL_TOPO_PATTERN_TREE;
  collNetGraph.collNet = 1;
  collNetGraph.crossNic = ncclParamCrossNic();
  collNetGraph.minChannels = 1;
  collNetGraph.maxChannels = ringGraph.nChannels;
  NCCLCHECK(ncclTopoCompute(comm->topo, &collNetGraph));
  NCCLCHECK(ncclTopoPrintGraph(comm->topo, &collNetGraph));

  bool allXgmi = true;
  { // [RCCL] Check if clique-based kernels can be enabled and initialize CliqueManager
    CliqueManager::cliqueMode_t cliqueMode = CliqueManager::CLIQUE_DISABLED;
    if (comm->localRanks == comm->nRanks)
    {
      // Check that all the GPUs have peer access to one another and are XGMI connected
      bool hasPeerAccess = true;
      for (int i = 0; i < nranks && hasPeerAccess; i++)
      {
        int cudaDev1 = allGather1Data[i].peerInfo.cudaDev;
        for (int j = 0; j < nranks; j++)
        {
          if (i == j) continue;
          int cudaDev2 = allGather1Data[j].peerInfo.cudaDev;
          int p2p;
          if (hipDeviceCanAccessPeer(&p2p, cudaDev1, cudaDev2) != hipSuccess || !p2p)
          {
            hasPeerAccess = false;
            break;
          }

          bool isXGMI;
          NCCLCHECK(ncclTopoGetLinkType(comm->topo, i, j, &isXGMI));
          allXgmi &= isXGMI;
        }
      }
      if (hasPeerAccess)
      {
        if (intraRanks == nranks)
          cliqueMode = CliqueManager::CLIQUE_SINGLE_PROCESS;
        else
          cliqueMode = CliqueManager::CLIQUE_SINGLE_NODE;
      }

      // For now, only enable clique-based kernels on nodes where all GPUs are XGMI connected
      if (!allXgmi && !rcclParamCliqueIgnoreTopo())
      {
        INFO(NCCL_INIT, "Disabling clique-based kernels due to topology (ignore with RCCL_CLIQUE_IGNORE_TOPO)");
        cliqueMode = CliqueManager::CLIQUE_DISABLED;
      }
    }
    comm->cliqueManager = new CliqueManager(rank, nranks, cliqueMode);
    NCCLCHECK(comm->cliqueManager->Init(commId, rootPid));
  } // [/RCCL]

  if (comm->rank == ncclParamGraphDumpFileRank()) {
    struct ncclTopoGraph* graphs[3] = { &ringGraph, &treeGraph, &collNetGraph };
    NCCLCHECK(ncclTopoDumpGraphs(comm->topo, 3, graphs));
  }

  // Determine local CollNet support before all-gather
  if (ncclParamCollNetEnable() == 1 && collNetSupport() == 1 && collNetGraph.nChannels > 0) comm->collNetSupport = 1;
  if (intraNodeRanks > 8) {
    if (comm->collNetSupport == 1) WARN("CollNet currently only supports up to 8 GPUs per node");
    comm->collNetSupport = 0;
  }

  if ((comm->topo->type & RCCL_TOPO_4P2H_ROME) && (comm->topo->type & RCCL_TOPO_GDR_ALL)) {
    if (rcclParamP2pNetDisable() == 0) {
      comm->p2pNet = 1;
      INFO(NCCL_INIT, "RCCL enabled same node P2P over network");
    }
    else
      INFO(NCCL_INIT, "RCCL force disabled same node P2P over network");
  }
  // AllGather3 - begin
  struct ncclGraphInfo {
    int pattern;
    int nChannels;
    int sameChannels;
    float speedIntra;
    float speedInter;
    int typeIntra;
    int typeInter;
  };

  struct {
    int collNetSupport;
    int nc;
    struct ncclGraphInfo tree;
    struct ncclGraphInfo ring;
    struct ncclGraphInfo collNet;
    struct ncclTopoRanks topoRanks;
  } *allGather3Data;

  NCCLCHECK(ncclCalloc(&allGather3Data, nranks));
  int idx;
  NCCLCHECK(ncclTopoIdToIndex(comm->topo, GPU, myInfo->busId, &idx));
  allGather3Data[rank].nc = 2;
  if (comm->topo->nodes[GPU].count == comm->topo->nRanks && comm->topo->nodes[GPU].nodes[idx].gpu.gcn == 906 && allXgmi)
    allGather3Data[rank].nc = 4;
  if (comm->topo->nodes[GPU].nodes[idx].gpu.gcn == 908)
    allGather3Data[rank].nc = std::max(4/ringGraph.nChannels, 2);
  if (comm->topo->nodes[GPU].count == comm->topo->nRanks && (comm->topo->type & RCCL_TOPO_CR8G))
    allGather3Data[rank].nc = 4;
  if (comm->topo->nodes[GPU].count == comm->topo->nRanks && comm->topo->nodes[GPU].nodes[idx].gpu.gcn == 910)
    allGather3Data[rank].nc = 6;
  allGather3Data[rank].tree.pattern = treeGraph.pattern;
  allGather3Data[rank].tree.nChannels = treeGraph.nChannels;
  allGather3Data[rank].tree.sameChannels = treeGraph.sameChannels;
  allGather3Data[rank].tree.speedIntra = treeGraph.speedIntra;
  allGather3Data[rank].tree.speedInter = treeGraph.speedInter;
  allGather3Data[rank].tree.typeIntra = treeGraph.typeIntra;
  allGather3Data[rank].tree.typeInter = treeGraph.typeInter;
  allGather3Data[rank].ring.pattern = ringGraph.pattern;
  allGather3Data[rank].ring.nChannels = ringGraph.nChannels;
  allGather3Data[rank].ring.sameChannels = ringGraph.sameChannels;
  allGather3Data[rank].ring.speedIntra = ringGraph.speedIntra;
  allGather3Data[rank].ring.speedInter = ringGraph.speedInter;
  allGather3Data[rank].ring.typeIntra = ringGraph.typeIntra;
  allGather3Data[rank].ring.typeInter = ringGraph.typeInter;
  allGather3Data[rank].collNet.pattern = collNetGraph.pattern;
  allGather3Data[rank].collNet.nChannels = collNetGraph.nChannels;
  allGather3Data[rank].collNet.sameChannels = collNetGraph.sameChannels;
  allGather3Data[rank].collNet.speedIntra = collNetGraph.speedIntra;
  allGather3Data[rank].collNet.speedInter = collNetGraph.speedInter;
  allGather3Data[rank].collNet.typeIntra = collNetGraph.typeIntra;
  allGather3Data[rank].collNet.typeInter = collNetGraph.typeInter;
  allGather3Data[rank].collNetSupport = comm->collNetSupport;

  comm->nChannels = (comm->topo->nodes[GPU].count != comm->topo->nRanks && comm->topo->nodes[NET].count)
    ? std::min(treeGraph.nChannels, ringGraph.nChannels) : ringGraph.nChannels;
  NCCLCHECK(ncclTopoPreset(comm, &treeGraph, &ringGraph, &allGather3Data[rank].topoRanks));

  NCCLCHECK(bootstrapAllGather(comm->bootstrap, allGather3Data, sizeof(*allGather3Data)));

  // Determine nNodes, firstRanks, ...
  int *nodesFirstRank, *nodesTreePatterns;
  NCCLCHECK(ncclCalloc(&nodesFirstRank, nranks));
  NCCLCHECK(ncclCalloc(&nodesTreePatterns, nranks));
  for (int i=0; i<nranks; i++) {
    int node = -1;
    int firstRank = allGather3Data[i].topoRanks.ringRecv[0];
    for (int n=0; n<comm->nNodes; n++) {
      if (nodesFirstRank[n] == firstRank) node = n;
    }
    if (node == -1) {
      node = comm->nNodes++;
      nodesFirstRank[node] = firstRank;
      // Record tree pattern of each node as they can be different depending on sm arch
      nodesTreePatterns[node] = allGather3Data[i].tree.pattern;
    }
    if (i == comm->rank) comm->node = node;
  }

  int nChannelsOrig = comm->nChannels;
  struct ncclTopoRanks** allTopoRanks;
  NCCLCHECK(ncclCalloc(&allTopoRanks, comm->nRanks));
  int nc = allGather3Data[0].nc;
  for (int i=0; i<nranks; i++) {
    allTopoRanks[i] = &allGather3Data[i].topoRanks;
    nc = std::min(allGather3Data[i].nc, nc);
    // Make sure we align all ranks so that the tuning is consistent across ranks
    treeGraph.nChannels = std::min(allGather3Data[i].tree.nChannels, treeGraph.nChannels);
    treeGraph.sameChannels = std::min(allGather3Data[i].tree.sameChannels, treeGraph.sameChannels);
    treeGraph.speedIntra = std::min(allGather3Data[i].tree.speedIntra, treeGraph.speedIntra);
    treeGraph.speedInter = std::min(allGather3Data[i].tree.speedInter, treeGraph.speedInter);
    treeGraph.typeIntra = std::min(allGather3Data[i].tree.typeIntra, treeGraph.typeIntra);
    treeGraph.typeInter = std::min(allGather3Data[i].tree.typeInter, treeGraph.typeInter);
    ringGraph.nChannels = std::min(allGather3Data[i].ring.nChannels, ringGraph.nChannels);
    ringGraph.sameChannels = std::min(allGather3Data[i].ring.sameChannels, ringGraph.sameChannels);
    ringGraph.speedIntra = std::min(allGather3Data[i].ring.speedIntra, ringGraph.speedIntra);
    ringGraph.speedInter = std::min(allGather3Data[i].ring.speedInter, ringGraph.speedInter);
    ringGraph.typeIntra = std::min(allGather3Data[i].ring.typeIntra, ringGraph.typeIntra);
    ringGraph.typeInter = std::min(allGather3Data[i].ring.typeInter, ringGraph.typeInter);
    collNetGraph.nChannels = std::min(allGather3Data[i].collNet.nChannels, collNetGraph.nChannels);
    collNetGraph.sameChannels = std::min(allGather3Data[i].collNet.sameChannels, collNetGraph.sameChannels);
    collNetGraph.speedIntra = std::min(allGather3Data[i].collNet.speedIntra, collNetGraph.speedIntra);
    collNetGraph.speedInter = std::min(allGather3Data[i].collNet.speedInter, collNetGraph.speedInter);
    collNetGraph.typeIntra = std::min(allGather3Data[i].collNet.typeIntra, collNetGraph.typeIntra);
    collNetGraph.typeInter = std::min(allGather3Data[i].collNet.typeInter, collNetGraph.typeInter);
    comm->collNetSupport = std::min(allGather3Data[i].collNetSupport, comm->collNetSupport);
  }

  comm->nChannels = treeGraph.nChannels = ringGraph.nChannels =
    (comm->topo->nodes[GPU].count != comm->topo->nRanks && comm->topo->nodes[NET].count)
    ? std::min(treeGraph.nChannels, ringGraph.nChannels) : ringGraph.nChannels;
  if (comm->nChannels < nChannelsOrig) {
    // We started duplicating channels during Preset(), so we need to move the
    // duplicated channels since we have removed some.
    for (int i=0; i<comm->nChannels; i++) memcpy(comm->channels+comm->nChannels+i, comm->channels+nChannelsOrig+i, sizeof(struct ncclChannel));
  }

  // Determine CollNet support after all-gather now that we know nNodes
  int collNetNodeThreshold = ncclParamCollNetNodeThreshold();
  if (comm->nNodes < collNetNodeThreshold) {
    if (comm->collNetSupport == 1)
      INFO(NCCL_INIT, "Communicator has %d nodes which is less than CollNet node threshold %d, disabling CollNet", comm->nNodes, collNetNodeThreshold);
    comm->collNetSupport = 0;
  }

  int *rings;
  NCCLCHECK(ncclCalloc(&rings, nranks*MAXCHANNELS));
  NCCLCHECK(ncclTopoPostset(comm, nodesFirstRank, nodesTreePatterns, allTopoRanks, rings, &collNetGraph, nc));

  free(allTopoRanks);
  free(nodesTreePatterns);
  free(nodesFirstRank);
  free(allGather1Data);
  free(allGather3Data);

  // AllGather3 - end

  TRACE(NCCL_INIT, "rank %d nranks %d - BUILT %d TREES/RINGS", rank, nranks, comm->nChannels);

  char line[1024];
  line[0]='\0';
  for (int c=0; c<comm->nChannels; c++) {
    struct ncclTree* tree = &comm->channels[c].tree;
    snprintf(line+strlen(line), 1023-strlen(line), " [%d] %d/%d/%d->%d->%d",
        c, tree->down[0], tree->down[1], tree->down[2], rank, tree->up);
<<<<<<< HEAD
    INFO(NCCL_GRAPH, "Ring %d : %d -> %d -> %d comm %p nRanks %02d busId %lx", c, comm->channels[c].ring.prev, 
         comm->rank, comm->channels[c].ring.next, comm, comm->nRanks, comm->busId);
=======
    INFO(NCCL_GRAPH, "Ring %02d : %d -> %d -> %d", c, comm->channels[c].ring.prev, comm->rank, comm->channels[c].ring.next);
>>>>>>> 7e515921
  }
  line[1023] = '\0';
  INFO(NCCL_INIT, "Trees%s comm %p nRanks %02d busId %lx", line, comm, comm->nRanks, comm->busId);

  // Set Affinity to a CPU local the our GPU, so that all memory we allocate
  // on the host is local.
  NCCLCHECK(ncclTopoGetCpuAffinity(comm->topo, comm->rank, &comm->cpuAffinity));
  cpu_set_t affinitySave;
  if (CPU_COUNT(&comm->cpuAffinity)) {
    sched_getaffinity(0, sizeof(cpu_set_t), &affinitySave);
    sched_setaffinity(0, sizeof(cpu_set_t), &comm->cpuAffinity);
  }
  ncclResult_t ret;

  NCCLCHECK(computeBuffSizes(comm));

  // Connect with prev/next for each ring
  for (int c=0; c<comm->nChannels; c++) {
    struct ncclChannel* channel = comm->channels+c;
    NCCLCHECKGOTO(setupChannel(comm, c, rank, nranks, rings+c*nranks), ret, affinity_restore);
    if (comm->nRanks == 1) continue;
    NCCLCHECKGOTO(ncclTransportP2pConnect(comm, channel, 1, &channel->ring.prev, 1, &channel->ring.next, 0), ret, affinity_restore);
  }
  NCCLCHECKGOTO(ncclTransportP2pSetup(comm, &ringGraph, 0), ret, affinity_restore);
  if (ringGraph.nIntraChannels && rcclParamP2pNetDisable() == 0) {
    comm->useIntraNet = 1;
    // Connect NET for intranode use
    for (int c=0; c<comm->nChannels; c++) {
      struct ncclChannel* channel = comm->channels+c;
      if (comm->nRanks == 1) continue;
      NCCLCHECKGOTO(ncclTransportP2pConnect(comm, channel, 1, &channel->ring.prev, 1, &channel->ring.next, NCCL_CONN_IDX_P2P_NET), ret, affinity_restore);
    }
    NCCLCHECKGOTO(ncclTransportP2pSetup(comm, &ringGraph, NCCL_CONN_IDX_P2P_NET), ret, affinity_restore);
  }
  free(rings);
  INFO(NCCL_INIT, "Connected all rings comm %p nRanks %02d busId %lx", comm, comm->nRanks, comm->busId);

  // Connect Trees
  for (int c=0; c<comm->nChannels; c++) {
    struct ncclChannel* channel = comm->channels+c;
    if (comm->nRanks == 1) continue;
    NCCLCHECKGOTO(ncclTransportP2pConnect(comm, channel, NCCL_MAX_TREE_ARITY, channel->tree.down, 1, &channel->tree.up, 0), ret, affinity_restore);
    NCCLCHECKGOTO(ncclTransportP2pConnect(comm, channel, 1, &channel->tree.up, NCCL_MAX_TREE_ARITY, channel->tree.down, 0), ret, affinity_restore);
  }
  NCCLCHECKGOTO(ncclTransportP2pSetup(comm, &treeGraph, 0), ret, affinity_restore);
  INFO(NCCL_INIT, "Connected all trees comm %p nRanks %02d busId %lx", comm, comm->nRanks, comm->busId);

  // Check if we can setup CollNet
  if (comm->collNetSupport > 0) {
    int collNetSetupFail = 0;
    // Find all head ranks
    int nHeads = collNetGraph.nChannels;
    int *heads;
    NCCLCHECK(ncclCalloc(&heads, nHeads));
    // Head GPU index is always 0
    for (int c=0; c<nHeads; c++) {
      heads[c] = collNetGraph.intra[c*comm->localRanks+0];
    }
    for (int c=0; c<comm->nChannels; c++) {
      struct ncclChannel* channel = comm->channels+c;
      for (int h=0; h<nHeads; h++) {
        const int head = heads[h];
        collNetSetupFail = ncclTransportCollNetSetup(comm, &collNetGraph, channel, head, head, h, collNetRecv);
        if (!collNetSetupFail) collNetSetupFail = ncclTransportCollNetSetup(comm, &collNetGraph, channel, head, head, h, collNetSend);
      }
      // Verify CollNet setup across ranks after trying the first channel
      if (c == 0) {
        NCCLCHECKGOTO(ncclTransportCollNetCheck(comm, collNetSetupFail), ret, collnet_cleanup);
      }
    }
    // Verify CollNet setup across ranks after trying all channels
    NCCLCHECKGOTO(ncclTransportCollNetCheck(comm, collNetSetupFail), ret, collnet_cleanup);
    TRACE(NCCL_INIT, "rank %d Connected inter-node CollNet", rank);

    // Connect intra-node CollNet
    for (int c=0; c<comm->nChannels; c++) {
      struct ncclChannel* channelRecv = comm->channels+c;
      NCCLCHECKGOTO(ncclTransportP2pConnect(comm, channelRecv, NCCL_MAX_DIRECT_ARITY, channelRecv->collTree.up, NCCL_MAX_DIRECT_ARITY, channelRecv->collTree.down, 0), ret, collnet_cleanup);
    }
    NCCLCHECKGOTO(ncclTransportP2pSetup(comm, &collNetGraph, 0), ret, collnet_cleanup);
    for (int c=0; c<comm->nChannels; c++) {
      struct ncclChannel* channelSend = comm->channels+c;
      NCCLCHECKGOTO(ncclTransportP2pConnect(comm, channelSend, NCCL_MAX_DIRECT_ARITY, channelSend->collTree.down, NCCL_MAX_DIRECT_ARITY, channelSend->collTree.up, 1), ret, collnet_cleanup);
    }
    NCCLCHECKGOTO(ncclTransportP2pSetup(comm, &collNetGraph, 1), ret, collnet_cleanup);
    INFO(NCCL_INIT, "rank %d Connected CollNet comm %p nRanks %02d", rank, comm, comm->nRanks);

collnet_cleanup:
    free(heads);
    if (ret != ncclSuccess) {
      NCCLCHECK(ncclTransportCollNetFree(comm));
      comm->collNetSupport = 0;
      ret = ncclSuccess;
    }
  }
  TRACE(NCCL_INIT, "rank %d nranks %d - CONNECTED %d RINGS AND TREES", rank, nranks, comm->nChannels);

  // Compute time models for algorithm and protocol combinations
  NCCLCHECK(ncclTopoTuneModel(comm, minCompCap, maxCompCap, &treeGraph, &ringGraph, &collNetGraph));

  // Compute nChannels per peer for p2p
  NCCLCHECK(ncclTopoComputeP2pChannels(comm));

  if (ncclParamNvbPreconnect()) {
    // Connect p2p when using NVB path
    int nvbNpeers;
    int* nvbPeers;
    NCCLCHECK(ncclTopoGetNvbGpus(comm->topo, comm->rank, &nvbNpeers, &nvbPeers));
    for (int r=0; r<nvbNpeers; r++) {
      int peer = nvbPeers[r];
      int delta = (comm->nRanks + (comm->rank-peer)) % comm->nRanks;
      for (int c=0; c<comm->p2pnChannelsPerPeer; c++) {
        int channelId = (delta+comm->p2pChannels[c]) % comm->p2pnChannels;
        if (comm->channels[channelId].peers[peer].recv[0].connected == 0) { // P2P uses only 1 connector
          comm->connectRecv[peer] |= (1<<channelId);
        }
      }
      delta = (comm->nRanks - (comm->rank-peer)) % comm->nRanks;
      for (int c=0; c<comm->p2pnChannelsPerPeer; c++) {
        int channelId = (delta+comm->p2pChannels[c]) % comm->p2pnChannels;
        if (comm->channels[channelId].peers[peer].send[0].connected == 0) { // P2P uses only 1 connector
          comm->connectSend[peer] |= (1<<channelId);
        }
      }
    }
    NCCLCHECK(ncclTransportP2pSetup(comm, NULL, 0));
    free(nvbPeers);
  }

  NCCLCHECK(ncclCommSetIntraProc(comm, intraProcRank, intraProcRanks, intraProcRank0Comm));

  /* Local intra-node barrier */
  NCCLCHECK(bootstrapBarrier(comm->bootstrap, intraNodeGlobalRanks, (int)intraNodeRank0pidHash, intraNodeRank, intraNodeRanks));

  if (comm->nNodes) NCCLCHECK(ncclProxyCreate(comm));

  // We should have allocated all buffers, collective fifos, ... we can
  // restore the affinity.
affinity_restore:
  if (CPU_COUNT(&comm->cpuAffinity)) sched_setaffinity(0, sizeof(cpu_set_t), &affinitySave);
  if (ret != ncclSuccess) return ret;

  TRACE(NCCL_INIT, "rank %d nranks %d - DONE", rank, nranks);
  return ncclSuccess;
}

NCCL_PARAM(SetStackSize, "SET_STACK_SIZE", 0);

ncclResult_t ncclCommInitRankSync(ncclComm_t* newcomm, int nranks, ncclUniqueId commId, int myrank, int cudaDev) {
  ncclResult_t res;

  CUDACHECK(hipSetDevice(cudaDev));
  // Set the maximum kernel stack size of all kernels to avoid
  // a CUDA memory reconfig on load (c.f. NVSHMEM issue)
  //if (maxLocalSizeBytes > 0 && ncclParamSetStackSize() == 1) {
  //  TRACE(NCCL_INIT, "Setting hipLimitStackSize to %zi", maxLocalSizeBytes);
  //  CUDACHECKIGNORE(hipDeviceSetLimit(hipLimitStackSize, maxLocalSizeBytes));
  //}
  NCCLCHECKGOTO(commAlloc(newcomm, nranks, myrank), res, cleanup);
  NCCLCHECKGOTO(initTransportsRank(*newcomm, &commId), res, cleanup);
  NCCLCHECKGOTO(devCommSetup(*newcomm), res, cleanup);

  INFO(NCCL_INIT,"comm %p rank %d nranks %d cudaDev %d busId %lx used %ld bytes - Init COMPLETE", *newcomm, myrank, nranks, (*newcomm)->cudaDev, (*newcomm)->busId, allocTracker[(*newcomm)->cudaDev].totalAllocSize);

  return ncclSuccess;
cleanup:
  if ((*newcomm) && (*newcomm)->bootstrap) bootstrapAbort((*newcomm)->bootstrap);
  *newcomm = NULL;
  return res;
}

static ncclResult_t ncclCommInitRankDev(ncclComm_t* newcomm, int nranks, ncclUniqueId commId, int myrank, int cudaDev) {
  ncclResult_t res;
  char* env = getenv("NCCL_COMM_ID");
  if (env && myrank == 0) {
    INFO(NCCL_ENV, "NCCL_COMM_ID set by environment to %s", env);
    NCCLCHECKGOTO(bootstrapCreateRoot(&commId, true), res, end);
  }

  NCCLCHECKGOTO(ncclInit(), res, end);
  if (myrank == 0) showVersion();

  memset(allocTracker+cudaDev, 0, sizeof(struct allocationTracker));
  // Make sure the CUDA runtime is initialized.
  CUDACHECKGOTO(hipFree(NULL), res, end);

  NCCLCHECKGOTO(PtrCheck(newcomm, "CommInitRank", "newcomm"), res, end);
  if (nranks < 1 || myrank < 0 || myrank >= nranks) {
    WARN("Invalid rank requested : %d/%d", myrank, nranks);
    res = ncclInvalidArgument;
    goto end;
  }

  if (ncclAsyncMode()) {
    NCCLCHECKGOTO(ncclAsyncInit(ncclCommInitRankSync, newcomm, nranks, commId, myrank, cudaDev), res, end);
  } else {
    NCCLCHECKGOTO(ncclCommInitRankSync(newcomm, nranks, commId, myrank, cudaDev), res, end);
  }

end:
  if (ncclAsyncMode()) return ncclAsyncErrCheck(res);
  else return res;
}

NCCL_API(ncclResult_t, ncclCommInitRank, ncclComm_t* newcomm, int nranks, ncclUniqueId commId, int myrank);
ncclResult_t ncclCommInitRank(ncclComm_t* newcomm, int nranks, ncclUniqueId commId, int myrank) {
  NVTX3_FUNC_RANGE_IN(nccl_domain);
  int cudaDev;
  CUDACHECK(hipGetDevice(&cudaDev));
  NCCLCHECK(ncclCommInitRankDev(newcomm, nranks, commId, myrank, cudaDev));
  return ncclSuccess;
}

NCCL_API(ncclResult_t, ncclCommInitAll, ncclComm_t* comms, int ndev, const int* devlist);
ncclResult_t ncclCommInitAll(ncclComm_t* comms, int ndev, const int* devlist) {
  NVTX3_FUNC_RANGE_IN(nccl_domain);
  NCCLCHECK(PtrCheck(comms, "CommInitAll", "comms"));
  if (ndev < 0) {
    WARN("Invalid device count requested : %d", ndev);
    return ncclInvalidArgument;
  }

  ncclUniqueId uniqueId;
  NCCLCHECK(ncclGetUniqueId(&uniqueId));
  NCCLCHECK(ncclGroupStart());
  for (int i=0; i<ndev; i++) {
    // Ignore return codes .. we need to call ncclGroupEnd to clean up anyway
    ncclCommInitRankDev(comms+i, ndev, uniqueId, i, devlist ? devlist[i] : i);
  }
  NCCLCHECK(ncclGroupEnd());
  return ncclSuccess;
}

static ncclResult_t commDestroy(ncclComm_t comm) {
  int savedDevice;
#ifdef ENABLE_TRACE
  int rank = comm->rank;
#endif
  CUDACHECK(hipGetDevice(&savedDevice));
  int commDevice = comm->cudaDev;

  if (savedDevice != commDevice) {
    CUDACHECK(hipSetDevice(commDevice));
  }

  TRACE(NCCL_INIT, "Destroying comm %p rank %d abortFlag %d fatalError %d", comm, comm->rank, LOAD(comm->abortFlag), comm->fatalError);

  CUDACHECK(hipStreamSynchronize(comm->groupStream));
  NCCLCHECK(ncclProxyDestroy(comm));
  NCCLCHECK(commFree(comm));

  if (savedDevice != commDevice)
    CUDACHECK(hipSetDevice(savedDevice));

  TRACE(NCCL_INIT, "Destroyed comm %p rank %d", comm, rank);

  return ncclSuccess;
}

NCCL_API(ncclResult_t, ncclCommDestroy, ncclComm_t comm);
ncclResult_t ncclCommDestroy(ncclComm_t comm) {
  NVTX3_FUNC_RANGE_IN(nccl_domain);
  if (comm == NULL)
    return ncclSuccess;

  TRACE(NCCL_INIT, "comm %p rank %d nRanks %d cudaDev %d busId %lx", comm, comm->rank, comm->nRanks, comm->cudaDev, comm->busId);

  // Try and prevent a double free of the comm struct (user error)
  if (comm->rank == -1 || comm->nRanks <= 0 || comm->cudaDev == -1 || comm->busId == -1) {
    WARN("comm %p has already been destroyed", comm);
    return ncclInvalidArgument;
  }

  // [RCCL] Delete CliqueManager if it exists
  if (comm->cliqueManager) delete comm->cliqueManager;
  // [/RCCL]

  return commDestroy(comm);
}

NCCL_API(ncclResult_t, ncclCommAbort, ncclComm_t comm);
ncclResult_t ncclCommAbort(ncclComm_t comm) {
  NVTX3_FUNC_RANGE_IN(nccl_domain);
  if (comm == NULL)
    return ncclSuccess;

  // Ask anything that might still be running on the device to quit
  STORE(comm->abortFlag, 1);

  // do not destroy comm because kernel maybe still running
  // return commDestroy(comm);
  return ncclSuccess;
}

NCCL_API(const char*, ncclGetErrorString, ncclResult_t code);
const char* ncclGetErrorString(ncclResult_t code) {
  switch (code) {
    case ncclSuccess                : return "no error";
    case ncclUnhandledCudaError     : return "unhandled cuda error";
    case ncclSystemError            : return "unhandled system error";
    case ncclInternalError          : return "internal error";
    case ncclInvalidArgument        : return "invalid argument";
    case ncclInvalidUsage           : return "invalid usage";
    default                         : return "unknown result code";
  }
}

NCCL_API(ncclResult_t, ncclCommGetAsyncError, ncclComm_t comm, ncclResult_t *asyncError);
ncclResult_t ncclCommGetAsyncError(ncclComm_t comm, ncclResult_t *asyncError) {
  NCCLCHECK(PtrCheck(comm, "ncclGetAsyncError", "comm"));
  NCCLCHECK(PtrCheck(asyncError, "ncclGetAsyncError", "asyncError"));
  *asyncError = comm->fatalError;
  return ncclSuccess;
}

NCCL_API(ncclResult_t, ncclCommCount, const ncclComm_t comm, int* count);
ncclResult_t ncclCommCount(const ncclComm_t comm, int* count) {
  NVTX3_FUNC_RANGE_IN(nccl_domain);
  NCCLCHECK(PtrCheck(comm, "CommCount", "comm"));
  NCCLCHECK(PtrCheck(count, "CommCount", "count"));
  *count = comm->nRanks;
  return ncclSuccess;
}

NCCL_API(ncclResult_t, ncclCommCuDevice, const ncclComm_t comm, int* devid);
ncclResult_t ncclCommCuDevice(const ncclComm_t comm, int* devid) {
  NVTX3_FUNC_RANGE_IN(nccl_domain);
  NCCLCHECK(PtrCheck(comm, "CommCuDevice", "comm"));
  NCCLCHECK(PtrCheck(devid, "CommCuDevice", "devid"));
  *devid = comm->cudaDev;
  return ncclSuccess;
}

NCCL_API(ncclResult_t, ncclCommUserRank, const ncclComm_t comm, int* rank);
ncclResult_t ncclCommUserRank(const ncclComm_t comm, int* rank) {
  NVTX3_FUNC_RANGE_IN(nccl_domain);
  NCCLCHECK(PtrCheck(comm, "CommUserRank", "comm"));
  NCCLCHECK(PtrCheck(rank, "CommUserRank", "rank"));
  *rank = comm->rank;
  return ncclSuccess;
}<|MERGE_RESOLUTION|>--- conflicted
+++ resolved
@@ -312,20 +312,18 @@
 #ifdef ENABLE_PROFILING
   struct ncclProf* prof = (struct ncclProf*)malloc(sizeof(struct ncclProf));
   CUDACHECK(hipMemcpy(prof, comm->hostDevComm.devProf, sizeof(struct ncclProf), hipMemcpyDeviceToHost));
-  uint64_t wait_cycle = 0, wait_recv_cycle = 0;
+  uint64_t wait_cycle = 0;
   for (int chan=0; chan<comm->nChannels; chan++) {
     wait_cycle += prof->wait_cycle[chan];
-    wait_recv_cycle += prof->wait_recv_cycle[chan];
   }
   #define VEGA_GPU_RTC_FREQUENCY 2.5E7
   if (comm->rank == 0) {
-    INFO(NCCL_INIT, "# %4s %6s %6s %6s %6s %6s %7s %6s %6s %6s %6s %6s", "Rank", "total", "  wait", "w_recv", "send", "rcRdS", "dRcRdCS", "dRcCS", "dRc", "cS", "rc", "rcCS");
-    INFO(NCCL_INIT, "# %4s %6s %6s %6s %6s %6s %7s %6s %6s %6s %6s %6s", "", "(s)", "(s)", "(s)", "(GB/s)", "(GB/s)", "(GB/s)", "(GB/s)", "(GB/s)", "(GB/s)", "(GB/s)", "(GB/s)");
-  }
-  INFO(NCCL_INIT, "# %4d %6.4f %6.4f %6.4f %6.2f %6.2f %7.2f %6.2f %6.2f %6.2f %6.2f %6.2f",
+    INFO(NCCL_INIT, "# %4s %6s %6s %6s %6s %7s %6s %6s %6s %6s %6s", "Rank", "total", "  wait", "send", "rcRdS", "dRcRdCS", "dRcCS", "dRc", "cS", "rc", "rcCS");
+    INFO(NCCL_INIT, "# %4s %6s %6s %6s %6s %7s %6s %6s %6s %6s %6s", "", "(s)", "(s)", "(GB/s)", "(GB/s)", "(GB/s)", "(GB/s)", "(GB/s)", "(GB/s)", "(GB/s)", "(GB/s)");
+  }
+  INFO(NCCL_INIT, "# %4d %6.4f %6.4f %6.2f %6.2f %7.2f %6.2f %6.2f %6.2f %6.2f %6.2f",
     comm->rank, (double)prof->total_cycle/VEGA_GPU_RTC_FREQUENCY/comm->nChannels,
     (double)wait_cycle/VEGA_GPU_RTC_FREQUENCY/comm->nChannels,
-    (double)wait_recv_cycle/VEGA_GPU_RTC_FREQUENCY/comm->nChannels,
     (prof->send_cycle) ? (double)prof->send_byte*comm->nChannels/((double)prof->send_cycle/VEGA_GPU_RTC_FREQUENCY*1.0E9) : 0,
     (prof->recvReduceSend_cycle) ? (double)prof->recvReduceSend_byte*comm->nChannels/((double)prof->recvReduceSend_cycle/VEGA_GPU_RTC_FREQUENCY*1.0E9) : 0,
     (prof->directRecvReduceCopySend_cycle) ? (double)prof->directRecvReduceCopySend_byte*comm->nChannels/((double)prof->directRecvReduceCopySend_cycle/VEGA_GPU_RTC_FREQUENCY*1.0E9) : 0,
@@ -362,12 +360,7 @@
   if (comm->bootstrap)
     NCCLCHECK(bootstrapClose(comm->bootstrap));
 
-<<<<<<< HEAD
-  CUDACHECK(hipFree(comm->hostDevComm.channels));
-  CUDACHECK(hipFree(comm->devComm));
-=======
-  CUDACHECK(cudaFree((ncclDevCommAndChannels*)comm->devComm));
->>>>>>> 7e515921
+  CUDACHECK(hipFree((ncclDevCommAndChannels*)comm->devComm));
 
   for (int channel=0; channel<MAXCHANNELS; channel++)
     NCCLCHECK(freeChannel(comm->channels+channel, comm->nRanks));
@@ -403,12 +396,9 @@
   return ncclSuccess;
 }
 
-<<<<<<< HEAD
 RCCL_PARAM(CliqueIgnoreTopo, "CLIQUE_IGNORE_TOPO", 0);
 RCCL_PARAM(P2pNetDisable, "P2P_NET_DISABLE", 0);
-=======
 NCCL_PARAM(AggChannelSize, "AGG_CHANNEL_SIZE", -2);
->>>>>>> 7e515921
 
 static ncclResult_t commAlloc(ncclComm_t* comret, int ndev, int rank) {
   if (ndev < 1) {
@@ -449,7 +439,7 @@
 
   NCCLCHECK(ncclCudaHostCalloc((uint32_t**)&comm->abortFlag, 1));
   comm->hostDevComm.abortFlag = comm->abortFlag;
-  STORE(comm->abortFlag, 0);
+  *comm->abortFlag = 0;
 
   comm->collOpCount = 0;
   comm->p2pOpCount = 0x8000;
@@ -475,11 +465,11 @@
   comm->asyncOpCount = 0;
   comm->asyncTotalSize = 0;
   comm->channelSize = ncclParamAggChannelSize();
-  comm->asyncAllocMode = ncclComm::SHORTEST_QUEUE;
+  comm->asyncAllocMode = ncclComm::ROUND_ROBIN;
   char* str = getenv("NCCL_AGG_ALLOC_MODE");
   if (str) INFO(NCCL_ENV, "NCCL_AGG_ALLOC_MODE set by environment to %s", str);
-  if (str && strcmp(str, "ROUND_ROBIN") == 0) {
-    comm->asyncAllocMode = ncclComm::ROUND_ROBIN;
+  if (str && strcmp(str, "SHORTEST_QUEUE") == 0) {
+    comm->asyncAllocMode = ncclComm::SHORTEST_QUEUE;
   }
 
   NCCLCHECK(ncclCreateQueueInfo(&comm->enqueueInfo, comm));
@@ -512,12 +502,7 @@
 
   // Duplicate the channels on the device
   int nChannels = std::max(comm->nChannels, comm->p2pnChannels);
-<<<<<<< HEAD
-  NCCLCHECK(ncclCudaCalloc(&comm->hostDevComm.channels, std::max(comm->nChannels, comm->p2pnChannels)));
-  NCCLCHECK(ncclCudaMemcpy(comm->hostDevComm.channels, comm->channels, std::max(comm->nChannels, comm->p2pnChannels)));
-=======
   NCCLCHECK(ncclCudaMemcpy(comm->hostDevComm.channels, comm->channels, nChannels));
->>>>>>> 7e515921
 
   // Copy userRanks and peers
   for (int r=0; r<comm->nChannels; r++) {
@@ -585,8 +570,8 @@
 
 void* waitForNonNullPtr(void* p) {
   volatile void** ptr = (volatile void**) p;
-  while (LOAD(ptr) == NULL) sched_yield();
-  return (void*)(LOAD(ptr));
+  while (*ptr == NULL) sched_yield();
+  return (void*)*ptr;
 }
 
 ncclResult_t initParams(struct ncclComm* comm) {
@@ -846,7 +831,7 @@
       }
       if (hasPeerAccess)
       {
-        if (intraRanks == nranks)
+        if (intraProcRanks == nranks)
           cliqueMode = CliqueManager::CLIQUE_SINGLE_PROCESS;
         else
           cliqueMode = CliqueManager::CLIQUE_SINGLE_NODE;
@@ -1029,12 +1014,8 @@
     struct ncclTree* tree = &comm->channels[c].tree;
     snprintf(line+strlen(line), 1023-strlen(line), " [%d] %d/%d/%d->%d->%d",
         c, tree->down[0], tree->down[1], tree->down[2], rank, tree->up);
-<<<<<<< HEAD
     INFO(NCCL_GRAPH, "Ring %d : %d -> %d -> %d comm %p nRanks %02d busId %lx", c, comm->channels[c].ring.prev, 
          comm->rank, comm->channels[c].ring.next, comm, comm->nRanks, comm->busId);
-=======
-    INFO(NCCL_GRAPH, "Ring %02d : %d -> %d -> %d", c, comm->channels[c].ring.prev, comm->rank, comm->channels[c].ring.next);
->>>>>>> 7e515921
   }
   line[1023] = '\0';
   INFO(NCCL_INIT, "Trees%s comm %p nRanks %02d busId %lx", line, comm, comm->nRanks, comm->busId);
@@ -1322,7 +1303,7 @@
     return ncclSuccess;
 
   // Ask anything that might still be running on the device to quit
-  STORE(comm->abortFlag, 1);
+  *comm->abortFlag = 1;
 
   // do not destroy comm because kernel maybe still running
   // return commDestroy(comm);
