--- conflicted
+++ resolved
@@ -52,13 +52,8 @@
 #define NCCL_GROUP_CUDA_STREAM 1 // CGMD: CUDA 9.0,9.1 Need to use an internal CUDA stream
 #endif
 
-<<<<<<< HEAD
 const char* ncclFuncStr[NCCL_NUM_FUNCTIONS+2] = { "Broadcast", "Reduce", "AllGather", "ReduceScatter", "AllReduce", "SendRecv", "AllToAllPivot" };
-const char* ncclAlgoStr[NCCL_NUM_ALGORITHMS] = { "Tree", "Ring", "CollNetDirect", "CollNetChain" };
-=======
-const char* ncclFuncStr[NCCL_NUM_FUNCTIONS] = { "Broadcast", "Reduce", "AllGather", "ReduceScatter", "AllReduce" };
 const char* ncclAlgoStr[NCCL_NUM_ALGORITHMS] = { "Tree", "Ring", "CollNetDirect", "CollNetChain", "NVLS" };
->>>>>>> 9b7d5edb
 const char* ncclProtoStr[NCCL_NUM_PROTOCOLS] = { "LL", "LL128", "Simple" };
 const char* ncclDevRedOpStr[ncclNumDevRedOps] = { "Sum", "Prod", "Max", "Min", "PreMulSum", "SumPostDiv" };
 const char *ncclTypeStr[ncclNumTypes] = {"_i8", "_u8", "_i32", "_u32", "_i64", "_u64", "_f16", "_f32", "_f64", "_b16"};
@@ -596,11 +591,8 @@
     tmpCommAndChans.channels[c].tree = comm->channels[c].tree;
     tmpCommAndChans.channels[c].collnetChain = comm->channels[c].collnetChain;
     tmpCommAndChans.channels[c].collnetDirect = comm->channels[c].collnetDirect;
-<<<<<<< HEAD
     tmpCommAndChans.channels[c].binTree = comm->channels[c].binTree;
-=======
     tmpCommAndChans.channels[c].nvls = comm->channels[c].nvls;
->>>>>>> 9b7d5edb
     tmpCommAndChans.channels[c].workFifoDone = &comm->workFifoDone[c];
 
     if (comm->channels[c].ring.userRanks != nullptr) {
@@ -1223,39 +1215,23 @@
   NCCLCHECKGOTO(ncclCalloc(&rings, nranks*MAXCHANNELS), ret, fail);
   NCCLCHECKGOTO(ncclTopoPostset(comm, nodesFirstRank, nodesTreePatterns, allTopoRanks, rings, &collNetGraph, nc), ret, fail);
 
-  if (comm->topo->pivotA2ANumBiRings == 3) {
-    NCCLCHECK(ncclTreeBasePostset(comm, &treeGraph));
-    if (comm->virtualId == -1) {
-      NCCLCHECK(ncclBinaryTreeHayabusaPostset(comm, &treeGraph));
-    } else {
-      NCCLCHECK(ncclBinaryTreePostset(comm, &treeGraph));
-    }
-  }
+  if (comm->topo->pivotA2ANumBiRings == 3) NCCLCHECK(ncclTreeBasePostset(comm, &treeGraph));
 
   // AllGather3 - end
 
   TRACE(NCCL_INIT, "rank %d nranks %d - BUILT %d TREES/RINGS", rank, nranks, comm->nChannels);
 
-  char line[1024], binline[1024];
+  char line[1024];
   line[0]='\0';
-  binline[0]='\0';
   for (int c=0; c<comm->nChannels; c++) {
     struct ncclTree* tree = &comm->channels[c].tree;
-    struct ncclTree* binTree = &comm->channels[c].binTree;
     snprintf(line+strlen(line), 1023-strlen(line), " [%d] %d/%d/%d->%d->%d",
         c, tree->down[0], tree->down[1], tree->down[2], rank, tree->up);
-    if (comm->topo->pivotA2ANumBiRings == 3)
-      snprintf(binline+strlen(binline), 1023-strlen(binline), " [%d] %d/%d/%d->%d->%d",
-	       c, binTree->down[0], binTree->down[1], binTree->down[2], rank, binTree->up);
     INFO(NCCL_GRAPH, "Ring %d : %d -> %d -> %d comm %p nRanks %02d busId %lx", c, comm->channels[c].ring.prev,
          comm->rank, comm->channels[c].ring.next, comm, comm->nRanks, comm->busId);
   }
   line[1023] = '\0';
   INFO(NCCL_INIT, "Trees%s comm %p nRanks %02d busId %lx", line, comm, comm->nRanks, comm->busId);
-  if (comm->topo->pivotA2ANumBiRings == 3) {
-    binline[1023] = '\0';
-    INFO(NCCL_INIT, "BinTrees%s comm %p nRanks %02d busId %lx", binline, comm, comm->nRanks, comm->busId);
-  }
 
   NCCLCHECKGOTO(computeBuffSizes(comm), ret, fail);
 
@@ -1285,11 +1261,6 @@
     if (comm->nRanks == 1) continue;
     NCCLCHECKGOTO(ncclTransportP2pConnect(comm, c, NCCL_MAX_TREE_ARITY, channel->tree.down, 1, &channel->tree.up, 0), ret, fail);
     NCCLCHECKGOTO(ncclTransportP2pConnect(comm, c, 1, &channel->tree.up, NCCL_MAX_TREE_ARITY, channel->tree.down, 0), ret, fail);
-    // RCCL: need to connect binTree as well
-    if (comm->topo->pivotA2ANumBiRings == 3) {
-      NCCLCHECKGOTO(ncclTransportP2pConnect(comm, c, NCCL_MAX_TREE_ARITY, channel->binTree.down, 1, &channel->binTree.up, 0), ret, fail);
-      NCCLCHECKGOTO(ncclTransportP2pConnect(comm, c, 1, &channel->binTree.up, NCCL_MAX_TREE_ARITY, channel->binTree.down, 0), ret, fail);
-    }
   }
   NCCLCHECKGOTO(ncclTransportP2pSetup(comm, &treeGraph, 0), ret, fail);
   INFO(NCCL_INIT, "Connected all trees");
@@ -1297,7 +1268,7 @@
   // Check if we can setup CollNet
   if (comm->collNetSupport > 0) collNetTrySetup(comm, &collNetGraph);
 
-  NCCLCHECKGOTO(ncclNvlsSetup(comm), ret, fail);
+  //NCCLCHECKGOTO(ncclNvlsSetup(comm), ret, fail);
 
   TRACE(NCCL_INIT, "rank %d nranks %d - CONNECTED %d RINGS AND TREES", rank, nranks, comm->nChannels);
 
@@ -1449,16 +1420,13 @@
 RCCL_PARAM(StackSizeOverride, "STACK_SIZE_OVERRIDE", 512);
 #else
 NCCL_PARAM(SetStackSize, "SET_STACK_SIZE", 0);
-<<<<<<< HEAD
 RCCL_PARAM(StackSizeOverride, "STACK_SIZE_OVERRIDE", 0);
 #endif
-=======
 NCCL_PARAM(CGAClusterSize, "CGA_CLUSTER_SIZE", NCCL_CONFIG_UNDEF_INT);
 // Match config max/minCTAs
 NCCL_PARAM(MaxCTAs, "MAX_CTAS", NCCL_CONFIG_UNDEF_INT);
 NCCL_PARAM(MinCTAs, "MIN_CTAS", NCCL_CONFIG_UNDEF_INT);
 #define NCCL_MAX_CGA_CLUSTER_SIZE 8
->>>>>>> 9b7d5edb
 
 struct ncclCommInitRankAsyncJob {
   struct ncclAsyncJob base;
@@ -1482,12 +1450,9 @@
   ncclUniqueId commId = job->commId; // C++ struct assignment
   int myrank = job->myrank;
   int cudaDev = job->cudaDev;
-<<<<<<< HEAD
   int virtualId = job->virtualId;
-=======
   int archMajor, archMinor;
   size_t maxLocalSizeBytes = 0;
->>>>>>> 9b7d5edb
   ncclResult_t res = ncclSuccess;
   int64_t stackSize = rcclParamStackSizeOverride() ? rcclParamStackSizeOverride() : maxLocalSizeBytes;
 
@@ -1515,7 +1480,7 @@
   TRACE_CALL("ncclCommInitRank(%p, %d, 0x%llx, %d, %d)",
     *newcomm, nranks, (unsigned long long)hashUniqueId(commId), myrank, (*newcomm)->cudaDev);
 
-  INFO(NCCL_INIT,"comm %p rank %d nranks %d cudaDev %d busId %lx localSize %ld used %ld bytes - Init COMPLETE", *newcomm, myrank, nranks, (*newcomm)->cudaDev, (*newcomm)->busId, ncclKernLocalSize(ncclGetKernelIndex(*newcomm)), allocTracker[(*newcomm)->cudaDev].totalAllocSize);
+  INFO(NCCL_INIT,"comm %p rank %d nranks %d cudaDev %d busId %lx localSize %zi used %ld bytes - Init COMPLETE", *newcomm, myrank, nranks, (*newcomm)->cudaDev, (*newcomm)->busId, maxLocalSizeBytes, allocTracker[(*newcomm)->cudaDev].totalAllocSize);
 exit:
   return res;
 fail:
@@ -1744,11 +1709,7 @@
   NvtxParamsCommInitRank payload{myrank, nranks, cudaDev};
   NVTX3_FUNC_WITH_PARAMS(CommInitRank, CommInitRankSchema, payload)
 
-<<<<<<< HEAD
-  NCCLCHECK(ncclCommInitRankDev(newcomm, nranks, commId, myrank, cudaDev, NULL, -1));
-=======
-  NCCLCHECK(ncclCommInitRankDev(newcomm, nranks, commId, myrank, cudaDev, &config));
->>>>>>> 9b7d5edb
+  NCCLCHECK(ncclCommInitRankDev(newcomm, nranks, commId, myrank, cudaDev, &config, -1));
   return ncclSuccess;
 }
 
@@ -1758,12 +1719,13 @@
   if (ncclParamDmaBufEnable()) rocmLibraryInit();
 
   int cudaDev;
+  ncclConfig_t config = NCCL_CONFIG_INITIALIZER;
   CUDACHECK(hipGetDevice(&cudaDev));
 
   NvtxParamsCommInitRank payload{myrank, nranks, cudaDev};
   NVTX3_FUNC_WITH_PARAMS(CommInitRank, CommInitRankSchema, payload)
 
-  NCCLCHECK(ncclCommInitRankDev(newcomm, nranks, commId, myrank, cudaDev, NULL, virtualId));
+  NCCLCHECK(ncclCommInitRankDev(newcomm, nranks, commId, myrank, cudaDev, &config, virtualId));
   return ncclSuccess;
 }
 
@@ -1817,11 +1779,7 @@
   NCCLCHECKGOTO(ncclGroupStart(), ret, fail);
   for (int i=0; i<ndev; i++) {
     // Ignore return codes .. we need to call ncclGroupEnd to clean up anyway
-<<<<<<< HEAD
-    ncclCommInitRankDev(comms+i, ndev, uniqueId, i, devlist ? devlist[i] : i, NULL, -1);
-=======
-    ncclCommInitRankDev(comms+i, ndev, uniqueId, i, devlist ? devlist[i] : i, &config);
->>>>>>> 9b7d5edb
+    ncclCommInitRankDev(comms+i, ndev, uniqueId, i, devlist ? devlist[i] : i, &config, -1);
   }
   NCCLCHECKGOTO(ncclGroupEnd(), ret, fail);
 
@@ -1849,20 +1807,14 @@
   ncclConfig_t *internalConfigPtr = NULL;
   NCCLCHECK(ncclGroupStartInternal());
 
-<<<<<<< HEAD
   if (ncclParamDmaBufEnable()) (void) rocmLibraryInit();
-  CUDACHECKGOTO(cudaGetDevice(&cudaDev), ret, exit);
-  NCCLCHECKGOTO(ncclCommInitRankDev(newcomm, nranks, commId, myrank, cudaDev, internalConfigPtr, -1), ret, fail);
-=======
-  (void)ncclCudaLibraryInit();
   CUDACHECKGOTO(cudaGetDevice(&cudaDev), ret, fail);
 
   if (config == NULL)
     internalConfigPtr = &internalConfig;
   else
     internalConfigPtr = config;
-  NCCLCHECKGOTO(ncclCommInitRankDev(newcomm, nranks, commId, myrank, cudaDev, internalConfigPtr), ret, fail);
->>>>>>> 9b7d5edb
+  NCCLCHECKGOTO(ncclCommInitRankDev(newcomm, nranks, commId, myrank, cudaDev, internalConfigPtr, -1), ret, fail);
 
 exit:
   ncclGroupErrCheck(ret);
