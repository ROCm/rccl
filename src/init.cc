/*************************************************************************
<<<<<<< HEAD
 * Copyright (c) 2015-2020, NVIDIA CORPORATION. All rights reserved.
 * Modifications Copyright (c) 2019-2021 Advanced Micro Devices, Inc. All rights reserved.
=======
 * Copyright (c) 2015-2021, NVIDIA CORPORATION. All rights reserved.
>>>>>>> a46ea105
 *
 * See LICENSE.txt for license information
 ************************************************************************/

#include "nccl.h"
#include "channel.h"
#include "nvmlwrap.h"
#include "gdrwrap.h"
#include "bootstrap.h"
#include "transport.h"
#include "group.h"
#include "net.h"
#include "coll_net.h"
#include "enqueue.h"
#include "graph.h"
#include "argcheck.h"
#include <fcntl.h>
#include <unistd.h>
#include <hip/hip_runtime.h>
#include <string.h>
#include <errno.h>
#include <assert.h>
#include <dlfcn.h>
#include <sys/types.h>
#include <sys/stat.h>
#include <unistd.h>
#include "graph/topo.h"

// [RCCL]
#include "clique/CliqueManager.h"
// [/RCCL]

#define STR2(v) #v
#define STR(v) STR2(v)

#ifdef ENABLE_TRACE
std::chrono::high_resolution_clock::time_point ncclEpoch;
#endif

#if CUDART_VERSION >= 9020 || defined(__HIP_PLATFORM_HCC__) || defined(__HCC__) || defined(__HIPCC__)
#define NCCL_GROUP_CUDA_STREAM 0 // CGMD: CUDA 9.2,10.X Don't need to use an internal CUDA stream
#else
#define NCCL_GROUP_CUDA_STREAM 1 // CGMD: CUDA 9.0,9.1 Need to use an internal CUDA stream
#endif

const char* ncclFuncStr[NCCL_NUM_FUNCTIONS+1] = { "Broadcast", "Reduce", "AllGather", "ReduceScatter", "AllReduce", "SendRecv" };
const char* ncclAlgoStr[NCCL_NUM_ALGORITHMS] = { "Tree", "Ring", "CollNet" };
const char* ncclProtoStr[NCCL_NUM_PROTOCOLS] = { "LL", "LL128", "Simple" };
const char* ncclRedOpStr[ncclNumOps] = { "Sum", "Prod", "Max", "Min" };
const char *ncclTypeStr[ncclNumTypes] = {"_i8", "_u8", "_i32", "_u32", "_i64", "_u64", "_f16", "_f32", "_f64", "_b16"};

NCCL_PARAM(GroupCudaStream, "GROUP_CUDA_STREAM", NCCL_GROUP_CUDA_STREAM);

NCCL_PARAM(CheckPointers, "CHECK_POINTERS", 0);

ncclNet_t* ncclNet = NULL;
ncclCollNet_t* ncclCollNet = NULL;

struct allocationTracker allocTracker[MAX_ALLOC_TRACK_NGPU] = {};

// Returns ncclInternalError if anything fails, causing that network to be ignored.
ncclResult_t initNet(ncclNet_t* net) {
  int ndev;
  if (net->init(ncclDebugLog) != ncclSuccess) return ncclInternalError;
  if (net->devices(&ndev) != ncclSuccess) return ncclInternalError;
  if (ndev <= 0) return ncclSystemError;
  return ncclSuccess;
}

ncclResult_t initCollNet(ncclCollNet_t* collnet) {
  int ndev;
  if (collnet->init(ncclDebugLog) != ncclSuccess) return ncclInternalError;
  if (collnet->devices(&ndev) != ncclSuccess) return ncclInternalError;
  if (ndev <= 0) return ncclSystemError;
  return ncclSuccess;
}

ncclResult_t initNetPlugin(ncclNet_t** net, ncclCollNet_t** collnet) {
  void* netPluginLib = dlopen("librccl-net.so", RTLD_NOW | RTLD_LOCAL);
  if (netPluginLib == NULL) {
    // dlopen does not guarantee to set errno, but dlerror only gives us a
    // string, so checking errno doesn't hurt to try to provide a better
    // error message
    if (errno == ENOENT) {
      INFO(NCCL_INIT|NCCL_NET, "NET/Plugin : No plugin found (librccl-net.so), using internal implementation");
    } else {
      INFO(NCCL_INIT|NCCL_NET, "NET/Plugin : Plugin load returned %d : %s.", errno, dlerror());
    }
    return ncclSuccess;
  }
  ncclNet_t* extNet = (ncclNet_t*) dlsym(netPluginLib, STR(NCCL_PLUGIN_SYMBOL));
  if (extNet == NULL) {
    INFO(NCCL_INIT|NCCL_NET, "NET/Plugin: Failed to find " STR(NCCL_PLUGIN_SYMBOL) " symbol.");
  } else if (initNet(extNet) == ncclSuccess) {
    *net = extNet;
    // Check for CollNet
    ncclCollNet_t* extCollNet = (ncclCollNet_t*) dlsym(netPluginLib, STR(NCCL_COLLNET_PLUGIN_SYMBOL));
    if (extCollNet == NULL) {
      INFO(NCCL_INIT|NCCL_NET, "NET/Plugin: Failed to find " STR(NCCL_COLLNET_PLUGIN_SYMBOL) " symbol.");
    } else if (initCollNet(extCollNet) == ncclSuccess) {
      *collnet = extCollNet;
    }
    return ncclSuccess;
  }
  if (netPluginLib != NULL) dlclose(netPluginLib);
  return ncclSuccess;
}

ncclResult_t initNet() {
  // Always initialize bootstrap network
  NCCLCHECK(bootstrapNetInit());

  NCCLCHECK(initNetPlugin(&ncclNet, &ncclCollNet));
  if (ncclNet != NULL) return ncclSuccess;
  if (initNet(&ncclNetIb) == ncclSuccess) {
    ncclNet = &ncclNetIb;
  } else {
    NCCLCHECK(initNet(&ncclNetSocket));
    ncclNet = &ncclNetSocket;
  }
  return ncclSuccess;
}

// GDRCOPY support: Off by default
NCCL_PARAM(GdrCopyEnable, "GDRCOPY_ENABLE", 0);

// GDRCOPY support
gdr_t ncclGdrCopy = NULL;

ncclResult_t initGdrCopy() {
  if (ncclParamGdrCopyEnable() == 1) {
    ncclGdrCopy = ncclGdrInit();
  }
  return ncclSuccess;
}

NCCL_PARAM(CollNetEnable, "COLLNET_ENABLE", 0);

pthread_mutex_t initLock = PTHREAD_MUTEX_INITIALIZER;
static bool initialized = false;
static size_t maxLocalSizeBytes = 0;
static ncclResult_t ncclInit() {
  if (initialized) return ncclSuccess;
  pthread_mutex_lock(&initLock);
  if (!initialized) {
    initEnv();
    initGdrCopy();
    maxLocalSizeBytes = ncclKernMaxLocalSize();
    NCCLCHECK(initNet());
    INFO(NCCL_INIT, "Using network %s", ncclNetName());
    initialized = true;
  }
  pthread_mutex_unlock(&initLock);
  return ncclSuccess;
}

NCCL_API(ncclResult_t, ncclGetVersion, int* version);
ncclResult_t ncclGetVersion(int* version) {
  if (version == NULL) return ncclInvalidArgument;
  *version = NCCL_VERSION_CODE;
  return ncclSuccess;
}

NCCL_API(ncclResult_t, ncclGetUniqueId, ncclUniqueId* out);
ncclResult_t ncclGetUniqueId(ncclUniqueId* out) {
  NCCLCHECK(ncclInit());
  NCCLCHECK(PtrCheck(out, "GetUniqueId", "out"));
  return bootstrapGetUniqueId(out);
}

// Prevent compiler from optimizing out these operations
#ifdef __clang__
#define NCCL_NO_OPTIMIZE __attribute__((optnone))
#else
#define NCCL_NO_OPTIMIZE __attribute__((optimize("O0")))
#endif

void NCCL_NO_OPTIMIZE commPoison(ncclComm_t comm) {
  comm->rank = comm->cudaDev = comm->busId = comm->nRanks = -1;
}

RCCL_PARAM(KernelCollTraceEnable, "KERNEL_COLL_TRACE_ENABLE", 0);

#ifdef ENABLE_COLLTRACE
void *ncclCommThreadMain(void *arg) {
  ncclComm_t comm = (ncclComm_t)arg;
  int head = comm->hostDevComm.collTraceHead;
  #define MAX_NAME_LENGTH 32
  char* func_names = (char *)malloc(MAX_NAME_LENGTH*(FUNC_INDEX_P2P+1));
  for (int func = 0; func < NCCL_NUM_FUNCTIONS; func++) {
    for (int al = 0; al < NCCL_NUM_ALGORITHMS; al++) {
      for (int type = 0; type < ncclNumTypes; type++) {
        for (int pr = 0; pr < NCCL_NUM_PROTOCOLS; pr++) {
          for (int redop = 0; redop < ncclNumOps; redop++) {
            char* line = func_names+MAX_NAME_LENGTH*FUNC_INDEX(func, redop, type, al, pr);
            sprintf(line, "%s%s%s%s%s", ncclFuncStr[func], ncclAlgoStr[al], ncclProtoStr[pr],
              ncclRedOpStr[redop], ncclTypeStr[type]);
          }
        }
      }
    }
  }
  char* line = func_names+MAX_NAME_LENGTH*FUNC_INDEX_P2P;
  sprintf(line, "%s", ncclFuncStr[NCCL_NUM_FUNCTIONS]);
  do {
    int tail = LOAD(comm->hostDevComm.collTraceTail)%COLLTRACE_NUM_ITEMS;
    int count;
    if (head <= tail)
      count = tail - head;
    else
      count = COLLTRACE_NUM_ITEMS + head - tail;
    if (!count) {
      if(LOAD(&comm->hostDevComm.collTraceExit))
        break;
      else {
        usleep(1000); //sleep 1ms
        continue;
      }
    }
    for (int i = 0; i < count; i++) {
      struct ncclCollTrace *td = comm->hostDevComm.collTrace+head;
      uint8_t type = LOAD(&(td->type));
      if (type == ncclCollTraceNotReady)
        break;
      char line[1024];
      int offset = 0;
      uint16_t fIdx = td->funcIndex;
      #define VEGA_GPU_RTC_FREQUENCY 2.5E7
      if (type == ncclCollTraceDataType) {
        sprintf(line, "## [%12.6f] [%02d:%02d] L:%04d DT %08x %016lx %016lx",
          (double)(td->timeStamp)/VEGA_GPU_RTC_FREQUENCY, comm->rank, td->bid,
          fIdx, td->data_0, td->opCount, td->data_1);
      } else {
        sprintf(line, "## [%12.6f] [%02d:%02d] %06lx",
          (double)(td->timeStamp)/VEGA_GPU_RTC_FREQUENCY, comm->rank, td->bid, td->opCount);
        offset = strlen(line);
        switch (type) {
          case ncclCollTraceKernelLaunchType:
            sprintf(line+offset, " KL HWID %8x %s ",
              td->data_0, func_names+MAX_NAME_LENGTH*fIdx);
            offset = strlen(line);
            if (fIdx > FUNC_INDEX_P2P)
              sprintf(line+offset, "ERROR bad function index %d", fIdx);
            else if (fIdx == FUNC_INDEX_P2P)
              sprintf(line+offset, "nt %d dt %d", td->p2p.nThreads, td->p2p.delta);
            else
              sprintf(line+offset, "nt %d bi %d nc %d", td->coll.nThreads, td->coll.bid, td->coll.nChannels);
            break;
          case ncclCollTraceCollEndType:
            if (fIdx != 0xffff) {
              sprintf(line+offset, " CE %s ", func_names+MAX_NAME_LENGTH*fIdx);
              offset = strlen(line);
              if (fIdx > FUNC_INDEX_P2P)
                sprintf(line+offset, "ERROR bad function index %d", fIdx);
              else if (fIdx == FUNC_INDEX_P2P)
                sprintf(line+offset, "nt %d dt %d", td->p2p.nThreads, td->p2p.delta);
              else
                sprintf(line+offset, "nt %d bi %d nc %d", td->coll.nThreads, td->coll.bid, td->coll.nChannels);
            }
            else
              sprintf(line+offset, " KE");
            break;
          case ncclCollTraceAbortType:
            sprintf(line+offset, " Abort");
            break;
          default:
            sprintf(line+offset, " unknown collective trace data type");
            break;
        }
      }
      INFO(NCCL_COLL, "%s", line);
      STORE(&(td->type), ncclCollTraceNotReady);
      head ++;
      head %= COLLTRACE_NUM_ITEMS;
    }
  } while(1);
  free(func_names);
  comm->hostDevComm.collTraceHead = head;
  pthread_exit(NULL);
}
#endif

#undef NCCL_NO_OPTIMIZE

static ncclResult_t commFree(ncclComm_t comm) {
  if (comm == NULL)
    return ncclSuccess;
  free(comm->connectSend);
  free(comm->connectRecv);
  free(comm->p2pSends);
  free(comm->p2pRecvs);
  free(comm->asyncOps);

#ifdef ENABLE_PROFILING
  struct ncclProf* prof = (struct ncclProf*)malloc(sizeof(struct ncclProf));
  CUDACHECK(hipMemcpy(prof, comm->hostDevComm.devProf, sizeof(struct ncclProf), hipMemcpyDeviceToHost));
  uint64_t wait_cycle = 0, wait_recv_cycle = 0;
  for (int chan=0; chan<comm->nChannels; chan++) {
    wait_cycle += prof->wait_cycle[chan];
    wait_recv_cycle += prof->wait_recv_cycle[chan];
  }
  #define VEGA_GPU_RTC_FREQUENCY 2.5E7
  if (comm->rank == 0) {
    INFO(NCCL_INIT, "# %4s %6s %6s %6s %6s %6s %7s %6s %6s %6s %6s %6s", "Rank", "total", "  wait", "w_recv", "send", "rcRdS", "dRcRdCS", "dRcCS", "dRc", "cS", "rc", "rcCS");
    INFO(NCCL_INIT, "# %4s %6s %6s %6s %6s %6s %7s %6s %6s %6s %6s %6s", "", "(s)", "(s)", "(s)", "(GB/s)", "(GB/s)", "(GB/s)", "(GB/s)", "(GB/s)", "(GB/s)", "(GB/s)", "(GB/s)");
  }
  INFO(NCCL_INIT, "# %4d %6.4f %6.4f %6.4f %6.2f %6.2f %7.2f %6.2f %6.2f %6.2f %6.2f %6.2f",
    comm->rank, (double)prof->total_cycle/VEGA_GPU_RTC_FREQUENCY/comm->nChannels,
    (double)wait_cycle/VEGA_GPU_RTC_FREQUENCY/comm->nChannels,
    (double)wait_recv_cycle/VEGA_GPU_RTC_FREQUENCY/comm->nChannels,
    (prof->send_cycle) ? (double)prof->send_byte*comm->nChannels/((double)prof->send_cycle/VEGA_GPU_RTC_FREQUENCY*1.0E9) : 0,
    (prof->recvReduceSend_cycle) ? (double)prof->recvReduceSend_byte*comm->nChannels/((double)prof->recvReduceSend_cycle/VEGA_GPU_RTC_FREQUENCY*1.0E9) : 0,
    (prof->directRecvReduceCopySend_cycle) ? (double)prof->directRecvReduceCopySend_byte*comm->nChannels/((double)prof->directRecvReduceCopySend_cycle/VEGA_GPU_RTC_FREQUENCY*1.0E9) : 0,
    (prof->directRecvCopySend_cycle) ? (double)prof->directRecvCopySend_byte*comm->nChannels/((double)prof->directRecvCopySend_cycle/VEGA_GPU_RTC_FREQUENCY*1.0E9) : 0,
    (prof->directRecv_cycle) ? (double)prof->directRecv_byte*comm->nChannels/((double)prof->directRecv_cycle/VEGA_GPU_RTC_FREQUENCY*1.0E9) : 0,
    (prof->copySend_cycle) ? (double)prof->copySend_byte*comm->nChannels/((double)prof->copySend_cycle/VEGA_GPU_RTC_FREQUENCY*1.0E9) : 0,
    (prof->recv_cycle) ? (double)prof->recv_byte*comm->nChannels/((double)prof->recv_cycle/VEGA_GPU_RTC_FREQUENCY*1.0E9) : 0,
    (prof->recvCopySend_cycle) ? (double)prof->recvCopySend_byte*comm->nChannels/((double)prof->recvCopySend_cycle/VEGA_GPU_RTC_FREQUENCY*1.0E9) : 0);
  free(prof);
  CUDACHECK(hipFree(comm->hostDevComm.devProf));

  for (int channel=0; channel<std::max(comm->nChannels, comm->p2pnChannels); channel++) {
    if (comm->channels[channel].send_byte) INFO(NCCL_INIT, "# [%03d:%02d] Proxy Send %6.2f GB/s (%ld bytes %d measurements)",
      comm->rank, channel, (comm->channels[channel].bw_count) ?
      (float)comm->channels[channel].bw_cumulative/comm->channels[channel].bw_count : 0,
      comm->channels[channel].send_byte, comm->channels[channel].bw_count);
    if (comm->channels[channel].recv_byte) INFO(NCCL_INIT, "# [%03d:%02d] Proxy Recv %6.2f GB/s (%ld bytes %d measurements)",
      comm->rank, channel, (comm->channels[channel].bw_count) ?
      (float)comm->channels[channel].bw_cumulative/comm->channels[channel].bw_count : 0,
      comm->channels[channel].recv_byte, comm->channels[channel].bw_count);
  }
#endif

#ifdef ENABLE_COLLTRACE
  STORE(&comm->hostDevComm.collTraceExit, 1);
  if (comm->hostDevComm.collTraceThread) pthread_join(comm->hostDevComm.collTraceThread, NULL);
  NCCLCHECK(ncclCudaHostFree((void *)comm->hostDevComm.collTrace));
  NCCLCHECK(ncclCudaHostFree((void *)comm->hostDevComm.collTraceTail));
#endif

  free(comm->peerInfo);
  ncclTopoFree(comm->topo);

  if (comm->bootstrap)
    NCCLCHECK(bootstrapClose(comm->bootstrap));

  CUDACHECK(hipFree(comm->hostDevComm.channels));
  CUDACHECK(hipFree(comm->devComm));

  for (int channel=0; channel<MAXCHANNELS; channel++)
    NCCLCHECK(freeChannel(comm->channels+channel, comm->nRanks));

  if (comm->doneEvent != NULL)
    CUDACHECK(hipEventDestroy(comm->doneEvent));

  if (comm->intDoneEvent != NULL)
    CUDACHECK(cudaEventDestroy(comm->intDoneEvent));

  if (comm->launchMode == ncclComm::GROUP) {
    CUDACHECK(hipStreamDestroy(comm->groupStream));
  }

  ncclDestroyQueueInfo(comm->enqueueInfo);

  // Last rank frees shared resources between threads
  int isLast;
  NCCLCHECK(ncclCpuBarrierIn(comm, &isLast));
  if (isLast) {
    free(comm->intraBarrier);
    free(comm->intraParams);
    free(comm->intraCudaDevs);
    free(comm->intraCGMode);
    free(comm->intraCC);
  }
  NCCLCHECK(ncclCudaHostFree((void *)comm->abortFlag));
  NCCLCHECK(ncclCudaHostFree((void *)comm->p2pNet));

  // Poison comm to try and catch a double free
  commPoison(comm);

  free(comm);
  return ncclSuccess;
}

RCCL_PARAM(ForceEnableClique, "FORCE_ENABLE_CLIQUE", 0);
RCCL_PARAM(P2pNetDisable, "P2P_NET_DISABLE", 0);

static ncclResult_t commAlloc(ncclComm_t* comret, int ndev, int rank) {
  if (ndev < 1) {
    WARN("invalid device count (%d) requested", ndev);
    return ncclInvalidArgument;
  }
  if (rank >= ndev || rank < 0) {
    WARN("rank %d exceeds ndev=%d", rank, ndev);
    return ncclInvalidArgument;
  }

  // Try to create a CUDA object right away. If there is something wrong with
  // the device we're on (failure cause #1) , better know it early.
<<<<<<< HEAD
  hipEvent_t doneEvent;
  CUDACHECK(hipEventCreateWithFlags(&doneEvent, hipEventDisableTiming));
=======
  cudaEvent_t doneEvent;
  CUDACHECK(cudaEventCreateWithFlags(&doneEvent, cudaEventDisableTiming));
  cudaEvent_t intDoneEvent;
  CUDACHECK(cudaEventCreateWithFlags(&intDoneEvent, cudaEventDisableTiming));
>>>>>>> a46ea105

  struct ncclComm* comm;
  NCCLCHECK(ncclCalloc(&comm, 1));

  comm->rank = comm->hostDevComm.rank = rank;
  comm->nRanks = comm->hostDevComm.nRanks = ndev;
  hipGetDevice(&comm->cudaDev);
  NCCLCHECK(getBusId(comm->cudaDev, &comm->busId));
  TRACE(NCCL_INIT,"comm %p rank %d nranks %d cudaDev %d busId %lx", comm, rank, ndev, comm->cudaDev, comm->busId);

  comm->doneEvent = doneEvent;
  comm->intDoneEvent = intDoneEvent;
  comm->checkPointers = ncclParamCheckPointers() == 1 ? true : false;
#if CUDART_VERSION >= 9020 || defined(__HIP_PLATFORM_HCC__) || defined(__HCC__) || defined(__HIPCC__)
  comm->groupCudaStream = ncclParamGroupCudaStream();
#else
  // Don't allow the user to overload the default setting in older CUDA builds
  comm->groupCudaStream = NCCL_GROUP_CUDA_STREAM;
#endif
  comm->fatalError = ncclSuccess;

  NCCLCHECK(ncclCudaHostCalloc((uint32_t**)&comm->abortFlag, 1));
  comm->hostDevComm.abortFlag = comm->abortFlag;
  STORE(comm->abortFlag, 0);

  NCCLCHECK(ncclCudaHostCalloc((uint32_t**)&comm->p2pNet, 1));
  comm->hostDevComm.p2pNet = comm->p2pNet;
  STORE(comm->p2pNet, 0);

  comm->argsptr = &comm->args;
#ifdef ENABLE_PROFILING
  NCCLCHECK(ncclCudaCalloc(&comm->hostDevComm.devProf, 1));
#endif

#ifdef ENABLE_COLLTRACE
  NCCLCHECK(ncclCudaHostCalloc(&comm->hostDevComm.collTraceTail, 1));
  NCCLCHECK(ncclCudaHostCalloc(&comm->hostDevComm.collTrace, COLLTRACE_NUM_ITEMS));
  memset(comm->hostDevComm.collTrace, 0, sizeof(struct ncclCollTrace) * COLLTRACE_NUM_ITEMS);
  comm->hostDevComm.collTraceExit = comm->hostDevComm.collTraceHead = *comm->hostDevComm.collTraceTail = 0;
  if ((ncclDebugLevel >= NCCL_LOG_INFO) && rcclParamKernelCollTraceEnable())
    pthread_create(&comm->hostDevComm.collTraceThread, NULL, ncclCommThreadMain, (void *)comm);
  else
    comm->hostDevComm.collTraceThread = 0;
#endif
  comm->collNetSupport = 0;

  NCCLCHECK(ncclCalloc(&comm->asyncOps, NCCL_MAX_OPS));
  comm->asyncOpCount = 0;
  comm->asyncTotalSize = 0;

  NCCLCHECK(ncclCalloc(&comm->enqueueInfo, 1));
  comm->enqueueInfo->comm = comm;
  comm->lastSetupNode = NULL;
  comm->lastCudaGraphId = -1;

  static_assert(MAXCHANNELS <= sizeof(*comm->connectSend)*8, "comm->connectSend must have enough bits for all channels");
  static_assert(MAXCHANNELS <= sizeof(*comm->connectRecv)*8, "comm->connectRecv must have enough bits for all channels");
  NCCLCHECK(ncclCalloc(&comm->connectSend, comm->nRanks));
  NCCLCHECK(ncclCalloc(&comm->connectRecv, comm->nRanks));

  comm->p2pSendCount = comm->p2pRecvCount = 0;
  NCCLCHECK(ncclCalloc(&comm->p2pSends, comm->nRanks));
  NCCLCHECK(ncclCalloc(&comm->p2pRecvs, comm->nRanks));

  // Mark channels as non initialized.
  for (int c=0; c<MAXCHANNELS; c++) comm->channels[c].id = -1;

  *comret = comm;
  return ncclSuccess;
}

static ncclResult_t devCommSetup(ncclComm_t comm) {
  // Duplicate the channels on the device
  NCCLCHECK(ncclCudaCalloc(&comm->hostDevComm.channels, std::max(comm->nChannels, comm->p2pnChannels)));
  NCCLCHECK(ncclCudaMemcpy(comm->hostDevComm.channels, comm->channels, std::max(comm->nChannels, comm->p2pnChannels)));

  // Copy userRanks and peers
  for (int r=0; r<std::max(comm->nChannels, comm->p2pnChannels); r++) {
    NCCLCHECK(ncclCudaMemcpy(comm->channels[r].ring.devUserRanks, comm->channels[r].ring.userRanks, comm->nRanks));
  }

  // Duplicate the dev comm on the device
  NCCLCHECK(ncclCudaCalloc(&comm->devComm, 1));
  NCCLCHECK(ncclCudaMemcpy(comm->devComm, &comm->hostDevComm, 1));
  return ncclSuccess;
}

// Pre-process the string so that running "strings" on the lib can quickly reveal the version.
#if defined(__HIP_PLATFORM_HCC__) || defined(__HCC__) || defined(__HIPCC__)
#define VERSION_STRING "RCCL version " STR(NCCL_MAJOR) "." STR(NCCL_MINOR) "." STR(NCCL_PATCH) NCCL_SUFFIX "+hip" STR(HIP_VERSION_MAJOR) "." STR(HIP_VERSION_MINOR)
#else
#define VERSION_STRING "NCCL version " STR(NCCL_MAJOR) "." STR(NCCL_MINOR) "." STR(NCCL_PATCH) NCCL_SUFFIX "+cuda" STR(CUDA_MAJOR) "." STR(CUDA_MINOR)
#endif
static void showVersion() {
  static int shown = 0;
  if (shown == 0 && ncclDebugLevel >= NCCL_LOG_VERSION) {
    printf("%s\n", VERSION_STRING);
    fflush(stdout);
    if (ncclDebugFile != stdout)
      INFO(NCCL_ALL,"%s", VERSION_STRING); // Also log NCCL version in one of the files
    shown = 1;
  }
}

static ncclResult_t fillInfo(struct ncclComm* comm, struct ncclPeerInfo* info, uint64_t commHash) {
  info->rank = comm->rank;
  CUDACHECK(hipGetDevice(&info->cudaDev));
  info->hostHash=getHostHash()+commHash;
  info->pidHash=getPidHash()+commHash;

  // Get the device MAJOR:MINOR of /dev/shm so we can use that
  // information to decide whether we can use SHM for inter-process
  // communication in a container environment
  struct stat statbuf;
  SYSCHECK(stat("/dev/shm", &statbuf), "stat");
  info->shmDev = statbuf.st_dev;

  info->busId = comm->busId;

  NCCLCHECK(ncclGpuGdrSupport(&info->gdrSupport));
  return ncclSuccess;
}

static ncclResult_t setupChannel(struct ncclComm* comm, int channelId, int rank, int nranks, int* ringRanks) {
  TRACE(NCCL_INIT, "rank %d nranks %d", rank, nranks);
  NCCLCHECK(initChannel(comm, channelId));

  struct ncclRing* ring = &comm->channels[channelId].ring;
  // Reorganize ranks to start with rank.
  int shift;
  for (shift = 0; shift<nranks; shift++) {
    if (ringRanks[shift] == rank) {
      break;
    }
  }
  for (int i=0; i<nranks; i++) {
    ring->userRanks[i] = ringRanks[(i+shift)%nranks];
  }
  return ncclSuccess;
}

void* waitForNonNullPtr(void* p) {
  volatile void** ptr = (volatile void**) p;
  while (LOAD(ptr) == NULL) sched_yield();
  return (void*)(LOAD(ptr));
}

ncclResult_t initParams(struct ncclComm* comm) {
  hipLaunchParams* params = comm->myParams = comm->intraParams+comm->intraRank;
  params->args = (void **)&comm->argsptr;
  params->stream = NULL;
  params->sharedMem = 0;
  params->blockDim.x = 0; params->blockDim.y = params->blockDim.z = 1;
  params->gridDim.x = 0; params->gridDim.y = params->gridDim.z = 1;
  return ncclSuccess;
}

// Allocate/Set Intra Process Structures and set CG options
ncclResult_t ncclCommSetIntra(struct ncclComm* comm, int rank, int ranks, struct ncclComm* comm0) {
  comm->intraRank = rank;
  comm->intraRanks = ranks;
  comm->intraPhase = 0;

  // Alloc shared structures
  if (rank == 0) {
    assert(comm == comm0);
    int* bar;
    NCCLCHECK(ncclCalloc(&bar, 2));
    bar[0] = bar[1] = 0;
    comm->intraBarrier = bar;
    NCCLCHECK(ncclCalloc(&comm->intraParams, comm->intraRanks));
    NCCLCHECK(ncclCalloc(&comm->intraCudaDevs, comm->intraRanks));
    int* CGMode;
    NCCLCHECK(ncclCalloc(&CGMode, 1));
    *CGMode = 0x11;
    comm->intraCGMode = CGMode;
    int* CC;
    NCCLCHECK(ncclCalloc(&CC, 1));
    *CC = ncclCudaCompCap();
    comm->intraCC = CC;
  } else {
    comm->intraBarrier = (int*)waitForNonNullPtr(&comm0->intraBarrier);
    comm->intraParams = (hipLaunchParams*)waitForNonNullPtr(&comm0->intraParams);
    comm->intraCudaDevs = (int*)waitForNonNullPtr(&comm0->intraCudaDevs);
    comm->intraCGMode = (int*)waitForNonNullPtr(&comm0->intraCGMode);
    comm->intraCC = (int*)waitForNonNullPtr(&comm0->intraCC);
  }
  comm->intraCudaDevs[comm->intraRank] = comm->cudaDev;
  NCCLCHECK(initParams(comm));

  int cgMdLaunch = 1;

  // Set CG Mode
  comm->launchMode = ncclComm::PARALLEL;
  char* str = getenv("NCCL_LAUNCH_MODE");
  if (str) INFO(NCCL_ENV, "NCCL_LAUNCH_MODE set by environment to %s", str);
  if (str && strcmp(str, "GROUP") == 0) {
    comm->launchMode = ncclComm::GROUP;
  }
  if (comm->launchMode == ncclComm::GROUP) {
    CUDACHECK(hipStreamCreateWithFlags(&comm->groupStream, hipStreamNonBlocking));
    if (*comm->intraCC && (ncclCudaCompCap() == *comm->intraCC)) {
      // Check whether the GPU supports Cooperative Group Multi Device Launch
      hipError_t ret = hipDeviceGetAttribute(&cgMdLaunch, hipDeviceAttributeCooperativeMultiDeviceLaunch, comm->cudaDev);
      if (ret != hipSuccess) {
        INFO(NCCL_INIT, "hipDeviceGetAttribute(hipDeviceAttributeCooperativeMultiDeviceLaunch, %d) failed with %s",
                        comm->cudaDev, hipGetErrorString(ret));
        return ncclInternalError;
      }
      if (!cgMdLaunch) {
        INFO(NCCL_INIT, "Multi-GPU cooperative launch support not available for device %d", comm->cudaDev);
      }
    }
  }

  // Disable cgMdLaunch if any rank does not support it
  if (cgMdLaunch == 0) {
    *comm->intraCGMode = 0x10;
  }
  return ncclSuccess;
}

#define DEFAULT_LL_BUFFSIZE (NCCL_LL_LINES_PER_THREAD*NCCL_LL_MAX_NTHREADS*NCCL_STEPS*sizeof(union ncclLLFifoLine))
#define DEFAULT_LL128_BUFFSIZE (NCCL_LL128_ELEMS_PER_THREAD*NCCL_LL128_MAX_NTHREADS*NCCL_STEPS*sizeof(uint64_t))
#define DEFAULT_BUFFSIZE (1 << 22) /* 4MiB */
#define DEFAULT_BUFFSIZE_ARM (1 << 20) /* 1MiB */
NCCL_PARAM(BuffSize, "BUFFSIZE", -2);
NCCL_PARAM(LlBuffSize, "LL_BUFFSIZE", -2);
NCCL_PARAM(Ll128BuffSize, "LL128_BUFFSIZE", -2);

static ncclResult_t computeBuffSizes(struct ncclComm* comm) {
  int cpuArch, cpuVendor, cpuModel;
  NCCLCHECK(ncclTopoCpuType(comm->topo, &cpuArch, &cpuVendor, &cpuModel));

  int64_t envs[NCCL_NUM_PROTOCOLS] = { ncclParamLlBuffSize(), ncclParamLl128BuffSize(), ncclParamBuffSize() };
  int defaults[NCCL_NUM_PROTOCOLS] = { DEFAULT_LL_BUFFSIZE, DEFAULT_LL128_BUFFSIZE, DEFAULT_BUFFSIZE };

  if (cpuArch == NCCL_TOPO_CPU_ARCH_ARM) defaults[NCCL_PROTO_SIMPLE] = DEFAULT_BUFFSIZE_ARM;

  for (int p=0; p<NCCL_NUM_PROTOCOLS; p++) {
    comm->buffSizes[p] = comm->hostDevComm.buffSizes[p] = envs[p] != -2 ? envs[p] : defaults[p];
  }
  return ncclSuccess;
}

<<<<<<< HEAD
extern struct ncclTransport collNetTransport;

// All ranks must participate in collNetSetup call
// type: 0 for send, 1 for recv
// return: 0 - unsupported, 1 - supported
// We do not NCCLCHECK this call because we would fall back to P2P network in case CollNet setup fails
static int collNetSetup(struct ncclComm* comm, struct ncclTopoGraph* collNetGraph, struct ncclChannel* channel, int rank, int nranks,  int masterRank, int masterPeer, int nMasters, int type) {
  int rankInCollNet = -1;
  int supported = 0;
  int isMaster = (rank == masterRank) ? 1 : 0;
  struct {
    int collNetRank;
    ncclConnect connect;
  } sendrecvExchange;

  // check if we can connect to collnet, whose root is the nranks-th rank
  struct ncclPeerInfo *myInfo = comm->peerInfo+rank, *peerInfo = comm->peerInfo+nranks;
  peerInfo->rank = nranks;
  int ret = 1;
  if (isMaster) {
    NCCLCHECK(collNetTransport.canConnect(&ret, comm->topo, collNetGraph, myInfo, peerInfo));
  }

  // send master receives connect info from peer recv master
  if (isMaster && type == 0) {
    NCCLCHECK(bootstrapRecv(comm->bootstrap, masterPeer, &sendrecvExchange, sizeof(sendrecvExchange)));
    rankInCollNet = sendrecvExchange.collNetRank;
    INFO(NCCL_INIT, "CollNet [send] : rank %d collNetRank %d collNetNranks %d received connect from rank %d", rank, rankInCollNet, nMasters, masterPeer);
  }

  // select
  struct ncclPeer* root = channel->peers+nranks;
  struct ncclConnector* conn = (type == 1) ? &root->recv : &root->send;
  struct ncclTransportComm* transportComm = (type == 1) ? &(collNetTransport.recv) : &(collNetTransport.send);
  conn->transportComm = transportComm;
  // setup
  struct ncclConnect myConnect;
  if (isMaster && ret > 0) {
    NCCLCHECK(transportComm->setup(comm, collNetGraph, myInfo, peerInfo, &myConnect, conn, channel->id));
  }
  // prepare connect handles
  ncclResult_t res;
  struct {
    int isMaster;
    ncclConnect connect;
  } *allConnects = NULL;
  ncclConnect *masterConnects = NULL;
  NCCLCHECK(ncclCalloc(&masterConnects, nMasters));
  if (type == 1) {  // recv side: AllGather
    // all ranks must participate
    NCCLCHECK(ncclCalloc(&allConnects, nranks));
    allConnects[rank].isMaster = isMaster;
    memcpy(&(allConnects[rank].connect), &myConnect, sizeof(struct ncclConnect));
    NCCLCHECKGOTO(bootstrapAllGather(comm->bootstrap, allConnects, sizeof(*allConnects)), res, cleanup);
    // consolidate
    int c = 0;
    for (int r = 0; r < nranks; r++) {
      if (allConnects[r].isMaster) {
        memcpy(masterConnects+c, &(allConnects[r].connect), sizeof(struct ncclConnect));
        if (r == rank) rankInCollNet = c;
        c++;
      }
    }
  } else { // send side : copy in connect info received from peer recv master
    if (isMaster) memcpy(masterConnects+rankInCollNet, &(sendrecvExchange.connect), sizeof(struct ncclConnect));
  }
  // connect
  if (isMaster && ret > 0) {
    NCCLCHECKGOTO(transportComm->connect(comm, masterConnects, nMasters, rankInCollNet, conn), res, cleanup);
    struct ncclPeer* devRoot = channel->devPeers+nranks;
    struct ncclConnector* devConn = (type == 1) ? &devRoot->recv : &devRoot->send;
    CUDACHECKGOTO(hipMemcpy(devConn, conn, sizeof(struct ncclConnector), hipMemcpyHostToDevice), res, cleanup);
  }
  // recv side sends connect info to send side
  if (isMaster && type == 1) {
    sendrecvExchange.collNetRank = rankInCollNet;
    memcpy(&sendrecvExchange.connect, masterConnects+rankInCollNet, sizeof(struct ncclConnect));
    NCCLCHECKGOTO(bootstrapSend(comm->bootstrap, masterPeer, &sendrecvExchange, sizeof(sendrecvExchange)), res, cleanup);
    INFO(NCCL_INIT, "CollNet [recv] : rank %d collNetRank %d collNetNranks %d sent connect to rank %d", rank, rankInCollNet, nMasters, masterPeer);
  }
  if (ret > 0) {
    supported = 1;
  }
cleanup:
  if (allConnects != NULL) free(allConnects);
  if (masterConnects != NULL) free(masterConnects);
  return supported;
}

static ncclResult_t checkCollNetSetup(struct ncclComm* comm, int rank, int collNetSetupFail) {
  int nranks = comm->nRanks;
  // AllGather collNet setup results
  int* allGatherFailures;
  NCCLCHECK(ncclCalloc(&allGatherFailures, nranks));
  allGatherFailures[rank] = collNetSetupFail;
  NCCLCHECK(bootstrapAllGather(comm->bootstrap, allGatherFailures, sizeof(int)));
  for (int i=0; i<nranks; i++) {
    if (allGatherFailures[i] != 0) {
      collNetSetupFail = 1;
      break;
    }
  }
  free(allGatherFailures);
  if (collNetSetupFail) {
    if (rank == 0) WARN("Cannot initialize CollNet, using %s instead", ncclNetName());
    // Free collNet resources
    for (int r=0; r<comm->collNetnChannels; r++) {
      struct ncclChannel* channel = comm->channels+r;
      struct ncclPeer* peer = channel->peers+nranks;
      if (peer->send.transportResources && peer->send.transportComm) NCCLCHECK(peer->send.transportComm->free(peer->send.transportResources));
      if (peer->recv.transportResources && peer->recv.transportComm) NCCLCHECK(peer->recv.transportComm->free(peer->recv.transportResources));
      peer->send.transportResources = NULL; // avoid double free
      peer->recv.transportResources = NULL; // avoid double free
    }
    // Set support to 0
    comm->collNetSupport = 0;
  } else {
    comm->collNetSupport = 1;
  }
  return ncclSuccess;
}

=======
>>>>>>> a46ea105
NCCL_PARAM(CrossNic, "CROSS_NIC", 2);
NCCL_PARAM(GraphDumpFileRank, "GRAPH_DUMP_FILE_RANK", 0);

static ncclResult_t initTransportsRank(struct ncclComm* comm, ncclUniqueId* commId) {
  // We use 2 AllGathers
  // 1. { peerInfo, comm, compCap}
  // 2. { nChannels, graphInfo, topoRanks }

  int rank = comm->rank;
  int nranks = comm->nRanks;
  uint64_t commHash = getHash(commId->internal, NCCL_UNIQUE_ID_BYTES);
  TRACE(NCCL_INIT, "comm %p, commHash %lx, rank %d nranks %d - BEGIN", comm, commHash, rank, nranks);
  // [RCCL] Collect the PID of the root
  int rootPid;
  NCCLCHECK(bootstrapInit(commId, rank, nranks, &comm->bootstrap, &rootPid));
  // [/RCCL]

  // AllGather1 - begin
  struct {
    struct ncclPeerInfo peerInfo;
    struct ncclComm* comm;
    int cudaCompCap;
  } *allGather1Data;

  NCCLCHECK(ncclCalloc(&allGather1Data, nranks));
  allGather1Data[rank].comm = comm;
  allGather1Data[rank].cudaCompCap = ncclCudaCompCap();
  struct ncclPeerInfo* myInfo = &allGather1Data[rank].peerInfo;
  NCCLCHECK(fillInfo(comm, myInfo, commHash));
  NCCLCHECK(bootstrapAllGather(comm->bootstrap, allGather1Data, sizeof(*allGather1Data)));

  NCCLCHECK(ncclCalloc(&comm->peerInfo, nranks+1)); // Extra rank to represent CollNet root
  for (int i = 0; i < nranks; i++) {
    memcpy(comm->peerInfo+i, &allGather1Data[i].peerInfo, sizeof(struct ncclPeerInfo));
    if ((i != rank) && (comm->peerInfo[i].hostHash == myInfo->hostHash) && (comm->peerInfo[i].busId == myInfo->busId)) {
      WARN("Duplicate GPU detected : rank %d and rank %d both on CUDA device %lx", rank, i, myInfo->busId);
      return ncclInvalidUsage;
    }
  }

  // Compute intra ranks and minimum CUDA Compute capabilities of intra-node GPUs and all GPUs
  int intraRank0 = -1, intraRank = -1, intraRanks = 0;
  int myCompCap = allGather1Data[rank].cudaCompCap;
  int minCompCap = myCompCap, maxCompCap = myCompCap;
  uint64_t otherHostHash;
  int tmpNnodes = 1;
  for (int i = 0; i < nranks; i++) {
    if (allGather1Data[i].peerInfo.hostHash == allGather1Data[rank].peerInfo.hostHash) {
      if (allGather1Data[i].peerInfo.pidHash == allGather1Data[rank].peerInfo.pidHash) {
        if (intraRanks == 0) intraRank0 = i;
        if (i == rank) intraRank = intraRanks;
        intraRanks++;
      }
    } else {  // Determine whether number of nodes is 2 (for use in tree pattern determination)
      if (tmpNnodes == 1) {
        otherHostHash = allGather1Data[i].peerInfo.hostHash;
        tmpNnodes = 2;
      } else if (tmpNnodes == 2 && otherHostHash != allGather1Data[i].peerInfo.hostHash) {
        tmpNnodes = 3;
      }
    }
    minCompCap = std::min(allGather1Data[i].cudaCompCap, minCompCap);
    maxCompCap = std::max(allGather1Data[i].cudaCompCap, maxCompCap);
  }
  TRACE(NCCL_INIT,"hostHash[%d] %lx intraRank %d intraRanks %d intraRank0 %d",
        rank, allGather1Data[rank].peerInfo.hostHash, intraRank, intraRanks, intraRank0);
  if (intraRank == -1 || intraRank0 == -1 || allGather1Data[intraRank0].comm == NULL) {
    WARN("Failed to determine intra ranks hostHash[%d] %lx intraRank %d intraRanks %d intraRank0 %d",
         rank, allGather1Data[rank].peerInfo.hostHash, intraRank, intraRanks, intraRank0);
    return ncclInternalError;
  }
  struct ncclComm* intraRank0Comm = allGather1Data[intraRank0].comm;

  // AllGather1 - end

  // Topo detection / System graph creation
  NCCLCHECK(ncclTopoGetSystem(comm, &comm->topo));
  // save nRanks to ncclTopoSystem as indicator of multi-node
  comm->topo->nRanks = comm->nRanks;
  // Compute paths between GPUs and NICs
  NCCLCHECK(ncclTopoComputePaths(comm->topo, comm->peerInfo));
  // Remove inaccessible GPUs and unused NICs
  NCCLCHECK(ncclTopoTrimSystem(comm->topo, comm));
  // Recompute paths after trimming
  NCCLCHECK(ncclTopoComputePaths(comm->topo, comm->peerInfo));
  // Init search
  NCCLCHECK(ncclTopoSearchInit(comm->topo));
  // Print final topology
  NCCLCHECK(ncclTopoPrint(comm->topo));

  // Get rings and trees
  struct ncclTopoGraph ringGraph;
  ringGraph.id = 0;
  ringGraph.pattern = NCCL_TOPO_PATTERN_RING;
  ringGraph.crossNic = ncclParamCrossNic();
  ringGraph.collNet = 0;
  ringGraph.minChannels = 1;
  ringGraph.maxChannels = MAXCHANNELS/2;
  NCCLCHECK(ncclTopoCompute(comm->topo, &ringGraph));
  NCCLCHECK(ncclTopoPrintGraph(comm->topo, &ringGraph));

  struct ncclTopoGraph treeGraph;
  treeGraph.id = 1;
  treeGraph.pattern = tmpNnodes <= 2 ? NCCL_TOPO_PATTERN_TREE : NCCL_TOPO_PATTERN_BALANCED_TREE;
  treeGraph.crossNic = ncclParamCrossNic();
  treeGraph.collNet = 0;
  treeGraph.minChannels = comm->topo->nodes[NET].count != 0 ? 1 : ringGraph.nChannels;
  treeGraph.maxChannels = ringGraph.nChannels;
  NCCLCHECK(ncclTopoCompute(comm->topo, &treeGraph));
  NCCLCHECK(ncclTopoPrintGraph(comm->topo, &treeGraph));

  struct ncclTopoGraph collNetGraph;
  collNetGraph.id = 2;
  collNetGraph.pattern = NCCL_TOPO_PATTERN_TREE;
  collNetGraph.collNet = 1;
  collNetGraph.crossNic = ncclParamCrossNic();
  collNetGraph.minChannels = collNetGraph.maxChannels = ringGraph.nChannels;
  NCCLCHECK(ncclTopoCompute(comm->topo, &collNetGraph));
  NCCLCHECK(ncclTopoPrintGraph(comm->topo, &collNetGraph));

  { // [RCCL] Check if clique-based kernels can be enabled and initialize CliqueManager
    CliqueManager::cliqueMode_t cliqueMode = CliqueManager::CLIQUE_DISABLED;
    if (comm->localRanks == comm->nRanks)
    {
      // Check that all the GPUs have peer access to one another
      bool hasPeerAccess = true;
      for (int i = 0; i < nranks && hasPeerAccess; i++)
      {
        int cudaDev1 = allGather1Data[i].peerInfo.cudaDev;
        for (int j = 0; j < nranks; j++)
        {
          if (i == j) continue;
          int cudaDev2 = allGather1Data[j].peerInfo.cudaDev;
          int p2p;
          if (hipDeviceCanAccessPeer(&p2p, cudaDev1, cudaDev2) != hipSuccess || !p2p)
          {
            hasPeerAccess = false;
            break;
          }
        }
      }
      if (hasPeerAccess)
      {
        if (intraRanks == nranks)
          cliqueMode = CliqueManager::CLIQUE_SINGLE_PROCESS;
        else
          cliqueMode = CliqueManager::CLIQUE_SINGLE_NODE;
      }

      // For now, only enable clique-based kernels on CR8_G topologies, unless explicitly asked
      if (!rcclParamForceEnableClique())
      {
        // Disable clique-kernel support if not on CR8 topology
        if (!(comm->topo->nodes[GPU].count == comm->topo->nRanks && (comm->topo->type & RCCL_TOPO_CR8G)))
        {
          INFO(NCCL_INIT, "Disabling clique-based kernels due to topology (force enable with RCCL_FORCE_ENABLE_CLIQUE)");
          cliqueMode = CliqueManager::CLIQUE_DISABLED;
        }
      }
    }
    comm->cliqueManager = new CliqueManager(rank, nranks, cliqueMode);
    NCCLCHECK(comm->cliqueManager->Init(commId, rootPid));
  } // [/RCCL]

  if (comm->rank == ncclParamGraphDumpFileRank()) {
    struct ncclTopoGraph* graphs[3] = { &ringGraph, &treeGraph, &collNetGraph };
    NCCLCHECK(ncclTopoDumpGraphs(comm->topo, 3, graphs));
  }

<<<<<<< HEAD
  if ((comm->topo->type & RCCL_TOPO_4P2H_ROME) && (comm->topo->type & RCCL_TOPO_GDR_ALL)) {
    if (rcclParamP2pNetDisable() == 0) {
      STORE(comm->p2pNet, 1);
      INFO(NCCL_INIT, "RCCL enabled same node P2P over network");
    }
    else
      INFO(NCCL_INIT, "RCCL force disabled same node P2P over network");
  }
=======
  // Determine CollNet support
  if (tmpNnodes > 1 && ncclParamCollNetEnable() == 1 && collNetSupport() == 1 && collNetGraph.nChannels > 0) comm->collNetSupport = 1;
  if (intraRanks > 8) {
    if (comm->collNetSupport == 1) WARN("CollNet currently only supports up to 8 GPUs per node");
    comm->collNetSupport = 0;
  }

>>>>>>> a46ea105
  // AllGather3 - begin
  struct ncclGraphInfo {
    int pattern;
    int nChannels;
    int sameChannels;
    float speedIntra;
    float speedInter;
    int typeIntra;
    int typeInter;
  };

  struct {
<<<<<<< HEAD
    int cudaCompCap;
    int fullCudaCompCap;
    int nChannels;
    int nc;
=======
    int collNetSupport;
>>>>>>> a46ea105
    struct ncclGraphInfo tree;
    struct ncclGraphInfo ring;
    struct ncclGraphInfo collNet;
    struct ncclTopoRanks topoRanks;
  } *allGather3Data;

  NCCLCHECK(ncclCalloc(&allGather3Data, nranks));
<<<<<<< HEAD
  int idx;
  NCCLCHECK(ncclTopoIdToIndex(comm->topo, GPU, myInfo->busId, &idx));
  allGather3Data[rank].cudaCompCap = comm->topo->nodes[GPU].nodes[idx].gpu.cudaCompCap;
  allGather3Data[rank].nChannels = comm->nChannels = treeGraph.nChannels = ringGraph.nChannels =
    std::min(treeGraph.nChannels, ringGraph.nChannels);
  allGather3Data[rank].nc = comm->nChannels*2;
  if (comm->topo->nodes[GPU].nodes[idx].gpu.gcn == 908) allGather3Data[rank].nc = std::max(allGather3Data[rank].nc, 4);
  if (comm->topo->nodes[GPU].count == comm->topo->nRanks && (comm->topo->type & RCCL_TOPO_CR8G))
    allGather3Data[rank].nc = comm->nChannels*4;
  if (comm->topo->nodes[GPU].count != comm->topo->nRanks && comm->topo->nodes[NET].count && (comm->topo->type & RCCL_TOPO_4P2H_ROME))
    allGather3Data[rank].nc = (comm->topo->nodes[NET].count > 3 ? 2 : 4)*comm->topo->nodes[NET].count;
  if (comm->topo->nodes[GPU].count == comm->topo->nRanks && comm->topo->nodes[GPU].nodes[idx].gpu.gcn == 910)
    allGather3Data[rank].nc = comm->nChannels*6;
=======
>>>>>>> a46ea105
  allGather3Data[rank].tree.pattern = treeGraph.pattern;
  allGather3Data[rank].tree.nChannels = treeGraph.nChannels;
  allGather3Data[rank].tree.sameChannels = treeGraph.sameChannels;
  allGather3Data[rank].tree.speedIntra = treeGraph.speedIntra;
  allGather3Data[rank].tree.speedInter = treeGraph.speedInter;
  allGather3Data[rank].tree.typeIntra = treeGraph.typeIntra;
  allGather3Data[rank].tree.typeInter = treeGraph.typeInter;
  allGather3Data[rank].ring.pattern = ringGraph.pattern;
  allGather3Data[rank].ring.nChannels = ringGraph.nChannels;
  allGather3Data[rank].ring.sameChannels = ringGraph.sameChannels;
  allGather3Data[rank].ring.speedIntra = ringGraph.speedIntra;
  allGather3Data[rank].ring.speedInter = ringGraph.speedInter;
  allGather3Data[rank].ring.typeIntra = ringGraph.typeIntra;
  allGather3Data[rank].ring.typeInter = ringGraph.typeInter;
  allGather3Data[rank].collNet.pattern = collNetGraph.pattern;
  allGather3Data[rank].collNet.nChannels = collNetGraph.nChannels;
  allGather3Data[rank].collNet.sameChannels = collNetGraph.sameChannels;
  allGather3Data[rank].collNet.speedIntra = collNetGraph.speedIntra;
  allGather3Data[rank].collNet.speedInter = collNetGraph.speedInter;
  allGather3Data[rank].collNet.typeIntra = collNetGraph.typeIntra;
  allGather3Data[rank].collNet.typeInter = collNetGraph.typeInter;
  allGather3Data[rank].collNetSupport = comm->collNetSupport;

<<<<<<< HEAD
  // CollNet channels are already duplicated
  comm->collNetnChannels = 2*collNetGraph.nChannels;
  NCCLCHECK(ncclTopoPreset(comm, &treeGraph, &ringGraph, &collNetGraph, &allGather3Data[rank].topoRanks));
=======
  comm->nChannels = std::min(treeGraph.nChannels, ringGraph.nChannels);
  NCCLCHECK(ncclTopoPreset(comm, &treeGraph, &ringGraph, &allGather3Data[rank].topoRanks));
>>>>>>> a46ea105

  NCCLCHECK(bootstrapAllGather(comm->bootstrap, allGather3Data, sizeof(*allGather3Data)));

  // Determine nNodes, firstRanks, ...
  int *nodesFirstRank, *nodesTreePatterns;
  NCCLCHECK(ncclCalloc(&nodesFirstRank, nranks));
  NCCLCHECK(ncclCalloc(&nodesTreePatterns, nranks));
  for (int i=0; i<nranks; i++) {
    int node = -1;
    int firstRank = allGather3Data[i].topoRanks.ringRecv[0];
    for (int n=0; n<comm->nNodes; n++) {
      if (nodesFirstRank[n] == firstRank) node = n;
    }
    if (node == -1) {
      node = comm->nNodes++;
      nodesFirstRank[node] = firstRank;
      // Record tree pattern of each node as they can be different depending on sm arch
      nodesTreePatterns[node] = allGather3Data[i].tree.pattern;
    }
    if (i == comm->rank) comm->node = node;
  }

  int nChannelsOrig = comm->nChannels;
  struct ncclTopoRanks** allTopoRanks;
  NCCLCHECK(ncclCalloc(&allTopoRanks, comm->nRanks));
  int nc = allGather3Data[0].nc;
  for (int i=0; i<nranks; i++) {
    allTopoRanks[i] = &allGather3Data[i].topoRanks;
    nc = std::min(allGather3Data[i].nc, nc);
    // Make sure we align all ranks so that the tuning is consistent across ranks
    treeGraph.nChannels = std::min(allGather3Data[i].tree.nChannels, treeGraph.nChannels);
    treeGraph.sameChannels = std::min(allGather3Data[i].tree.sameChannels, treeGraph.sameChannels);
    treeGraph.speedIntra = std::min(allGather3Data[i].tree.speedIntra, treeGraph.speedIntra);
    treeGraph.speedInter = std::min(allGather3Data[i].tree.speedInter, treeGraph.speedInter);
    treeGraph.typeIntra = std::min(allGather3Data[i].tree.typeIntra, treeGraph.typeIntra);
    treeGraph.typeInter = std::min(allGather3Data[i].tree.typeInter, treeGraph.typeInter);
    ringGraph.nChannels = std::min(allGather3Data[i].ring.nChannels, ringGraph.nChannels);
    ringGraph.sameChannels = std::min(allGather3Data[i].ring.sameChannels, ringGraph.sameChannels);
    ringGraph.speedIntra = std::min(allGather3Data[i].ring.speedIntra, ringGraph.speedIntra);
    ringGraph.speedInter = std::min(allGather3Data[i].ring.speedInter, ringGraph.speedInter);
    ringGraph.typeIntra = std::min(allGather3Data[i].ring.typeIntra, ringGraph.typeIntra);
    ringGraph.typeInter = std::min(allGather3Data[i].ring.typeInter, ringGraph.typeInter);
    collNetGraph.nChannels = std::min(allGather3Data[i].collNet.nChannels, collNetGraph.nChannels);
    collNetGraph.sameChannels = std::min(allGather3Data[i].collNet.sameChannels, collNetGraph.sameChannels);
    collNetGraph.speedIntra = std::min(allGather3Data[i].collNet.speedIntra, collNetGraph.speedIntra);
    collNetGraph.speedInter = std::min(allGather3Data[i].collNet.speedInter, collNetGraph.speedInter);
    collNetGraph.typeIntra = std::min(allGather3Data[i].collNet.typeIntra, collNetGraph.typeIntra);
    collNetGraph.typeInter = std::min(allGather3Data[i].collNet.typeInter, collNetGraph.typeInter);
    comm->collNetSupport = std::min(allGather3Data[i].collNetSupport, comm->collNetSupport);
  }

  comm->nChannels = treeGraph.nChannels = ringGraph.nChannels = std::min(treeGraph.nChannels, ringGraph.nChannels);
  if (comm->nChannels < nChannelsOrig) {
    // We started duplicating channels during Preset(), so we need to move the
    // duplicated channels since we have removed some.
    for (int i=0; i<comm->nChannels; i++) memcpy(comm->channels+comm->nChannels+i, comm->channels+nChannelsOrig+i, sizeof(struct ncclChannel));
  }

  int *rings;
  NCCLCHECK(ncclCalloc(&rings, nranks*MAXCHANNELS));
<<<<<<< HEAD

  NCCLCHECK(ncclTopoPostset(comm, nodesFirstRank, nodesTreePatterns, allTopoRanks, rings, nc));
  if (comm->nNodes > 1 &&
      ncclParamCollNetEnable() == 1 &&
      collNetSupport() && collNetGraph.nChannels) {
    NCCLCHECK(ncclTopoConnectCollNet(comm, &collNetGraph, rank));
  } else {
    comm->collNetnChannels = 0;
  }
=======
  NCCLCHECK(ncclTopoPostset(comm, nodesFirstRank, nodesTreePatterns, allTopoRanks, rings, &collNetGraph));
>>>>>>> a46ea105

  free(allTopoRanks);
  free(nodesTreePatterns);
  free(nodesFirstRank);
  free(allGather1Data);
  free(allGather3Data);

  // AllGather3 - end

  TRACE(NCCL_INIT, "rank %d nranks %d - BUILT %d TREES/RINGS", rank, nranks, comm->nChannels);

  char line[1024];
  line[0]='\0';
  for (int c=0; c<comm->nChannels; c++) {
    struct ncclTree* tree = &comm->channels[c].tree;
    snprintf(line+strlen(line), 1023-strlen(line), " [%d] %d/%d/%d->%d->%d",
        c, tree->down[0], tree->down[1], tree->down[2], rank, tree->up);
    INFO(NCCL_GRAPH, "Ring %d : %d -> %d -> %d", c, comm->channels[c].ring.prev, comm->rank, comm->channels[c].ring.next);
  }
  line[1023] = '\0';
  INFO(NCCL_INIT, "Trees%s", line);

  // Set Affinity to a CPU local the our GPU, so that all memory we allocate
  // on the host is local.
  cpu_set_t affinitySave;
  sched_getaffinity(0, sizeof(cpu_set_t), &affinitySave);
  NCCLCHECK(ncclTopoSetAffinity(comm->topo, comm->rank));
  ncclResult_t ret;

  NCCLCHECK(computeBuffSizes(comm));

  // Connect with prev/next for each ring
  for (int c=0; c<comm->nChannels; c++) {
    struct ncclChannel* channel = comm->channels+c;
    NCCLCHECKGOTO(setupChannel(comm, c, rank, nranks, rings+c*nranks), ret, affinity_restore);
    if (comm->nRanks == 1) continue;
    NCCLCHECKGOTO(ncclTransportP2pConnect(comm, channel, 1, &channel->ring.prev, 1, &channel->ring.next, 0), ret, affinity_restore);
  }
  NCCLCHECKGOTO(ncclTransportP2pSetup(comm, &ringGraph, 0), ret, affinity_restore);
  INFO(NCCL_INIT, "Connected all rings");

  // Connect Trees
  for (int c=0; c<comm->nChannels; c++) {
    struct ncclChannel* channel = comm->channels+c;
    if (comm->nRanks == 1) continue;
    NCCLCHECKGOTO(ncclTransportP2pConnect(comm, channel, NCCL_MAX_TREE_ARITY, channel->tree.down, 1, &channel->tree.up, 0), ret, affinity_restore);
    NCCLCHECKGOTO(ncclTransportP2pConnect(comm, channel, 1, &channel->tree.up, NCCL_MAX_TREE_ARITY, channel->tree.down, 0), ret, affinity_restore);
  }
  NCCLCHECKGOTO(ncclTransportP2pSetup(comm, &treeGraph, 0), ret, affinity_restore);
  INFO(NCCL_INIT, "Connected all trees");

  // Check if we can setup CollNet
<<<<<<< HEAD
  if (comm->nNodes > 1 &&
      ncclParamCollNetEnable() == 1 &&
      collNetSupport() && collNetGraph.nChannels) {
    for (int c=comm->nChannels; c<comm->collNetnChannels; c++)
      NCCLCHECK(initChannel(comm, c));;
    int logicChannels = comm->collNetnChannels/2;
=======
  if (comm->collNetSupport > 0) {
>>>>>>> a46ea105
    int collNetSetupFail = 0;
    // Find all head ranks
    int nHeads = collNetGraph.nChannels;
    int *heads;
    NCCLCHECK(ncclCalloc(&heads, nHeads));
    // Head GPU index is always 0
    for (int c=0; c<nHeads; c++) {
      heads[c] = collNetGraph.intra[c*comm->localRanks+0];
    }
    for (int c=0; c<comm->nChannels; c++) {
      struct ncclChannel* channel = comm->channels+c;
      for (int h=0; h<nHeads; h++) {
        const int head = heads[h];
        if (ncclTransportCollNetSetup(comm, &collNetGraph, channel, head, head, h, collNetRecv) != 1)
          collNetSetupFail = 1;
        else if (ncclTransportCollNetSetup(comm, &collNetGraph, channel, head, head, h, collNetSend) != 1)
          collNetSetupFail = 1;
      }
    }
    // Verify CollNet setup across ranks
    NCCLCHECK(ncclTransportCollNetCheck(comm, collNetSetupFail));
    if (comm->collNetSupport) {
      TRACE(NCCL_INIT, "rank %d Connected inter-node CollNet", rank);
      for (int c=0; c<comm->nChannels; c++) {
        struct ncclChannel* channelRecv = comm->channels+c;
        NCCLCHECK(ncclTransportP2pConnect(comm, channelRecv, NCCL_MAX_DIRECT_ARITY, channelRecv->collTree.up, NCCL_MAX_DIRECT_ARITY, channelRecv->collTree.down, 0));
      }
      NCCLCHECK(ncclTransportP2pSetup(comm, &collNetGraph, 0));
      for (int c=0; c<comm->nChannels; c++) {
        struct ncclChannel* channelSend = comm->channels+c;
        NCCLCHECK(ncclTransportP2pConnect(comm, channelSend, NCCL_MAX_DIRECT_ARITY, channelSend->collTree.down, NCCL_MAX_DIRECT_ARITY, channelSend->collTree.up, 1));
      }
      NCCLCHECK(ncclTransportP2pSetup(comm, &collNetGraph, 1));
      INFO(NCCL_INIT, "rank %d Connected CollNet", rank);
    }
  }
  TRACE(NCCL_INIT, "rank %d nranks %d - CONNECTED %d RINGS AND TREES", rank, nranks, comm->nChannels);
  free(rings);

  // Compute time models for algorithm and protocol combinations
  NCCLCHECK(ncclTopoTuneModel(comm, minCompCap, maxCompCap, &treeGraph, &ringGraph, &collNetGraph));

  // Compute nChannels per peer for p2p
  NCCLCHECK(ncclTopoComputeP2pChannels(comm));

  NCCLCHECK(ncclCommSetIntra(comm, intraRank, intraRanks, intraRank0Comm));

  if (comm->nNodes) NCCLCHECK(ncclProxyCreate(comm));

  // We should have allocated all buffers, collective fifos, ... we can
  // restore the affinity.
affinity_restore:
  sched_setaffinity(0, sizeof(cpu_set_t), &affinitySave);
  if (ret != ncclSuccess) return ret;

  TRACE(NCCL_INIT, "rank %d nranks %d - DONE", rank, nranks);
  return ncclSuccess;
}

NCCL_PARAM(SetStackSize, "SET_STACK_SIZE", 0);

ncclResult_t ncclCommInitRankSync(ncclComm_t* newcomm, int nranks, ncclUniqueId commId, int myrank, int cudaDev) {
  ncclResult_t res;

<<<<<<< HEAD
  CUDACHECK(hipSetDevice(cudaDev));
=======
  CUDACHECK(cudaSetDevice(cudaDev));
  // Set the maximum kernel stack size of all kernels to avoid
  // a CUDA memory reconfig on load (c.f. NVSHMEM issue)
  if (maxLocalSizeBytes > 0 && ncclParamSetStackSize() == 1) {
    TRACE(NCCL_INIT, "Setting cudaLimitStackSize to %zi", maxLocalSizeBytes);
    CUDACHECKIGNORE(cudaDeviceSetLimit(cudaLimitStackSize, maxLocalSizeBytes));
  }
>>>>>>> a46ea105
  NCCLCHECKGOTO(commAlloc(newcomm, nranks, myrank), res, cleanup);
  NCCLCHECKGOTO(initTransportsRank(*newcomm, &commId), res, cleanup);
  NCCLCHECKGOTO(devCommSetup(*newcomm), res, cleanup);

  INFO(NCCL_INIT,"comm %p rank %d nranks %d cudaDev %d busId %lx used %ld bytes - Init COMPLETE", *newcomm, myrank, nranks, (*newcomm)->cudaDev, (*newcomm)->busId, allocTracker[(*newcomm)->cudaDev].totalAllocSize);

  return ncclSuccess;
cleanup:
  if ((*newcomm) && (*newcomm)->bootstrap) bootstrapAbort((*newcomm)->bootstrap);
  *newcomm = NULL;
  return res;
}

static ncclResult_t ncclCommInitRankDev(ncclComm_t* newcomm, int nranks, ncclUniqueId commId, int myrank, int cudaDev) {
  ncclResult_t res;
  char* env = getenv("NCCL_COMM_ID");
  if (env && myrank == 0) {
    INFO(NCCL_ENV, "NCCL_COMM_ID set by environment to %s", env);
    NCCLCHECKGOTO(bootstrapCreateRoot(&commId, true), res, end);
  }

  NCCLCHECKGOTO(ncclInit(), res, end);
  if (myrank == 0) showVersion();

  memset(allocTracker+cudaDev, 0, sizeof(struct allocationTracker));
  // Make sure the CUDA runtime is initialized.
  CUDACHECKGOTO(hipFree(NULL), res, end);

  NCCLCHECKGOTO(PtrCheck(newcomm, "CommInitRank", "newcomm"), res, end);
  if (nranks < 1 || myrank < 0 || myrank >= nranks) {
    WARN("Invalid rank requested : %d/%d", myrank, nranks);
    res = ncclInvalidArgument;
    goto end;
  }

  if (ncclAsyncMode()) {
    NCCLCHECKGOTO(ncclAsyncInit(ncclCommInitRankSync, newcomm, nranks, commId, myrank, cudaDev), res, end);
  } else {
    NCCLCHECKGOTO(ncclCommInitRankSync(newcomm, nranks, commId, myrank, cudaDev), res, end);
  }

end:
  if (ncclAsyncMode()) return ncclAsyncErrCheck(res);
  else return res;
}

NCCL_API(ncclResult_t, ncclCommInitRank, ncclComm_t* newcomm, int nranks, ncclUniqueId commId, int myrank);
ncclResult_t ncclCommInitRank(ncclComm_t* newcomm, int nranks, ncclUniqueId commId, int myrank) {
  NVTX3_FUNC_RANGE_IN(nccl_domain);
  int cudaDev;
  CUDACHECK(hipGetDevice(&cudaDev));
  NCCLCHECK(ncclCommInitRankDev(newcomm, nranks, commId, myrank, cudaDev));
  return ncclSuccess;
}

NCCL_API(ncclResult_t, ncclCommInitAll, ncclComm_t* comms, int ndev, const int* devlist);
ncclResult_t ncclCommInitAll(ncclComm_t* comms, int ndev, const int* devlist) {
  NVTX3_FUNC_RANGE_IN(nccl_domain);
  NCCLCHECK(PtrCheck(comms, "CommInitAll", "comms"));
  if (ndev < 0) {
    WARN("Invalid device count requested : %d", ndev);
    return ncclInvalidArgument;
  }

  ncclUniqueId uniqueId;
  NCCLCHECK(ncclGetUniqueId(&uniqueId));
  NCCLCHECK(ncclGroupStart());
  for (int i=0; i<ndev; i++) {
    // Ignore return codes .. we need to call ncclGroupEnd to clean up anyway
    ncclCommInitRankDev(comms+i, ndev, uniqueId, i, devlist ? devlist[i] : i);
  }
  NCCLCHECK(ncclGroupEnd());
  return ncclSuccess;
}

static ncclResult_t commDestroy(ncclComm_t comm) {
  int savedDevice;
#ifdef ENABLE_TRACE
  int rank = comm->rank;
#endif
  CUDACHECK(hipGetDevice(&savedDevice));
  int commDevice = comm->cudaDev;

  if (savedDevice != commDevice) {
    CUDACHECK(hipSetDevice(commDevice));
  }

  TRACE(NCCL_INIT, "Destroying comm %p rank %d abortFlag %d fatalError %d", comm, comm->rank, LOAD(comm->abortFlag), comm->fatalError);

  CUDACHECK(hipStreamSynchronize(comm->groupStream));
  NCCLCHECK(ncclProxyDestroy(comm));
  NCCLCHECK(commFree(comm));

  if (savedDevice != commDevice)
    CUDACHECK(hipSetDevice(savedDevice));

  TRACE(NCCL_INIT, "Destroyed comm %p rank %d", comm, rank);

  return ncclSuccess;
}

NCCL_API(ncclResult_t, ncclCommDestroy, ncclComm_t comm);
ncclResult_t ncclCommDestroy(ncclComm_t comm) {
  NVTX3_FUNC_RANGE_IN(nccl_domain);
  if (comm == NULL)
    return ncclSuccess;

  TRACE(NCCL_INIT, "comm %p rank %d nRanks %d cudaDev %d busId %lx", comm, comm->rank, comm->nRanks, comm->cudaDev, comm->busId);

  // Try and prevent a double free of the comm struct (user error)
  if (comm->rank == -1 || comm->nRanks <= 0 || comm->cudaDev == -1 || comm->busId == -1) {
    WARN("comm %p has already been destroyed", comm);
    return ncclInvalidArgument;
  }

  // [RCCL] Delete CliqueManager if it exists
  if (comm->cliqueManager) delete comm->cliqueManager;
  // [/RCCL]

  return commDestroy(comm);
}

NCCL_API(ncclResult_t, ncclCommAbort, ncclComm_t comm);
ncclResult_t ncclCommAbort(ncclComm_t comm) {
  NVTX3_FUNC_RANGE_IN(nccl_domain);
  if (comm == NULL)
    return ncclSuccess;

  // Ask anything that might still be running on the device to quit
  STORE(comm->abortFlag, 1);

  // do not destroy comm because kernel maybe still running
  // return commDestroy(comm);
  return ncclSuccess;
}

NCCL_API(const char*, ncclGetErrorString, ncclResult_t code);
const char* ncclGetErrorString(ncclResult_t code) {
  switch (code) {
    case ncclSuccess                : return "no error";
    case ncclUnhandledCudaError     : return "unhandled cuda error";
    case ncclSystemError            : return "unhandled system error";
    case ncclInternalError          : return "internal error";
    case ncclInvalidArgument        : return "invalid argument";
    case ncclInvalidUsage           : return "invalid usage";
    default                         : return "unknown result code";
  }
}

NCCL_API(ncclResult_t, ncclCommGetAsyncError, ncclComm_t comm, ncclResult_t *asyncError);
ncclResult_t ncclCommGetAsyncError(ncclComm_t comm, ncclResult_t *asyncError) {
  NCCLCHECK(PtrCheck(comm, "ncclGetAsyncError", "comm"));
  NCCLCHECK(PtrCheck(asyncError, "ncclGetAsyncError", "asyncError"));
  *asyncError = comm->fatalError;
  return ncclSuccess;
}

NCCL_API(ncclResult_t, ncclCommCount, const ncclComm_t comm, int* count);
ncclResult_t ncclCommCount(const ncclComm_t comm, int* count) {
  NVTX3_FUNC_RANGE_IN(nccl_domain);
  NCCLCHECK(PtrCheck(comm, "CommCount", "comm"));
  NCCLCHECK(PtrCheck(count, "CommCount", "count"));
  *count = comm->nRanks;
  return ncclSuccess;
}

NCCL_API(ncclResult_t, ncclCommCuDevice, const ncclComm_t comm, int* devid);
ncclResult_t ncclCommCuDevice(const ncclComm_t comm, int* devid) {
  NVTX3_FUNC_RANGE_IN(nccl_domain);
  NCCLCHECK(PtrCheck(comm, "CommCuDevice", "comm"));
  NCCLCHECK(PtrCheck(devid, "CommCuDevice", "devid"));
  *devid = comm->cudaDev;
  return ncclSuccess;
}

NCCL_API(ncclResult_t, ncclCommUserRank, const ncclComm_t comm, int* rank);
ncclResult_t ncclCommUserRank(const ncclComm_t comm, int* rank) {
  NVTX3_FUNC_RANGE_IN(nccl_domain);
  NCCLCHECK(PtrCheck(comm, "CommUserRank", "comm"));
  NCCLCHECK(PtrCheck(rank, "CommUserRank", "rank"));
  *rank = comm->rank;
  return ncclSuccess;
}<|MERGE_RESOLUTION|>--- conflicted
+++ resolved
@@ -1,10 +1,6 @@
 /*************************************************************************
-<<<<<<< HEAD
- * Copyright (c) 2015-2020, NVIDIA CORPORATION. All rights reserved.
+ * Copyright (c) 2015-2021, NVIDIA CORPORATION. All rights reserved.
  * Modifications Copyright (c) 2019-2021 Advanced Micro Devices, Inc. All rights reserved.
-=======
- * Copyright (c) 2015-2021, NVIDIA CORPORATION. All rights reserved.
->>>>>>> a46ea105
  *
  * See LICENSE.txt for license information
  ************************************************************************/
@@ -361,7 +357,7 @@
     CUDACHECK(hipEventDestroy(comm->doneEvent));
 
   if (comm->intDoneEvent != NULL)
-    CUDACHECK(cudaEventDestroy(comm->intDoneEvent));
+    CUDACHECK(hipEventDestroy(comm->intDoneEvent));
 
   if (comm->launchMode == ncclComm::GROUP) {
     CUDACHECK(hipStreamDestroy(comm->groupStream));
@@ -404,15 +400,10 @@
 
   // Try to create a CUDA object right away. If there is something wrong with
   // the device we're on (failure cause #1) , better know it early.
-<<<<<<< HEAD
   hipEvent_t doneEvent;
   CUDACHECK(hipEventCreateWithFlags(&doneEvent, hipEventDisableTiming));
-=======
-  cudaEvent_t doneEvent;
-  CUDACHECK(cudaEventCreateWithFlags(&doneEvent, cudaEventDisableTiming));
-  cudaEvent_t intDoneEvent;
-  CUDACHECK(cudaEventCreateWithFlags(&intDoneEvent, cudaEventDisableTiming));
->>>>>>> a46ea105
+  hipEvent_t intDoneEvent;
+  CUDACHECK(hipEventCreateWithFlags(&intDoneEvent, hipEventDisableTiming));
 
   struct ncclComm* comm;
   NCCLCHECK(ncclCalloc(&comm, 1));
@@ -658,131 +649,6 @@
   return ncclSuccess;
 }
 
-<<<<<<< HEAD
-extern struct ncclTransport collNetTransport;
-
-// All ranks must participate in collNetSetup call
-// type: 0 for send, 1 for recv
-// return: 0 - unsupported, 1 - supported
-// We do not NCCLCHECK this call because we would fall back to P2P network in case CollNet setup fails
-static int collNetSetup(struct ncclComm* comm, struct ncclTopoGraph* collNetGraph, struct ncclChannel* channel, int rank, int nranks,  int masterRank, int masterPeer, int nMasters, int type) {
-  int rankInCollNet = -1;
-  int supported = 0;
-  int isMaster = (rank == masterRank) ? 1 : 0;
-  struct {
-    int collNetRank;
-    ncclConnect connect;
-  } sendrecvExchange;
-
-  // check if we can connect to collnet, whose root is the nranks-th rank
-  struct ncclPeerInfo *myInfo = comm->peerInfo+rank, *peerInfo = comm->peerInfo+nranks;
-  peerInfo->rank = nranks;
-  int ret = 1;
-  if (isMaster) {
-    NCCLCHECK(collNetTransport.canConnect(&ret, comm->topo, collNetGraph, myInfo, peerInfo));
-  }
-
-  // send master receives connect info from peer recv master
-  if (isMaster && type == 0) {
-    NCCLCHECK(bootstrapRecv(comm->bootstrap, masterPeer, &sendrecvExchange, sizeof(sendrecvExchange)));
-    rankInCollNet = sendrecvExchange.collNetRank;
-    INFO(NCCL_INIT, "CollNet [send] : rank %d collNetRank %d collNetNranks %d received connect from rank %d", rank, rankInCollNet, nMasters, masterPeer);
-  }
-
-  // select
-  struct ncclPeer* root = channel->peers+nranks;
-  struct ncclConnector* conn = (type == 1) ? &root->recv : &root->send;
-  struct ncclTransportComm* transportComm = (type == 1) ? &(collNetTransport.recv) : &(collNetTransport.send);
-  conn->transportComm = transportComm;
-  // setup
-  struct ncclConnect myConnect;
-  if (isMaster && ret > 0) {
-    NCCLCHECK(transportComm->setup(comm, collNetGraph, myInfo, peerInfo, &myConnect, conn, channel->id));
-  }
-  // prepare connect handles
-  ncclResult_t res;
-  struct {
-    int isMaster;
-    ncclConnect connect;
-  } *allConnects = NULL;
-  ncclConnect *masterConnects = NULL;
-  NCCLCHECK(ncclCalloc(&masterConnects, nMasters));
-  if (type == 1) {  // recv side: AllGather
-    // all ranks must participate
-    NCCLCHECK(ncclCalloc(&allConnects, nranks));
-    allConnects[rank].isMaster = isMaster;
-    memcpy(&(allConnects[rank].connect), &myConnect, sizeof(struct ncclConnect));
-    NCCLCHECKGOTO(bootstrapAllGather(comm->bootstrap, allConnects, sizeof(*allConnects)), res, cleanup);
-    // consolidate
-    int c = 0;
-    for (int r = 0; r < nranks; r++) {
-      if (allConnects[r].isMaster) {
-        memcpy(masterConnects+c, &(allConnects[r].connect), sizeof(struct ncclConnect));
-        if (r == rank) rankInCollNet = c;
-        c++;
-      }
-    }
-  } else { // send side : copy in connect info received from peer recv master
-    if (isMaster) memcpy(masterConnects+rankInCollNet, &(sendrecvExchange.connect), sizeof(struct ncclConnect));
-  }
-  // connect
-  if (isMaster && ret > 0) {
-    NCCLCHECKGOTO(transportComm->connect(comm, masterConnects, nMasters, rankInCollNet, conn), res, cleanup);
-    struct ncclPeer* devRoot = channel->devPeers+nranks;
-    struct ncclConnector* devConn = (type == 1) ? &devRoot->recv : &devRoot->send;
-    CUDACHECKGOTO(hipMemcpy(devConn, conn, sizeof(struct ncclConnector), hipMemcpyHostToDevice), res, cleanup);
-  }
-  // recv side sends connect info to send side
-  if (isMaster && type == 1) {
-    sendrecvExchange.collNetRank = rankInCollNet;
-    memcpy(&sendrecvExchange.connect, masterConnects+rankInCollNet, sizeof(struct ncclConnect));
-    NCCLCHECKGOTO(bootstrapSend(comm->bootstrap, masterPeer, &sendrecvExchange, sizeof(sendrecvExchange)), res, cleanup);
-    INFO(NCCL_INIT, "CollNet [recv] : rank %d collNetRank %d collNetNranks %d sent connect to rank %d", rank, rankInCollNet, nMasters, masterPeer);
-  }
-  if (ret > 0) {
-    supported = 1;
-  }
-cleanup:
-  if (allConnects != NULL) free(allConnects);
-  if (masterConnects != NULL) free(masterConnects);
-  return supported;
-}
-
-static ncclResult_t checkCollNetSetup(struct ncclComm* comm, int rank, int collNetSetupFail) {
-  int nranks = comm->nRanks;
-  // AllGather collNet setup results
-  int* allGatherFailures;
-  NCCLCHECK(ncclCalloc(&allGatherFailures, nranks));
-  allGatherFailures[rank] = collNetSetupFail;
-  NCCLCHECK(bootstrapAllGather(comm->bootstrap, allGatherFailures, sizeof(int)));
-  for (int i=0; i<nranks; i++) {
-    if (allGatherFailures[i] != 0) {
-      collNetSetupFail = 1;
-      break;
-    }
-  }
-  free(allGatherFailures);
-  if (collNetSetupFail) {
-    if (rank == 0) WARN("Cannot initialize CollNet, using %s instead", ncclNetName());
-    // Free collNet resources
-    for (int r=0; r<comm->collNetnChannels; r++) {
-      struct ncclChannel* channel = comm->channels+r;
-      struct ncclPeer* peer = channel->peers+nranks;
-      if (peer->send.transportResources && peer->send.transportComm) NCCLCHECK(peer->send.transportComm->free(peer->send.transportResources));
-      if (peer->recv.transportResources && peer->recv.transportComm) NCCLCHECK(peer->recv.transportComm->free(peer->recv.transportResources));
-      peer->send.transportResources = NULL; // avoid double free
-      peer->recv.transportResources = NULL; // avoid double free
-    }
-    // Set support to 0
-    comm->collNetSupport = 0;
-  } else {
-    comm->collNetSupport = 1;
-  }
-  return ncclSuccess;
-}
-
-=======
->>>>>>> a46ea105
 NCCL_PARAM(CrossNic, "CROSS_NIC", 2);
 NCCL_PARAM(GraphDumpFileRank, "GRAPH_DUMP_FILE_RANK", 0);
 
@@ -899,7 +765,8 @@
   collNetGraph.pattern = NCCL_TOPO_PATTERN_TREE;
   collNetGraph.collNet = 1;
   collNetGraph.crossNic = ncclParamCrossNic();
-  collNetGraph.minChannels = collNetGraph.maxChannels = ringGraph.nChannels;
+  collNetGraph.minChannels = 1;
+  collNetGraph.maxChannels = ringGraph.nChannels;
   NCCLCHECK(ncclTopoCompute(comm->topo, &collNetGraph));
   NCCLCHECK(ncclTopoPrintGraph(comm->topo, &collNetGraph));
 
@@ -952,16 +819,6 @@
     NCCLCHECK(ncclTopoDumpGraphs(comm->topo, 3, graphs));
   }
 
-<<<<<<< HEAD
-  if ((comm->topo->type & RCCL_TOPO_4P2H_ROME) && (comm->topo->type & RCCL_TOPO_GDR_ALL)) {
-    if (rcclParamP2pNetDisable() == 0) {
-      STORE(comm->p2pNet, 1);
-      INFO(NCCL_INIT, "RCCL enabled same node P2P over network");
-    }
-    else
-      INFO(NCCL_INIT, "RCCL force disabled same node P2P over network");
-  }
-=======
   // Determine CollNet support
   if (tmpNnodes > 1 && ncclParamCollNetEnable() == 1 && collNetSupport() == 1 && collNetGraph.nChannels > 0) comm->collNetSupport = 1;
   if (intraRanks > 8) {
@@ -969,7 +826,14 @@
     comm->collNetSupport = 0;
   }
 
->>>>>>> a46ea105
+  if ((comm->topo->type & RCCL_TOPO_4P2H_ROME) && (comm->topo->type & RCCL_TOPO_GDR_ALL)) {
+    if (rcclParamP2pNetDisable() == 0) {
+      STORE(comm->p2pNet, 1);
+      INFO(NCCL_INIT, "RCCL enabled same node P2P over network");
+    }
+    else
+      INFO(NCCL_INIT, "RCCL force disabled same node P2P over network");
+  }
   // AllGather3 - begin
   struct ncclGraphInfo {
     int pattern;
@@ -982,14 +846,8 @@
   };
 
   struct {
-<<<<<<< HEAD
-    int cudaCompCap;
-    int fullCudaCompCap;
-    int nChannels;
+    int collNetSupport;
     int nc;
-=======
-    int collNetSupport;
->>>>>>> a46ea105
     struct ncclGraphInfo tree;
     struct ncclGraphInfo ring;
     struct ncclGraphInfo collNet;
@@ -997,22 +855,13 @@
   } *allGather3Data;
 
   NCCLCHECK(ncclCalloc(&allGather3Data, nranks));
-<<<<<<< HEAD
   int idx;
   NCCLCHECK(ncclTopoIdToIndex(comm->topo, GPU, myInfo->busId, &idx));
-  allGather3Data[rank].cudaCompCap = comm->topo->nodes[GPU].nodes[idx].gpu.cudaCompCap;
-  allGather3Data[rank].nChannels = comm->nChannels = treeGraph.nChannels = ringGraph.nChannels =
-    std::min(treeGraph.nChannels, ringGraph.nChannels);
-  allGather3Data[rank].nc = comm->nChannels*2;
-  if (comm->topo->nodes[GPU].nodes[idx].gpu.gcn == 908) allGather3Data[rank].nc = std::max(allGather3Data[rank].nc, 4);
+  allGather3Data[rank].nc = 2;
   if (comm->topo->nodes[GPU].count == comm->topo->nRanks && (comm->topo->type & RCCL_TOPO_CR8G))
-    allGather3Data[rank].nc = comm->nChannels*4;
-  if (comm->topo->nodes[GPU].count != comm->topo->nRanks && comm->topo->nodes[NET].count && (comm->topo->type & RCCL_TOPO_4P2H_ROME))
-    allGather3Data[rank].nc = (comm->topo->nodes[NET].count > 3 ? 2 : 4)*comm->topo->nodes[NET].count;
+    allGather3Data[rank].nc = 4;
   if (comm->topo->nodes[GPU].count == comm->topo->nRanks && comm->topo->nodes[GPU].nodes[idx].gpu.gcn == 910)
-    allGather3Data[rank].nc = comm->nChannels*6;
-=======
->>>>>>> a46ea105
+    allGather3Data[rank].nc = 6;
   allGather3Data[rank].tree.pattern = treeGraph.pattern;
   allGather3Data[rank].tree.nChannels = treeGraph.nChannels;
   allGather3Data[rank].tree.sameChannels = treeGraph.sameChannels;
@@ -1036,14 +885,9 @@
   allGather3Data[rank].collNet.typeInter = collNetGraph.typeInter;
   allGather3Data[rank].collNetSupport = comm->collNetSupport;
 
-<<<<<<< HEAD
-  // CollNet channels are already duplicated
-  comm->collNetnChannels = 2*collNetGraph.nChannels;
-  NCCLCHECK(ncclTopoPreset(comm, &treeGraph, &ringGraph, &collNetGraph, &allGather3Data[rank].topoRanks));
-=======
-  comm->nChannels = std::min(treeGraph.nChannels, ringGraph.nChannels);
+  comm->nChannels = (comm->topo->nodes[GPU].count != comm->topo->nRanks && comm->topo->nodes[NET].count)
+    ? std::min(treeGraph.nChannels, ringGraph.nChannels) : ringGraph.nChannels;
   NCCLCHECK(ncclTopoPreset(comm, &treeGraph, &ringGraph, &allGather3Data[rank].topoRanks));
->>>>>>> a46ea105
 
   NCCLCHECK(bootstrapAllGather(comm->bootstrap, allGather3Data, sizeof(*allGather3Data)));
 
@@ -1095,7 +939,9 @@
     comm->collNetSupport = std::min(allGather3Data[i].collNetSupport, comm->collNetSupport);
   }
 
-  comm->nChannels = treeGraph.nChannels = ringGraph.nChannels = std::min(treeGraph.nChannels, ringGraph.nChannels);
+  comm->nChannels = treeGraph.nChannels = ringGraph.nChannels =
+    (comm->topo->nodes[GPU].count != comm->topo->nRanks && comm->topo->nodes[NET].count)
+    ? std::min(treeGraph.nChannels, ringGraph.nChannels) : ringGraph.nChannels;
   if (comm->nChannels < nChannelsOrig) {
     // We started duplicating channels during Preset(), so we need to move the
     // duplicated channels since we have removed some.
@@ -1104,19 +950,7 @@
 
   int *rings;
   NCCLCHECK(ncclCalloc(&rings, nranks*MAXCHANNELS));
-<<<<<<< HEAD
-
-  NCCLCHECK(ncclTopoPostset(comm, nodesFirstRank, nodesTreePatterns, allTopoRanks, rings, nc));
-  if (comm->nNodes > 1 &&
-      ncclParamCollNetEnable() == 1 &&
-      collNetSupport() && collNetGraph.nChannels) {
-    NCCLCHECK(ncclTopoConnectCollNet(comm, &collNetGraph, rank));
-  } else {
-    comm->collNetnChannels = 0;
-  }
-=======
-  NCCLCHECK(ncclTopoPostset(comm, nodesFirstRank, nodesTreePatterns, allTopoRanks, rings, &collNetGraph));
->>>>>>> a46ea105
+  NCCLCHECK(ncclTopoPostset(comm, nodesFirstRank, nodesTreePatterns, allTopoRanks, rings, &collNetGraph, nc));
 
   free(allTopoRanks);
   free(nodesTreePatterns);
@@ -1169,16 +1003,7 @@
   INFO(NCCL_INIT, "Connected all trees");
 
   // Check if we can setup CollNet
-<<<<<<< HEAD
-  if (comm->nNodes > 1 &&
-      ncclParamCollNetEnable() == 1 &&
-      collNetSupport() && collNetGraph.nChannels) {
-    for (int c=comm->nChannels; c<comm->collNetnChannels; c++)
-      NCCLCHECK(initChannel(comm, c));;
-    int logicChannels = comm->collNetnChannels/2;
-=======
   if (comm->collNetSupport > 0) {
->>>>>>> a46ea105
     int collNetSetupFail = 0;
     // Find all head ranks
     int nHeads = collNetGraph.nChannels;
@@ -1243,17 +1068,13 @@
 ncclResult_t ncclCommInitRankSync(ncclComm_t* newcomm, int nranks, ncclUniqueId commId, int myrank, int cudaDev) {
   ncclResult_t res;
 
-<<<<<<< HEAD
   CUDACHECK(hipSetDevice(cudaDev));
-=======
-  CUDACHECK(cudaSetDevice(cudaDev));
   // Set the maximum kernel stack size of all kernels to avoid
   // a CUDA memory reconfig on load (c.f. NVSHMEM issue)
-  if (maxLocalSizeBytes > 0 && ncclParamSetStackSize() == 1) {
-    TRACE(NCCL_INIT, "Setting cudaLimitStackSize to %zi", maxLocalSizeBytes);
-    CUDACHECKIGNORE(cudaDeviceSetLimit(cudaLimitStackSize, maxLocalSizeBytes));
-  }
->>>>>>> a46ea105
+  //if (maxLocalSizeBytes > 0 && ncclParamSetStackSize() == 1) {
+  //  TRACE(NCCL_INIT, "Setting hipLimitStackSize to %zi", maxLocalSizeBytes);
+  //  CUDACHECKIGNORE(hipDeviceSetLimit(hipLimitStackSize, maxLocalSizeBytes));
+  //}
   NCCLCHECKGOTO(commAlloc(newcomm, nranks, myrank), res, cleanup);
   NCCLCHECKGOTO(initTransportsRank(*newcomm, &commId), res, cleanup);
   NCCLCHECKGOTO(devCommSetup(*newcomm), res, cleanup);
