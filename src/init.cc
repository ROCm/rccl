/*************************************************************************
 * Copyright (c) 2015-2022, NVIDIA CORPORATION. All rights reserved.
 * Modifications Copyright (c) 2019-2022 Advanced Micro Devices, Inc. All rights reserved.
 * Modifications Copyright (c) Microsoft Corporation. Licensed under the MIT License.
 *
 * See LICENSE.txt for license information
 ************************************************************************/

#include "nccl.h"
#include "channel.h"
#include "nvmlwrap.h"
#include "gdrwrap.h"
#include "bootstrap.h"
#include "transport.h"
#include "group.h"
#include "net.h"
#include "coll_net.h"
#include "enqueue.h"
#include "graph.h"
#include "argcheck.h"
#if defined(ENABLE_NPKIT)
#include "npkit/npkit.h"
#endif
#include <fcntl.h>
#include <unistd.h>
#include <hip/hip_runtime.h>
#include <string.h>
#include <errno.h>
#include <assert.h>
#include <dlfcn.h>
#include <sys/types.h>
#include <sys/stat.h>
#include <unistd.h>
#include "graph/topo.h"

// [RCCL]
#include "git_version.h"
#include "rccl_vars.h"
//#include "clique/CliqueManager.h"
//#include <hsa/hsa_ext_amd.h>
// [/RCCL]

#include "msccl/msccl_lifecycle.h"

#define STR2(v) #v
#define STR(v) STR2(v)

#if CUDART_VERSION >= 9020 || defined(__HIP_PLATFORM_HCC__) || defined(__HCC__) || defined(__HIPCC__)
#define NCCL_GROUP_CUDA_STREAM 0 // CGMD: CUDA 9.2,10.X Don't need to use an internal CUDA stream
#else
#define NCCL_GROUP_CUDA_STREAM 1 // CGMD: CUDA 9.0,9.1 Need to use an internal CUDA stream
#endif

const char* ncclFuncStr[NCCL_NUM_FUNCTIONS+2] = { "Broadcast", "Reduce", "AllGather", "ReduceScatter", "AllReduce", "SendRecv", "AllToAllPivot" };
const char* ncclAlgoStr[NCCL_NUM_ALGORITHMS] = { "Tree", "Ring", "CollNetDirect", "CollNetChain" };
const char* ncclProtoStr[NCCL_NUM_PROTOCOLS] = { "LL", "LL128", "Simple" };
const char* ncclDevRedOpStr[ncclNumDevRedOps] = { "Sum", "Prod", "Max", "Min", "PreMulSum", "SumPostDiv" };
const char *ncclTypeStr[ncclNumTypes] = {"_i8", "_u8", "_i32", "_u32", "_i64", "_u64", "_f16", "_f32", "_f64", "_b16"};

NCCL_PARAM(GroupCudaStream, "GROUP_CUDA_STREAM", NCCL_GROUP_CUDA_STREAM);

NCCL_PARAM(CheckPointers, "CHECK_POINTERS", 0);
NCCL_PARAM(CommBlocking, "COMM_BLOCKING", 0);

struct allocationTracker allocTracker[MAX_ALLOC_TRACK_NGPU] = {};

static uint64_t hashUniqueId(ncclUniqueId const &id) {
  char const *bytes = (char const*)&id;
  uint64_t h = 0xdeadbeef;
  for(int i=0; i < (int)sizeof(ncclUniqueId); i++) {
    h ^= h >> 32;
    h *= 0x8db3db47fa2994ad;
    h += bytes[i];
  }
  return h;
}

// GDRCOPY support: Off by default
NCCL_PARAM(GdrCopyEnable, "GDRCOPY_ENABLE", 0);

// GDRCOPY support
gdr_t ncclGdrCopy = NULL;

ncclResult_t initGdrCopy() {
  if (ncclParamGdrCopyEnable() == 1) {
    ncclGdrCopy = ncclGdrInit();
  }
  return ncclSuccess;
}


NCCL_PARAM(L1SharedMemoryCarveout, "L1_SHARED_MEMORY_CARVEOUT", 0);

pthread_mutex_t initLock = PTHREAD_MUTEX_INITIALIZER;
static bool initialized = false;
static size_t maxLocalSizeBytes = 0;

static ncclResult_t ncclInit() {
  if (__atomic_load_n(&initialized, __ATOMIC_ACQUIRE)) return ncclSuccess;
  pthread_mutex_lock(&initLock);
  if (!initialized) {
    initEnv();
    initGdrCopy();
    maxLocalSizeBytes = ncclKernMaxLocalSize();
    int carveout = ncclParamL1SharedMemoryCarveout();
    if (carveout) ncclKernSetSharedMemoryCarveout(carveout);
    // Always initialize bootstrap network
    NCCLCHECK(bootstrapNetInit());
    NCCLCHECK(ncclNetPluginInit());

    initNvtxRegisteredEnums();
    __atomic_store_n(&initialized, true, __ATOMIC_RELEASE);
  }
  pthread_mutex_unlock(&initLock);
  return ncclSuccess;
}

NCCL_API(ncclResult_t, ncclGetVersion, int* version);
ncclResult_t ncclGetVersion(int* version) {
  if (version == NULL) return ncclInvalidArgument;
  *version = NCCL_VERSION_CODE;
  return ncclSuccess;
}

NCCL_API(ncclResult_t, ncclGetUniqueId, ncclUniqueId* out);
ncclResult_t ncclGetUniqueId(ncclUniqueId* out) {
  NCCLCHECK(ncclInit());
  NCCLCHECK(PtrCheck(out, "GetUniqueId", "out"));
  ncclResult_t res = bootstrapGetUniqueId((struct ncclBootstrapHandle*)out);
  TRACE_CALL("ncclGetUniqueId(0x%llx)", (unsigned long long)hashUniqueId(*out));
  return res;
}

// Prevent compiler from optimizing out these operations
#ifdef __clang__
#define NCCL_NO_OPTIMIZE __attribute__((optnone))
#else
#define NCCL_NO_OPTIMIZE __attribute__((optimize("O0")))
#endif

void NCCL_NO_OPTIMIZE commPoison(ncclComm_t comm) {
  // Important that this does not trash intraComm0.
  comm->rank = comm->cudaDev = comm->busId = comm->nRanks = -1;
}

RCCL_PARAM(KernelCollTraceEnable, "KERNEL_COLL_TRACE_ENABLE", 0);

#ifdef ENABLE_COLLTRACE
void *ncclCommThreadMain(void *arg) {
  ncclComm_t comm = (ncclComm_t)arg;
  int head = 0;
  #define MAX_NAME_LENGTH 64
  char* func_names = (char *)malloc(MAX_NAME_LENGTH*(FUNC_INDEX_P2P+2));
  for (int func = 0; func < NCCL_NUM_FUNCTIONS; func++) {
    for (int al = 0; al < NCCL_NUM_ALGORITHMS; al++) {
      for (int type = 0; type < ncclNumTypes; type++) {
        for (int pr = 0; pr < NCCL_NUM_PROTOCOLS; pr++) {
          for (int devredop = 0; devredop < ncclNumDevRedOps; devredop++) {
            char* line = func_names+MAX_NAME_LENGTH*FUNC_INDEX(func, devredop, type, al, pr);
            sprintf(line, "%s%s%s%s%s", ncclFuncStr[func], ncclAlgoStr[al], ncclProtoStr[pr],
              ncclDevRedOpStr[devredop], ncclTypeStr[type]);
          }
        }
      }
    }
  }
  for (int type = 0; type < ncclNumTypes; type++) {
    char* line = func_names+MAX_NAME_LENGTH*(FUNC_INDEX_P2P-ncclNumTypes+type);
    sprintf(line, "OneRankReducePreMulSum%s", ncclTypeStr[type]);
  }
  char* line = func_names+MAX_NAME_LENGTH*FUNC_INDEX_P2P;
  sprintf(line, "SendRecvRingSimpleSum_i8");
  line += MAX_NAME_LENGTH;
  sprintf(line, "AllToAllPivotRingSimpleSum_i8");
  do {
    int tail = (*comm->collTraceTail)%COLLTRACE_NUM_ITEMS;
    int count;
    if (head <= tail)
      count = tail - head;
    else
      count = COLLTRACE_NUM_ITEMS + head - tail;
    if (!count) {
      usleep(1000); //sleep 1ms
      continue;
    }
    for (int i = 0; i < count; i++) {
      volatile struct ncclCollTrace *td = comm->collTrace+head;
      uint8_t type = td->type;
      if (type == ncclCollTraceNotReady)
        break;
      char line[1024];
      int offset = 0;
      uint16_t fIdx = td->funcIndex;
      #define VEGA_GPU_RTC_FREQUENCY 2.5E7
      if (type == ncclCollTraceDataType) {
        sprintf(line, "## [%012.6f] [%02d:%02d] L:%04d DT %08x %016lx %016lx",
          (double)(td->timeStamp)/VEGA_GPU_RTC_FREQUENCY, comm->rank, td->bid,
          fIdx, td->data_0, td->opCount, td->data_1);
      } else {
        if (fIdx == FUNC_INDEX_P2P || type == ncclCollTraceP2pElemType)
          sprintf(line, "## [%012.6f] [%02d:%02d] %06x-%06x", (double)(td->timeStamp)/VEGA_GPU_RTC_FREQUENCY, comm->rank, td->bid, td->p2pOpCount[0], td->p2pOpCount[1]);
        else
          sprintf(line, "## [%012.6f] [%02d:%02d] %06lx", (double)(td->timeStamp)/VEGA_GPU_RTC_FREQUENCY, comm->rank, td->bid, td->opCount);
        offset = strlen(line);
        if (type == ncclCollTraceCollElemType) {
          sprintf(line+offset, " CE %s nw %d bi %d nc %d busId %lx nRanks %d", func_names+MAX_NAME_LENGTH*fIdx, td->coll.nWarps, td->coll.bid, td->coll.nChannels, comm->busId, comm->nRanks);
        } else if (type == ncclCollTraceP2pElemType) {
          sprintf(line+offset, " PE %s %d -> %d/%d/%d/%d conn/nw/ws/ng %d/%d/%d/%d -> %d busId %lx nRanks %d", func_names+MAX_NAME_LENGTH*fIdx,
            td->p2p[0].peer, td->p2p[0].connIndex, td->p2p[0].nWarps, td->p2p[0].warpStart, td->p2p[0].ngroups,
            td->p2p[1].connIndex, td->p2p[1].nWarps, td->p2p[1].warpStart, td->p2p[1].ngroups, td->p2p[1].peer, comm->busId, comm->nRanks);
        } else {
          switch (type&0xf) {
            case ncclCollTraceKernelLaunchType:
            case ncclCollTraceCollLaunchType:
              if ((type&0xf) == ncclCollTraceKernelLaunchType)
                sprintf(line+offset, " KL HWID %8x %s", td->data_0, func_names+MAX_NAME_LENGTH*fIdx);
              else if ((type&0xf) == ncclCollTraceCollLaunchType)
                sprintf(line+offset, " CL %s", func_names+MAX_NAME_LENGTH*fIdx);
              offset = strlen(line);
              if ((type&0xf0) == ncclCollTraceCollElemType)
                sprintf(line+offset, " nw %d bi %d nc %d busId %lx nRanks %d", td->coll.nWarps, td->coll.bid, td->coll.nChannels, comm->busId, comm->nRanks);
              else if ((type&0xf0) == ncclCollTraceP2pElemType)
                sprintf(line+offset, " %d -> %d/%d/%d/%d conn/nw/ws/ng %d/%d/%d/%d -> %d busId %lx nRanks %d",
                  td->p2p[0].peer, td->p2p[0].connIndex, td->p2p[0].nWarps, td->p2p[0].warpStart, td->p2p[0].ngroups,
                  td->p2p[1].connIndex, td->p2p[1].nWarps, td->p2p[1].warpStart, td->p2p[1].ngroups, td->p2p[1].peer, comm->busId, comm->nRanks);
              break;
            case ncclCollTraceKernelEndType:
              sprintf(line+offset, " KE busId %lx nRanks %d", comm->busId, comm->nRanks);
              break;
            case ncclCollTraceAbortType:
              sprintf(line+offset, " Abort");
              break;
            default:
              sprintf(line+offset, " unknown collective trace data type");
              break;
          }
        }
      }
      INFO(NCCL_COLL, "%s", line);
      td->type = ncclCollTraceNotReady;
      head ++;
      head %= COLLTRACE_NUM_ITEMS;
    }
  } while(!comm->collTraceExit);
  free(func_names);
  pthread_exit(NULL);
}
#endif

#undef NCCL_NO_OPTIMIZE


static ncclResult_t ncclDestructorFnFree(struct ncclDestructor* dtor) {
  free(dtor->obj);
  return ncclSuccess;
}
void ncclCommPushFree(struct ncclComm* comm, void* obj) {
  struct ncclDestructor* dtor = ncclMemoryStackAlloc<struct ncclDestructor>(&comm->memPermanent);
  dtor->fn = ncclDestructorFnFree;
  dtor->obj = obj;
  dtor->next = comm->destructorHead;
  comm->destructorHead = dtor;
}

static ncclResult_t ncclDestructorFnCudaFree(struct ncclDestructor* dtor) {
  CUDACHECK(cudaFree(dtor->obj));
  return ncclSuccess;
}
void ncclCommPushCudaFree(struct ncclComm* comm, void* obj) {
  struct ncclDestructor* dtor = ncclMemoryStackAlloc<struct ncclDestructor>(&comm->memPermanent);
  dtor->fn = ncclDestructorFnCudaFree;
  dtor->obj = obj;
  dtor->next = comm->destructorHead;
  comm->destructorHead = dtor;
}

static ncclResult_t ncclDestructorFnCudaHostFree(struct ncclDestructor* dtor) {
  CUDACHECK(cudaFreeHost(dtor->obj));
  return ncclSuccess;
}
void ncclCommPushCudaHostFree(struct ncclComm* comm, void* obj) {
  struct ncclDestructor* dtor = ncclMemoryStackAlloc<struct ncclDestructor>(&comm->memPermanent);
  dtor->fn = ncclDestructorFnCudaHostFree;
  dtor->obj = obj;
  dtor->next = comm->destructorHead;
  comm->destructorHead = dtor;
}

static ncclResult_t ncclDestructorFnCudaGdrFree(struct ncclDestructor* dtor) {
  NCCLCHECK(ncclGdrCudaFree(dtor->obj));
  return ncclSuccess;
}
void ncclCommPushCudaGdrFree(struct ncclComm* comm, void* handle) {
  struct ncclDestructor* dtor = ncclMemoryStackAlloc<struct ncclDestructor>(&comm->memPermanent);
  dtor->fn = ncclDestructorFnCudaGdrFree;
  dtor->obj = handle;
  dtor->next = comm->destructorHead;
  comm->destructorHead = dtor;
}

static ncclResult_t commFree(ncclComm_t comm) {
  /* commFree() should not involve any sync among ranks. */
  if (comm == NULL)
    return ncclSuccess;

  /* in commReclaim, we have guaranteed only last rank which calls ncclCommDestroy() will
   * free all intra-process communicators; therefore, we only need to focus on local
   * resource cleanup in commFree(). */
  if (comm->proxyState.thread)
    pthread_join(comm->proxyState.thread, nullptr);

  delete[] comm->userRedOps;

  free(comm->connectSend);
  free(comm->connectRecv);

#ifdef ENABLE_PROFILING
  struct ncclProf *prof, *prof_seq;
  prof = (struct ncclProf*)malloc(sizeof(struct ncclProf)*MAXCHANNELS*PROFILE_NUM_LAUNCHES);
  CUDACHECK(hipMemcpy(prof, comm->devComm->devProf, sizeof(struct ncclProf)*MAXCHANNELS*PROFILE_NUM_LAUNCHES, hipMemcpyDeviceToHost));
  #define VEGA_GPU_RTC_FREQUENCY 2.5E7
  for (int i=0; i<comm->nChannels; i++) {
    for (int s=0; s<prof[MAXCHANNELS*i].seq; s++) {
      if (prof[MAXCHANNELS*s+i].count == 0) continue;
      for (int j=0; j<prof[MAXCHANNELS*s+i].count; j++) {
        INFO(NCCL_INIT, "# [%02d:%02d] %02d-%02d L:%04u %6.2fus", comm->rank, i, s, j, prof[MAXCHANNELS*s+i].elem[j].line, (prof[MAXCHANNELS*s+i].elem[j].timeStamp-prof[MAXCHANNELS*s+i].elem[0].timeStamp)/VEGA_GPU_RTC_FREQUENCY*1.0E6);
      }
    }
  }
  free(prof);
  CUDACHECK(hipFree(comm->devComm->devProf));
#endif

#ifdef ENABLE_COLLTRACE
  comm->collTraceExit = 1;
  if (comm->collTraceThread) pthread_join(comm->collTraceThread, NULL);
  NCCLCHECK(ncclCudaHostFree((void *)comm->collTrace));
  NCCLCHECK(ncclCudaHostFree((void *)comm->collTraceTail));
#endif

  free(comm->peerInfo);
  if (comm->topo)
    ncclTopoFree(comm->topo);
  if (comm->nodeRanks) {
    for (int n=0; n<comm->nNodes; n++) free(comm->nodeRanks[n].localRankToRank);
    free(comm->nodeRanks);
  }
  free(comm->rankToNode);
  free(comm->rankToLocalRank);

  if (comm->bootstrap)
    NCCLCHECK(bootstrapClose(comm->bootstrap));

  for (int channel=0; channel<MAXCHANNELS; channel++)
    NCCLCHECK(freeChannel(comm->channels+channel, comm->nRanks));

  if (comm->doneEvent != NULL)
    CUDACHECK(hipEventDestroy(comm->doneEvent));

  if (comm->initState == ncclSuccess) {
    NCCLCHECK(ncclStrongStreamDestruct(&comm->hostStream));
    NCCLCHECK(ncclStrongStreamDestruct(&comm->deviceStream));
  }

  struct ncclDestructor* dtor = comm->destructorHead;
  while (dtor != nullptr) {
    NCCLCHECK(dtor->fn(dtor));
    dtor = dtor->next;
  }
  CUDACHECK(hipStreamDestroy(comm->sideStream));

  ncclMemoryStackDestruct(&comm->memScoped);
  ncclMemoryStackDestruct(&comm->memPermanent);

  ncclCudaHostFree((void *)comm->abortFlag);

  commPoison(comm); // poison comm before free to avoid comm reuse.
  free(comm);

  return ncclSuccess;
}

RCCL_PARAM(CliqueIgnoreTopo, "CLIQUE_IGNORE_TOPO", 0);
RCCL_PARAM(P2pNetDisable, "P2P_NET_DISABLE", 0);
RCCL_PARAM(PivotAlltoallEnable, "PIVOT_ALLTOALL_ENABLE", 1);
RCCL_PARAM(LL128ForceEnable, "LL128_FORCE_ENABLE", 0);
NCCL_PARAM(AggChannelSize, "AGG_CHANNEL_SIZE", -2);
NCCL_PARAM(DisableGraphHelper, "GRAPH_HELPER_DISABLE", 0);
// GDRCOPY support: FIFO_ENABLE when enabled locates a workFifo in CUDA memory
NCCL_PARAM(GdrCopyFifoEnable, "GDRCOPY_FIFO_ENABLE", 1);
NCCL_PARAM(WorkFifoDepth, "WORK_FIFO_DEPTH", 64<<10);
enum ncclLaunchMode ncclParamLaunchMode;

NCCL_PARAM(DmaBufEnable, "DMABUF_ENABLE", 0);

// Detect DMA-BUF support
static ncclResult_t dmaBufSupported(struct ncclComm* comm) {
  if (ncclParamDmaBufEnable() == 0 || comm->ncclNet->regMrDmaBuf == NULL || ncclCudaLibraryInit() != ncclSuccess) return ncclInternalError;
#if CUDA_VERSION >= 11070
  int flag = 0;
  CUdevice dev;
  int cudaDriverVersion;
  CUCHECK(cuDriverGetVersion(&cudaDriverVersion));
  if (cudaDriverVersion < 11070) return ncclInternalError;
  CUCHECK(cuDeviceGet(&dev, comm->cudaDev));
  // Query device to see if DMA-BUF support is available
  (void) CUPFN(cuDeviceGetAttribute(&flag, CU_DEVICE_ATTRIBUTE_DMA_BUF_SUPPORTED, dev));
  if (flag == 0) return ncclInternalError;
  INFO(NCCL_INIT, "DMA-BUF is available on GPU device %d", comm->cudaDev);
  return ncclSuccess;
#else
  return pfn_hsa_amd_portable_export_dmabuf != NULL ? ncclSuccess : ncclInternalError;
#endif
  return ncclInternalError;
}

ncclResult_t ncclCommEnsureReady(ncclComm_t comm) {
  /* comm must be ready, or error will be reported */
  ncclResult_t ret = ncclSuccess;

  if (*comm->abortFlag) {
    ncclGroupJobAbort();
  } else {
    NCCLCHECK(ncclCommGetAsyncError(comm, &ret));
    if (ret != ncclSuccess) {
      /* if ret is not ncclInProgress, we just keep it. */
      WARN("Attempt to use communicator before the previous operation returned ncclSuccess\n");
      if (ret == ncclInProgress) ret = ncclInvalidArgument;
      goto exit;
    }
  }

exit:
  return ret;
}

static ncclResult_t commAlloc(ncclComm_t* comret, int ndev, int rank, int virtualId) {
  if (ndev < 1) {
    WARN("invalid device count (%d) requested", ndev);
    return ncclInvalidArgument;
  }
  if (rank >= ndev || rank < 0) {
    WARN("rank %d exceeds ndev=%d", rank, ndev);
    return ncclInvalidArgument;
  }

  struct ncclComm* comm;
  /* Cuurently we calloc comm in ncclCommInitRankDev for async function support.
   * This 'if' structure is designed to consider the case where commAlloc is called
   * in other cases except ncclCommInitRankDev. */
  if (*comret == NULL) {
    /* user requests a new communicator */
    NCCLCHECK(ncclCalloc(&comm, 1));
    NCCLCHECK(ncclCudaHostCalloc((uint32_t**)&comm->abortFlag, 1));
    NCCLCHECK(ncclCommSetAsyncError(comm, ncclInProgress));
  } else {
    /* We already allocated a communicator in ncclCommInitRankDev. */
    comm = *comret;
  }

  ncclMemoryStackConstruct(&comm->memPermanent);
  ncclMemoryStackConstruct(&comm->memScoped);
  comm->destructorHead = nullptr;
  comm->rank = rank;
  comm->nRanks = ndev;

  NCCLCHECK(ncclNetInit(comm));
  INFO(NCCL_INIT, "Using network %s", ncclNetName(comm));

  // Try to create a CUDA object right away. If there is something wrong with
  // the device we're on (failure cause #1) , better know it early.
  hipEvent_t doneEvent;
  CUDACHECK(hipEventCreateWithFlags(&doneEvent, hipEventDisableTiming));

  NCCLCHECK(ncclStrongStreamConstruct(&comm->deviceStream));
  NCCLCHECK(ncclStrongStreamConstruct(&comm->hostStream));

  comm->doneEvent = doneEvent;
  comm->lastStream = nullptr;
  comm->virtualId = virtualId;
  cudaGetDevice(&comm->cudaDev);
  NCCLCHECK(getBusId(comm->cudaDev, &comm->busId));
  comm->compCap = ncclCudaCompCap();
  TRACE(NCCL_INIT,"comm %p rank %d nranks %d cudaDev %d busId %lx compCap %d", comm, rank, ndev, comm->cudaDev, comm->busId, comm->compCap);

  // RCCL: create persistent stream for calloc
  CUDACHECK(hipStreamCreateWithFlags(&comm->sideStream, hipStreamNonBlocking));
  comm->checkPointers = ncclParamCheckPointers() == 1 ? true : false;
  comm->dmaBufSupport = (dmaBufSupported(comm) == ncclSuccess) ? true : false;

#ifdef ENABLE_COLLTRACE
  NCCLCHECK(ncclCudaHostCalloc((uint32_t **)&comm->collTraceTail, 1));
  NCCLCHECK(ncclCudaHostCalloc(&comm->collTrace, COLLTRACE_NUM_ITEMS));
  memset(comm->collTrace, 0, sizeof(struct ncclCollTrace) * COLLTRACE_NUM_ITEMS);
  comm->collTraceExit = *comm->collTraceTail = 0;
  if ((ncclDebugLevel >= NCCL_LOG_INFO) && rcclParamKernelCollTraceEnable())
    pthread_create(&comm->collTraceThread, NULL, ncclCommThreadMain, (void *)comm);
  else
    comm->collTraceThread = 0;
#endif
  comm->collNetSupport = 0;

  ncclMemoryPoolConstruct(&comm->memPool_ncclKernelPlan);
  ncclMemoryPoolConstruct(&comm->memPool_ncclProxyOp);
  ncclMemoryPoolConstruct(&comm->memPool_ncclPointerList);

  comm->groupNext = reinterpret_cast<struct ncclComm*>(0x1);
  comm->preconnectNext = reinterpret_cast<struct ncclComm*>(0x1);
  comm->channelSize = ncclParamAggChannelSize();

  static_assert(MAXCHANNELS <= sizeof(*comm->connectSend)*8, "comm->connectSend must have enough bits for all channels");
  static_assert(MAXCHANNELS <= sizeof(*comm->connectRecv)*8, "comm->connectRecv must have enough bits for all channels");
  NCCLCHECK(ncclCalloc(&comm->connectSend, comm->nRanks*NCCL_MAX_CONNS));
  NCCLCHECK(ncclCalloc(&comm->connectRecv, comm->nRanks*NCCL_MAX_CONNS));

  // Mark channels as non initialized.
  for (int c=0; c < MAXCHANNELS; c++) comm->channels[c].id = -1;

  ncclIntruQueueMpscConstruct(&comm->callbackQueue);

  CUDACHECK(hipDeviceGetAttribute(&comm->WarpSize, hipDeviceAttributeWarpSize, comm->cudaDev));
  *comret = comm;
  return ncclSuccess;
}

static ncclResult_t devCommSetup(ncclComm_t comm) {
<<<<<<< HEAD

  NCCLCHECK(ncclStrongStreamAcquireUncaptured(&comm->deviceStream));

=======
  ncclResult_t ret = ncclSuccess;
>>>>>>> 93840e74
  int nRanks = comm->nRanks;
  struct ncclDevCommAndChannels tmpCommAndChans;
  struct ncclDevCommAndChannels *devCommAndChans = NULL;

  NCCLCHECKGOTO(ncclStrongStreamAcquireUncaptured(&comm->deviceStream), ret, fail);
  NCCLCHECKGOTO(ncclCudaCallocAsync(&devCommAndChans, 1, comm->deviceStream.cudaStream), ret, fail);
  ncclCommPushCudaFree(comm, devCommAndChans);
  comm->devComm = &devCommAndChans->comm;
  tmpCommAndChans.comm.rank = comm->rank;
  tmpCommAndChans.comm.nRanks = nRanks;
  tmpCommAndChans.comm.abortFlag = comm->abortFlag;
  for (int p=0; p < NCCL_NUM_PROTOCOLS; p++) {
    tmpCommAndChans.comm.buffSizes[p] = comm->buffSizes[p];
  }
  tmpCommAndChans.comm.channels = &devCommAndChans->channels[0];

  comm->workFifoDepth = ncclParamWorkFifoDepth();
  if (0 != (comm->workFifoDepth & (comm->workFifoDepth-1))) {
    WARN("NCCL_WORK_FIFO_DEPTH=%d is being ignored because it is not a power of 2.", comm->workFifoDepth);
    comm->workFifoDepth = 64<<10;
  }
  tmpCommAndChans.comm.workFifoDepth = comm->workFifoDepth;

  if (ncclGdrCopy != NULL && ncclParamGdrCopyFifoEnable() == 1) {
    // The workFifoHeap lives in GDR mapped CUDA memory.
    NCCLCHECKGOTO(ncclGdrCudaCalloc(&comm->workFifoHeap, &comm->devWorkFifoHeap, comm->workFifoDepth, &comm->workFifoHeapGdrHandle), ret, fail);
    ncclCommPushCudaGdrFree(comm, comm->workFifoHeapGdrHandle);
  } else {
    // The workFifoHeap lives in cudaHost memory.
    comm->workFifoHeapGdrHandle = nullptr;
    NCCLCHECKGOTO(ncclCudaHostCalloc(&comm->workFifoHeap, comm->workFifoDepth), ret, fail);
    ncclCommPushCudaHostFree(comm, comm->workFifoHeap);
    comm->devWorkFifoHeap = comm->workFifoHeap;
  }
  tmpCommAndChans.comm.workFifoHeap = comm->devWorkFifoHeap;

  NCCLCHECKGOTO(ncclCudaHostCalloc(&comm->workFifoDone, MAXCHANNELS), ret, fail);
  ncclCommPushCudaHostFree(comm, comm->workFifoDone);
  comm->workFifoSent = 0;
  comm->workFifoAckdMin = 0;

  for (int c=0; c < MAXCHANNELS; c++) {
    tmpCommAndChans.channels[c].peers = comm->channels[c].devPeers;
    tmpCommAndChans.channels[c].ring = comm->channels[c].ring;
    tmpCommAndChans.channels[c].ring.userRanks = comm->channels[c].devRingUserRanks;
    tmpCommAndChans.channels[c].tree = comm->channels[c].tree;
    tmpCommAndChans.channels[c].collnetChain = comm->channels[c].collnetChain;
    tmpCommAndChans.channels[c].collnetDirect = comm->channels[c].collnetDirect;
    tmpCommAndChans.channels[c].binTree = comm->channels[c].binTree;
    tmpCommAndChans.channels[c].workFifoDone = &comm->workFifoDone[c];

    if (comm->channels[c].ring.userRanks != nullptr) {
      NCCLCHECKGOTO(ncclCudaMemcpyAsync(tmpCommAndChans.channels[c].ring.userRanks, comm->channels[c].ring.userRanks, nRanks, comm->deviceStream.cudaStream), ret, fail);
    }
  }

<<<<<<< HEAD
#ifdef ENABLE_COLLTRACE
  tmpCommAndChans.comm.collTrace = comm->collTrace;
  tmpCommAndChans.comm.collTraceTail = comm->collTraceTail;
  tmpCommAndChans.comm.collTraceThread = comm->collTraceThread;
#endif

#if defined(ENABLE_NPKIT)
  // Init NPKit
  NCCLCHECK(NpKit::Init(comm->rank));
  tmpCommAndChans.comm.npKitEventCollectContexts = NpKit::GetGpuEventCollectContexts();
  tmpCommAndChans.comm.cpuTimestamp = NpKit::GetCpuTimestamp();
#endif

#ifdef ENABLE_PROFILING
  NCCLCHECK(ncclCudaCalloc(&tmpCommAndChans.comm.devProf, MAXCHANNELS*PROFILE_NUM_LAUNCHES), comm->sideStream);
#endif

  if (mscclEnabled()) {
    NCCLCHECK(mscclInit(comm));
  }

  NCCLCHECK(ncclCudaMemcpyAsync(devCommAndChans, &tmpCommAndChans, 1, comm->deviceStream.cudaStream));
=======
  NCCLCHECKGOTO(ncclCudaMemcpyAsync(devCommAndChans, &tmpCommAndChans, 1, comm->deviceStream.cudaStream), ret, fail);
exit:
>>>>>>> 93840e74
  CUDACHECK(cudaStreamSynchronize(comm->deviceStream.cudaStream));
  NCCLCHECK(ncclStrongStreamRelease(ncclCudaGraphNone(), &comm->deviceStream));
  return ret;
fail:
  goto exit;
}

// Pre-process the string so that running "strings" on the lib can quickly reveal the version.
#if defined(__HIP_PLATFORM_HCC__) || defined(__HCC__) || defined(__HIPCC__)
#define VERSION_STRING "RCCL version " STR(NCCL_MAJOR) "." STR(NCCL_MINOR) "." STR(NCCL_PATCH) NCCL_SUFFIX "+hip" STR(HIP_VERSION_MAJOR) "." STR(HIP_VERSION_MINOR)
#else
#define VERSION_STRING "NCCL version " STR(NCCL_MAJOR) "." STR(NCCL_MINOR) "." STR(NCCL_PATCH) NCCL_SUFFIX "+cuda" STR(CUDA_MAJOR) "." STR(CUDA_MINOR)
#endif
static void showVersion() {
  static int shown = 0;
  if (shown == 0 && ncclDebugLevel >= NCCL_LOG_VERSION) {
    printf("%s %s\n", VERSION_STRING, rcclGitHash);
    fflush(stdout);
    if (ncclDebugFile != stdout)
      INFO(NCCL_ALL,"%s %s", VERSION_STRING, rcclGitHash); // Also log NCCL version in one of the files
    shown = 1;
  }
}

static ncclResult_t fillInfo(struct ncclComm* comm, struct ncclPeerInfo* info, uint64_t commHash) {
  info->rank = comm->rank;
  info->virtualId = comm->virtualId;
  CUDACHECK(cudaGetDevice(&info->cudaDev));
  info->hostHash=getHostHash()+commHash;
  info->pidHash=getPidHash()+commHash;

  // Get the device MAJOR:MINOR of /dev/shm so we can use that
  // information to decide whether we can use SHM for inter-process
  // communication in a container environment
  struct stat statbuf;
  SYSCHECK(stat("/dev/shm", &statbuf), "stat");
  info->shmDev = statbuf.st_dev;

  info->busId = comm->busId;

  // detect if fine grained memory is available on this GPU
  int *ptr;
  if (hipExtMallocWithFlags((void**)&ptr, sizeof(int), hipDeviceMallocFinegrained) == hipSuccess) {
    CUDACHECK(hipFree(ptr));
    info->hasFineGrain = true;
    NCCLCHECK(ncclGpuGdrSupport(comm, &info->gdrSupport));
  }
  else {
    info->hasFineGrain = false;
    info->gdrSupport = 0;
  }
  comm->hasFineGrain = info->hasFineGrain;

  info->comm = comm;
  info->cudaCompCap = ncclCudaCompCap();
  return ncclSuccess;
}

static ncclResult_t setupChannel(struct ncclComm* comm, int channelId, int rank, int nranks, int* ringRanks) {
  TRACE(NCCL_INIT, "rank %d nranks %d", rank, nranks);
  NCCLCHECK(initChannel(comm, channelId));

  struct ncclRing* ring = &comm->channels[channelId].ring;
  // Find our ring-distance from rank zero and reorganize ranks to start with rank.
  int ixZero=0, ixRank=0;
  for (int i=0; i < nranks; i++) {
    if (ringRanks[i] == 0) ixZero = i;
    if (ringRanks[i] == rank) ixRank = i;
  }
  ring->index = (ixRank-ixZero + nranks)%nranks;
  for (int i=0; i<nranks; i++) {
    ring->userRanks[i] = ringRanks[(i+ixRank)%nranks];
  }
  return ncclSuccess;
}

#define DEFAULT_LL_BUFFSIZE (NCCL_LL_LINES_PER_THREAD*NCCL_LL_MAX_NTHREADS*NCCL_STEPS*sizeof(union ncclLLFifoLine))
#define DEFAULT_LL128_BUFFSIZE (NCCL_LL128_ELEMS_PER_THREAD*NCCL_LL128_MAX_NTHREADS*NCCL_STEPS*sizeof(uint64_t))
#define DEFAULT_BUFFSIZE (1 << 22) /* 4MiB */
#define DEFAULT_BUFFSIZE_ARM (1 << 20) /* 1MiB */
NCCL_PARAM(BuffSize, "BUFFSIZE", -2);
NCCL_PARAM(LlBuffSize, "LL_BUFFSIZE", -2);
NCCL_PARAM(Ll128BuffSize, "LL128_BUFFSIZE", -2);

NCCL_PARAM(P2pNetChunkSize, "P2P_NET_CHUNKSIZE", (1 << 17)); /* 128 kB */
NCCL_PARAM(P2pPciChunkSize, "P2P_PCI_CHUNKSIZE", (1 << 17)); /* 128 kB */
NCCL_PARAM(P2pNvlChunkSize, "P2P_NVL_CHUNKSIZE", (1 << 19)); /* 512 kB */

static ncclResult_t computeBuffSizes(struct ncclComm* comm) {
  int cpuArch, cpuVendor, cpuModel;
  NCCLCHECK(ncclTopoCpuType(comm->topo, &cpuArch, &cpuVendor, &cpuModel));

  int64_t envs[NCCL_NUM_PROTOCOLS] = { ncclParamLlBuffSize(), ncclParamLl128BuffSize(), ncclParamBuffSize() };
  int defaults[NCCL_NUM_PROTOCOLS] = { DEFAULT_LL_BUFFSIZE, DEFAULT_LL128_BUFFSIZE, DEFAULT_BUFFSIZE };

  if (cpuArch == NCCL_TOPO_CPU_ARCH_ARM) defaults[NCCL_PROTO_SIMPLE] = DEFAULT_BUFFSIZE_ARM;

  for (int p=0; p<NCCL_NUM_PROTOCOLS; p++) {
    comm->buffSizes[p] = envs[p] != -2 ? envs[p] : defaults[p];
  }

  if (comm->nNodes > 1) comm->p2pChunkSize = ncclParamP2pNetChunkSize();
  else if (ncclTopoPathAllNVLink(comm->topo)) comm->p2pChunkSize = ncclParamP2pNvlChunkSize();
  else comm->p2pChunkSize = ncclParamP2pPciChunkSize();
  INFO(NCCL_INIT, "P2P Chunksize set to %d", comm->p2pChunkSize);
  return ncclSuccess;
}

NCCL_PARAM(GraphDumpFileRank, "GRAPH_DUMP_FILE_RANK", 0);
NCCL_PARAM(CollNetNodeThreshold, "COLLNET_NODE_THRESHOLD", 2);
NCCL_PARAM(NvbPreconnect, "NVB_PRECONNECT", 0);
NCCL_PARAM(AllocP2pNetLLBuffers, "NCCL_ALLOC_P2P_NET_LL_BUFFERS", 0);

static ncclResult_t collNetTrySetup(ncclComm_t comm, struct ncclTopoGraph* collNetGraph) {
  ncclResult_t ret = ncclSuccess;
  int* heads = NULL;
  int rank = comm->rank;
  int collNetSetupFail = 0;
  int highestTypes[NCCL_MAX_LOCAL_RANKS] = { TRANSPORT_P2P };
  // Find all head ranks
  int nHeads = collNetGraph->nChannels;
  int highestTransportType0, highestTransportType1;
  char line[1024];

  NCCLCHECKGOTO(ncclCalloc(&heads, nHeads), ret, fail);
  // Head GPU index is always 0
  for (int c = 0; c < nHeads; c++) {
    heads[c] = collNetGraph->intra[c * comm->localRanks + 0];
  }

  for (int c = 0; c < comm->nChannels; c++) {
    struct ncclChannel* channel = comm->channels + c;
    for (int h = 0; h < nHeads; h++) {
      const int head = heads[h];
      collNetSetupFail = ncclTransportCollNetSetup(comm, collNetGraph, channel, head, head, h, collNetRecv);
      if (!collNetSetupFail) collNetSetupFail = ncclTransportCollNetSetup(comm, collNetGraph, channel, head, head, h, collNetSend);
    }
    // Verify CollNet setup across ranks after trying the first channel
    if (c == 0) {
      NCCLCHECKGOTO(ncclTransportCollNetCheck(comm, collNetSetupFail), ret, fail);
    }
  }
  // Verify CollNet setup across ranks after trying all channels
  NCCLCHECKGOTO(ncclTransportCollNetCheck(comm, collNetSetupFail), ret, fail);
  TRACE(NCCL_INIT, "rank %d Connected inter-node CollNet", rank);

  line[0] = '\0';
  for (int c = 0; c < comm->nChannels; c++) {
    struct ncclTree* chain = &comm->channels[c].collnetChain;
    snprintf(line + strlen(line), 1023 - strlen(line), " [%d] %d->%d->%d",
      c, chain->down[0], rank, chain->up);
  }
  line[1023] = '\0';

  INFO(NCCL_INIT, "Collnet Chains %s", line);
  // Connect Collnet + chain
  for (int c = 0; c < comm->nChannels; c++) {
    struct ncclChannel* channel = comm->channels + c;
    NCCLCHECKGOTO(ncclTransportP2pConnect(comm, c, 1, &channel->collnetChain.up, 1, channel->collnetChain.down, 0), ret, fail);
  }
  NCCLCHECKGOTO(ncclTransportP2pSetup(comm, collNetGraph, 0), ret, fail);
  for (int c = 0; c < comm->nChannels; c++) {
    struct ncclChannel* channel = comm->channels + c;
    NCCLCHECKGOTO(ncclTransportP2pConnect(comm, c, 1, channel->collnetChain.down, 1, &channel->collnetChain.up, 1), ret, fail);
  }
  NCCLCHECKGOTO(ncclTransportP2pSetup(comm, collNetGraph, 1), ret, fail);
  INFO(NCCL_INIT, "Connected collnet + chain");

  // Connect intra-node CollNet + Direct
  for (int c = 0; c < comm->nChannels; c++) {
    struct ncclChannel* channelRecv = comm->channels + c;
    NCCLCHECKGOTO(ncclTransportP2pConnect(comm, c, NCCL_MAX_DIRECT_ARITY, channelRecv->collnetDirect.up, NCCL_MAX_DIRECT_ARITY, channelRecv->collnetDirect.down, 0), ret, fail);
  }
  NCCLCHECKGOTO(ncclTransportP2pSetup(comm, collNetGraph, 0, &highestTransportType0), ret, fail);

  for (int c = 0; c < comm->nChannels; c++) {
    struct ncclChannel* channelSend = comm->channels + c;
    NCCLCHECKGOTO(ncclTransportP2pConnect(comm, c, NCCL_MAX_DIRECT_ARITY, channelSend->collnetDirect.down, NCCL_MAX_DIRECT_ARITY, channelSend->collnetDirect.up, 1), ret, fail);
  }
  NCCLCHECKGOTO(ncclTransportP2pSetup(comm, collNetGraph, 1, &highestTransportType1), ret, fail);

  // Exchange highest intra-node transport type among ranks
  // because we need to know whether all ranks can p2p each other to determine whether we can directly read/write registered user buffer
  comm->intraHighestTransportType = highestTypes[comm->localRank] = highestTransportType0 > highestTransportType1 ? highestTransportType0 : highestTransportType1;
  NCCLCHECKGOTO(bootstrapIntraNodeAllGather(comm->bootstrap, comm->localRankToRank, comm->localRank, comm->localRanks, highestTypes, sizeof(int)), ret, fail);
  for (int i = 0; i < comm->localRanks; i++) {
    if (highestTypes[i] > comm->intraHighestTransportType)
      comm->intraHighestTransportType = highestTypes[i];
  }

  INFO(NCCL_INIT, "rank %d Connected CollNet", rank);

exit:
  free(heads);
  return ret;
fail:
  ncclTransportCollNetFree(comm);
  comm->collNetSupport = 0;
  goto exit;
}

static ncclResult_t initTransportsRank(struct ncclComm* comm, ncclUniqueId* commId) {
  // We use 2 AllGathers
  // 1. { peerInfo, comm, compCap}
  // 2. { nChannels, graphInfo, topoRanks }
  ncclResult_t ret = ncclSuccess;
  int rank = comm->rank;
  int nranks = comm->nRanks;
  uint64_t commHash = getHash(commId->internal, NCCL_UNIQUE_ID_BYTES);
  cpu_set_t affinitySave;
  struct ncclTopoGraph ringGraph;
  struct ncclTopoGraph treeGraph;
  struct ncclTopoGraph collNetGraph;

  struct graphInfo {
    int pattern;
    int nChannels;
    int sameChannels;
    float bwIntra;
    float bwInter;
    int typeIntra;
    int typeInter;
  };

  struct allGatherInfo {
    int netDev;
    int collNetSupport;
    struct graphInfo tree;
    struct graphInfo ring;
    struct graphInfo collNet;
    struct ncclTopoRanks topoRanks;
  };

  int nChannelsOrig;
  struct allGatherInfo *allGather3Data = NULL;
  struct ncclTopoRanks** allTopoRanks = NULL;
  int *nodesFirstRank = NULL, *nodesTreePatterns = NULL;
  int *rings = NULL;
  int* nvbPeers = NULL;
  struct ncclProxyConnector proxyConn;
  int* pxnPeers = NULL;

  TRACE(NCCL_INIT, "comm %p, commHash %lx, rank %d nranks %d - BEGIN", comm, commHash, rank, nranks);
  NCCLCHECKGOTO(bootstrapInit((struct ncclBootstrapHandle*)commId, comm), ret, fail);

  // AllGather1 - begin
  NCCLCHECKGOTO(ncclCalloc(&comm->peerInfo, nranks+1), ret, fail); // Extra rank to represent CollNet root
  NCCLCHECKGOTO(fillInfo(comm, comm->peerInfo+rank, commHash), ret, fail);
  NCCLCHECKGOTO(bootstrapAllGather(comm->bootstrap, comm->peerInfo, sizeof(struct ncclPeerInfo)), ret, fail);

<<<<<<< HEAD
  //If virtualId == -1 multiRank support has not been requested by user, using original interface
  if (comm->virtualId == -1) {
    for (int i = 0; i < nranks; i++) {
      if ((i != rank) && (comm->peerInfo[i].hostHash == comm->peerInfo[rank].hostHash) && (comm->peerInfo[i].busId == comm->peerInfo[rank].busId)) {
	WARN("Duplicate GPU detected : rank %d and rank %d both on CUDA device %lx", rank, i, comm->peerInfo[rank].busId);
	return ncclInvalidUsage;
      }
    }
  }
  else {
    //Multiple ranks can use the same device, but need to have different virtualId's.
    for (int i = 0; i < nranks; i++) {
      for (int j=0; j < nranks; j++) {
      	if (j==i) continue;
      	if((comm->peerInfo[i].hostHash  == comm->peerInfo[j].hostHash)  &&
      	   (comm->peerInfo[i].busId     == comm->peerInfo[j].busId)     &&
      	   (comm->peerInfo[i].virtualId == comm->peerInfo[j].virtualId)) {
      	  WARN("Duplicate virtualId detected : rank %d and rank %d both on GPU device %lx virtualId %d",
      	       i, j, comm->peerInfo[rank].busId, comm->peerInfo[i].virtualId);
      	  return ncclInvalidUsage;
      	}
      }
=======
  for (int i = 0; i < nranks; i++) {
    if ((i != rank) && (comm->peerInfo[i].hostHash == comm->peerInfo[rank].hostHash) && (comm->peerInfo[i].busId == comm->peerInfo[rank].busId)) {
      WARN("Duplicate GPU detected : rank %d and rank %d both on CUDA device %lx", rank, i, comm->peerInfo[rank].busId);
      ret = ncclInvalidUsage;
      goto fail;
>>>>>>> 93840e74
    }
  }
  // AllGather1 - end

  do {
    // Compute intra-process ranks
    int intraProcRank0 = -1, intraProcRank = -1, intraProcRanks = 0;
    for (int i = 0; i < nranks; i++) {
      if ((comm->peerInfo[i].hostHash == comm->peerInfo[rank].hostHash)
          && (comm->peerInfo[i].pidHash == comm->peerInfo[rank].pidHash)) {
        // Rank is in same process
        if (intraProcRanks == 0) intraProcRank0 = i;
        if (i == rank) intraProcRank = intraProcRanks;
        intraProcRanks++;
        if (intraProcRank0 == rank && rank != i) {
          comm->peerInfo[i].comm->intraNext = comm->intraNext;
          comm->intraNext = comm->peerInfo[i].comm;
        }
      }
    }
    TRACE(NCCL_INIT,"pidHash[%d] %lx intraProcRank %d intraProcRanks %d intraProcRank0 %d",
        rank, comm->peerInfo[rank].pidHash, intraProcRank, intraProcRanks, intraProcRank0);
    if (intraProcRank == -1 || intraProcRank0 == -1 || comm->peerInfo[intraProcRank0].comm == NULL) {
      WARN("Failed to determine intra proc ranks rank %d hostHash %lx pidHash %lx intraProcRank %d intraProcRanks %d intraProcRank0 %d",
          rank, comm->peerInfo[rank].hostHash, comm->peerInfo[rank].pidHash,
          intraProcRank, intraProcRanks, intraProcRank0);
      ret = ncclInternalError;
      goto fail;
    }
    struct ncclComm* comm0 = comm->peerInfo[intraProcRank0].comm;
    assert(intraProcRank==0 ? comm==comm0 : true);
    comm->intraComm0 = comm0;
    comm->intraRank = intraProcRank;
    comm->intraRanks = intraProcRanks;
    comm->intraBarrierPhase = 0;
    comm->intraBarrierCounter = 0;
    comm->intraBarrierGate = 0;
  } while(0);

  // Topo detection / System graph creation
<<<<<<< HEAD
  NCCLCHECK(ncclTopoGetSystem(comm, &comm->topo));
  // save nRanks to ncclTopoSystem as indicator of multi-node
  comm->topo->nRanks = comm->nRanks;
  // init netGdrLevel
  comm->topo->netGdrLevel = -2;
  // init Pivot A2A related fields
  comm->topo->pivotA2AEnabled = false;
  comm->topo->pivotA2ANumBiRings = 0;
  // LL128
  comm->topo->ll128Enabled = false;
=======
  NCCLCHECKGOTO(ncclTopoGetSystem(comm, &comm->topo), ret, fail);
>>>>>>> 93840e74
  // Compute paths between GPUs and NICs
  NCCLCHECKGOTO(ncclTopoComputePaths(comm->topo, comm), ret, fail);
  // Remove inaccessible GPUs and unused NICs
  NCCLCHECKGOTO(ncclTopoTrimSystem(comm->topo, comm), ret, fail);
  // Recompute paths after trimming
  NCCLCHECKGOTO(ncclTopoComputePaths(comm->topo, comm), ret, fail);
  // Init search
  NCCLCHECKGOTO(ncclTopoSearchInit(comm->topo), ret, fail);
  // Print final topology
  NCCLCHECKGOTO(ncclTopoPrint(comm->topo), ret, fail);

  // Set Affinity to a CPU local the our GPU, so that all memory we allocate
  // on the host is local.
  NCCLCHECKGOTO(ncclTopoGetCpuAffinity(comm->topo, comm->rank, &comm->cpuAffinity), ret, fail);
  if (CPU_COUNT(&comm->cpuAffinity)) {
    sched_getaffinity(0, sizeof(cpu_set_t), &affinitySave);
    sched_setaffinity(0, sizeof(cpu_set_t), &comm->cpuAffinity);
  }

  // Launch proxy service thread
  NCCLCHECKGOTO(ncclProxyCreate(comm), ret, fail);

  // Get rings and trees
  ringGraph.id = 0;
  ringGraph.pattern = NCCL_TOPO_PATTERN_RING;
  ringGraph.collNet = 0;
  ringGraph.minChannels = 1;
  ringGraph.maxChannels = MAXCHANNELS/2;
  NCCLCHECKGOTO(ncclTopoCompute(comm->topo, &ringGraph), ret, fail);
  NCCLCHECKGOTO(ncclTopoPrintGraph(comm->topo, &ringGraph), ret, fail);

  treeGraph.id = 1;
  treeGraph.pattern = NCCL_TOPO_PATTERN_BALANCED_TREE;
  treeGraph.collNet = 0;
  treeGraph.minChannels = comm->topo->nodes[NET].count != 0 ? 1 : ringGraph.nChannels;
  treeGraph.maxChannels = ringGraph.nChannels;
  NCCLCHECKGOTO(ncclTopoCompute(comm->topo, &treeGraph), ret, fail);
  NCCLCHECKGOTO(ncclTopoPrintGraph(comm->topo, &treeGraph), ret, fail);

  collNetGraph.id = 2;
  collNetGraph.pattern = NCCL_TOPO_PATTERN_TREE;
  collNetGraph.collNet = 1;
  collNetGraph.minChannels = collNetGraph.maxChannels = ringGraph.nChannels;
  NCCLCHECKGOTO(ncclTopoCompute(comm->topo, &collNetGraph), ret, fail);
  NCCLCHECKGOTO(ncclTopoPrintGraph(comm->topo, &collNetGraph), ret, fail);

  bool allXgmi = true, hasPeerAccess = true;
  // Check that all the GPUs have peer access to one another and are XGMI connected
  for (int i = 0; i < nranks && hasPeerAccess; i++) {
    int cudaDev1 = comm->peerInfo[i].cudaDev;
    for (int j = 0; j < nranks; j++) {
      if (i == j) continue;
      int cudaDev2 = comm->peerInfo[j].cudaDev;
      int p2p;
      if (hipDeviceCanAccessPeer(&p2p, cudaDev1, cudaDev2) != hipSuccess || !p2p)
      {
        hasPeerAccess = false;
        break;
      }

      bool isXGMI;
      // Limit to single intermediate GPU for enabling clique
      NCCLCHECK(ncclTopoGetLinkType(comm->topo, i, j, &isXGMI, 1));
      allXgmi &= isXGMI;
    }
  }
  // Initialize num P2P LL buffers for this communicator
  comm->allocP2pNetLLBuffers = ncclParamAllocP2pNetLLBuffers() == 1;

  if (comm->rank == ncclParamGraphDumpFileRank()) {
    struct ncclTopoGraph* graphs[3] = { &ringGraph, &treeGraph, &collNetGraph };
    NCCLCHECKGOTO(ncclTopoDumpGraphs(comm->topo, 3, graphs), ret, fail);
  }

  // Determine local CollNet support before all-gather
  if (collNetSupport(comm)) {
    char *collNetEnable = getenv("NCCL_COLLNET_ENABLE");
    if (collNetEnable != NULL) {
      INFO(NCCL_ALL, "NCCL_COLLNET_ENABLE set by environment to %s.", collNetEnable);
      if (strcmp(collNetEnable, "1") == 0) {
        comm->collNetSupport = 1;
      }
    }
  }
  if (comm->collNetSupport == 1 && collNetGraph.nChannels <= 0) comm->collNetSupport = 0;

  if ((comm->topo->type & RCCL_TOPO_4P2H_ROME) && (comm->topo->type & RCCL_TOPO_GDR_ALL)) {
    if (rcclParamP2pNetDisable() == 0) {
      if (!(comm->topo->type & RCCL_TOPO_FORCE_INTRA)) comm->p2pNet = 1;
      INFO(NCCL_INIT, "RCCL enabled same node P2P over network");
    }
    else
      INFO(NCCL_INIT, "RCCL force disabled same node P2P over network");
  }
  // AllGather3 - begin
<<<<<<< HEAD
  struct ncclGraphInfo {
    int pattern;
    int nChannels;
    int sameChannels;
    float bwIntra;
    float bwInter;
    int typeIntra;
    int typeInter;
  };

  struct {
    int netDev;
    int collNetSupport;
    int nc;
    struct ncclGraphInfo tree;
    struct ncclGraphInfo ring;
    struct ncclGraphInfo collNet;
    struct ncclTopoRanks topoRanks;
    bool pivotA2AEnabled;
    bool ll128Enabled;
  } *allGather3Data;

  NCCLCHECK(ncclCalloc(&allGather3Data, nranks));
  int idx;
  NCCLCHECK(ncclTopoIdToIndex(comm->topo, GPU, comm->busId, &idx));
  allGather3Data[rank].nc = 2;
  if ( ((comm->topo->nodes[GPU].count == comm->topo->nRanks && comm->virtualId == -1)  ||
	(comm->topo->nodes[GPU].count <= comm->topo->nRanks && comm->virtualId != -1)) &&
       comm->topo->nodes[GPU].nodes[idx].gpu.gcn == 906 && allXgmi)
    allGather3Data[rank].nc = 4;
  if (comm->topo->nodes[GPU].nodes[idx].gpu.gcn == 908)
    allGather3Data[rank].nc = std::max(4/ringGraph.nChannels, 2);
  if ( ((comm->topo->nodes[GPU].count == comm->topo->nRanks && comm->virtualId == -1)  ||
	(comm->topo->nodes[GPU].count <= comm->topo->nRanks && comm->virtualId != -1)) &&
       (comm->topo->type & RCCL_TOPO_CR8G))
    allGather3Data[rank].nc = 4;
  if (((comm->topo->nodes[GPU].count == comm->topo->nRanks && comm->virtualId == -1)  ||
       (comm->topo->nodes[GPU].count <= comm->topo->nRanks && comm->virtualId != -1)) &&
      comm->topo->nodes[GPU].nodes[idx].gpu.gcn == 910)
    allGather3Data[rank].nc = 4;
  if (comm->topo->nodes[GPU].nodes[idx].gpu.gcn == 910)
    allGather3Data[rank].nc = std::max(allGather3Data[rank].nc, 4/ringGraph.nChannels);
  if (ringGraph.nChannels > MAXCHANNELS/2)
    allGather3Data[rank].nc = 1;
  NCCLCHECK(ncclTopoGetLocalNet(comm->topo, rank, &allGather3Data[rank].netDev));
=======
  NCCLCHECKGOTO(ncclCalloc(&allGather3Data, nranks), ret, fail);
  NCCLCHECKGOTO(ncclTopoGetLocalNet(comm->topo, rank, &allGather3Data[rank].netDev), ret, fail);
>>>>>>> 93840e74
  allGather3Data[rank].tree.pattern = treeGraph.pattern;
  allGather3Data[rank].tree.nChannels = treeGraph.nChannels;
  allGather3Data[rank].tree.sameChannels = treeGraph.sameChannels;
  allGather3Data[rank].tree.bwIntra = treeGraph.bwIntra;
  allGather3Data[rank].tree.bwInter = treeGraph.bwInter;
  allGather3Data[rank].tree.typeIntra = treeGraph.typeIntra;
  allGather3Data[rank].tree.typeInter = treeGraph.typeInter;
  allGather3Data[rank].ring.pattern = ringGraph.pattern;
  allGather3Data[rank].ring.nChannels = ringGraph.nChannels;
  allGather3Data[rank].ring.sameChannels = ringGraph.sameChannels;
  allGather3Data[rank].ring.bwIntra = ringGraph.bwIntra;
  allGather3Data[rank].ring.bwInter = ringGraph.bwInter;
  allGather3Data[rank].ring.typeIntra = ringGraph.typeIntra;
  allGather3Data[rank].ring.typeInter = ringGraph.typeInter;
  allGather3Data[rank].collNet.pattern = collNetGraph.pattern;
  allGather3Data[rank].collNet.nChannels = collNetGraph.nChannels;
  allGather3Data[rank].collNet.sameChannels = collNetGraph.sameChannels;
  allGather3Data[rank].collNet.bwIntra = collNetGraph.bwIntra;
  allGather3Data[rank].collNet.bwInter = collNetGraph.bwInter;
  allGather3Data[rank].collNet.typeIntra = collNetGraph.typeIntra;
  allGather3Data[rank].collNet.typeInter = collNetGraph.typeInter;
  allGather3Data[rank].collNetSupport = comm->collNetSupport;
  allGather3Data[rank].pivotA2AEnabled = comm->topo->pivotA2AEnabled && rcclParamPivotAlltoallEnable();
  comm->topo->ll128Enabled =  comm->topo->ll128Enabled || rcclParamLL128ForceEnable();
  allGather3Data[rank].ll128Enabled = comm->topo->ll128Enabled;

<<<<<<< HEAD
  comm->nChannels = (comm->topo->nodes[GPU].count != comm->topo->nRanks && comm->topo->nodes[NET].count)
    ? std::min(treeGraph.nChannels, ringGraph.nChannels) : ringGraph.nChannels;
  NCCLCHECK(ncclTopoPreset(comm, &treeGraph, &ringGraph, &collNetGraph, &allGather3Data[rank].topoRanks));
=======
  comm->nChannels = std::min(treeGraph.nChannels, ringGraph.nChannels);
  NCCLCHECKGOTO(ncclTopoPreset(comm, &treeGraph, &ringGraph, &collNetGraph, &allGather3Data[rank].topoRanks), ret, fail);
>>>>>>> 93840e74

  NCCLCHECKGOTO(bootstrapAllGather(comm->bootstrap, allGather3Data, sizeof(*allGather3Data)), ret, fail);

  // Determine nNodes, firstRanks, ...
  NCCLCHECKGOTO(ncclCalloc(&nodesFirstRank, nranks), ret, fail);
  NCCLCHECKGOTO(ncclCalloc(&nodesTreePatterns, nranks), ret, fail);
  NCCLCHECKGOTO(ncclCalloc(&comm->rankToNode, comm->nRanks), ret, fail);
  for (int r=0; r<nranks; r++) {
    int node;
    int firstRank = allGather3Data[r].topoRanks.ringRecv[0];
    for (node=0; node<comm->nNodes && nodesFirstRank[node] != firstRank; node++);
    if (node == comm->nNodes) {
      comm->nNodes++;
      nodesFirstRank[node] = firstRank;
      // Record tree pattern of each node as they can be different depending on sm arch
      nodesTreePatterns[node] = allGather3Data[r].tree.pattern;
    }
    comm->rankToNode[r] = node;
  }
  // Now that we know nNodes, alloc nodeRanks and compute localRanks for each node
  NCCLCHECKGOTO(ncclCalloc(&comm->nodeRanks, comm->nNodes), ret, fail);
  NCCLCHECKGOTO(ncclCalloc(&comm->rankToLocalRank, comm->nRanks), ret, fail);
  for (int r=0; r<comm->nRanks; r++) {
    int node = comm->rankToNode[r];
    comm->rankToLocalRank[r] = comm->nodeRanks[node].localRanks;
    comm->nodeRanks[node].localRanks++;
  }
  // Allocate ranks arrays for each node
  for (int n=0; n<comm->nNodes; n++) {
    NCCLCHECKGOTO(ncclCalloc(&comm->nodeRanks[n].localRankToRank, comm->nodeRanks[n].localRanks), ret, fail);
    comm->maxLocalRanks = std::max(comm->maxLocalRanks, comm->nodeRanks[n].localRanks);
    comm->nodeRanks[n].localRanks = 0;
  }
  // And fill the ranks arrays
  for (int r=0; r<comm->nRanks; r++) {
    int node = comm->rankToNode[r];
    comm->nodeRanks[node].localRankToRank[comm->nodeRanks[node].localRanks++] = r;
  }
  comm->node = comm->rankToNode[rank];
  comm->localRankToRank = comm->nodeRanks[comm->node].localRankToRank;
  comm->localRank = comm->rankToLocalRank[rank];
  comm->localRanks = comm->nodeRanks[comm->node].localRanks;

  TRACE(NCCL_INIT,"hostHash[%d] %lx localRank %d localRanks %d localRank0 %d",
        rank, comm->peerInfo[rank].hostHash, comm->localRank, comm->localRanks, comm->localRankToRank[0]);
  if (comm->localRank == -1 || comm->localRankToRank[0] == -1 || comm->localRanks == 0) {
    WARN("Failed to determine local ranks rank %d hostHash %lx pidHash %lx localRank %d localRanks %d localRank0 %d",
         rank, comm->peerInfo[rank].hostHash, comm->peerInfo[rank].pidHash,
         comm->localRank, comm->localRanks, comm->localRankToRank[0]);
    ret = ncclInternalError;
    goto fail;
  }

<<<<<<< HEAD
  int nChannelsOrig = comm->nChannels;
  struct ncclTopoRanks** allTopoRanks;
  NCCLCHECK(ncclCalloc(&allTopoRanks, comm->nRanks));
  int nc = allGather3Data[0].nc;
=======
  nChannelsOrig = comm->nChannels;
  NCCLCHECKGOTO(ncclCalloc(&allTopoRanks, comm->nRanks), ret, fail);
>>>>>>> 93840e74
  for (int i=0; i<nranks; i++) {
    comm->peerInfo[i].netDev = allGather3Data[i].netDev;
    allTopoRanks[i] = &allGather3Data[i].topoRanks;
    nc = std::min(allGather3Data[i].nc, nc);
    // Make sure we align all ranks so that the tuning is consistent across ranks
    treeGraph.nChannels = std::min(allGather3Data[i].tree.nChannels, treeGraph.nChannels);
    treeGraph.sameChannels = std::min(allGather3Data[i].tree.sameChannels, treeGraph.sameChannels);
    treeGraph.bwIntra = std::min(allGather3Data[i].tree.bwIntra, treeGraph.bwIntra);
    treeGraph.bwInter = std::min(allGather3Data[i].tree.bwInter, treeGraph.bwInter);
    treeGraph.typeIntra = std::max(allGather3Data[i].tree.typeIntra, treeGraph.typeIntra);
    treeGraph.typeInter = std::max(allGather3Data[i].tree.typeInter, treeGraph.typeInter);
    ringGraph.nChannels = std::min(allGather3Data[i].ring.nChannels, ringGraph.nChannels);
    ringGraph.sameChannels = std::min(allGather3Data[i].ring.sameChannels, ringGraph.sameChannels);
    ringGraph.bwIntra = std::min(allGather3Data[i].ring.bwIntra, ringGraph.bwIntra);
    ringGraph.bwInter = std::min(allGather3Data[i].ring.bwInter, ringGraph.bwInter);
    ringGraph.typeIntra = std::max(allGather3Data[i].ring.typeIntra, ringGraph.typeIntra);
    ringGraph.typeInter = std::max(allGather3Data[i].ring.typeInter, ringGraph.typeInter);
    collNetGraph.nChannels = std::min(allGather3Data[i].collNet.nChannels, collNetGraph.nChannels);
    collNetGraph.sameChannels = std::min(allGather3Data[i].collNet.sameChannels, collNetGraph.sameChannels);
    collNetGraph.bwIntra = std::min(allGather3Data[i].collNet.bwIntra, collNetGraph.bwIntra);
    collNetGraph.bwInter = std::min(allGather3Data[i].collNet.bwInter, collNetGraph.bwInter);
    collNetGraph.typeIntra = std::max(allGather3Data[i].collNet.typeIntra, collNetGraph.typeIntra);
    collNetGraph.typeInter = std::max(allGather3Data[i].collNet.typeInter, collNetGraph.typeInter);
    comm->collNetSupport = std::min(allGather3Data[i].collNetSupport, comm->collNetSupport);
    comm->topo->pivotA2AEnabled = comm->topo->pivotA2AEnabled && allGather3Data[i].pivotA2AEnabled;
    comm->topo->ll128Enabled = comm->topo->ll128Enabled && allGather3Data[i].ll128Enabled;
  }

  comm->nChannels = treeGraph.nChannels = ringGraph.nChannels =
    (comm->topo->nodes[GPU].count != comm->topo->nRanks && comm->topo->nodes[NET].count)
    ? std::min(treeGraph.nChannels, ringGraph.nChannels) : ringGraph.nChannels;
  if (comm->nChannels < nChannelsOrig) {
    // We started duplicating channels during Preset(), so we need to move the
    // duplicated channels since we have removed some.
    for (int i=0; i<comm->nChannels; i++) memcpy(comm->channels+comm->nChannels+i, comm->channels+nChannelsOrig+i, sizeof(struct ncclChannel));
  }

  // Determine CollNet support after all-gather now that we know nNodes and each node localRanks
  if (comm->collNetSupport == 1) {
    int collNetNodeThreshold = ncclParamCollNetNodeThreshold();
    if (comm->nNodes < collNetNodeThreshold) {
      INFO(NCCL_INIT, "Communicator has %d nodes which is less than CollNet node threshold %d, disabling CollNet", comm->nNodes, collNetNodeThreshold);
      comm->collNetSupport = 0;
    }
    for (int n=0; n<comm->nNodes; n++) {
      if (comm->nodeRanks[n].localRanks > NCCL_MAX_DIRECT_ARITY+1) {
        WARN("CollNet currently only supports up to %d GPUs per node, disabling CollNet", NCCL_MAX_DIRECT_ARITY+1);
        comm->collNetSupport = 0;
        break;
      }
    }
  }

<<<<<<< HEAD
  int *rings;
  NCCLCHECK(ncclCalloc(&rings, nranks*MAXCHANNELS));
  NCCLCHECK(ncclTopoPostset(comm, nodesFirstRank, nodesTreePatterns, allTopoRanks, rings, &collNetGraph, nc));

  if (comm->topo->pivotA2ANumBiRings == 3) {
    NCCLCHECK(ncclTreeBasePostset(comm, &treeGraph));
    if (comm->virtualId == -1) {
      NCCLCHECK(ncclBinaryTreeHayabusaPostset(comm, &treeGraph));
    } else {
      NCCLCHECK(ncclBinaryTreePostset(comm, &treeGraph));
    }
  }

  free(allTopoRanks);
  free(nodesTreePatterns);
  free(nodesFirstRank);
  free(allGather3Data);

=======
  NCCLCHECKGOTO(ncclCalloc(&rings, nranks*MAXCHANNELS), ret, fail);
  NCCLCHECKGOTO(ncclTopoPostset(comm, nodesFirstRank, nodesTreePatterns, allTopoRanks, rings, &collNetGraph), ret, fail);
>>>>>>> 93840e74
  // AllGather3 - end

  TRACE(NCCL_INIT, "rank %d nranks %d - BUILT %d TREES/RINGS", rank, nranks, comm->nChannels);

  char line[1024], binline[1024];
  line[0]='\0';
  binline[0]='\0';
  for (int c=0; c<comm->nChannels; c++) {
    struct ncclTree* tree = &comm->channels[c].tree;
    struct ncclTree* binTree = &comm->channels[c].binTree;
    snprintf(line+strlen(line), 1023-strlen(line), " [%d] %d/%d/%d->%d->%d",
        c, tree->down[0], tree->down[1], tree->down[2], rank, tree->up);
    if (comm->topo->pivotA2ANumBiRings == 3)
      snprintf(binline+strlen(binline), 1023-strlen(binline), " [%d] %d/%d/%d->%d->%d",
	       c, binTree->down[0], binTree->down[1], binTree->down[2], rank, binTree->up);
    INFO(NCCL_GRAPH, "Ring %d : %d -> %d -> %d comm %p nRanks %02d busId %lx", c, comm->channels[c].ring.prev,
         comm->rank, comm->channels[c].ring.next, comm, comm->nRanks, comm->busId);
  }
  line[1023] = '\0';
  INFO(NCCL_INIT, "Trees%s comm %p nRanks %02d busId %lx", line, comm, comm->nRanks, comm->busId);
  if (comm->topo->pivotA2ANumBiRings == 3) {
    binline[1023] = '\0';
    INFO(NCCL_INIT, "BinTrees%s comm %p nRanks %02d busId %lx", binline, comm, comm->nRanks, comm->busId);
  }

  NCCLCHECKGOTO(computeBuffSizes(comm), ret, fail);

  // Connect with prev/next for each ring
  for (int c=0; c<comm->nChannels; c++) {
    struct ncclChannel* channel = comm->channels+c;
    NCCLCHECKGOTO(setupChannel(comm, c, rank, nranks, rings+c*nranks), ret, fail);
    if (comm->nRanks == 1) continue;
    NCCLCHECKGOTO(ncclTransportP2pConnect(comm, c, 1, &channel->ring.prev, 1, &channel->ring.next, 0), ret, fail);
  }
<<<<<<< HEAD
  NCCLCHECKGOTO(ncclTransportP2pSetup(comm, &ringGraph, 0), ret, affinity_restore);
  if (ringGraph.nIntraChannels && rcclParamP2pNetDisable() == 0) {
    comm->useIntraNet = 1;
    // Connect NET for intranode use
    for (int c=0; c<comm->nChannels; c++) {
      struct ncclChannel* channel = comm->channels+c;
      if (comm->nRanks == 1) continue;
      NCCLCHECKGOTO(ncclTransportP2pConnect(comm, c, 1, &channel->ring.prev, 1, &channel->ring.next, NCCL_CONN_IDX_P2P_NET), ret, affinity_restore);
    }
    NCCLCHECKGOTO(ncclTransportP2pSetup(comm, &ringGraph, NCCL_CONN_IDX_P2P_NET), ret, affinity_restore);
  }
  free(rings);
  INFO(NCCL_INIT, "Connected all rings comm %p nRanks %02d busId %lx", comm, comm->nRanks, comm->busId);
=======
  NCCLCHECKGOTO(ncclTransportP2pSetup(comm, &ringGraph, 0), ret, fail);
  INFO(NCCL_INIT, "Connected all rings");
>>>>>>> 93840e74

  // Connect Trees
  for (int c=0; c<comm->nChannels; c++) {
    struct ncclChannel* channel = comm->channels+c;
    if (comm->nRanks == 1) continue;
<<<<<<< HEAD
    NCCLCHECKGOTO(ncclTransportP2pConnect(comm, c, NCCL_MAX_TREE_ARITY, channel->tree.down, 1, &channel->tree.up, 0), ret, affinity_restore);
    NCCLCHECKGOTO(ncclTransportP2pConnect(comm, c, 1, &channel->tree.up, NCCL_MAX_TREE_ARITY, channel->tree.down, 0), ret, affinity_restore);
    // RCCL: need to connect binTree as well
    if (comm->topo->pivotA2ANumBiRings == 3) {
      NCCLCHECKGOTO(ncclTransportP2pConnect(comm, c, NCCL_MAX_TREE_ARITY, channel->binTree.down, 1, &channel->binTree.up, 0), ret, affinity_restore);
      NCCLCHECKGOTO(ncclTransportP2pConnect(comm, c, 1, &channel->binTree.up, NCCL_MAX_TREE_ARITY, channel->binTree.down, 0), ret, affinity_restore);
    }
  }
  NCCLCHECKGOTO(ncclTransportP2pSetup(comm, &treeGraph, 0), ret, affinity_restore);
  INFO(NCCL_INIT, "Connected all trees comm %p nRanks %02d busId %lx", comm, comm->nRanks, comm->busId);

  // Check if we can setup CollNet
  if (comm->collNetSupport > 0) {
    int collNetSetupFail = 0;
    int highestTypes[NCCL_MAX_LOCAL_RANKS] = {TRANSPORT_P2P};
    // Find all head ranks
    int nHeads = collNetGraph.nChannels;
    int *heads;
    NCCLCHECK(ncclCalloc(&heads, nHeads));
    // Head GPU index is always 0
    for (int c=0; c<nHeads; c++) {
      heads[c] = collNetGraph.intra[c*comm->localRanks+0];
    }
    for (int c=0; c<comm->nChannels; c++) {
      struct ncclChannel* channel = comm->channels+c;
      for (int h=0; h<nHeads; h++) {
        const int head = heads[h];
        collNetSetupFail = ncclTransportCollNetSetup(comm, &collNetGraph, channel, head, head, h, collNetRecv);
        collNetSetupFail += ncclTransportCollNetSetup(comm, &collNetGraph, channel, head, head, h, collNetSend);
      }
      // Verify CollNet setup across ranks after trying the first channel
      if (c == 0) {
        NCCLCHECKGOTO(ncclTransportCollNetCheck(comm, collNetSetupFail), ret, collnet_cleanup);
      }
    }
    // Verify CollNet setup across ranks after trying all channels
    NCCLCHECKGOTO(ncclTransportCollNetCheck(comm, collNetSetupFail), ret, collnet_cleanup);
    TRACE(NCCL_INIT, "rank %d Connected inter-node CollNet", rank);

    char line[1024];
    line[0]='\0';
    for (int c=0; c<comm->nChannels; c++) {
      struct ncclTree* chain = &comm->channels[c].collnetChain;
      snprintf(line+strlen(line), 1023-strlen(line), " [%d] %d->%d->%d",
          c, chain->down[0], rank, chain->up);
    }
    line[1023] = '\0';
    INFO(NCCL_INIT, "Collnet Chains %s", line);
    // Connect Collnet + chain
    for (int c=0; c<comm->nChannels; c++) {
      struct ncclChannel* channel = comm->channels+c;
      NCCLCHECKGOTO(ncclTransportP2pConnect(comm, c, 1, &channel->collnetChain.up, 1, channel->collnetChain.down, 0), ret, collnet_cleanup);
    }
    NCCLCHECKGOTO(ncclTransportP2pSetup(comm, &collNetGraph, 0), ret, collnet_cleanup);
    for (int c=0; c<comm->nChannels; c++) {
      struct ncclChannel* channel = comm->channels+c;
      NCCLCHECKGOTO(ncclTransportP2pConnect(comm, c, 1, channel->collnetChain.down, 1, &channel->collnetChain.up, 1), ret, collnet_cleanup);
    }
    NCCLCHECKGOTO(ncclTransportP2pSetup(comm, &collNetGraph, 1), ret, collnet_cleanup);
    INFO(NCCL_INIT, "Connected collnet + chain");

    // Connect intra-node CollNet + Direct
    int highestTransportType0, highestTransportType1;
    for (int c=0; c<comm->nChannels; c++) {
      struct ncclChannel* channelRecv = comm->channels+c;
      NCCLCHECKGOTO(ncclTransportP2pConnect(comm, c, NCCL_MAX_DIRECT_ARITY, channelRecv->collnetDirect.up, NCCL_MAX_DIRECT_ARITY, channelRecv->collnetDirect.down, 0), ret, collnet_cleanup);
    }
    NCCLCHECKGOTO(ncclTransportP2pSetup(comm, &collNetGraph, 0, &highestTransportType0), ret, collnet_cleanup);
    for (int c=0; c<comm->nChannels; c++) {
      struct ncclChannel* channelSend = comm->channels+c;
      NCCLCHECKGOTO(ncclTransportP2pConnect(comm, c, NCCL_MAX_DIRECT_ARITY, channelSend->collnetDirect.down, NCCL_MAX_DIRECT_ARITY, channelSend->collnetDirect.up, 1), ret, collnet_cleanup);
    }
    NCCLCHECKGOTO(ncclTransportP2pSetup(comm, &collNetGraph, 1, &highestTransportType1), ret, collnet_cleanup);

    // Exchange highest intra-node transport type among ranks
    // because we need to know whether all ranks can p2p each other to determine whether we can directly read/write registered user buffer
    comm->intraHighestTransportType = highestTypes[comm->localRank] = highestTransportType0 > highestTransportType1 ? highestTransportType0 : highestTransportType1;
    NCCLCHECK(bootstrapIntraNodeAllGather(comm->bootstrap, comm->localRankToRank, comm->localRank, comm->localRanks, highestTypes, sizeof(int)));
    for (int i=0; i<comm->localRanks; i++) {
      if (highestTypes[i] > comm->intraHighestTransportType)
        comm->intraHighestTransportType = highestTypes[i];
    }
    INFO(NCCL_INIT, "rank %d Connected CollNet comm %p nRanks %02d", rank, comm, comm->nRanks);
=======
    NCCLCHECKGOTO(ncclTransportP2pConnect(comm, c, NCCL_MAX_TREE_ARITY, channel->tree.down, 1, &channel->tree.up, 0), ret, fail);
    NCCLCHECKGOTO(ncclTransportP2pConnect(comm, c, 1, &channel->tree.up, NCCL_MAX_TREE_ARITY, channel->tree.down, 0), ret, fail);
  }
  NCCLCHECKGOTO(ncclTransportP2pSetup(comm, &treeGraph, 0), ret, fail);
  INFO(NCCL_INIT, "Connected all trees");

  // Check if we can setup CollNet
  if (comm->collNetSupport > 0) collNetTrySetup(comm, &collNetGraph);
>>>>>>> 93840e74

  TRACE(NCCL_INIT, "rank %d nranks %d - CONNECTED %d RINGS AND TREES", rank, nranks, comm->nChannels);

  // Compute time models for algorithm and protocol combinations
  do {
    int myCompCap = comm->peerInfo[rank].cudaCompCap;
    int minCompCap = myCompCap, maxCompCap = myCompCap;
    for (int i = 0; i < nranks; i++) {
      minCompCap = std::min(comm->peerInfo[i].cudaCompCap, minCompCap);
      maxCompCap = std::max(comm->peerInfo[i].cudaCompCap, maxCompCap);
    }
    NCCLCHECKGOTO(ncclTopoTuneModel(comm, minCompCap, maxCompCap, &treeGraph, &ringGraph, &collNetGraph), ret, fail);
  } while(0);

  // Compute nChannels per peer for p2p
  NCCLCHECKGOTO(ncclTopoComputeP2pChannels(comm), ret, fail);

  do { // Setup p2p structures in comm->tasks
    struct ncclTasks* tasks = &comm->tasks;
    int nRanks = comm->nRanks;
    int node = comm->node;
    int nNodes = comm->nNodes;
    struct ncclNodeRanks *nodeRanks = comm->nodeRanks;
    int localRank = comm->localRank;
    tasks->peers = ncclMemoryStackAlloc<ncclTasks::Peer>(&comm->memPermanent, nRanks);
    tasks->p2pSendOrder = ncclMemoryStackAlloc<int>(&comm->memPermanent, nRanks);
    tasks->p2pRecvOrder = ncclMemoryStackAlloc<int>(&comm->memPermanent, nRanks);
    int s=0, r=0;
    // schedule delta 0, +1, -1, +2, -2, ...
    // also make sure we don't do 0 twice, nor +n/2 and -n/2 if n is even.
    for (int d=0; d <= nNodes/4; d++) {
      int deltas[4] = { d, (nNodes-d)%nNodes, nNodes/2-d, (nNodes-(nNodes/2-d))%nNodes };
      int index = 0;
      int delta = deltas[index];
    sched_delta:
      int recvNode = (node+nNodes-delta)%nNodes;
      int sendNode = (node+delta)%nNodes;
      int steps = comm->maxLocalRanks;
      for (int step=0; step < steps; step++) {
        int recvIndex = (localRank-step+steps)%steps;
        if (recvIndex < nodeRanks[recvNode].localRanks) {
          tasks->p2pRecvOrder[r] = nodeRanks[recvNode].localRankToRank[recvIndex];
          r++;
        }
        int sendIndex = (localRank+step)%steps;
        if (sendIndex < nodeRanks[sendNode].localRanks) {
          tasks->p2pSendOrder[s] = nodeRanks[sendNode].localRankToRank[sendIndex];
          s++;
        }
      }
      index++;
      if (index == 1 && deltas[1] == deltas[0]) index++;
      if (index == 2 && deltas[2] == deltas[0]) index++;
      if (index == 3 && deltas[3] == deltas[2]) index++;
      if (index == 3 && deltas[3] == deltas[1]) index++;
      if (index < 4) {
        delta = deltas[index];
        goto sched_delta;
      }
    }
    assert(s == nRanks && r == nRanks);
  } while (0);

  if (ncclParamNvbPreconnect()) {
    // Connect p2p when using NVB path
    int nvbNpeers;
    NCCLCHECKGOTO(ncclTopoGetNvbGpus(comm->topo, comm->rank, &nvbNpeers, &nvbPeers), ret, fail);
    for (int r=0; r<nvbNpeers; r++) {
      int peer = nvbPeers[r];
      int channelId;
      for (int c=0; c<comm->p2pnChannelsPerPeer; c++) {
        NCCLCHECKGOTO(ncclChannelCompute(comm, peer, c, ncclFuncSend, &channelId), ret, fail);
        if (comm->channels[channelId].peers[peer].send[1].connected == 0) {
          comm->connectSend[peer] |= (1UL<<channelId);
        }
      }
      for (int c=0; c<comm->p2pnChannelsPerPeer; c++) {
        NCCLCHECKGOTO(ncclChannelCompute(comm, peer, c, ncclFuncRecv, &channelId), ret, fail);
        if (comm->channels[channelId].peers[peer].recv[1].connected == 0) {
          comm->connectRecv[peer] |= (1UL<<channelId);
        }
      }
    }
    NCCLCHECKGOTO(ncclTransportP2pSetup(comm, NULL, 1), ret, fail);
  }

  // Connect to local net proxy
  NCCLCHECKGOTO(ncclProxyConnect(comm, TRANSPORT_NET, 1, comm->rank, &proxyConn), ret, fail);
  NCCLCHECKGOTO(ncclProxyCall(&proxyConn, ncclProxyMsgSharedInit, &comm->p2pnChannels, sizeof(int), NULL, 0), ret, fail);

  // Then to remote ones when using PXN
  if (ncclPxnDisable(comm) == 0) {
    int nranks;
    NCCLCHECKGOTO(ncclTopoGetPxnRanks(comm, &pxnPeers, &nranks), ret, fail);
    for (int r=0; r<nranks; r++) {
      NCCLCHECKGOTO(ncclProxyConnect(comm, TRANSPORT_NET, 1, pxnPeers[r], &proxyConn), ret, fail);
      NCCLCHECKGOTO(ncclProxyCall(&proxyConn, ncclProxyMsgSharedInit, &comm->p2pnChannels, sizeof(int), NULL, 0), ret, fail);
    }
  }

  if (comm->intraRank == 0) { // Load ncclParamLaunchMode
    char* str = getenv("NCCL_LAUNCH_MODE");
    enum ncclLaunchMode mode, modeOld;
    if (str && strcasecmp(str, "GROUP") == 0) {
      mode = ncclLaunchModeGroup;
    } else {
      mode = ncclLaunchModeParallel;
    }
    // In theory we could be racing with other communicators not associated with
    // this one if the user is connecting to multiple ncclUniqueId's concurrently.
    modeOld = __atomic_exchange_n(&ncclParamLaunchMode, mode, __ATOMIC_RELAXED);
    if (modeOld == ncclLaunchModeInvalid && str && str[0]!='\0') {
      INFO(NCCL_ENV, "NCCL_LAUNCH_MODE set by environment to %s", mode == ncclLaunchModeParallel ? "PARALLEL" : "GROUP");
    }
  }

  // Call devCommSetup before the last barrier, making sure we don't have a thread running in front and starting to
  // launch NCCL kernels before all cuda mem allocation is complete. That could cause a deadlock.
  NCCLCHECKGOTO(devCommSetup(comm), ret, fail);

  /* Local intra-node barrier */
  NCCLCHECKGOTO(bootstrapBarrier(comm->bootstrap, comm->localRankToRank, comm->localRank, comm->localRanks, comm->localRankToRank[0]), ret, fail);

  // We should have allocated all buffers, collective fifos, ... we can
  // restore the affinity.
  TRACE(NCCL_INIT, "rank %d nranks %d - DONE", rank, nranks);

exit:
  if (CPU_COUNT(&comm->cpuAffinity)) sched_setaffinity(0, sizeof(cpu_set_t), &affinitySave);
  // Unlink proxy shm to make sure it will be properly cleaned up.
  ncclProxyShmUnlink(comm);
  free(allTopoRanks);
  free(nodesTreePatterns);
  free(nodesFirstRank);
  free(allGather3Data);
  free(rings);
  free(nvbPeers);
  free(pxnPeers);
  return ret;
fail:
  goto exit;
}

NCCL_PARAM(SetStackSize, "SET_STACK_SIZE", 0);

struct ncclCommInitRankAsyncJob {
  struct ncclAsyncJob base;
  ncclComm_t* newcomm;
  int nranks, myrank;
  ncclUniqueId commId;
  int cudaDev;
  int virtualId;
};

struct ncclCommFinalizeAsyncJob {
  struct ncclAsyncJob base;
  ncclComm_t comm;
};

static ncclResult_t ncclCommInitRankFunc(struct ncclAsyncJob* job_) {
  struct ncclCommInitRankAsyncJob* job = (struct ncclCommInitRankAsyncJob*)job_;
  ncclComm_t* newcomm = job->newcomm;
  ncclComm_t comm = *newcomm;
  int nranks = job->nranks;
  ncclUniqueId commId = job->commId; // C++ struct assignment
  int myrank = job->myrank;
  int cudaDev = job->cudaDev;
  int virtualId = job->virtualId;
  ncclResult_t res = ncclSuccess;

  CUDACHECKGOTO(cudaSetDevice(cudaDev), res, fail);
  // Set the maximum kernel stack size of all kernels to avoid
  // a CUDA memory reconfig on load (c.f. NVSHMEM issue)
  if (maxLocalSizeBytes > 0 && ncclParamSetStackSize() == 1) {
    TRACE(NCCL_INIT, "Setting cudaLimitStackSize to %zi", maxLocalSizeBytes);
    //CUDACHECKIGNORE(hipDeviceSetLimit(hipLimitStackSize, maxLocalSizeBytes));
  }
<<<<<<< HEAD
  NCCLCHECKGOTO(commAlloc(newcomm, nranks, myrank, virtualId), res, cleanup);
  NCCLCHECKGOTO(initTransportsRank(*newcomm, &commId), res, cleanup);
=======
  NCCLCHECKGOTO(commAlloc(newcomm, nranks, myrank), res, fail);
  NCCLCHECKGOTO(initTransportsRank(*newcomm, &commId), res, fail);
>>>>>>> 93840e74

  // update communicator state
  comm->initState = ncclSuccess;

<<<<<<< HEAD
  INFO(NCCL_INIT,"comm %p rank %d nranks %d cudaDev %d busId %lx localSize %ld used %ld bytes - Init COMPLETE", *newcomm, myrank, nranks, (*newcomm)->cudaDev, (*newcomm)->busId, ncclKernLocalSize(ncclGetKernelIndex(*newcomm)), allocTracker[(*newcomm)->cudaDev].totalAllocSize);
  TRACE_CALL("ncclCommInitRank(%p,%d,0x%llx,%d,%d)", *newcomm, nranks, (unsigned long long)hashUniqueId(commId), myrank, (*newcomm)->cudaDev);
  return ncclSuccess;
cleanup:
  comm->initState = res;
=======
  INFO(NCCL_INIT,"comm %p rank %d nranks %d cudaDev %d busId %lx commId 0x%llx - Init COMPLETE", *newcomm, myrank, nranks, (*newcomm)->cudaDev, (*newcomm)->busId, (unsigned long long)hashUniqueId(commId));
exit:
>>>>>>> 93840e74
  return res;
fail:
  comm->initState = res;
  goto exit;
}

static ncclResult_t parseCommConfig(ncclComm_t comm, ncclConfig_t *config) {
  ncclResult_t ret = ncclSuccess;

  /* first set configuration */
  if (config) {
    comm->blocking = config->blocking;
  } else {
    /* default setting of communicator */
    comm->blocking = 1;
  }

  return ret;
}

static void ncclCommInitRankUndo(struct ncclAsyncJob* job_) {
  struct ncclCommInitRankAsyncJob* job = (struct ncclCommInitRankAsyncJob*)job_;
  ncclCommDestroy(*job->newcomm);
  *job->newcomm = nullptr;
}

<<<<<<< HEAD
static ncclResult_t ncclCommInitRankDev(ncclComm_t* newcomm, int nranks, ncclUniqueId commId, int myrank, int cudaDev, ncclConfig_t *config, int virtualId) {
  ncclResult_t res;
=======
static ncclResult_t ncclCommInitRankDev(ncclComm_t* newcomm, int nranks, ncclUniqueId commId, int myrank, int cudaDev, ncclConfig_t *config) {
  ncclResult_t res = ncclSuccess;
>>>>>>> 93840e74
  ncclComm_t comm = NULL;
  struct ncclCommInitRankAsyncJob *job = NULL;
  char* env = getenv("NCCL_COMM_ID");
  if (env && myrank == 0) {
    INFO(NCCL_ENV, "NCCL_COMM_ID set by environment to %s", env);
    NCCLCHECKGOTO(bootstrapCreateRoot((struct ncclBootstrapHandle*)&commId, true), res, fail);
  }

  NCCLCHECKGOTO(ncclInit(), res, fail);
  if (myrank == 0) showVersion();

  memset(allocTracker+cudaDev, 0, sizeof(struct allocationTracker));
  // Make sure the CUDA runtime is initialized.
  CUDACHECKGOTO(cudaFree(NULL), res, fail);

  NCCLCHECKGOTO(PtrCheck(newcomm, "CommInitRank", "newcomm"), res, fail);
  if (nranks < 1 || myrank < 0 || myrank >= nranks) {
    WARN("Invalid rank requested : %d/%d", myrank, nranks);
    res = ncclInvalidArgument;
    goto fail;
  }

  NCCLCHECKGOTO(ncclCalloc(&comm, 1), res, fail);
  NCCLCHECKGOTO(ncclCudaHostCalloc((uint32_t**)&comm->abortFlag, 1), res, fail);
  NCCLCHECKGOTO(parseCommConfig(comm, config), res, fail);
  /* start with ncclInternalError and will be changed to ncclSuccess if init succeeds. */
  comm->initState = ncclInternalError;
  *newcomm = comm;

  NCCLCHECKGOTO(ncclCalloc(&job, 1), res, fail);
  job->newcomm = newcomm;
  job->nranks = nranks;
  job->commId = commId; // C++ struct assignment
  job->myrank = myrank;
  job->cudaDev = cudaDev;
  job->virtualId = virtualId;
  NCCLCHECKGOTO(ncclAsyncLaunch(&job->base, ncclCommInitRankFunc, NULL, free, comm), res, fail);

exit:
  return ncclGroupErrCheck(res);
fail:
  if (job) free(job);
  if (comm) {
    if (comm->abortFlag) ncclCudaHostFree((void *)comm->abortFlag);
    free(comm);
  }
  if (newcomm) *newcomm = NULL;
  goto exit;
}

struct NvtxParamsCommInitRank
{
  int rank;
  int nranks;
  int cudaDev;
};
constexpr nvtxPayloadSchemaEntry_t CommInitRankSchema[] = {
  {0, NVTX_PAYLOAD_ENTRY_TYPE_INT, "Rank"},
  {0, NVTX_PAYLOAD_ENTRY_TYPE_INT, "No. of ranks", nullptr, 0, offsetof(NvtxParamsCommInitRank, nranks)},
  {0, NVTX_PAYLOAD_ENTRY_TYPE_INT, "CUDA device", nullptr, 0, offsetof(NvtxParamsCommInitRank, cudaDev)},
};

NCCL_API(ncclResult_t, ncclCommInitRank, ncclComm_t* newcomm, int nranks, ncclUniqueId commId, int myrank);
ncclResult_t ncclCommInitRank(ncclComm_t* newcomm, int nranks, ncclUniqueId commId, int myrank) {
  // Load the CUDA driver and dlsym hooks (can fail on old drivers)
  if (ncclParamDmaBufEnable()) rocmLibraryInit();

  int cudaDev;
  CUDACHECK(cudaGetDevice(&cudaDev));
<<<<<<< HEAD
  NCCLCHECK(ncclCommInitRankDev(newcomm, nranks, commId, myrank, cudaDev, NULL, -1));
  return ncclSuccess;
}

NCCL_API(ncclResult_t, ncclCommInitRankMulti, ncclComm_t* newcomm, int nranks, ncclUniqueId commId, int myrank, int virtualId);
ncclResult_t ncclCommInitRankMulti(ncclComm_t* newcomm, int nranks, ncclUniqueId commId, int myrank, int virtualId) {
  NVTX3_FUNC_RANGE_IN(nccl_domain);
  int cudaDev;
  CUDACHECK(hipGetDevice(&cudaDev));
  NCCLCHECK(ncclCommInitRankDev(newcomm, nranks, commId, myrank, cudaDev, NULL, virtualId));
=======

  NvtxParamsCommInitRank payload{myrank, nranks, cudaDev};
  NVTX3_FUNC_WITH_PARAMS(CommInitRank, CommInitRankSchema, payload)

  NCCLCHECK(ncclCommInitRankDev(newcomm, nranks, commId, myrank, cudaDev, NULL));
>>>>>>> 93840e74
  return ncclSuccess;
}


NCCL_API(ncclResult_t, ncclCommInitAll, ncclComm_t* comms, int ndev, const int* devlist);
ncclResult_t ncclCommInitAll(ncclComm_t* comms, int ndev, const int* devlist) {
  ncclResult_t ret = ncclSuccess;
  int totalnDev;
  int *gpuFlags = NULL;

  constexpr nvtxPayloadSchemaEntry_t CommInitAllSchema[] = {
    {0, NVTX_PAYLOAD_ENTRY_TYPE_INT, "No. of devices"}
  };
  NVTX3_FUNC_WITH_PARAMS(CommInitAll, CommInitAllSchema, ndev)

  // Load the CUDA driver and dlsym hooks (can fail on old drivers)
  if (ncclParamDmaBufEnable()) (void) rocmLibraryInit();

  NCCLCHECKGOTO(PtrCheck(comms, "CommInitAll", "comms"), ret, fail);
  if (ndev < 0) {
    WARN("Invalid device count requested : %d", ndev);
    ret = ncclInvalidArgument;
    goto fail;
  }

  CUDACHECKGOTO(cudaGetDeviceCount(&totalnDev), ret, fail);
  if (devlist) {
    NCCLCHECKGOTO(ncclCalloc(&gpuFlags, totalnDev), ret, fail);
    for (int i = 0; i < ndev; ++i) {
      /* invalid device check. */
      if (devlist[i] < 0 || devlist[i] >= totalnDev) {
        ret = ncclUnhandledCudaError;
        goto fail;
      }

      /* duplicate device check. */
      if (gpuFlags[devlist[i]] != 0) {
        ret = ncclInvalidUsage;
        goto fail;
      }

      gpuFlags[devlist[i]] = 1;
    }
    free(gpuFlags);
    gpuFlags = nullptr;
  }

  ncclUniqueId uniqueId;
  NCCLCHECKGOTO(ncclGetUniqueId(&uniqueId), ret, fail);
  NCCLCHECKGOTO(ncclGroupStart(), ret, fail);
  for (int i=0; i<ndev; i++) {
    // Ignore return codes .. we need to call ncclGroupEnd to clean up anyway
    ncclCommInitRankDev(comms+i, ndev, uniqueId, i, devlist ? devlist[i] : i, NULL, -1);
  }
  NCCLCHECKGOTO(ncclGroupEnd(), ret, fail);

fail:
  free(gpuFlags);
  return ret;
}

ncclResult_t ncclCommSetAsyncError(ncclComm_t comm, ncclResult_t nextState) {
  if (nextState < 0 || nextState >= ncclNumResults || comm == NULL) {
    WARN("ncclCommSetAsyncError: error comm %p sets state %d", comm, nextState);
    return ncclInvalidArgument;
  }

  __atomic_store_n(&comm->asyncResult, nextState, __ATOMIC_RELEASE);
  return ncclSuccess;
}

NCCL_API(ncclResult_t, ncclCommInitRankConfig, ncclComm_t* comm, int nranks, ncclUniqueId commId, int myrank, ncclConfig_t *config);
ncclResult_t ncclCommInitRankConfig(ncclComm_t *newcomm, int nranks, ncclUniqueId commId, int myrank, ncclConfig_t *config) {
  NVTX3_FUNC_RANGE_IN(nccl_domain);
  int cudaDev;
  ncclResult_t ret = ncclSuccess;
  ncclConfig_t internalConfig = NCCL_CONFIG_INITIALIZER;
  ncclConfig_t *internalConfigPtr;
  size_t realSize;
  int blockingEnv;

  NCCLCHECK(ncclGroupStartInternal());
  internalConfigPtr = &internalConfig;
  if (config) {
    memcpy((void*)&realSize, (void*)config, sizeof(size_t));
    realSize = realSize > sizeof(ncclConfig_t) ? sizeof(ncclConfig_t) : realSize;
    memcpy((void*)internalConfigPtr, (void*)config, realSize);
    if (internalConfigPtr->magic != 0xcafebeef) {
      WARN("ncclConfig_t argument not initialized via NCCL_CONFIG_INITIALIZER");
      ret = ncclInvalidArgument;
      goto exit;
    }
  }

  /* check input config attributes */
  if (internalConfigPtr->blocking != 0 && internalConfigPtr->blocking != 1) {
    WARN("Invalid config blocking attribute value %d", internalConfigPtr->blocking);
    ret = ncclInvalidArgument;
    goto exit;
  }

  /* overwrite configuration from env variable. */
  blockingEnv = ncclParamCommBlocking();
  if (blockingEnv != 0 && blockingEnv != 1) {
    WARN("Invalid NCCL_COMM_BLOCKING value %d", blockingEnv);
  }
  if (blockingEnv == 1) internalConfigPtr->blocking = blockingEnv;

  if (ncclParamDmaBufEnable()) (void) rocmLibraryInit();
  CUDACHECKGOTO(cudaGetDevice(&cudaDev), ret, exit);
  NCCLCHECKGOTO(ncclCommInitRankDev(newcomm, nranks, commId, myrank, cudaDev, internalConfigPtr, -1), ret, fail);

exit:
  ncclGroupErrCheck(ret);
  NCCLCHECK(ncclGroupEndInternal());
  if (newcomm && *newcomm && !(*newcomm)->blocking) (void) ncclCommGetAsyncError(*newcomm, &ret);
  return ret;
fail:
  if (newcomm && *newcomm && !(*newcomm)->blocking) (void) ncclCommSetAsyncError(*newcomm, ret);
  goto exit;
}

static ncclResult_t commDestroySync(struct ncclAsyncJob* job_) {
  struct ncclCommFinalizeAsyncJob* job = (struct ncclCommFinalizeAsyncJob*) job_;
  ncclComm_t comm = job->comm;
  int savedDevice;
<<<<<<< HEAD
#ifdef ENABLE_TRACE
  int rank = comm->rank;
#endif
  CUDACHECK(cudaGetDevice(&savedDevice));
=======
>>>>>>> 93840e74
  int commDevice = comm->cudaDev;
  ncclResult_t ret = ncclSuccess;

  CUDACHECKGOTO(cudaGetDevice(&savedDevice), ret, fail);
  if (savedDevice != commDevice) {
    CUDACHECKGOTO(cudaSetDevice(commDevice), ret, fail);
  }

  TRACE(NCCL_INIT, "Destroying comm %p rank %d abortFlag %d asyncResult %d", comm, comm->rank, *comm->abortFlag, comm->asyncResult);

  if (comm->initState == ncclSuccess) {
    NCCLCHECKGOTO(ncclStrongStreamSynchronize(&comm->hostStream), ret, fail);
    NCCLCHECKGOTO(ncclStrongStreamSynchronize(&comm->deviceStream), ret, fail);
  }
  NCCLCHECKGOTO(ncclCommPollCallbacks(comm, false), ret, fail);
  // And keep polling until all graphs referencing us die.
  while (comm->persistentRefs != 0) {
    NCCLCHECKGOTO(ncclCommPollCallbacks(comm, /*waitSome=*/true), ret, fail);
  }

  if (savedDevice != commDevice) {
    CUDACHECKGOTO(cudaSetDevice(savedDevice), ret, fail);
  }

  comm->finalizeCalled = true;
exit:
  return ret;
fail:
  goto exit;
}

static ncclResult_t commCleanup(ncclComm_t comm) {
  int savedDevice;
  int commDevice = comm->cudaDev;

  CUDACHECK(cudaGetDevice(&savedDevice));
  if (savedDevice != commDevice) {
    CUDACHECK(cudaSetDevice(commDevice));
  }

  NCCLCHECK(commFree(comm));

  if (savedDevice != commDevice) {
    CUDACHECK(cudaSetDevice(savedDevice));
  }

#if defined(ENABLE_NPKIT)
  // Dump NPKit events and shutdown
  const char* npkitDumpDir = getenv("NPKIT_DUMP_DIR");
  if (npkitDumpDir == nullptr) {
    WARN("NPKIT_DUMP_DIR is empty");
  } else {
    NCCLCHECK(NpKit::Dump(npkitDumpDir));
  }
  NCCLCHECK(NpKit::Shutdown());
#endif

  if (mscclEnabled()) {
    NCCLCHECK(mscclTeardown());
  }

  return ncclSuccess;
}

static ncclResult_t commFinalize(ncclComm_t comm, bool userCalled) {
  ncclResult_t ret = ncclSuccess;
  struct ncclCommFinalizeAsyncJob *job = NULL;

  /* launch async thread to finalize comm. */
  NCCLCHECKGOTO(ncclCalloc(&job, 1), ret, fail);
  job->comm = comm;

  if (userCalled) {
    NCCLCHECKGOTO(ncclAsyncLaunch(&job->base, commDestroySync, NULL, free, comm), ret, fail);
  } else {
    NCCLCHECKGOTO(commDestroySync(&job->base), ret, fail);
    free(job);
  }

exit:
  return ncclGroupErrCheck(ret);
fail:
  if (job) free(job);
  goto exit;
}

NCCL_API(ncclResult_t, ncclCommFinalize, ncclComm_t comm);
ncclResult_t ncclCommFinalize(ncclComm_t comm) {
  NVTX3_FUNC_RANGE_IN(nccl_domain);
  ncclResult_t ret = ncclSuccess;

  NCCLCHECK(ncclGroupStartInternal());
  if (comm == NULL) goto exit;

  /* wait comm ready before finalize. */
  NCCLCHECKGOTO(ncclCommEnsureReady(comm), ret, fail);

  /* prevent double finalize. */
  if (comm->finalizeCalled) {
    ret = ncclInvalidArgument;
    goto fail;
  }

  /* finalize comm. */
  ret = commFinalize(comm, true);

exit:
  ncclGroupErrCheck(ret);
  NCCLCHECK(ncclGroupEndInternal());
  if (comm && !comm->blocking) { NCCLCHECK(ncclCommGetAsyncError(comm, &ret)) };
  return ret;
fail:
  if (comm && !comm->blocking) (void) ncclCommSetAsyncError(comm, ret);
  goto exit;
}

static ncclResult_t commReclaim(ncclComm_t comm) {
  ncclResult_t ret = ncclSuccess;
  ncclResult_t state;
  int curRank; /* Debug info */

  NCCLCHECKGOTO(ncclCommGetAsyncError(comm, &state), ret, fail);
  TRACE(NCCL_INIT, "commReclaim: reclaim comm %p rank %d state %d", comm, comm->rank, state);
  if (state == ncclSuccess && *comm->abortFlag == 0 && comm->finalizeCalled == false) {
    /* user does not call ncclCommFinalize and this is a normal comm destroy. ncclCommDestroy
     * should be nonblocking until last call of ncclCommDestroy. */
    NCCLCHECKGOTO(commFinalize(comm, false), ret, fail);
  }

  if (comm->intraComm0 == NULL) {
    /* if init errors happen and comm->intraComm0 == NULL, no proxy connection is built up, and no finalize thread
     * have been launched. Main thread can reclaim everything since no NCCL kernel was issued. */
    struct ncclCommFinalizeAsyncJob job;

    job.comm = comm;
    curRank = comm->rank;
    /* comm aborts, commDestroySync should not be blocked. */
    if ((ret = commDestroySync((struct ncclAsyncJob*) &job)) != ncclSuccess) {
      WARN("commReclaim: comm %p (rank = %d) in abort, error %d", comm, curRank, ret);
    }

    if ((ret = ncclProxyDestroy(comm)) != ncclSuccess) {
      WARN("commReclaim: comm %p (rank = %d) destroys proxy resource error %d", comm, curRank, ret);
    }

    if ((ret = commCleanup(comm)) != ncclSuccess) {
      WARN("commReclaim: cleanup comm %p rank %d failed in destroy/abort, error %d", comm, curRank, ret);
    }
  } else {
    int curRankCnt;
    int intraRanks = comm->intraRanks;
    ncclComm_t intracomm0 = comm->intraComm0;
    int *finalizeRankCnt = &intracomm0->finalizeRankCnt;

    assert(intracomm0 != NULL && finalizeRankCnt != NULL);
    curRankCnt = __atomic_add_fetch(finalizeRankCnt, 1, __ATOMIC_ACQ_REL);
    if (curRankCnt == intraRanks) {
      ncclComm_t curIntraComm;
      ncclComm_t nextIntraComm = intracomm0;

      /* this is  the last call to ncclCommDestroy/Abort, we need to make sure all comms
       * in the process have been finalized before we free local resources. */
      while (nextIntraComm) {
        curIntraComm = nextIntraComm;
        curRank = curIntraComm->rank;
        nextIntraComm = nextIntraComm->intraNext;

        if (curIntraComm->finalizeCalled == false) {
          struct ncclCommFinalizeAsyncJob job;
          job.comm = curIntraComm;
          /* every comm aborts, commDestroySync should not be blocked. */
          if ((ret = commDestroySync((struct ncclAsyncJob*) &job)) != ncclSuccess)
            WARN("commReclaim: comm %p (rank = %d) in abort, error %d", curIntraComm, curRank, ret);
        }
      }

      /* ncclProxyDestroy() loop must be put after commDestroySync() loop. Namely, you cannot do:
       *  while(...) {
       *     commDestroySync(...);
       *     ncclProxyDestroy(...);
       *  }
       * Considering one process multi-gpu case, we must guarantee all kernels are complete before
       * we free proxy resources; otherwise, we will face invalid memory issues where proxy connection
       * and related intermediate memory from one rank are freed but other ranks are still using it.
       * This is not a problem for multi-process case, since intermediate memory is opened by CUDA IPC
       * or mmap where memory free is guarded by CUDA driver and operating system, so we will not have
       * invalid memory access issue. */
      nextIntraComm = intracomm0;
      while (nextIntraComm) {
        curIntraComm = nextIntraComm;
        curRank = curIntraComm->rank;
        nextIntraComm = nextIntraComm->intraNext;

        /* free intraprocess proxy resources. */
        if ((ret = ncclProxyDestroy(curIntraComm)) != ncclSuccess) {
          WARN("commReclaim: comm %p (rank = %d) destroys proxy resource error %d", curIntraComm, curRank, ret);
        }
      }

      /* free local resources. */
      nextIntraComm = intracomm0;
      while (nextIntraComm) {
        curIntraComm = nextIntraComm;
        curRank = curIntraComm->rank;
        nextIntraComm = nextIntraComm->intraNext;

        if ((ret = commCleanup(curIntraComm)) != ncclSuccess) {
          WARN("commReclaim: cleanup comm %p rank %d failed in destroy/abort, error %d", curIntraComm, curRank, ret);
        }
      }
    }
  }

exit:
  return ret;
fail:
  goto exit;
}

NCCL_API(ncclResult_t, ncclCommDestroy, ncclComm_t comm);
ncclResult_t ncclCommDestroy(ncclComm_t comm) {
  if (comm == NULL) {
    NVTX3_FUNC_RANGE_IN(nccl_domain);
    return ncclSuccess;
  }

  int rank = comm->rank, nranks = comm->nRanks, cudaDev = comm->cudaDev;

  NvtxParamsCommInitRank payload{rank, nranks, cudaDev};
  NVTX3_FUNC_WITH_PARAMS(CommDestroy, CommInitRankSchema, payload)

  int64_t busId = comm->busId;
  TRACE(NCCL_INIT, "comm %p rank %d nRanks %d cudaDev %d busId %lx", comm, rank, nranks, cudaDev, busId);
  // Try and prevent a double free of the comm struct (user error)
  if (comm->rank == -1 || comm->nRanks == -1 || comm->cudaDev == -1 || comm->busId == -1) {
    WARN("comm %p has already been destroyed", comm);
    return ncclInvalidArgument;
  }

  /* init thread must be joined before we destroy the comm. */
  NCCLCHECK(ncclCommEnsureReady(comm));

  NCCLCHECK(commReclaim(comm));
  INFO(NCCL_INIT,"comm %p rank %d nranks %d cudaDev %d busId %lx - Destroy COMPLETE", comm, rank, nranks, cudaDev, busId);

  return ncclSuccess;
}

NCCL_API(ncclResult_t, ncclCommAbort, ncclComm_t comm);
ncclResult_t ncclCommAbort(ncclComm_t comm) {
  if (comm == NULL) {
    NVTX3_FUNC_RANGE_IN(nccl_domain);
    return ncclSuccess;
  }

  int rank = comm->rank, nranks = comm->nRanks, cudaDev = comm->cudaDev;

  NvtxParamsCommInitRank payload{rank, nranks, cudaDev};
  NVTX3_FUNC_WITH_PARAMS(CommAbort, CommInitRankSchema, payload)

  int64_t busId = comm->busId;
  TRACE(NCCL_INIT, "comm %p rank %d nRanks %d cudaDev %d busId %lx", comm, rank, nranks, cudaDev, busId);

  // Ask anything that might still be running on the device to quit
  *comm->abortFlag = 1;
  /* init thread must be joined before we destroy the comm,
   * and we should ignore the init error here. */
  ncclCommEnsureReady(comm);

  (void) commReclaim(comm);
  INFO(NCCL_INIT,"comm %p rank %d nranks %d cudaDev %d busId %lx - Abort COMPLETE", comm, rank, nranks, cudaDev, busId);

  return ncclSuccess;
}

NCCL_API(const char*, ncclGetErrorString, ncclResult_t code);
const char* ncclGetErrorString(ncclResult_t code) {
  switch (code) {
    case ncclSuccess                : return "no error";
    case ncclUnhandledCudaError     : return "unhandled cuda error";
    case ncclSystemError            : return "unhandled system error";
    case ncclInternalError          : return "internal error";
    case ncclInvalidArgument        : return "invalid argument";
    case ncclInvalidUsage           : return "invalid usage";
    case ncclRemoteError            : return "remote process exited or there was a network error";
    case ncclInProgress             : return "NCCL operation in progress";
    default                         : return "unknown result code";
  }
}

/* Returns a human-readable message of the last error that occurred.
 * comm is currently unused and can be set to NULL
 */
NCCL_API(const char*, ncclGetLastError, const ncclComm_t comm);
const char* ncclGetLastError(ncclComm_t comm) {
  return ncclLastError;
}

NCCL_API(ncclResult_t, ncclCommGetAsyncError, ncclComm_t comm, ncclResult_t *asyncError);
ncclResult_t ncclCommGetAsyncError(ncclComm_t comm, ncclResult_t *asyncError) {
  NCCLCHECK(PtrCheck(comm, "ncclGetAsyncError", "comm"));
  NCCLCHECK(PtrCheck(asyncError, "ncclGetAsyncError", "asyncError"));

  *asyncError = __atomic_load_n(&comm->asyncResult, __ATOMIC_ACQUIRE);
  return ncclSuccess;
}

NCCL_API(ncclResult_t, ncclCommCount, const ncclComm_t comm, int* count);
ncclResult_t ncclCommCount(const ncclComm_t comm, int* count) {
  NVTX3_FUNC_RANGE_IN(nccl_domain);

  NCCLCHECK(PtrCheck(comm, "CommCount", "comm"));
  NCCLCHECK(PtrCheck(count, "CommCount", "count"));

  /* init thread must be joined before we access the attributes of comm. */
  NCCLCHECK(ncclCommEnsureReady(comm));

  *count = comm->nRanks;
  return ncclSuccess;
}

NCCL_API(ncclResult_t, ncclCommCuDevice, const ncclComm_t comm, int* devid);
ncclResult_t ncclCommCuDevice(const ncclComm_t comm, int* devid) {
  NVTX3_FUNC_RANGE_IN(nccl_domain);

  NCCLCHECK(PtrCheck(comm, "CommCuDevice", "comm"));
  NCCLCHECK(PtrCheck(devid, "CommCuDevice", "devid"));

  NCCLCHECK(ncclCommEnsureReady(comm));

  *devid = comm->cudaDev;
  return ncclSuccess;
}

NCCL_API(ncclResult_t, ncclCommUserRank, const ncclComm_t comm, int* rank);
ncclResult_t ncclCommUserRank(const ncclComm_t comm, int* rank) {
  NVTX3_FUNC_RANGE_IN(nccl_domain);

  NCCLCHECK(PtrCheck(comm, "CommUserRank", "comm"));
  NCCLCHECK(PtrCheck(rank, "CommUserRank", "rank"));

  NCCLCHECK(ncclCommEnsureReady(comm));

  *rank = comm->rank;
  return ncclSuccess;
}<|MERGE_RESOLUTION|>--- conflicted
+++ resolved
@@ -1,6 +1,6 @@
 /*************************************************************************
  * Copyright (c) 2015-2022, NVIDIA CORPORATION. All rights reserved.
- * Modifications Copyright (c) 2019-2022 Advanced Micro Devices, Inc. All rights reserved.
+ * Modifications Copyright (c) 2019-2023 Advanced Micro Devices, Inc. All rights reserved.
  * Modifications Copyright (c) Microsoft Corporation. Licensed under the MIT License.
  *
  * See LICENSE.txt for license information
@@ -108,7 +108,9 @@
     NCCLCHECK(bootstrapNetInit());
     NCCLCHECK(ncclNetPluginInit());
 
+#ifndef NVTX_NO_IMPL
     initNvtxRegisteredEnums();
+#endif
     __atomic_store_n(&initialized, true, __ATOMIC_RELEASE);
   }
   pthread_mutex_unlock(&initLock);
@@ -395,7 +397,7 @@
 
 // Detect DMA-BUF support
 static ncclResult_t dmaBufSupported(struct ncclComm* comm) {
-  if (ncclParamDmaBufEnable() == 0 || comm->ncclNet->regMrDmaBuf == NULL || ncclCudaLibraryInit() != ncclSuccess) return ncclInternalError;
+  if (ncclParamDmaBufEnable() == 0 || comm->ncclNet->regMrDmaBuf == NULL || rocmLibraryInit() != ncclSuccess) return ncclInternalError;
 #if CUDA_VERSION >= 11070
   int flag = 0;
   CUdevice dev;
@@ -524,13 +526,7 @@
 }
 
 static ncclResult_t devCommSetup(ncclComm_t comm) {
-<<<<<<< HEAD
-
-  NCCLCHECK(ncclStrongStreamAcquireUncaptured(&comm->deviceStream));
-
-=======
   ncclResult_t ret = ncclSuccess;
->>>>>>> 93840e74
   int nRanks = comm->nRanks;
   struct ncclDevCommAndChannels tmpCommAndChans;
   struct ncclDevCommAndChannels *devCommAndChans = NULL;
@@ -556,7 +552,7 @@
 
   if (ncclGdrCopy != NULL && ncclParamGdrCopyFifoEnable() == 1) {
     // The workFifoHeap lives in GDR mapped CUDA memory.
-    NCCLCHECKGOTO(ncclGdrCudaCalloc(&comm->workFifoHeap, &comm->devWorkFifoHeap, comm->workFifoDepth, &comm->workFifoHeapGdrHandle), ret, fail);
+    NCCLCHECKGOTO(ncclGdrCudaCalloc(&comm->workFifoHeap, &comm->devWorkFifoHeap, comm->workFifoDepth, &comm->workFifoHeapGdrHandle, comm->sideStream), ret, fail);
     ncclCommPushCudaGdrFree(comm, comm->workFifoHeapGdrHandle);
   } else {
     // The workFifoHeap lives in cudaHost memory.
@@ -587,7 +583,6 @@
     }
   }
 
-<<<<<<< HEAD
 #ifdef ENABLE_COLLTRACE
   tmpCommAndChans.comm.collTrace = comm->collTrace;
   tmpCommAndChans.comm.collTraceTail = comm->collTraceTail;
@@ -609,11 +604,8 @@
     NCCLCHECK(mscclInit(comm));
   }
 
-  NCCLCHECK(ncclCudaMemcpyAsync(devCommAndChans, &tmpCommAndChans, 1, comm->deviceStream.cudaStream));
-=======
   NCCLCHECKGOTO(ncclCudaMemcpyAsync(devCommAndChans, &tmpCommAndChans, 1, comm->deviceStream.cudaStream), ret, fail);
 exit:
->>>>>>> 93840e74
   CUDACHECK(cudaStreamSynchronize(comm->deviceStream.cudaStream));
   NCCLCHECK(ncclStrongStreamRelease(ncclCudaGraphNone(), &comm->deviceStream));
   return ret;
@@ -845,6 +837,9 @@
     struct graphInfo ring;
     struct graphInfo collNet;
     struct ncclTopoRanks topoRanks;
+    int nc;
+    bool pivotA2AEnabled;
+    bool ll128Enabled;
   };
 
   int nChannelsOrig;
@@ -864,13 +859,13 @@
   NCCLCHECKGOTO(fillInfo(comm, comm->peerInfo+rank, commHash), ret, fail);
   NCCLCHECKGOTO(bootstrapAllGather(comm->bootstrap, comm->peerInfo, sizeof(struct ncclPeerInfo)), ret, fail);
 
-<<<<<<< HEAD
   //If virtualId == -1 multiRank support has not been requested by user, using original interface
   if (comm->virtualId == -1) {
     for (int i = 0; i < nranks; i++) {
       if ((i != rank) && (comm->peerInfo[i].hostHash == comm->peerInfo[rank].hostHash) && (comm->peerInfo[i].busId == comm->peerInfo[rank].busId)) {
-	WARN("Duplicate GPU detected : rank %d and rank %d both on CUDA device %lx", rank, i, comm->peerInfo[rank].busId);
-	return ncclInvalidUsage;
+        WARN("Duplicate GPU detected : rank %d and rank %d both on CUDA device %lx", rank, i, comm->peerInfo[rank].busId);
+        ret = ncclInvalidUsage;
+        goto fail;
       }
     }
   }
@@ -887,13 +882,6 @@
       	  return ncclInvalidUsage;
       	}
       }
-=======
-  for (int i = 0; i < nranks; i++) {
-    if ((i != rank) && (comm->peerInfo[i].hostHash == comm->peerInfo[rank].hostHash) && (comm->peerInfo[i].busId == comm->peerInfo[rank].busId)) {
-      WARN("Duplicate GPU detected : rank %d and rank %d both on CUDA device %lx", rank, i, comm->peerInfo[rank].busId);
-      ret = ncclInvalidUsage;
-      goto fail;
->>>>>>> 93840e74
     }
   }
   // AllGather1 - end
@@ -934,8 +922,7 @@
   } while(0);
 
   // Topo detection / System graph creation
-<<<<<<< HEAD
-  NCCLCHECK(ncclTopoGetSystem(comm, &comm->topo));
+  NCCLCHECKGOTO(ncclTopoGetSystem(comm, &comm->topo), ret, fail);
   // save nRanks to ncclTopoSystem as indicator of multi-node
   comm->topo->nRanks = comm->nRanks;
   // init netGdrLevel
@@ -945,9 +932,6 @@
   comm->topo->pivotA2ANumBiRings = 0;
   // LL128
   comm->topo->ll128Enabled = false;
-=======
-  NCCLCHECKGOTO(ncclTopoGetSystem(comm, &comm->topo), ret, fail);
->>>>>>> 93840e74
   // Compute paths between GPUs and NICs
   NCCLCHECKGOTO(ncclTopoComputePaths(comm->topo, comm), ret, fail);
   // Remove inaccessible GPUs and unused NICs
@@ -994,7 +978,9 @@
   NCCLCHECKGOTO(ncclTopoCompute(comm->topo, &collNetGraph), ret, fail);
   NCCLCHECKGOTO(ncclTopoPrintGraph(comm->topo, &collNetGraph), ret, fail);
 
-  bool allXgmi = true, hasPeerAccess = true;
+  bool allXgmi, hasPeerAccess;
+  allXgmi = true;
+  hasPeerAccess = true;
   // Check that all the GPUs have peer access to one another and are XGMI connected
   for (int i = 0; i < nranks && hasPeerAccess; i++) {
     int cudaDev1 = comm->peerInfo[i].cudaDev;
@@ -1043,41 +1029,18 @@
       INFO(NCCL_INIT, "RCCL force disabled same node P2P over network");
   }
   // AllGather3 - begin
-<<<<<<< HEAD
-  struct ncclGraphInfo {
-    int pattern;
-    int nChannels;
-    int sameChannels;
-    float bwIntra;
-    float bwInter;
-    int typeIntra;
-    int typeInter;
-  };
-
-  struct {
-    int netDev;
-    int collNetSupport;
-    int nc;
-    struct ncclGraphInfo tree;
-    struct ncclGraphInfo ring;
-    struct ncclGraphInfo collNet;
-    struct ncclTopoRanks topoRanks;
-    bool pivotA2AEnabled;
-    bool ll128Enabled;
-  } *allGather3Data;
-
-  NCCLCHECK(ncclCalloc(&allGather3Data, nranks));
+  NCCLCHECKGOTO(ncclCalloc(&allGather3Data, nranks), ret, fail);
   int idx;
   NCCLCHECK(ncclTopoIdToIndex(comm->topo, GPU, comm->busId, &idx));
   allGather3Data[rank].nc = 2;
   if ( ((comm->topo->nodes[GPU].count == comm->topo->nRanks && comm->virtualId == -1)  ||
-	(comm->topo->nodes[GPU].count <= comm->topo->nRanks && comm->virtualId != -1)) &&
+  (comm->topo->nodes[GPU].count <= comm->topo->nRanks && comm->virtualId != -1)) &&
        comm->topo->nodes[GPU].nodes[idx].gpu.gcn == 906 && allXgmi)
     allGather3Data[rank].nc = 4;
   if (comm->topo->nodes[GPU].nodes[idx].gpu.gcn == 908)
     allGather3Data[rank].nc = std::max(4/ringGraph.nChannels, 2);
   if ( ((comm->topo->nodes[GPU].count == comm->topo->nRanks && comm->virtualId == -1)  ||
-	(comm->topo->nodes[GPU].count <= comm->topo->nRanks && comm->virtualId != -1)) &&
+  (comm->topo->nodes[GPU].count <= comm->topo->nRanks && comm->virtualId != -1)) &&
        (comm->topo->type & RCCL_TOPO_CR8G))
     allGather3Data[rank].nc = 4;
   if (((comm->topo->nodes[GPU].count == comm->topo->nRanks && comm->virtualId == -1)  ||
@@ -1088,11 +1051,7 @@
     allGather3Data[rank].nc = std::max(allGather3Data[rank].nc, 4/ringGraph.nChannels);
   if (ringGraph.nChannels > MAXCHANNELS/2)
     allGather3Data[rank].nc = 1;
-  NCCLCHECK(ncclTopoGetLocalNet(comm->topo, rank, &allGather3Data[rank].netDev));
-=======
-  NCCLCHECKGOTO(ncclCalloc(&allGather3Data, nranks), ret, fail);
   NCCLCHECKGOTO(ncclTopoGetLocalNet(comm->topo, rank, &allGather3Data[rank].netDev), ret, fail);
->>>>>>> 93840e74
   allGather3Data[rank].tree.pattern = treeGraph.pattern;
   allGather3Data[rank].tree.nChannels = treeGraph.nChannels;
   allGather3Data[rank].tree.sameChannels = treeGraph.sameChannels;
@@ -1119,14 +1078,9 @@
   comm->topo->ll128Enabled =  comm->topo->ll128Enabled || rcclParamLL128ForceEnable();
   allGather3Data[rank].ll128Enabled = comm->topo->ll128Enabled;
 
-<<<<<<< HEAD
   comm->nChannels = (comm->topo->nodes[GPU].count != comm->topo->nRanks && comm->topo->nodes[NET].count)
     ? std::min(treeGraph.nChannels, ringGraph.nChannels) : ringGraph.nChannels;
-  NCCLCHECK(ncclTopoPreset(comm, &treeGraph, &ringGraph, &collNetGraph, &allGather3Data[rank].topoRanks));
-=======
-  comm->nChannels = std::min(treeGraph.nChannels, ringGraph.nChannels);
   NCCLCHECKGOTO(ncclTopoPreset(comm, &treeGraph, &ringGraph, &collNetGraph, &allGather3Data[rank].topoRanks), ret, fail);
->>>>>>> 93840e74
 
   NCCLCHECKGOTO(bootstrapAllGather(comm->bootstrap, allGather3Data, sizeof(*allGather3Data)), ret, fail);
 
@@ -1180,15 +1134,10 @@
     goto fail;
   }
 
-<<<<<<< HEAD
-  int nChannelsOrig = comm->nChannels;
-  struct ncclTopoRanks** allTopoRanks;
-  NCCLCHECK(ncclCalloc(&allTopoRanks, comm->nRanks));
-  int nc = allGather3Data[0].nc;
-=======
   nChannelsOrig = comm->nChannels;
   NCCLCHECKGOTO(ncclCalloc(&allTopoRanks, comm->nRanks), ret, fail);
->>>>>>> 93840e74
+  int nc;
+  nc = allGather3Data[0].nc;
   for (int i=0; i<nranks; i++) {
     comm->peerInfo[i].netDev = allGather3Data[i].netDev;
     allTopoRanks[i] = &allGather3Data[i].topoRanks;
@@ -1242,10 +1191,8 @@
     }
   }
 
-<<<<<<< HEAD
-  int *rings;
-  NCCLCHECK(ncclCalloc(&rings, nranks*MAXCHANNELS));
-  NCCLCHECK(ncclTopoPostset(comm, nodesFirstRank, nodesTreePatterns, allTopoRanks, rings, &collNetGraph, nc));
+  NCCLCHECKGOTO(ncclCalloc(&rings, nranks*MAXCHANNELS), ret, fail);
+  NCCLCHECKGOTO(ncclTopoPostset(comm, nodesFirstRank, nodesTreePatterns, allTopoRanks, rings, &collNetGraph, nc), ret, fail);
 
   if (comm->topo->pivotA2ANumBiRings == 3) {
     NCCLCHECK(ncclTreeBasePostset(comm, &treeGraph));
@@ -1256,15 +1203,6 @@
     }
   }
 
-  free(allTopoRanks);
-  free(nodesTreePatterns);
-  free(nodesFirstRank);
-  free(allGather3Data);
-
-=======
-  NCCLCHECKGOTO(ncclCalloc(&rings, nranks*MAXCHANNELS), ret, fail);
-  NCCLCHECKGOTO(ncclTopoPostset(comm, nodesFirstRank, nodesTreePatterns, allTopoRanks, rings, &collNetGraph), ret, fail);
->>>>>>> 93840e74
   // AllGather3 - end
 
   TRACE(NCCL_INIT, "rank %d nranks %d - BUILT %d TREES/RINGS", rank, nranks, comm->nChannels);
@@ -1299,123 +1237,36 @@
     if (comm->nRanks == 1) continue;
     NCCLCHECKGOTO(ncclTransportP2pConnect(comm, c, 1, &channel->ring.prev, 1, &channel->ring.next, 0), ret, fail);
   }
-<<<<<<< HEAD
-  NCCLCHECKGOTO(ncclTransportP2pSetup(comm, &ringGraph, 0), ret, affinity_restore);
+  NCCLCHECKGOTO(ncclTransportP2pSetup(comm, &ringGraph, 0), ret, fail);
   if (ringGraph.nIntraChannels && rcclParamP2pNetDisable() == 0) {
     comm->useIntraNet = 1;
     // Connect NET for intranode use
     for (int c=0; c<comm->nChannels; c++) {
       struct ncclChannel* channel = comm->channels+c;
       if (comm->nRanks == 1) continue;
-      NCCLCHECKGOTO(ncclTransportP2pConnect(comm, c, 1, &channel->ring.prev, 1, &channel->ring.next, NCCL_CONN_IDX_P2P_NET), ret, affinity_restore);
-    }
-    NCCLCHECKGOTO(ncclTransportP2pSetup(comm, &ringGraph, NCCL_CONN_IDX_P2P_NET), ret, affinity_restore);
-  }
-  free(rings);
+      NCCLCHECKGOTO(ncclTransportP2pConnect(comm, c, 1, &channel->ring.prev, 1, &channel->ring.next, NCCL_CONN_IDX_P2P_NET), ret, fail);
+    }
+    NCCLCHECKGOTO(ncclTransportP2pSetup(comm, &ringGraph, NCCL_CONN_IDX_P2P_NET), ret, fail);
+  }
   INFO(NCCL_INIT, "Connected all rings comm %p nRanks %02d busId %lx", comm, comm->nRanks, comm->busId);
-=======
-  NCCLCHECKGOTO(ncclTransportP2pSetup(comm, &ringGraph, 0), ret, fail);
-  INFO(NCCL_INIT, "Connected all rings");
->>>>>>> 93840e74
 
   // Connect Trees
   for (int c=0; c<comm->nChannels; c++) {
     struct ncclChannel* channel = comm->channels+c;
     if (comm->nRanks == 1) continue;
-<<<<<<< HEAD
-    NCCLCHECKGOTO(ncclTransportP2pConnect(comm, c, NCCL_MAX_TREE_ARITY, channel->tree.down, 1, &channel->tree.up, 0), ret, affinity_restore);
-    NCCLCHECKGOTO(ncclTransportP2pConnect(comm, c, 1, &channel->tree.up, NCCL_MAX_TREE_ARITY, channel->tree.down, 0), ret, affinity_restore);
+    NCCLCHECKGOTO(ncclTransportP2pConnect(comm, c, NCCL_MAX_TREE_ARITY, channel->tree.down, 1, &channel->tree.up, 0), ret, fail);
+    NCCLCHECKGOTO(ncclTransportP2pConnect(comm, c, 1, &channel->tree.up, NCCL_MAX_TREE_ARITY, channel->tree.down, 0), ret, fail);
     // RCCL: need to connect binTree as well
     if (comm->topo->pivotA2ANumBiRings == 3) {
-      NCCLCHECKGOTO(ncclTransportP2pConnect(comm, c, NCCL_MAX_TREE_ARITY, channel->binTree.down, 1, &channel->binTree.up, 0), ret, affinity_restore);
-      NCCLCHECKGOTO(ncclTransportP2pConnect(comm, c, 1, &channel->binTree.up, NCCL_MAX_TREE_ARITY, channel->binTree.down, 0), ret, affinity_restore);
-    }
-  }
-  NCCLCHECKGOTO(ncclTransportP2pSetup(comm, &treeGraph, 0), ret, affinity_restore);
-  INFO(NCCL_INIT, "Connected all trees comm %p nRanks %02d busId %lx", comm, comm->nRanks, comm->busId);
-
-  // Check if we can setup CollNet
-  if (comm->collNetSupport > 0) {
-    int collNetSetupFail = 0;
-    int highestTypes[NCCL_MAX_LOCAL_RANKS] = {TRANSPORT_P2P};
-    // Find all head ranks
-    int nHeads = collNetGraph.nChannels;
-    int *heads;
-    NCCLCHECK(ncclCalloc(&heads, nHeads));
-    // Head GPU index is always 0
-    for (int c=0; c<nHeads; c++) {
-      heads[c] = collNetGraph.intra[c*comm->localRanks+0];
-    }
-    for (int c=0; c<comm->nChannels; c++) {
-      struct ncclChannel* channel = comm->channels+c;
-      for (int h=0; h<nHeads; h++) {
-        const int head = heads[h];
-        collNetSetupFail = ncclTransportCollNetSetup(comm, &collNetGraph, channel, head, head, h, collNetRecv);
-        collNetSetupFail += ncclTransportCollNetSetup(comm, &collNetGraph, channel, head, head, h, collNetSend);
-      }
-      // Verify CollNet setup across ranks after trying the first channel
-      if (c == 0) {
-        NCCLCHECKGOTO(ncclTransportCollNetCheck(comm, collNetSetupFail), ret, collnet_cleanup);
-      }
-    }
-    // Verify CollNet setup across ranks after trying all channels
-    NCCLCHECKGOTO(ncclTransportCollNetCheck(comm, collNetSetupFail), ret, collnet_cleanup);
-    TRACE(NCCL_INIT, "rank %d Connected inter-node CollNet", rank);
-
-    char line[1024];
-    line[0]='\0';
-    for (int c=0; c<comm->nChannels; c++) {
-      struct ncclTree* chain = &comm->channels[c].collnetChain;
-      snprintf(line+strlen(line), 1023-strlen(line), " [%d] %d->%d->%d",
-          c, chain->down[0], rank, chain->up);
-    }
-    line[1023] = '\0';
-    INFO(NCCL_INIT, "Collnet Chains %s", line);
-    // Connect Collnet + chain
-    for (int c=0; c<comm->nChannels; c++) {
-      struct ncclChannel* channel = comm->channels+c;
-      NCCLCHECKGOTO(ncclTransportP2pConnect(comm, c, 1, &channel->collnetChain.up, 1, channel->collnetChain.down, 0), ret, collnet_cleanup);
-    }
-    NCCLCHECKGOTO(ncclTransportP2pSetup(comm, &collNetGraph, 0), ret, collnet_cleanup);
-    for (int c=0; c<comm->nChannels; c++) {
-      struct ncclChannel* channel = comm->channels+c;
-      NCCLCHECKGOTO(ncclTransportP2pConnect(comm, c, 1, channel->collnetChain.down, 1, &channel->collnetChain.up, 1), ret, collnet_cleanup);
-    }
-    NCCLCHECKGOTO(ncclTransportP2pSetup(comm, &collNetGraph, 1), ret, collnet_cleanup);
-    INFO(NCCL_INIT, "Connected collnet + chain");
-
-    // Connect intra-node CollNet + Direct
-    int highestTransportType0, highestTransportType1;
-    for (int c=0; c<comm->nChannels; c++) {
-      struct ncclChannel* channelRecv = comm->channels+c;
-      NCCLCHECKGOTO(ncclTransportP2pConnect(comm, c, NCCL_MAX_DIRECT_ARITY, channelRecv->collnetDirect.up, NCCL_MAX_DIRECT_ARITY, channelRecv->collnetDirect.down, 0), ret, collnet_cleanup);
-    }
-    NCCLCHECKGOTO(ncclTransportP2pSetup(comm, &collNetGraph, 0, &highestTransportType0), ret, collnet_cleanup);
-    for (int c=0; c<comm->nChannels; c++) {
-      struct ncclChannel* channelSend = comm->channels+c;
-      NCCLCHECKGOTO(ncclTransportP2pConnect(comm, c, NCCL_MAX_DIRECT_ARITY, channelSend->collnetDirect.down, NCCL_MAX_DIRECT_ARITY, channelSend->collnetDirect.up, 1), ret, collnet_cleanup);
-    }
-    NCCLCHECKGOTO(ncclTransportP2pSetup(comm, &collNetGraph, 1, &highestTransportType1), ret, collnet_cleanup);
-
-    // Exchange highest intra-node transport type among ranks
-    // because we need to know whether all ranks can p2p each other to determine whether we can directly read/write registered user buffer
-    comm->intraHighestTransportType = highestTypes[comm->localRank] = highestTransportType0 > highestTransportType1 ? highestTransportType0 : highestTransportType1;
-    NCCLCHECK(bootstrapIntraNodeAllGather(comm->bootstrap, comm->localRankToRank, comm->localRank, comm->localRanks, highestTypes, sizeof(int)));
-    for (int i=0; i<comm->localRanks; i++) {
-      if (highestTypes[i] > comm->intraHighestTransportType)
-        comm->intraHighestTransportType = highestTypes[i];
-    }
-    INFO(NCCL_INIT, "rank %d Connected CollNet comm %p nRanks %02d", rank, comm, comm->nRanks);
-=======
-    NCCLCHECKGOTO(ncclTransportP2pConnect(comm, c, NCCL_MAX_TREE_ARITY, channel->tree.down, 1, &channel->tree.up, 0), ret, fail);
-    NCCLCHECKGOTO(ncclTransportP2pConnect(comm, c, 1, &channel->tree.up, NCCL_MAX_TREE_ARITY, channel->tree.down, 0), ret, fail);
+      NCCLCHECKGOTO(ncclTransportP2pConnect(comm, c, NCCL_MAX_TREE_ARITY, channel->binTree.down, 1, &channel->binTree.up, 0), ret, fail);
+      NCCLCHECKGOTO(ncclTransportP2pConnect(comm, c, 1, &channel->binTree.up, NCCL_MAX_TREE_ARITY, channel->binTree.down, 0), ret, fail);
+    }
   }
   NCCLCHECKGOTO(ncclTransportP2pSetup(comm, &treeGraph, 0), ret, fail);
   INFO(NCCL_INIT, "Connected all trees");
 
   // Check if we can setup CollNet
   if (comm->collNetSupport > 0) collNetTrySetup(comm, &collNetGraph);
->>>>>>> 93840e74
 
   TRACE(NCCL_INIT, "rank %d nranks %d - CONNECTED %d RINGS AND TREES", rank, nranks, comm->nChannels);
 
@@ -1591,29 +1442,16 @@
   // a CUDA memory reconfig on load (c.f. NVSHMEM issue)
   if (maxLocalSizeBytes > 0 && ncclParamSetStackSize() == 1) {
     TRACE(NCCL_INIT, "Setting cudaLimitStackSize to %zi", maxLocalSizeBytes);
-    //CUDACHECKIGNORE(hipDeviceSetLimit(hipLimitStackSize, maxLocalSizeBytes));
-  }
-<<<<<<< HEAD
-  NCCLCHECKGOTO(commAlloc(newcomm, nranks, myrank, virtualId), res, cleanup);
-  NCCLCHECKGOTO(initTransportsRank(*newcomm, &commId), res, cleanup);
-=======
-  NCCLCHECKGOTO(commAlloc(newcomm, nranks, myrank), res, fail);
+    //CUDACHECKIGNORE(cudaDeviceSetLimit(cudaLimitStackSize, maxLocalSizeBytes));
+  }
+  NCCLCHECKGOTO(commAlloc(newcomm, nranks, myrank, virtualId), res, fail);
   NCCLCHECKGOTO(initTransportsRank(*newcomm, &commId), res, fail);
->>>>>>> 93840e74
 
   // update communicator state
   comm->initState = ncclSuccess;
 
-<<<<<<< HEAD
   INFO(NCCL_INIT,"comm %p rank %d nranks %d cudaDev %d busId %lx localSize %ld used %ld bytes - Init COMPLETE", *newcomm, myrank, nranks, (*newcomm)->cudaDev, (*newcomm)->busId, ncclKernLocalSize(ncclGetKernelIndex(*newcomm)), allocTracker[(*newcomm)->cudaDev].totalAllocSize);
-  TRACE_CALL("ncclCommInitRank(%p,%d,0x%llx,%d,%d)", *newcomm, nranks, (unsigned long long)hashUniqueId(commId), myrank, (*newcomm)->cudaDev);
-  return ncclSuccess;
-cleanup:
-  comm->initState = res;
-=======
-  INFO(NCCL_INIT,"comm %p rank %d nranks %d cudaDev %d busId %lx commId 0x%llx - Init COMPLETE", *newcomm, myrank, nranks, (*newcomm)->cudaDev, (*newcomm)->busId, (unsigned long long)hashUniqueId(commId));
 exit:
->>>>>>> 93840e74
   return res;
 fail:
   comm->initState = res;
@@ -1640,13 +1478,8 @@
   *job->newcomm = nullptr;
 }
 
-<<<<<<< HEAD
 static ncclResult_t ncclCommInitRankDev(ncclComm_t* newcomm, int nranks, ncclUniqueId commId, int myrank, int cudaDev, ncclConfig_t *config, int virtualId) {
-  ncclResult_t res;
-=======
-static ncclResult_t ncclCommInitRankDev(ncclComm_t* newcomm, int nranks, ncclUniqueId commId, int myrank, int cudaDev, ncclConfig_t *config) {
   ncclResult_t res = ncclSuccess;
->>>>>>> 93840e74
   ncclComm_t comm = NULL;
   struct ncclCommInitRankAsyncJob *job = NULL;
   char* env = getenv("NCCL_COMM_ID");
@@ -1716,24 +1549,26 @@
 
   int cudaDev;
   CUDACHECK(cudaGetDevice(&cudaDev));
-<<<<<<< HEAD
+
+  NvtxParamsCommInitRank payload{myrank, nranks, cudaDev};
+  NVTX3_FUNC_WITH_PARAMS(CommInitRank, CommInitRankSchema, payload)
+
   NCCLCHECK(ncclCommInitRankDev(newcomm, nranks, commId, myrank, cudaDev, NULL, -1));
   return ncclSuccess;
 }
 
 NCCL_API(ncclResult_t, ncclCommInitRankMulti, ncclComm_t* newcomm, int nranks, ncclUniqueId commId, int myrank, int virtualId);
 ncclResult_t ncclCommInitRankMulti(ncclComm_t* newcomm, int nranks, ncclUniqueId commId, int myrank, int virtualId) {
-  NVTX3_FUNC_RANGE_IN(nccl_domain);
+  // Load the CUDA driver and dlsym hooks (can fail on old drivers)
+  if (ncclParamDmaBufEnable()) rocmLibraryInit();
+
   int cudaDev;
   CUDACHECK(hipGetDevice(&cudaDev));
-  NCCLCHECK(ncclCommInitRankDev(newcomm, nranks, commId, myrank, cudaDev, NULL, virtualId));
-=======
 
   NvtxParamsCommInitRank payload{myrank, nranks, cudaDev};
   NVTX3_FUNC_WITH_PARAMS(CommInitRank, CommInitRankSchema, payload)
 
-  NCCLCHECK(ncclCommInitRankDev(newcomm, nranks, commId, myrank, cudaDev, NULL));
->>>>>>> 93840e74
+  NCCLCHECK(ncclCommInitRankDev(newcomm, nranks, commId, myrank, cudaDev, NULL, virtualId));
   return ncclSuccess;
 }
 
@@ -1860,13 +1695,6 @@
   struct ncclCommFinalizeAsyncJob* job = (struct ncclCommFinalizeAsyncJob*) job_;
   ncclComm_t comm = job->comm;
   int savedDevice;
-<<<<<<< HEAD
-#ifdef ENABLE_TRACE
-  int rank = comm->rank;
-#endif
-  CUDACHECK(cudaGetDevice(&savedDevice));
-=======
->>>>>>> 93840e74
   int commDevice = comm->cudaDev;
   ncclResult_t ret = ncclSuccess;
 
