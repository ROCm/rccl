/*************************************************************************
 * Copyright (c) 2015-2021, NVIDIA CORPORATION. All rights reserved.
 * Modifications Copyright (c) 2019-2021 Advanced Micro Devices, Inc. All rights reserved.
 *
 * See LICENSE.txt for license information
 ************************************************************************/

#include "nccl.h"
#include "channel.h"
#include "nvmlwrap.h"
#include "gdrwrap.h"
#include "bootstrap.h"
#include "transport.h"
#include "group.h"
#include "net.h"
#include "coll_net.h"
#include "enqueue.h"
#include "graph.h"
#include "argcheck.h"
#include <fcntl.h>
#include <unistd.h>
#include <hip/hip_runtime.h>
#include <string.h>
#include <errno.h>
#include <assert.h>
#include <dlfcn.h>
#include <sys/types.h>
#include <sys/stat.h>
#include <unistd.h>
#include "graph/topo.h"

// [RCCL]
#include "clique/CliqueManager.h"
#include <hsa/hsa_ext_amd.h>
// [/RCCL]

#define STR2(v) #v
#define STR(v) STR2(v)

#ifdef ENABLE_TRACE
std::chrono::high_resolution_clock::time_point ncclEpoch;
#endif

#if CUDART_VERSION >= 9020 || defined(__HIP_PLATFORM_HCC__) || defined(__HCC__) || defined(__HIPCC__)
#define NCCL_GROUP_CUDA_STREAM 0 // CGMD: CUDA 9.2,10.X Don't need to use an internal CUDA stream
#else
#define NCCL_GROUP_CUDA_STREAM 1 // CGMD: CUDA 9.0,9.1 Need to use an internal CUDA stream
#endif

const char* ncclFuncStr[NCCL_NUM_FUNCTIONS+1] = { "Broadcast", "Reduce", "AllGather", "ReduceScatter", "AllReduce", "SendRecv" };
const char* ncclAlgoStr[NCCL_NUM_ALGORITHMS] = { "Tree", "Ring", "CollNet" };
const char* ncclProtoStr[NCCL_NUM_PROTOCOLS] = { "LL", "LL128", "Simple" };
const char* ncclRedOpStr[ncclNumOps] = { "Sum", "Prod", "Max", "Min" };
const char *ncclTypeStr[ncclNumTypes] = {"_i8", "_u8", "_i32", "_u32", "_i64", "_u64", "_f16", "_f32", "_f64", "_b16"};

NCCL_PARAM(GroupCudaStream, "GROUP_CUDA_STREAM", NCCL_GROUP_CUDA_STREAM);

NCCL_PARAM(CheckPointers, "CHECK_POINTERS", 0);

ncclNet_t* ncclNet = NULL;
ncclCollNet_t* ncclCollNet = NULL;

struct allocationTracker allocTracker[MAX_ALLOC_TRACK_NGPU] = {};

// Returns ncclInternalError if anything fails, causing that network to be ignored.
ncclResult_t initNet(ncclNet_t* net) {
  int ndev;
  if (net->init(ncclDebugLog) != ncclSuccess) return ncclInternalError;
  if (net->devices(&ndev) != ncclSuccess) return ncclInternalError;
  if (ndev <= 0) return ncclSystemError;
  return ncclSuccess;
}

ncclResult_t initCollNet(ncclCollNet_t* collnet) {
  int ndev;
  if (collnet->init(ncclDebugLog) != ncclSuccess) return ncclInternalError;
  if (collnet->devices(&ndev) != ncclSuccess) return ncclInternalError;
  if (ndev <= 0) return ncclSystemError;
  return ncclSuccess;
}

ncclResult_t initNetPlugin(ncclNet_t** net, ncclCollNet_t** collnet) {
  void* netPluginLib = dlopen("librccl-net.so", RTLD_NOW | RTLD_LOCAL);
  if (netPluginLib == NULL) {
    // dlopen does not guarantee to set errno, but dlerror only gives us a
    // string, so checking errno doesn't hurt to try to provide a better
    // error message
    if (errno == ENOENT) {
      INFO(NCCL_INIT|NCCL_NET, "NET/Plugin : No plugin found (librccl-net.so), using internal implementation");
    } else {
      INFO(NCCL_INIT|NCCL_NET, "NET/Plugin : Plugin load returned %d : %s.", errno, dlerror());
    }
    return ncclSuccess;
  }
  ncclNet_t* extNet = (ncclNet_t*) dlsym(netPluginLib, STR(NCCL_PLUGIN_SYMBOL));
  if (extNet == NULL) {
    INFO(NCCL_INIT|NCCL_NET, "NET/Plugin: Failed to find " STR(NCCL_PLUGIN_SYMBOL) " symbol.");
  } else if (initNet(extNet) == ncclSuccess) {
    *net = extNet;
    // Check for CollNet
    ncclCollNet_t* extCollNet = (ncclCollNet_t*) dlsym(netPluginLib, STR(NCCL_COLLNET_PLUGIN_SYMBOL));
    if (extCollNet == NULL) {
      INFO(NCCL_INIT|NCCL_NET, "NET/Plugin: Failed to find " STR(NCCL_COLLNET_PLUGIN_SYMBOL) " symbol.");
    } else if (initCollNet(extCollNet) == ncclSuccess) {
      *collnet = extCollNet;
    }
    return ncclSuccess;
  }
  if (netPluginLib != NULL) dlclose(netPluginLib);
  return ncclSuccess;
}

ncclResult_t initNet() {
  // Always initialize bootstrap network
  NCCLCHECK(bootstrapNetInit());

  NCCLCHECK(initNetPlugin(&ncclNet, &ncclCollNet));
  if (ncclNet != NULL) return ncclSuccess;
  if (initNet(&ncclNetIb) == ncclSuccess) {
    ncclNet = &ncclNetIb;
  } else {
    NCCLCHECK(initNet(&ncclNetSocket));
    ncclNet = &ncclNetSocket;
  }
  return ncclSuccess;
}

// GDRCOPY support: Off by default
NCCL_PARAM(GdrCopyEnable, "GDRCOPY_ENABLE", 0);

// GDRCOPY support
gdr_t ncclGdrCopy = NULL;

ncclResult_t initGdrCopy() {
  if (ncclParamGdrCopyEnable() == 1) {
    ncclGdrCopy = ncclGdrInit();
  }
  return ncclSuccess;
}

NCCL_PARAM(CollNetEnable, "COLLNET_ENABLE", 0);

pthread_mutex_t initLock = PTHREAD_MUTEX_INITIALIZER;
static bool initialized = false;
static size_t maxLocalSizeBytes = 0;
static ncclResult_t ncclInit() {
  if (initialized) return ncclSuccess;
  pthread_mutex_lock(&initLock);
  if (!initialized) {
    initEnv();
    initGdrCopy();
    maxLocalSizeBytes = ncclKernMaxLocalSize();
    NCCLCHECK(initNet());
    INFO(NCCL_INIT, "Using network %s", ncclNetName());
    initialized = true;
  }
  pthread_mutex_unlock(&initLock);
  return ncclSuccess;
}

NCCL_API(ncclResult_t, ncclGetVersion, int* version);
ncclResult_t ncclGetVersion(int* version) {
  if (version == NULL) return ncclInvalidArgument;
  *version = NCCL_VERSION_CODE;
  return ncclSuccess;
}

NCCL_API(ncclResult_t, ncclGetUniqueId, ncclUniqueId* out);
ncclResult_t ncclGetUniqueId(ncclUniqueId* out) {
  NCCLCHECK(ncclInit());
  NCCLCHECK(PtrCheck(out, "GetUniqueId", "out"));
  return bootstrapGetUniqueId(out);
}

// Prevent compiler from optimizing out these operations
#ifdef __clang__
#define NCCL_NO_OPTIMIZE __attribute__((optnone))
#else
#define NCCL_NO_OPTIMIZE __attribute__((optimize("O0")))
#endif

void NCCL_NO_OPTIMIZE commPoison(ncclComm_t comm) {
  comm->rank = comm->cudaDev = comm->busId = comm->nRanks = -1;
}

RCCL_PARAM(KernelCollTraceEnable, "KERNEL_COLL_TRACE_ENABLE", 0);

#ifdef ENABLE_COLLTRACE
void *ncclCommThreadMain(void *arg) {
  ncclComm_t comm = (ncclComm_t)arg;
  int head = comm->hostDevComm.collTraceHead;
  #define MAX_NAME_LENGTH 32
  char* func_names = (char *)malloc(MAX_NAME_LENGTH*(FUNC_INDEX_P2P+1));
  for (int func = 0; func < NCCL_NUM_FUNCTIONS; func++) {
    for (int al = 0; al < NCCL_NUM_ALGORITHMS; al++) {
      for (int type = 0; type < ncclNumTypes; type++) {
        for (int pr = 0; pr < NCCL_NUM_PROTOCOLS; pr++) {
          for (int redop = 0; redop < ncclNumOps; redop++) {
            char* line = func_names+MAX_NAME_LENGTH*FUNC_INDEX(func, redop, type, al, pr);
            sprintf(line, "%s%s%s%s%s", ncclFuncStr[func], ncclAlgoStr[al], ncclProtoStr[pr],
              ncclRedOpStr[redop], ncclTypeStr[type]);
          }
        }
      }
    }
  }
  char* line = func_names+MAX_NAME_LENGTH*FUNC_INDEX_P2P;
  sprintf(line, "%s", ncclFuncStr[NCCL_NUM_FUNCTIONS]);
  do {
    int tail = LOAD(comm->hostDevComm.collTraceTail)%COLLTRACE_NUM_ITEMS;
    int count;
    if (head <= tail)
      count = tail - head;
    else
      count = COLLTRACE_NUM_ITEMS + head - tail;
    if (!count) {
      if(LOAD(&comm->hostDevComm.collTraceExit))
        break;
      else {
        usleep(1000); //sleep 1ms
        continue;
      }
    }
    for (int i = 0; i < count; i++) {
      struct ncclCollTrace *td = comm->hostDevComm.collTrace+head;
      uint8_t type = LOAD(&(td->type));
      if (type == ncclCollTraceNotReady)
        break;
      char line[1024];
      int offset = 0;
      uint16_t fIdx = td->funcIndex;
      #define VEGA_GPU_RTC_FREQUENCY 2.5E7
      if (type == ncclCollTraceDataType) {
        sprintf(line, "## [%12.6f] [%02d:%02d] L:%04d DT %08x %016lx %016lx",
          (double)(td->timeStamp)/VEGA_GPU_RTC_FREQUENCY, comm->rank, td->bid,
          fIdx, td->data_0, td->opCount, td->data_1);
      } else {
        sprintf(line, "## [%12.6f] [%02d:%02d] %06lx",
          (double)(td->timeStamp)/VEGA_GPU_RTC_FREQUENCY, comm->rank, td->bid, td->opCount);
        offset = strlen(line);
        switch (type) {
          case ncclCollTraceKernelLaunchType:
            sprintf(line+offset, " KL HWID %8x %s ",
              td->data_0, func_names+MAX_NAME_LENGTH*fIdx);
            offset = strlen(line);
            if (fIdx > FUNC_INDEX_P2P)
              sprintf(line+offset, "ERROR bad function index %d", fIdx);
            else if (fIdx == FUNC_INDEX_P2P)
              sprintf(line+offset, "nt %d dt %d", td->p2p.nThreads, td->p2p.delta);
            else
              sprintf(line+offset, "nt %d bi %d nc %d", td->coll.nThreads, td->coll.bid, td->coll.nChannels);
            break;
          case ncclCollTraceCollEndType:
            if (fIdx != 0xffff) {
              sprintf(line+offset, " CE %s ", func_names+MAX_NAME_LENGTH*fIdx);
              offset = strlen(line);
              if (fIdx > FUNC_INDEX_P2P)
                sprintf(line+offset, "ERROR bad function index %d", fIdx);
              else if (fIdx == FUNC_INDEX_P2P)
                sprintf(line+offset, "nt %d dt %d", td->p2p.nThreads, td->p2p.delta);
              else
                sprintf(line+offset, "nt %d bi %d nc %d", td->coll.nThreads, td->coll.bid, td->coll.nChannels);
            }
            else
              sprintf(line+offset, " KE");
            break;
          case ncclCollTraceAbortType:
            sprintf(line+offset, " Abort");
            break;
          default:
            sprintf(line+offset, " unknown collective trace data type");
            break;
        }
      }
      INFO(NCCL_COLL, "%s", line);
      STORE(&(td->type), ncclCollTraceNotReady);
      head ++;
      head %= COLLTRACE_NUM_ITEMS;
    }
  } while(1);
  free(func_names);
  comm->hostDevComm.collTraceHead = head;
  pthread_exit(NULL);
}
#endif

#undef NCCL_NO_OPTIMIZE

static ncclResult_t commFree(ncclComm_t comm) {
  if (comm == NULL)
    return ncclSuccess;
  free(comm->connectSend);
  free(comm->connectRecv);
  free(comm->p2pSends);
  free(comm->p2pRecvs);
  free(comm->asyncOps);

#ifdef ENABLE_PROFILING
  struct ncclProf* prof = (struct ncclProf*)malloc(sizeof(struct ncclProf));
  CUDACHECK(hipMemcpy(prof, comm->hostDevComm.devProf, sizeof(struct ncclProf), hipMemcpyDeviceToHost));
  uint64_t wait_cycle = 0, wait_recv_cycle = 0;
  for (int chan=0; chan<comm->nChannels; chan++) {
    wait_cycle += prof->wait_cycle[chan];
    wait_recv_cycle += prof->wait_recv_cycle[chan];
  }
  #define VEGA_GPU_RTC_FREQUENCY 2.5E7
  if (comm->rank == 0) {
    INFO(NCCL_INIT, "# %4s %6s %6s %6s %6s %6s %7s %6s %6s %6s %6s %6s", "Rank", "total", "  wait", "w_recv", "send", "rcRdS", "dRcRdCS", "dRcCS", "dRc", "cS", "rc", "rcCS");
    INFO(NCCL_INIT, "# %4s %6s %6s %6s %6s %6s %7s %6s %6s %6s %6s %6s", "", "(s)", "(s)", "(s)", "(GB/s)", "(GB/s)", "(GB/s)", "(GB/s)", "(GB/s)", "(GB/s)", "(GB/s)", "(GB/s)");
  }
  INFO(NCCL_INIT, "# %4d %6.4f %6.4f %6.4f %6.2f %6.2f %7.2f %6.2f %6.2f %6.2f %6.2f %6.2f",
    comm->rank, (double)prof->total_cycle/VEGA_GPU_RTC_FREQUENCY/comm->nChannels,
    (double)wait_cycle/VEGA_GPU_RTC_FREQUENCY/comm->nChannels,
    (double)wait_recv_cycle/VEGA_GPU_RTC_FREQUENCY/comm->nChannels,
    (prof->send_cycle) ? (double)prof->send_byte*comm->nChannels/((double)prof->send_cycle/VEGA_GPU_RTC_FREQUENCY*1.0E9) : 0,
    (prof->recvReduceSend_cycle) ? (double)prof->recvReduceSend_byte*comm->nChannels/((double)prof->recvReduceSend_cycle/VEGA_GPU_RTC_FREQUENCY*1.0E9) : 0,
    (prof->directRecvReduceCopySend_cycle) ? (double)prof->directRecvReduceCopySend_byte*comm->nChannels/((double)prof->directRecvReduceCopySend_cycle/VEGA_GPU_RTC_FREQUENCY*1.0E9) : 0,
    (prof->directRecvCopySend_cycle) ? (double)prof->directRecvCopySend_byte*comm->nChannels/((double)prof->directRecvCopySend_cycle/VEGA_GPU_RTC_FREQUENCY*1.0E9) : 0,
    (prof->directRecv_cycle) ? (double)prof->directRecv_byte*comm->nChannels/((double)prof->directRecv_cycle/VEGA_GPU_RTC_FREQUENCY*1.0E9) : 0,
    (prof->copySend_cycle) ? (double)prof->copySend_byte*comm->nChannels/((double)prof->copySend_cycle/VEGA_GPU_RTC_FREQUENCY*1.0E9) : 0,
    (prof->recv_cycle) ? (double)prof->recv_byte*comm->nChannels/((double)prof->recv_cycle/VEGA_GPU_RTC_FREQUENCY*1.0E9) : 0,
    (prof->recvCopySend_cycle) ? (double)prof->recvCopySend_byte*comm->nChannels/((double)prof->recvCopySend_cycle/VEGA_GPU_RTC_FREQUENCY*1.0E9) : 0);
  free(prof);
  CUDACHECK(hipFree(comm->hostDevComm.devProf));

  for (int channel=0; channel<std::max(comm->nChannels, comm->p2pnChannels); channel++) {
    if (comm->channels[channel].send_byte) INFO(NCCL_INIT, "# [%03d:%02d] Proxy Send %6.2f GB/s (%ld bytes %d measurements)",
      comm->rank, channel, (comm->channels[channel].bw_count) ?
      (float)comm->channels[channel].bw_cumulative/comm->channels[channel].bw_count : 0,
      comm->channels[channel].send_byte, comm->channels[channel].bw_count);
    if (comm->channels[channel].recv_byte) INFO(NCCL_INIT, "# [%03d:%02d] Proxy Recv %6.2f GB/s (%ld bytes %d measurements)",
      comm->rank, channel, (comm->channels[channel].bw_count) ?
      (float)comm->channels[channel].bw_cumulative/comm->channels[channel].bw_count : 0,
      comm->channels[channel].recv_byte, comm->channels[channel].bw_count);
  }
#endif

#ifdef ENABLE_COLLTRACE
  STORE(&comm->hostDevComm.collTraceExit, 1);
  if (comm->hostDevComm.collTraceThread) pthread_join(comm->hostDevComm.collTraceThread, NULL);
  NCCLCHECK(ncclCudaHostFree((void *)comm->hostDevComm.collTrace));
  NCCLCHECK(ncclCudaHostFree((void *)comm->hostDevComm.collTraceTail));
#endif

  free(comm->peerInfo);
  ncclTopoFree(comm->topo);

  if (comm->bootstrap)
    NCCLCHECK(bootstrapClose(comm->bootstrap));

  CUDACHECK(hipFree(comm->hostDevComm.channels));
  CUDACHECK(hipFree(comm->devComm));

  for (int channel=0; channel<MAXCHANNELS; channel++)
    NCCLCHECK(freeChannel(comm->channels+channel, comm->nRanks));

  if (comm->doneEvent != NULL)
    CUDACHECK(hipEventDestroy(comm->doneEvent));

  if (comm->intDoneEvent != NULL)
    CUDACHECK(hipEventDestroy(comm->intDoneEvent));

  if (comm->launchMode == ncclComm::GROUP) {
    CUDACHECK(hipStreamDestroy(comm->groupStream));
  }

  ncclDestroyQueueInfo(comm->enqueueInfo);

  // Last rank frees shared resources between threads
  int isLast;
  NCCLCHECK(ncclCpuBarrierIn(comm, &isLast));
  if (isLast) {
    free(comm->intraBarrier);
    free(comm->intraParams);
    free(comm->intraCudaDevs);
    free(comm->intraCGMode);
    free(comm->intraCC);
  }
  NCCLCHECK(ncclCudaHostFree((void *)comm->abortFlag));
  NCCLCHECK(ncclCudaHostFree((void *)comm->p2pNet));

  // Poison comm to try and catch a double free
  commPoison(comm);

  free(comm);
  return ncclSuccess;
}

RCCL_PARAM(CliqueIgnoreTopo, "CLIQUE_IGNORE_TOPO", 0);
RCCL_PARAM(P2pNetDisable, "P2P_NET_DISABLE", 0);

static ncclResult_t commAlloc(ncclComm_t* comret, int ndev, int rank) {
  if (ndev < 1) {
    WARN("invalid device count (%d) requested", ndev);
    return ncclInvalidArgument;
  }
  if (rank >= ndev || rank < 0) {
    WARN("rank %d exceeds ndev=%d", rank, ndev);
    return ncclInvalidArgument;
  }

  // Try to create a CUDA object right away. If there is something wrong with
  // the device we're on (failure cause #1) , better know it early.
  hipEvent_t doneEvent;
  CUDACHECK(hipEventCreateWithFlags(&doneEvent, hipEventDisableTiming));
  hipEvent_t intDoneEvent;
  CUDACHECK(hipEventCreateWithFlags(&intDoneEvent, hipEventDisableTiming));

  struct ncclComm* comm;
  NCCLCHECK(ncclCalloc(&comm, 1));

  comm->rank = comm->hostDevComm.rank = rank;
  comm->nRanks = comm->hostDevComm.nRanks = ndev;
  hipGetDevice(&comm->cudaDev);
  NCCLCHECK(getBusId(comm->cudaDev, &comm->busId));
  TRACE(NCCL_INIT,"comm %p rank %d nranks %d cudaDev %d busId %lx", comm, rank, ndev, comm->cudaDev, comm->busId);

  comm->doneEvent = doneEvent;
  comm->intDoneEvent = intDoneEvent;
  comm->checkPointers = ncclParamCheckPointers() == 1 ? true : false;
#if CUDART_VERSION >= 9020 || defined(__HIP_PLATFORM_HCC__) || defined(__HCC__) || defined(__HIPCC__)
  comm->groupCudaStream = ncclParamGroupCudaStream();
#else
  // Don't allow the user to overload the default setting in older CUDA builds
  comm->groupCudaStream = NCCL_GROUP_CUDA_STREAM;
#endif
  comm->fatalError = ncclSuccess;

  NCCLCHECK(ncclCudaHostCalloc((uint32_t**)&comm->abortFlag, 1));
  comm->hostDevComm.abortFlag = comm->abortFlag;
  STORE(comm->abortFlag, 0);

  NCCLCHECK(ncclCudaHostCalloc((uint32_t**)&comm->p2pNet, 1));
  comm->hostDevComm.p2pNet = comm->p2pNet;
  STORE(comm->p2pNet, 0);

  comm->argsptr = &comm->args;
#ifdef ENABLE_PROFILING
  NCCLCHECK(ncclCudaCalloc(&comm->hostDevComm.devProf, 1));
#endif

#ifdef ENABLE_COLLTRACE
  NCCLCHECK(ncclCudaHostCalloc(&comm->hostDevComm.collTraceTail, 1));
  NCCLCHECK(ncclCudaHostCalloc(&comm->hostDevComm.collTrace, COLLTRACE_NUM_ITEMS));
  memset(comm->hostDevComm.collTrace, 0, sizeof(struct ncclCollTrace) * COLLTRACE_NUM_ITEMS);
  comm->hostDevComm.collTraceExit = comm->hostDevComm.collTraceHead = *comm->hostDevComm.collTraceTail = 0;
  if ((ncclDebugLevel >= NCCL_LOG_INFO) && rcclParamKernelCollTraceEnable())
    pthread_create(&comm->hostDevComm.collTraceThread, NULL, ncclCommThreadMain, (void *)comm);
  else
    comm->hostDevComm.collTraceThread = 0;
#endif
  comm->collNetSupport = 0;

  NCCLCHECK(ncclCalloc(&comm->asyncOps, NCCL_MAX_OPS));
  comm->asyncOpCount = 0;
  comm->asyncTotalSize = 0;

  NCCLCHECK(ncclCalloc(&comm->enqueueInfo, 1));
  comm->enqueueInfo->comm = comm;
  comm->lastSetupNode = NULL;
  comm->lastCudaGraphId = -1;

  CUDACHECK(cudaDriverGetVersion(&comm->driverVersion));

  static_assert(MAXCHANNELS <= sizeof(*comm->connectSend)*8, "comm->connectSend must have enough bits for all channels");
  static_assert(MAXCHANNELS <= sizeof(*comm->connectRecv)*8, "comm->connectRecv must have enough bits for all channels");
  NCCLCHECK(ncclCalloc(&comm->connectSend, comm->nRanks));
  NCCLCHECK(ncclCalloc(&comm->connectRecv, comm->nRanks));

  comm->p2pSendCount = comm->p2pRecvCount = 0;
  NCCLCHECK(ncclCalloc(&comm->p2pSends, comm->nRanks));
  NCCLCHECK(ncclCalloc(&comm->p2pRecvs, comm->nRanks));

  // Mark channels as non initialized.
  for (int c=0; c<MAXCHANNELS; c++) comm->channels[c].id = -1;

  *comret = comm;
  return ncclSuccess;
}

static ncclResult_t devCommSetup(ncclComm_t comm) {
  // Duplicate the channels on the device
<<<<<<< HEAD
  NCCLCHECK(ncclCudaCalloc(&comm->hostDevComm.channels, std::max(comm->nChannels, comm->p2pnChannels)));
  NCCLCHECK(ncclCudaMemcpy(comm->hostDevComm.channels, comm->channels, std::max(comm->nChannels, comm->p2pnChannels)));

  // Copy userRanks and peers
  for (int r=0; r<std::max(comm->nChannels, comm->p2pnChannels); r++) {
=======
  int nChannels = std::max(comm->nChannels, comm->p2pnChannels);
  NCCLCHECK(ncclCudaCalloc(&comm->hostDevComm.channels, nChannels));
  NCCLCHECK(ncclCudaMemcpy(comm->hostDevComm.channels, comm->channels, nChannels));

  // Copy userRanks and peers
  for (int r=0; r<comm->nChannels; r++) {
>>>>>>> 3fec2fa5
    NCCLCHECK(ncclCudaMemcpy(comm->channels[r].ring.devUserRanks, comm->channels[r].ring.userRanks, comm->nRanks));
  }

  // Duplicate the dev comm on the device
  NCCLCHECK(ncclCudaCalloc(&comm->devComm, 1));
  NCCLCHECK(ncclCudaMemcpy(comm->devComm, &comm->hostDevComm, 1));
  return ncclSuccess;
}

// Pre-process the string so that running "strings" on the lib can quickly reveal the version.
#if defined(__HIP_PLATFORM_HCC__) || defined(__HCC__) || defined(__HIPCC__)
#define VERSION_STRING "RCCL version " STR(NCCL_MAJOR) "." STR(NCCL_MINOR) "." STR(NCCL_PATCH) NCCL_SUFFIX "+hip" STR(HIP_VERSION_MAJOR) "." STR(HIP_VERSION_MINOR)
#else
#define VERSION_STRING "NCCL version " STR(NCCL_MAJOR) "." STR(NCCL_MINOR) "." STR(NCCL_PATCH) NCCL_SUFFIX "+cuda" STR(CUDA_MAJOR) "." STR(CUDA_MINOR)
#endif
static void showVersion() {
  static int shown = 0;
  if (shown == 0 && ncclDebugLevel >= NCCL_LOG_VERSION) {
    printf("%s\n", VERSION_STRING);
    fflush(stdout);
    if (ncclDebugFile != stdout)
      INFO(NCCL_ALL,"%s", VERSION_STRING); // Also log NCCL version in one of the files
    shown = 1;
  }
}

static ncclResult_t fillInfo(struct ncclComm* comm, struct ncclPeerInfo* info, uint64_t commHash) {
  info->rank = comm->rank;
  CUDACHECK(hipGetDevice(&info->cudaDev));
  info->hostHash=getHostHash()+commHash;
  info->pidHash=getPidHash()+commHash;

  // Get the device MAJOR:MINOR of /dev/shm so we can use that
  // information to decide whether we can use SHM for inter-process
  // communication in a container environment
  struct stat statbuf;
  SYSCHECK(stat("/dev/shm", &statbuf), "stat");
  info->shmDev = statbuf.st_dev;

  info->busId = comm->busId;

  NCCLCHECK(ncclGpuGdrSupport(&info->gdrSupport));
  return ncclSuccess;
}

static ncclResult_t setupChannel(struct ncclComm* comm, int channelId, int rank, int nranks, int* ringRanks) {
  TRACE(NCCL_INIT, "rank %d nranks %d", rank, nranks);
  NCCLCHECK(initChannel(comm, channelId));

  struct ncclRing* ring = &comm->channels[channelId].ring;
  // Reorganize ranks to start with rank.
  int shift;
  for (shift = 0; shift<nranks; shift++) {
    if (ringRanks[shift] == rank) {
      break;
    }
  }
  for (int i=0; i<nranks; i++) {
    ring->userRanks[i] = ringRanks[(i+shift)%nranks];
  }
  return ncclSuccess;
}

void* waitForNonNullPtr(void* p) {
  volatile void** ptr = (volatile void**) p;
  while (LOAD(ptr) == NULL) sched_yield();
  return (void*)(LOAD(ptr));
}

ncclResult_t initParams(struct ncclComm* comm) {
  hipLaunchParams* params = comm->myParams = comm->intraParams+comm->intraRank;
  params->args = (void **)&comm->argsptr;
  params->stream = NULL;
  params->sharedMem = 0;
  params->blockDim.x = 0; params->blockDim.y = params->blockDim.z = 1;
  params->gridDim.x = 0; params->gridDim.y = params->gridDim.z = 1;
  return ncclSuccess;
}

// Allocate/Set Intra Process Structures and set CG options
ncclResult_t ncclCommSetIntra(struct ncclComm* comm, int rank, int ranks, struct ncclComm* comm0) {
  comm->intraRank = rank;
  comm->intraRanks = ranks;
  comm->intraPhase = 0;

  // Alloc shared structures
  if (rank == 0) {
    assert(comm == comm0);
    int* bar;
    NCCLCHECK(ncclCalloc(&bar, 2));
    bar[0] = bar[1] = 0;
    comm->intraBarrier = bar;
    NCCLCHECK(ncclCalloc(&comm->intraParams, comm->intraRanks));
    NCCLCHECK(ncclCalloc(&comm->intraCudaDevs, comm->intraRanks));
    int* CGMode;
    NCCLCHECK(ncclCalloc(&CGMode, 1));
    *CGMode = 0x11;
    comm->intraCGMode = CGMode;
    int* CC;
    NCCLCHECK(ncclCalloc(&CC, 1));
    *CC = ncclCudaCompCap();
    comm->intraCC = CC;
  } else {
    comm->intraBarrier = (int*)waitForNonNullPtr(&comm0->intraBarrier);
    comm->intraParams = (hipLaunchParams*)waitForNonNullPtr(&comm0->intraParams);
    comm->intraCudaDevs = (int*)waitForNonNullPtr(&comm0->intraCudaDevs);
    comm->intraCGMode = (int*)waitForNonNullPtr(&comm0->intraCGMode);
    comm->intraCC = (int*)waitForNonNullPtr(&comm0->intraCC);
  }
  comm->intraCudaDevs[comm->intraRank] = comm->cudaDev;
  NCCLCHECK(initParams(comm));

  int cgMdLaunch = 1;

  // Set CG Mode
  comm->launchMode = ncclComm::PARALLEL;
  char* str = getenv("NCCL_LAUNCH_MODE");
  if (str) INFO(NCCL_ENV, "NCCL_LAUNCH_MODE set by environment to %s", str);
  if (str && strcmp(str, "GROUP") == 0) {
    comm->launchMode = ncclComm::GROUP;
  }
  if (comm->launchMode == ncclComm::GROUP) {
    CUDACHECK(hipStreamCreateWithFlags(&comm->groupStream, hipStreamNonBlocking));
    if (*comm->intraCC && (ncclCudaCompCap() == *comm->intraCC)) {
      // Check whether the GPU supports Cooperative Group Multi Device Launch
      hipError_t ret = hipDeviceGetAttribute(&cgMdLaunch, hipDeviceAttributeCooperativeMultiDeviceLaunch, comm->cudaDev);
      if (ret != hipSuccess) {
        INFO(NCCL_INIT, "hipDeviceGetAttribute(hipDeviceAttributeCooperativeMultiDeviceLaunch, %d) failed with %s",
                        comm->cudaDev, hipGetErrorString(ret));
        return ncclInternalError;
      }
      if (!cgMdLaunch) {
        INFO(NCCL_INIT, "Multi-GPU cooperative launch support not available for device %d", comm->cudaDev);
      }
    }
  }

  // Disable cgMdLaunch if any rank does not support it
  if (cgMdLaunch == 0) {
    *comm->intraCGMode = 0x10;
  }
  return ncclSuccess;
}

#define DEFAULT_LL_BUFFSIZE (NCCL_LL_LINES_PER_THREAD*NCCL_LL_MAX_NTHREADS*NCCL_STEPS*sizeof(union ncclLLFifoLine))
#define DEFAULT_LL128_BUFFSIZE (NCCL_LL128_ELEMS_PER_THREAD*NCCL_LL128_MAX_NTHREADS*NCCL_STEPS*sizeof(uint64_t))
#define DEFAULT_BUFFSIZE (1 << 22) /* 4MiB */
#define DEFAULT_BUFFSIZE_ARM (1 << 20) /* 1MiB */
NCCL_PARAM(BuffSize, "BUFFSIZE", -2);
NCCL_PARAM(LlBuffSize, "LL_BUFFSIZE", -2);
NCCL_PARAM(Ll128BuffSize, "LL128_BUFFSIZE", -2);

static ncclResult_t computeBuffSizes(struct ncclComm* comm) {
  int cpuArch, cpuVendor, cpuModel;
  NCCLCHECK(ncclTopoCpuType(comm->topo, &cpuArch, &cpuVendor, &cpuModel));

  int64_t envs[NCCL_NUM_PROTOCOLS] = { ncclParamLlBuffSize(), ncclParamLl128BuffSize(), ncclParamBuffSize() };
  int defaults[NCCL_NUM_PROTOCOLS] = { DEFAULT_LL_BUFFSIZE, DEFAULT_LL128_BUFFSIZE, DEFAULT_BUFFSIZE };

  if (cpuArch == NCCL_TOPO_CPU_ARCH_ARM) defaults[NCCL_PROTO_SIMPLE] = DEFAULT_BUFFSIZE_ARM;

  for (int p=0; p<NCCL_NUM_PROTOCOLS; p++) {
    comm->buffSizes[p] = comm->hostDevComm.buffSizes[p] = envs[p] != -2 ? envs[p] : defaults[p];
  }
  return ncclSuccess;
}

NCCL_PARAM(CrossNic, "CROSS_NIC", 2);
NCCL_PARAM(GraphDumpFileRank, "GRAPH_DUMP_FILE_RANK", 0);
NCCL_PARAM(CollNetNodeThreshold, "COLLNET_NODE_THRESHOLD", 2);
NCCL_PARAM(NvbPreconnect, "NVB_PRECONNECT", 1);

static ncclResult_t initTransportsRank(struct ncclComm* comm, ncclUniqueId* commId) {
  // We use 2 AllGathers
  // 1. { peerInfo, comm, compCap}
  // 2. { nChannels, graphInfo, topoRanks }

  int rank = comm->rank;
  int nranks = comm->nRanks;
  uint64_t commHash = getHash(commId->internal, NCCL_UNIQUE_ID_BYTES);
  TRACE(NCCL_INIT, "comm %p, commHash %lx, rank %d nranks %d - BEGIN", comm, commHash, rank, nranks);
  // [RCCL] Collect the PID of the root
  int rootPid;
  NCCLCHECK(bootstrapInit(commId, rank, nranks, &comm->bootstrap, &rootPid));
  // [/RCCL]

  // AllGather1 - begin
  struct {
    struct ncclPeerInfo peerInfo;
    struct ncclComm* comm;
    int cudaCompCap;
  } *allGather1Data;

  NCCLCHECK(ncclCalloc(&allGather1Data, nranks));
  allGather1Data[rank].comm = comm;
  allGather1Data[rank].cudaCompCap = ncclCudaCompCap();
  struct ncclPeerInfo* myInfo = &allGather1Data[rank].peerInfo;
  NCCLCHECK(fillInfo(comm, myInfo, commHash));
  NCCLCHECK(bootstrapAllGather(comm->bootstrap, allGather1Data, sizeof(*allGather1Data)));

  NCCLCHECK(ncclCalloc(&comm->peerInfo, nranks+1)); // Extra rank to represent CollNet root
  for (int i = 0; i < nranks; i++) {
    memcpy(comm->peerInfo+i, &allGather1Data[i].peerInfo, sizeof(struct ncclPeerInfo));
    if ((i != rank) && (comm->peerInfo[i].hostHash == myInfo->hostHash) && (comm->peerInfo[i].busId == myInfo->busId)) {
      WARN("Duplicate GPU detected : rank %d and rank %d both on CUDA device %lx", rank, i, myInfo->busId);
      return ncclInvalidUsage;
    }
  }

  // Compute intra ranks and minimum CUDA Compute capabilities of intra-node GPUs and all GPUs
  int intraRank0 = -1, intraRank = -1, intraRanks = 0;
  int myCompCap = allGather1Data[rank].cudaCompCap;
  int minCompCap = myCompCap, maxCompCap = myCompCap;
  uint64_t otherHostHash;
  int tmpNnodes = 1;
  for (int i = 0; i < nranks; i++) {
    if (allGather1Data[i].peerInfo.hostHash == allGather1Data[rank].peerInfo.hostHash) {
      if (allGather1Data[i].peerInfo.pidHash == allGather1Data[rank].peerInfo.pidHash) {
        if (intraRanks == 0) intraRank0 = i;
        if (i == rank) intraRank = intraRanks;
        intraRanks++;
      }
    } else {  // Determine whether number of nodes is 2 (for use in tree pattern determination)
      if (tmpNnodes == 1) {
        otherHostHash = allGather1Data[i].peerInfo.hostHash;
        tmpNnodes = 2;
      } else if (tmpNnodes == 2 && otherHostHash != allGather1Data[i].peerInfo.hostHash) {
        tmpNnodes = 3;
      }
    }
    minCompCap = std::min(allGather1Data[i].cudaCompCap, minCompCap);
    maxCompCap = std::max(allGather1Data[i].cudaCompCap, maxCompCap);
  }
  TRACE(NCCL_INIT,"hostHash[%d] %lx intraRank %d intraRanks %d intraRank0 %d",
        rank, allGather1Data[rank].peerInfo.hostHash, intraRank, intraRanks, intraRank0);
  if (intraRank == -1 || intraRank0 == -1 || allGather1Data[intraRank0].comm == NULL) {
    WARN("Failed to determine intra ranks hostHash[%d] %lx intraRank %d intraRanks %d intraRank0 %d",
         rank, allGather1Data[rank].peerInfo.hostHash, intraRank, intraRanks, intraRank0);
    return ncclInternalError;
  }
  struct ncclComm* intraRank0Comm = allGather1Data[intraRank0].comm;

  // AllGather1 - end

  // Topo detection / System graph creation
  NCCLCHECK(ncclTopoGetSystem(comm, &comm->topo));
  // save nRanks to ncclTopoSystem as indicator of multi-node
  comm->topo->nRanks = comm->nRanks;
  // Compute paths between GPUs and NICs
  NCCLCHECK(ncclTopoComputePaths(comm->topo, comm->peerInfo));
  // Remove inaccessible GPUs and unused NICs
  NCCLCHECK(ncclTopoTrimSystem(comm->topo, comm));
  // Recompute paths after trimming
  NCCLCHECK(ncclTopoComputePaths(comm->topo, comm->peerInfo));
  // Init search
  NCCLCHECK(ncclTopoSearchInit(comm->topo));
  // Print final topology
  NCCLCHECK(ncclTopoPrint(comm->topo));

  // Get rings and trees
  struct ncclTopoGraph ringGraph;
  ringGraph.id = 0;
  ringGraph.pattern = NCCL_TOPO_PATTERN_RING;
  ringGraph.crossNic = ncclParamCrossNic();
  ringGraph.collNet = 0;
  ringGraph.minChannels = 1;
  ringGraph.maxChannels = MAXCHANNELS/2;
  NCCLCHECK(ncclTopoCompute(comm->topo, &ringGraph));
  NCCLCHECK(ncclTopoPrintGraph(comm->topo, &ringGraph));

  struct ncclTopoGraph treeGraph;
  treeGraph.id = 1;
  treeGraph.pattern = tmpNnodes <= 2 ? NCCL_TOPO_PATTERN_TREE : NCCL_TOPO_PATTERN_BALANCED_TREE;
  treeGraph.crossNic = ncclParamCrossNic();
  treeGraph.collNet = 0;
  treeGraph.minChannels = comm->topo->nodes[NET].count != 0 ? 1 : ringGraph.nChannels;
  treeGraph.maxChannels = ringGraph.nChannels;
  NCCLCHECK(ncclTopoCompute(comm->topo, &treeGraph));
  NCCLCHECK(ncclTopoPrintGraph(comm->topo, &treeGraph));

  struct ncclTopoGraph collNetGraph;
  collNetGraph.id = 2;
  collNetGraph.pattern = NCCL_TOPO_PATTERN_TREE;
  collNetGraph.collNet = 1;
  collNetGraph.crossNic = ncclParamCrossNic();
  collNetGraph.minChannels = 1;
  collNetGraph.maxChannels = ringGraph.nChannels;
  NCCLCHECK(ncclTopoCompute(comm->topo, &collNetGraph));
  NCCLCHECK(ncclTopoPrintGraph(comm->topo, &collNetGraph));

  { // [RCCL] Check if clique-based kernels can be enabled and initialize CliqueManager
    CliqueManager::cliqueMode_t cliqueMode = CliqueManager::CLIQUE_DISABLED;
    if (comm->localRanks == comm->nRanks)
    {
      // Check that all the GPUs have peer access to one another and are XGMI connected
      bool allXgmi = true;
      bool hasPeerAccess = true;
      for (int i = 0; i < nranks && hasPeerAccess; i++)
      {
        int cudaDev1 = allGather1Data[i].peerInfo.cudaDev;
        for (int j = 0; j < nranks; j++)
        {
          if (i == j) continue;
          int cudaDev2 = allGather1Data[j].peerInfo.cudaDev;
          int p2p;
          if (hipDeviceCanAccessPeer(&p2p, cudaDev1, cudaDev2) != hipSuccess || !p2p)
          {
            hasPeerAccess = false;
            break;
          }

          uint32_t linkType, hopCount;
          CUDACHECK(hipExtGetLinkTypeAndHopCount(i, j, &linkType, &hopCount));
          allXgmi &= (linkType == HSA_AMD_LINK_INFO_TYPE_XGMI);
        }
      }
      if (hasPeerAccess)
      {
        if (intraRanks == nranks)
          cliqueMode = CliqueManager::CLIQUE_SINGLE_PROCESS;
        else
          cliqueMode = CliqueManager::CLIQUE_SINGLE_NODE;
      }

      // For now, only enable clique-based kernels on nodes where all GPUs are XGMI connected
      if (!allXgmi && !rcclParamCliqueIgnoreTopo())
      {
        INFO(NCCL_INIT, "Disabling clique-based kernels due to topology (ignore with RCCL_CLIQUE_IGNORE_TOPO)");
        cliqueMode = CliqueManager::CLIQUE_DISABLED;
      }
    }
    comm->cliqueManager = new CliqueManager(rank, nranks, cliqueMode);
    NCCLCHECK(comm->cliqueManager->Init(commId, rootPid));
  } // [/RCCL]

  if (comm->rank == ncclParamGraphDumpFileRank()) {
    struct ncclTopoGraph* graphs[3] = { &ringGraph, &treeGraph, &collNetGraph };
    NCCLCHECK(ncclTopoDumpGraphs(comm->topo, 3, graphs));
  }

  // Determine local CollNet support before all-gather
  if (tmpNnodes > 1 && ncclParamCollNetEnable() == 1 && collNetSupport() == 1 && collNetGraph.nChannels > 0) comm->collNetSupport = 1;
  if (intraRanks > 8) {
    if (comm->collNetSupport == 1) WARN("CollNet currently only supports up to 8 GPUs per node");
    comm->collNetSupport = 0;
  }

  if ((comm->topo->type & RCCL_TOPO_4P2H_ROME) && (comm->topo->type & RCCL_TOPO_GDR_ALL)) {
    if (rcclParamP2pNetDisable() == 0) {
      STORE(comm->p2pNet, 1);
      INFO(NCCL_INIT, "RCCL enabled same node P2P over network");
    }
    else
      INFO(NCCL_INIT, "RCCL force disabled same node P2P over network");
  }
  // AllGather3 - begin
  struct ncclGraphInfo {
    int pattern;
    int nChannels;
    int sameChannels;
    float speedIntra;
    float speedInter;
    int typeIntra;
    int typeInter;
  };

  struct {
    int collNetSupport;
    int nc;
    struct ncclGraphInfo tree;
    struct ncclGraphInfo ring;
    struct ncclGraphInfo collNet;
    struct ncclTopoRanks topoRanks;
  } *allGather3Data;

  NCCLCHECK(ncclCalloc(&allGather3Data, nranks));
  int idx;
  NCCLCHECK(ncclTopoIdToIndex(comm->topo, GPU, myInfo->busId, &idx));
  allGather3Data[rank].nc = 2;
  if (comm->topo->nodes[GPU].count == comm->topo->nRanks && (comm->topo->type & RCCL_TOPO_CR8G))
    allGather3Data[rank].nc = 4;
  if (comm->topo->nodes[GPU].count == comm->topo->nRanks && comm->topo->nodes[GPU].nodes[idx].gpu.gcn == 910)
    allGather3Data[rank].nc = 6;
  allGather3Data[rank].tree.pattern = treeGraph.pattern;
  allGather3Data[rank].tree.nChannels = treeGraph.nChannels;
  allGather3Data[rank].tree.sameChannels = treeGraph.sameChannels;
  allGather3Data[rank].tree.speedIntra = treeGraph.speedIntra;
  allGather3Data[rank].tree.speedInter = treeGraph.speedInter;
  allGather3Data[rank].tree.typeIntra = treeGraph.typeIntra;
  allGather3Data[rank].tree.typeInter = treeGraph.typeInter;
  allGather3Data[rank].ring.pattern = ringGraph.pattern;
  allGather3Data[rank].ring.nChannels = ringGraph.nChannels;
  allGather3Data[rank].ring.sameChannels = ringGraph.sameChannels;
  allGather3Data[rank].ring.speedIntra = ringGraph.speedIntra;
  allGather3Data[rank].ring.speedInter = ringGraph.speedInter;
  allGather3Data[rank].ring.typeIntra = ringGraph.typeIntra;
  allGather3Data[rank].ring.typeInter = ringGraph.typeInter;
  allGather3Data[rank].collNet.pattern = collNetGraph.pattern;
  allGather3Data[rank].collNet.nChannels = collNetGraph.nChannels;
  allGather3Data[rank].collNet.sameChannels = collNetGraph.sameChannels;
  allGather3Data[rank].collNet.speedIntra = collNetGraph.speedIntra;
  allGather3Data[rank].collNet.speedInter = collNetGraph.speedInter;
  allGather3Data[rank].collNet.typeIntra = collNetGraph.typeIntra;
  allGather3Data[rank].collNet.typeInter = collNetGraph.typeInter;
  allGather3Data[rank].collNetSupport = comm->collNetSupport;

  comm->nChannels = (comm->topo->nodes[GPU].count != comm->topo->nRanks && comm->topo->nodes[NET].count)
    ? std::min(treeGraph.nChannels, ringGraph.nChannels) : ringGraph.nChannels;
  NCCLCHECK(ncclTopoPreset(comm, &treeGraph, &ringGraph, &allGather3Data[rank].topoRanks));

  NCCLCHECK(bootstrapAllGather(comm->bootstrap, allGather3Data, sizeof(*allGather3Data)));

  // Determine nNodes, firstRanks, ...
  int *nodesFirstRank, *nodesTreePatterns;
  NCCLCHECK(ncclCalloc(&nodesFirstRank, nranks));
  NCCLCHECK(ncclCalloc(&nodesTreePatterns, nranks));
  for (int i=0; i<nranks; i++) {
    int node = -1;
    int firstRank = allGather3Data[i].topoRanks.ringRecv[0];
    for (int n=0; n<comm->nNodes; n++) {
      if (nodesFirstRank[n] == firstRank) node = n;
    }
    if (node == -1) {
      node = comm->nNodes++;
      nodesFirstRank[node] = firstRank;
      // Record tree pattern of each node as they can be different depending on sm arch
      nodesTreePatterns[node] = allGather3Data[i].tree.pattern;
    }
    if (i == comm->rank) comm->node = node;
  }

  int nChannelsOrig = comm->nChannels;
  struct ncclTopoRanks** allTopoRanks;
  NCCLCHECK(ncclCalloc(&allTopoRanks, comm->nRanks));
  int nc = allGather3Data[0].nc;
  for (int i=0; i<nranks; i++) {
    allTopoRanks[i] = &allGather3Data[i].topoRanks;
    nc = std::min(allGather3Data[i].nc, nc);
    // Make sure we align all ranks so that the tuning is consistent across ranks
    treeGraph.nChannels = std::min(allGather3Data[i].tree.nChannels, treeGraph.nChannels);
    treeGraph.sameChannels = std::min(allGather3Data[i].tree.sameChannels, treeGraph.sameChannels);
    treeGraph.speedIntra = std::min(allGather3Data[i].tree.speedIntra, treeGraph.speedIntra);
    treeGraph.speedInter = std::min(allGather3Data[i].tree.speedInter, treeGraph.speedInter);
    treeGraph.typeIntra = std::min(allGather3Data[i].tree.typeIntra, treeGraph.typeIntra);
    treeGraph.typeInter = std::min(allGather3Data[i].tree.typeInter, treeGraph.typeInter);
    ringGraph.nChannels = std::min(allGather3Data[i].ring.nChannels, ringGraph.nChannels);
    ringGraph.sameChannels = std::min(allGather3Data[i].ring.sameChannels, ringGraph.sameChannels);
    ringGraph.speedIntra = std::min(allGather3Data[i].ring.speedIntra, ringGraph.speedIntra);
    ringGraph.speedInter = std::min(allGather3Data[i].ring.speedInter, ringGraph.speedInter);
    ringGraph.typeIntra = std::min(allGather3Data[i].ring.typeIntra, ringGraph.typeIntra);
    ringGraph.typeInter = std::min(allGather3Data[i].ring.typeInter, ringGraph.typeInter);
    collNetGraph.nChannels = std::min(allGather3Data[i].collNet.nChannels, collNetGraph.nChannels);
    collNetGraph.sameChannels = std::min(allGather3Data[i].collNet.sameChannels, collNetGraph.sameChannels);
    collNetGraph.speedIntra = std::min(allGather3Data[i].collNet.speedIntra, collNetGraph.speedIntra);
    collNetGraph.speedInter = std::min(allGather3Data[i].collNet.speedInter, collNetGraph.speedInter);
    collNetGraph.typeIntra = std::min(allGather3Data[i].collNet.typeIntra, collNetGraph.typeIntra);
    collNetGraph.typeInter = std::min(allGather3Data[i].collNet.typeInter, collNetGraph.typeInter);
    comm->collNetSupport = std::min(allGather3Data[i].collNetSupport, comm->collNetSupport);
  }

  comm->nChannels = treeGraph.nChannels = ringGraph.nChannels =
    (comm->topo->nodes[GPU].count != comm->topo->nRanks && comm->topo->nodes[NET].count)
    ? std::min(treeGraph.nChannels, ringGraph.nChannels) : ringGraph.nChannels;
  if (comm->nChannels < nChannelsOrig) {
    // We started duplicating channels during Preset(), so we need to move the
    // duplicated channels since we have removed some.
    for (int i=0; i<comm->nChannels; i++) memcpy(comm->channels+comm->nChannels+i, comm->channels+nChannelsOrig+i, sizeof(struct ncclChannel));
  }

  // Determine CollNet support after all-gather now that we know nNodes
  int collNetNodeThreshold = ncclParamCollNetNodeThreshold();
  if (comm->nNodes < collNetNodeThreshold) {
    if (comm->collNetSupport == 1)
      INFO(NCCL_INIT, "Communicator has %d nodes which is less than CollNet node threshold %d, disabling CollNet", comm->nNodes, collNetNodeThreshold);
    comm->collNetSupport = 0;
  }

  int *rings;
  NCCLCHECK(ncclCalloc(&rings, nranks*MAXCHANNELS));
  NCCLCHECK(ncclTopoPostset(comm, nodesFirstRank, nodesTreePatterns, allTopoRanks, rings, &collNetGraph, nc));

  free(allTopoRanks);
  free(nodesTreePatterns);
  free(nodesFirstRank);
  free(allGather1Data);
  free(allGather3Data);

  // AllGather3 - end

  TRACE(NCCL_INIT, "rank %d nranks %d - BUILT %d TREES/RINGS", rank, nranks, comm->nChannels);

  char line[1024];
  line[0]='\0';
  for (int c=0; c<comm->nChannels; c++) {
    struct ncclTree* tree = &comm->channels[c].tree;
    snprintf(line+strlen(line), 1023-strlen(line), " [%d] %d/%d/%d->%d->%d",
        c, tree->down[0], tree->down[1], tree->down[2], rank, tree->up);
    INFO(NCCL_GRAPH, "Ring %d : %d -> %d -> %d", c, comm->channels[c].ring.prev, comm->rank, comm->channels[c].ring.next);
  }
  line[1023] = '\0';
  INFO(NCCL_INIT, "Trees%s", line);

  // Set Affinity to a CPU local the our GPU, so that all memory we allocate
  // on the host is local.
  cpu_set_t affinitySave;
  sched_getaffinity(0, sizeof(cpu_set_t), &affinitySave);
  NCCLCHECK(ncclTopoSetAffinity(comm->topo, comm->rank));
  ncclResult_t ret;

  NCCLCHECK(computeBuffSizes(comm));

  // Connect with prev/next for each ring
  for (int c=0; c<comm->nChannels; c++) {
    struct ncclChannel* channel = comm->channels+c;
    NCCLCHECKGOTO(setupChannel(comm, c, rank, nranks, rings+c*nranks), ret, affinity_restore);
    if (comm->nRanks == 1) continue;
    NCCLCHECKGOTO(ncclTransportP2pConnect(comm, channel, 1, &channel->ring.prev, 1, &channel->ring.next, 0), ret, affinity_restore);
  }
  NCCLCHECKGOTO(ncclTransportP2pSetup(comm, &ringGraph, 0), ret, affinity_restore);
  free(rings);
  INFO(NCCL_INIT, "Connected all rings");

  // Connect Trees
  for (int c=0; c<comm->nChannels; c++) {
    struct ncclChannel* channel = comm->channels+c;
    if (comm->nRanks == 1) continue;
    NCCLCHECKGOTO(ncclTransportP2pConnect(comm, channel, NCCL_MAX_TREE_ARITY, channel->tree.down, 1, &channel->tree.up, 0), ret, affinity_restore);
    NCCLCHECKGOTO(ncclTransportP2pConnect(comm, channel, 1, &channel->tree.up, NCCL_MAX_TREE_ARITY, channel->tree.down, 0), ret, affinity_restore);
  }
  NCCLCHECKGOTO(ncclTransportP2pSetup(comm, &treeGraph, 0), ret, affinity_restore);
  INFO(NCCL_INIT, "Connected all trees");

  // Check if we can setup CollNet
  if (comm->collNetSupport > 0) {
    int collNetSetupFail = 0;
    // Find all head ranks
    int nHeads = collNetGraph.nChannels;
    int *heads;
    NCCLCHECK(ncclCalloc(&heads, nHeads));
    // Head GPU index is always 0
    for (int c=0; c<nHeads; c++) {
      heads[c] = collNetGraph.intra[c*comm->localRanks+0];
    }
    for (int c=0; c<comm->nChannels; c++) {
      struct ncclChannel* channel = comm->channels+c;
      for (int h=0; h<nHeads; h++) {
        const int head = heads[h];
        if (ncclTransportCollNetSetup(comm, &collNetGraph, channel, head, head, h, collNetRecv) != 1)
          collNetSetupFail = 1;
        else if (ncclTransportCollNetSetup(comm, &collNetGraph, channel, head, head, h, collNetSend) != 1)
          collNetSetupFail = 1;
      }
      // Verify CollNet setup across ranks after trying the first channel
      if (c == 0) {
        NCCLCHECKGOTO(ncclTransportCollNetCheck(comm, collNetSetupFail), ret, collnet_cleanup);
      }
    }
    // Verify CollNet setup across ranks after trying all channels
    NCCLCHECKGOTO(ncclTransportCollNetCheck(comm, collNetSetupFail), ret, collnet_cleanup);
    TRACE(NCCL_INIT, "rank %d Connected inter-node CollNet", rank);

    // Connect intra-node CollNet
    for (int c=0; c<comm->nChannels; c++) {
      struct ncclChannel* channelRecv = comm->channels+c;
      NCCLCHECKGOTO(ncclTransportP2pConnect(comm, channelRecv, NCCL_MAX_DIRECT_ARITY, channelRecv->collTree.up, NCCL_MAX_DIRECT_ARITY, channelRecv->collTree.down, 0), ret, collnet_cleanup);
    }
    NCCLCHECKGOTO(ncclTransportP2pSetup(comm, &collNetGraph, 0), ret, collnet_cleanup);
    for (int c=0; c<comm->nChannels; c++) {
      struct ncclChannel* channelSend = comm->channels+c;
      NCCLCHECKGOTO(ncclTransportP2pConnect(comm, channelSend, NCCL_MAX_DIRECT_ARITY, channelSend->collTree.down, NCCL_MAX_DIRECT_ARITY, channelSend->collTree.up, 1), ret, collnet_cleanup);
    }
    NCCLCHECKGOTO(ncclTransportP2pSetup(comm, &collNetGraph, 1), ret, collnet_cleanup);
    INFO(NCCL_INIT, "rank %d Connected CollNet", rank);

collnet_cleanup:
    free(heads);
    if (ret != ncclSuccess) {
      NCCLCHECK(ncclTransportCollNetFree(comm));
      comm->collNetSupport = 0;
      ret = ncclSuccess;
    }
  }
  TRACE(NCCL_INIT, "rank %d nranks %d - CONNECTED %d RINGS AND TREES", rank, nranks, comm->nChannels);

  // Compute time models for algorithm and protocol combinations
  NCCLCHECK(ncclTopoTuneModel(comm, minCompCap, maxCompCap, &treeGraph, &ringGraph, &collNetGraph));

  // Compute nChannels per peer for p2p
  NCCLCHECK(ncclTopoComputeP2pChannels(comm));

  if (ncclParamNvbPreconnect()) {
    // Connect p2p when using NVB path
    int nvbNpeers;
    int* nvbPeers;
    NCCLCHECK(ncclTopoGetNvbGpus(comm->topo, comm->rank, &nvbNpeers, &nvbPeers));
    for (int r=0; r<nvbNpeers; r++) {
      int peer = nvbPeers[r];
      int delta = (comm->nRanks + (comm->rank-peer)) % comm->nRanks;
      for (int c=0; c<comm->p2pnChannelsPerPeer; c++) {
        int channelId = (delta+comm->p2pChannels[c]) % comm->p2pnChannels;
        if (comm->channels[channelId].peers[peer].recv[0].connected == 0) { // P2P uses only 1 connector
          comm->connectRecv[peer] |= (1<<channelId);
        }
      }
      delta = (comm->nRanks - (comm->rank-peer)) % comm->nRanks;
      for (int c=0; c<comm->p2pnChannelsPerPeer; c++) {
        int channelId = (delta+comm->p2pChannels[c]) % comm->p2pnChannels;
        if (comm->channels[channelId].peers[peer].send[0].connected == 0) { // P2P uses only 1 connector
          comm->connectSend[peer] |= (1<<channelId);
        }
      }
    }
    NCCLCHECK(ncclTransportP2pSetup(comm, NULL, 0));
    free(nvbPeers);
  }

  NCCLCHECK(ncclCommSetIntra(comm, intraRank, intraRanks, intraRank0Comm));

  if (comm->nNodes) NCCLCHECK(ncclProxyCreate(comm));

  // We should have allocated all buffers, collective fifos, ... we can
  // restore the affinity.
affinity_restore:
  sched_setaffinity(0, sizeof(cpu_set_t), &affinitySave);
  if (ret != ncclSuccess) return ret;

  TRACE(NCCL_INIT, "rank %d nranks %d - DONE", rank, nranks);
  return ncclSuccess;
}

NCCL_PARAM(SetStackSize, "SET_STACK_SIZE", 0);

ncclResult_t ncclCommInitRankSync(ncclComm_t* newcomm, int nranks, ncclUniqueId commId, int myrank, int cudaDev) {
  ncclResult_t res;

  CUDACHECK(hipSetDevice(cudaDev));
  // Set the maximum kernel stack size of all kernels to avoid
  // a CUDA memory reconfig on load (c.f. NVSHMEM issue)
  //if (maxLocalSizeBytes > 0 && ncclParamSetStackSize() == 1) {
  //  TRACE(NCCL_INIT, "Setting hipLimitStackSize to %zi", maxLocalSizeBytes);
  //  CUDACHECKIGNORE(hipDeviceSetLimit(hipLimitStackSize, maxLocalSizeBytes));
  //}
  NCCLCHECKGOTO(commAlloc(newcomm, nranks, myrank), res, cleanup);
  NCCLCHECKGOTO(initTransportsRank(*newcomm, &commId), res, cleanup);
  NCCLCHECKGOTO(devCommSetup(*newcomm), res, cleanup);

  INFO(NCCL_INIT,"comm %p rank %d nranks %d cudaDev %d busId %lx used %ld bytes - Init COMPLETE", *newcomm, myrank, nranks, (*newcomm)->cudaDev, (*newcomm)->busId, allocTracker[(*newcomm)->cudaDev].totalAllocSize);

  return ncclSuccess;
cleanup:
  if ((*newcomm) && (*newcomm)->bootstrap) bootstrapAbort((*newcomm)->bootstrap);
  *newcomm = NULL;
  return res;
}

static ncclResult_t ncclCommInitRankDev(ncclComm_t* newcomm, int nranks, ncclUniqueId commId, int myrank, int cudaDev) {
  ncclResult_t res;
  char* env = getenv("NCCL_COMM_ID");
  if (env && myrank == 0) {
    INFO(NCCL_ENV, "NCCL_COMM_ID set by environment to %s", env);
    NCCLCHECKGOTO(bootstrapCreateRoot(&commId, true), res, end);
  }

  NCCLCHECKGOTO(ncclInit(), res, end);
  if (myrank == 0) showVersion();

  memset(allocTracker+cudaDev, 0, sizeof(struct allocationTracker));
  // Make sure the CUDA runtime is initialized.
  CUDACHECKGOTO(hipFree(NULL), res, end);

  NCCLCHECKGOTO(PtrCheck(newcomm, "CommInitRank", "newcomm"), res, end);
  if (nranks < 1 || myrank < 0 || myrank >= nranks) {
    WARN("Invalid rank requested : %d/%d", myrank, nranks);
    res = ncclInvalidArgument;
    goto end;
  }

  if (ncclAsyncMode()) {
    NCCLCHECKGOTO(ncclAsyncInit(ncclCommInitRankSync, newcomm, nranks, commId, myrank, cudaDev), res, end);
  } else {
    NCCLCHECKGOTO(ncclCommInitRankSync(newcomm, nranks, commId, myrank, cudaDev), res, end);
  }

end:
  if (ncclAsyncMode()) return ncclAsyncErrCheck(res);
  else return res;
}

NCCL_API(ncclResult_t, ncclCommInitRank, ncclComm_t* newcomm, int nranks, ncclUniqueId commId, int myrank);
ncclResult_t ncclCommInitRank(ncclComm_t* newcomm, int nranks, ncclUniqueId commId, int myrank) {
  NVTX3_FUNC_RANGE_IN(nccl_domain);
  int cudaDev;
  CUDACHECK(hipGetDevice(&cudaDev));
  NCCLCHECK(ncclCommInitRankDev(newcomm, nranks, commId, myrank, cudaDev));
  return ncclSuccess;
}

NCCL_API(ncclResult_t, ncclCommInitAll, ncclComm_t* comms, int ndev, const int* devlist);
ncclResult_t ncclCommInitAll(ncclComm_t* comms, int ndev, const int* devlist) {
  NVTX3_FUNC_RANGE_IN(nccl_domain);
  NCCLCHECK(PtrCheck(comms, "CommInitAll", "comms"));
  if (ndev < 0) {
    WARN("Invalid device count requested : %d", ndev);
    return ncclInvalidArgument;
  }

  ncclUniqueId uniqueId;
  NCCLCHECK(ncclGetUniqueId(&uniqueId));
  NCCLCHECK(ncclGroupStart());
  for (int i=0; i<ndev; i++) {
    // Ignore return codes .. we need to call ncclGroupEnd to clean up anyway
    ncclCommInitRankDev(comms+i, ndev, uniqueId, i, devlist ? devlist[i] : i);
  }
  NCCLCHECK(ncclGroupEnd());
  return ncclSuccess;
}

static ncclResult_t commDestroy(ncclComm_t comm) {
  int savedDevice;
#ifdef ENABLE_TRACE
  int rank = comm->rank;
#endif
  CUDACHECK(hipGetDevice(&savedDevice));
  int commDevice = comm->cudaDev;

  if (savedDevice != commDevice) {
    CUDACHECK(hipSetDevice(commDevice));
  }

  TRACE(NCCL_INIT, "Destroying comm %p rank %d abortFlag %d fatalError %d", comm, comm->rank, LOAD(comm->abortFlag), comm->fatalError);

  CUDACHECK(hipStreamSynchronize(comm->groupStream));
  NCCLCHECK(ncclProxyDestroy(comm));
  NCCLCHECK(commFree(comm));

  if (savedDevice != commDevice)
    CUDACHECK(hipSetDevice(savedDevice));

  TRACE(NCCL_INIT, "Destroyed comm %p rank %d", comm, rank);

  return ncclSuccess;
}

NCCL_API(ncclResult_t, ncclCommDestroy, ncclComm_t comm);
ncclResult_t ncclCommDestroy(ncclComm_t comm) {
  NVTX3_FUNC_RANGE_IN(nccl_domain);
  if (comm == NULL)
    return ncclSuccess;

  TRACE(NCCL_INIT, "comm %p rank %d nRanks %d cudaDev %d busId %lx", comm, comm->rank, comm->nRanks, comm->cudaDev, comm->busId);

  // Try and prevent a double free of the comm struct (user error)
  if (comm->rank == -1 || comm->nRanks <= 0 || comm->cudaDev == -1 || comm->busId == -1) {
    WARN("comm %p has already been destroyed", comm);
    return ncclInvalidArgument;
  }

  // [RCCL] Delete CliqueManager if it exists
  if (comm->cliqueManager) delete comm->cliqueManager;
  // [/RCCL]

  return commDestroy(comm);
}

NCCL_API(ncclResult_t, ncclCommAbort, ncclComm_t comm);
ncclResult_t ncclCommAbort(ncclComm_t comm) {
  NVTX3_FUNC_RANGE_IN(nccl_domain);
  if (comm == NULL)
    return ncclSuccess;

  // Ask anything that might still be running on the device to quit
  STORE(comm->abortFlag, 1);

  // do not destroy comm because kernel maybe still running
  // return commDestroy(comm);
  return ncclSuccess;
}

NCCL_API(const char*, ncclGetErrorString, ncclResult_t code);
const char* ncclGetErrorString(ncclResult_t code) {
  switch (code) {
    case ncclSuccess                : return "no error";
    case ncclUnhandledCudaError     : return "unhandled cuda error";
    case ncclSystemError            : return "unhandled system error";
    case ncclInternalError          : return "internal error";
    case ncclInvalidArgument        : return "invalid argument";
    case ncclInvalidUsage           : return "invalid usage";
    default                         : return "unknown result code";
  }
}

NCCL_API(ncclResult_t, ncclCommGetAsyncError, ncclComm_t comm, ncclResult_t *asyncError);
ncclResult_t ncclCommGetAsyncError(ncclComm_t comm, ncclResult_t *asyncError) {
  NCCLCHECK(PtrCheck(comm, "ncclGetAsyncError", "comm"));
  NCCLCHECK(PtrCheck(asyncError, "ncclGetAsyncError", "asyncError"));
  *asyncError = comm->fatalError;
  return ncclSuccess;
}

NCCL_API(ncclResult_t, ncclCommCount, const ncclComm_t comm, int* count);
ncclResult_t ncclCommCount(const ncclComm_t comm, int* count) {
  NVTX3_FUNC_RANGE_IN(nccl_domain);
  NCCLCHECK(PtrCheck(comm, "CommCount", "comm"));
  NCCLCHECK(PtrCheck(count, "CommCount", "count"));
  *count = comm->nRanks;
  return ncclSuccess;
}

NCCL_API(ncclResult_t, ncclCommCuDevice, const ncclComm_t comm, int* devid);
ncclResult_t ncclCommCuDevice(const ncclComm_t comm, int* devid) {
  NVTX3_FUNC_RANGE_IN(nccl_domain);
  NCCLCHECK(PtrCheck(comm, "CommCuDevice", "comm"));
  NCCLCHECK(PtrCheck(devid, "CommCuDevice", "devid"));
  *devid = comm->cudaDev;
  return ncclSuccess;
}

NCCL_API(ncclResult_t, ncclCommUserRank, const ncclComm_t comm, int* rank);
ncclResult_t ncclCommUserRank(const ncclComm_t comm, int* rank) {
  NVTX3_FUNC_RANGE_IN(nccl_domain);
  NCCLCHECK(PtrCheck(comm, "CommUserRank", "comm"));
  NCCLCHECK(PtrCheck(rank, "CommUserRank", "rank"));
  *rank = comm->rank;
  return ncclSuccess;
}<|MERGE_RESOLUTION|>--- conflicted
+++ resolved
@@ -460,7 +460,7 @@
   comm->lastSetupNode = NULL;
   comm->lastCudaGraphId = -1;
 
-  CUDACHECK(cudaDriverGetVersion(&comm->driverVersion));
+  CUDACHECK(hipDriverGetVersion(&comm->driverVersion));
 
   static_assert(MAXCHANNELS <= sizeof(*comm->connectSend)*8, "comm->connectSend must have enough bits for all channels");
   static_assert(MAXCHANNELS <= sizeof(*comm->connectRecv)*8, "comm->connectRecv must have enough bits for all channels");
@@ -480,20 +480,12 @@
 
 static ncclResult_t devCommSetup(ncclComm_t comm) {
   // Duplicate the channels on the device
-<<<<<<< HEAD
+  int nChannels = std::max(comm->nChannels, comm->p2pnChannels);
   NCCLCHECK(ncclCudaCalloc(&comm->hostDevComm.channels, std::max(comm->nChannels, comm->p2pnChannels)));
   NCCLCHECK(ncclCudaMemcpy(comm->hostDevComm.channels, comm->channels, std::max(comm->nChannels, comm->p2pnChannels)));
 
   // Copy userRanks and peers
-  for (int r=0; r<std::max(comm->nChannels, comm->p2pnChannels); r++) {
-=======
-  int nChannels = std::max(comm->nChannels, comm->p2pnChannels);
-  NCCLCHECK(ncclCudaCalloc(&comm->hostDevComm.channels, nChannels));
-  NCCLCHECK(ncclCudaMemcpy(comm->hostDevComm.channels, comm->channels, nChannels));
-
-  // Copy userRanks and peers
   for (int r=0; r<comm->nChannels; r++) {
->>>>>>> 3fec2fa5
     NCCLCHECK(ncclCudaMemcpy(comm->channels[r].ring.devUserRanks, comm->channels[r].ring.userRanks, comm->nRanks));
   }
 
