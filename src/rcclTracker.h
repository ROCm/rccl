/*
Copyright (c) 2017 - Present Advanced Micro Devices, Inc.
All rights reserved.
*/

/**
 * @file rcclTracker.h
 * @brief Header containing helper data structures
 *
 * This header contains all data structures required for tracking states of
 * different RCCL public data structures when used across different RCCL APIs.
 *
 * @author Aditya Atluri
 */

#pragma once

#include <hip/hip_runtime.h>
#include <atomic>
#include <map>
#include "rcclCheck.h"

#define KNRM "\x1B[0m"
#define KRED "\x1B[31m"
#define KGRN "\x1B[32m"
#define KYEL "\x1B[33m"
#define KBLU "\x1B[34m"
#define KMAG "\x1B[35m"
#define KCYN "\x1B[36m"
#define CWHT "\x1B[37m"

const char* API_COLOR = KGRN;
const char* API_COLOR_END = KNRM;

//! @brief Flags to print different debug levels
//! Enable debug log for rccl api calls
constexpr int krccl_print_api = 1 << 0;
//! Enable debug log for internal function calls
constexpr int krccl_print_internal = 1 << 1;
//! Enable debug log for printing kernel launches
constexpr int krccl_print_kernel = 1 << 2;

//! Limit the total number of workitems launched to 1024
constexpr unsigned knum_workitems = 1024;
//! Limit the number of elements operated on per workgroup
constexpr unsigned knum_vectors_per_workgroup = 1024;

//! @brief Multi-GPU barrier
//! Barrier structure is used to sync kernels from same rccl call across
//! multiple gpus. times_done is used to track how many times a gpu used the
//! barrier. bar_in tracks how many gpus have entered the barrier. bar_out
//! tracks how many gpus have exited. Owned by rcclUniqueId or RingNodePool_t
struct Barrier_t {
    std::atomic<int> bar_in, bar_out, times_done;
};

//! @brief Node for each gpu
//! Data structure used to track details about current gpu. Multiple structures
//! form a ring where RCCL API kernels use them to access data on gpus in
//! clique. It is allocated as pinned host memory visible to all the gpus. The
//! memory is uncached on gpus.
struct RingNode_t {
    //! Point to RingNode_t owned by previous gpu in clique
    struct RingNode_t* prev_gpu;
    //! Point to RingNode_t owned by next gpu in clique
    struct RingNode_t* next_gpu;
<<<<<<< HEAD

    //! We use atomic data type to store pointer to buffers on a gpu, because
    //! there are multiple readers (all peer gpus) and single writer (current
    //! gpu)

    //! Stores source buffer on current gpu
    std::atomic<void*> src_buffer;
    //! Stores destination buffer on current gpu
    std::atomic<void*> dst_buffer;

    //! Stores device index according to hip programming model
=======
    // We use atomic data type to store pointer to buffers on a gpu, because
    // there are multiple readers (all peer gpus) and single writer (current
    // gpu)
    //
    // Stores source buffer on current gpu
    //
    void* src_buffer;
    //
    // Stores destination buffer on current gpu
    //
    void* dst_buffer;
    //
    // Stores device index according to hip programming model
    //
>>>>>>> d4199815
    uint32_t hip_current_device_index;

    //! Barrier is allocated once per rcclUniqueId, owned by Rccl
    Barrier_t* barrier;

    //! Holds rank of each gpu
    int rank;
};

struct RcclComm_t;

//! @brief
//! Pool data structure used to store all RingNode_t data structures and track
//! rcclComm_t accordingly
class RingNodePool_t {
  private:
    //! Stores an array of device indices user provided we allocate memory, do
    //! memcpy from user buffer deleted at destruction
    int* device_indices_;
    //! Number of devices in current pool
    int num_devices_;
    //! Barrier used by all devices in pool
    Barrier_t* barrier_;
    //! Reset the ring from the trackers in the pool
    void ResetGpuRing();

  public:
    //! Counter to track how many devices are active in pool. Used to know when
    //! we can destroy the pool and all data structures
    int active_devices_;
    //! Used to track RingNode_t structures for each gpu
    //! key -> rank of the gpu
    //! value -> RingNode_t* of respective gpu
    std::map<int, RingNode_t*> pool_;
    //! Destroy all the elements in pool_, barrier_ and device_indices_
    ~RingNodePool_t();
    //! Construction
    RingNodePool_t();
    RingNodePool_t(const int* device_indices_, int num_devices_);
    //! Adds new gpu to clique, return corresponding RcclComm_t structure
    RcclComm_t* AddDevice(int device, int rank, int ndev);
    //! Remove device from pool_ based on RcclComm_t data
    void RemoveDevice(RcclComm_t* pcomm);
    //! Get number of devices the pool is allocated for
    int GetNumDevices() const { return num_devices_; }
    //! Print data in pool
    void PrintAll();
    //! Given a device index, get RingNode_t structure
    RingNode_t* GetPoolByDeviceIndex(int device_index);
};

//! Internal representation of rcclComm_t structure, which is allocated for each
//! gpu.
struct RcclComm_t {
  public:
    //! Pool of gpus rcclComm_t is created with
    RingNodePool_t* pool_;
    //! RingNode_t* corresponding to current gpu
    RingNode_t* track_;
    //! The stream on which the last rccl call is made using same rcclComm_t
    hipStream_t stream_;
    //! Event with which inter-stream synchronization is done. Also, used to
    //! flush L2 caches after copy and reduction operation. Event is created by
    //! AddDevice method in RingNodePool_t and destroyed by destructor
    hipEvent_t event_;
    //! Variable to track how many times barrier is used by the gpu
    int this_time_;
    //! Number of devices the communicator is created with
    int num_devices_;
    //! Device index of a gpu
    int device_;
    //! Rank of current gpu
    int rank_;
    // Destroy hipEvent_t at deletion of current object
    ~RcclComm_t() { HIPCHECK(hipEventDestroy(event_)); }
};<|MERGE_RESOLUTION|>--- conflicted
+++ resolved
@@ -64,34 +64,18 @@
     struct RingNode_t* prev_gpu;
     //! Point to RingNode_t owned by next gpu in clique
     struct RingNode_t* next_gpu;
-<<<<<<< HEAD
 
     //! We use atomic data type to store pointer to buffers on a gpu, because
     //! there are multiple readers (all peer gpus) and single writer (current
     //! gpu)
 
     //! Stores source buffer on current gpu
-    std::atomic<void*> src_buffer;
+    void* src_buffer;
     //! Stores destination buffer on current gpu
-    std::atomic<void*> dst_buffer;
+    void* dst_buffer;
 
     //! Stores device index according to hip programming model
-=======
-    // We use atomic data type to store pointer to buffers on a gpu, because
-    // there are multiple readers (all peer gpus) and single writer (current
-    // gpu)
-    //
-    // Stores source buffer on current gpu
-    //
-    void* src_buffer;
-    //
-    // Stores destination buffer on current gpu
-    //
-    void* dst_buffer;
-    //
-    // Stores device index according to hip programming model
-    //
->>>>>>> d4199815
+
     uint32_t hip_current_device_index;
 
     //! Barrier is allocated once per rcclUniqueId, owned by Rccl
