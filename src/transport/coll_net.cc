/*************************************************************************
 * Copyright (c) 2016-2020, NVIDIA CORPORATION. All rights reserved.
 * Modifications Copyright (c) 2019-2020 Advanced Micro Devices, Inc. All rights reserved.
 *
 * See LICENSE.txt for license information
 ************************************************************************/

#include "comm.h"
#include "coll_net.h"
#include "graph.h"
#include <assert.h>

struct collNetRecvConnectInfo {
  collNetHandle_t collNetHandle;
};

struct collNetSendConnectInfo {
  void* collNetComm;
  void* mhandles[NCCL_NUM_PROTOCOLS];
  struct reqSlot* reqFifo;
};

struct reqSlot {
  volatile void* recvBuff;
  volatile int size;
};

struct collNetSendResources {
  void* collNetSendComm;
  struct ncclSendMem* hostSendMem;
  struct ncclRecvMem* hostRecvMem;
  struct ncclSendMem* devHostSendMem;
  struct ncclRecvMem* devHostRecvMem;
  uint32_t* llData;
  int netDev;
  int useGdr;
  void* sendMhandles[NCCL_NUM_PROTOCOLS];
  void* recvMhandles[NCCL_NUM_PROTOCOLS];
  struct ncclRecvMem* devRecvMem;
  uint64_t step;
  uint64_t llLastCleaning;
  struct reqSlot* reqFifo;
  int collNetRank;
};

struct collNetRecvResources {
  void* netListenComm;
  void* collNetRecvComm;
  struct ncclSendMem* hostSendMem;
  struct ncclRecvMem* hostRecvMem;
  struct ncclSendMem* devHostSendMem;
  struct ncclRecvMem* devHostRecvMem;
  uint32_t* llData;
  int netDev;
  int useGdr;
  void* mhandles[NCCL_NUM_PROTOCOLS];
  struct ncclRecvMem* devRecvMem;
  uint64_t step;
  uint64_t llLastCleaning;
  struct reqSlot* reqFifo;
  int collNetRank;
};

/* Determine if we can communicate with the peer */
ncclResult_t collNetCanConnect(int* ret, struct ncclTopoSystem* topo, struct ncclTopoGraph* graph, struct ncclPeerInfo* info1, struct ncclPeerInfo* info2) {
  *ret = 1;
  return ncclSuccess;
}

/* Setup send connector, and return connect information for others in the coll communicator to connect to me */
ncclResult_t collNetSendSetup(struct ncclTopoSystem* topo, struct ncclTopoGraph* graph, struct ncclPeerInfo* myInfo, struct ncclPeerInfo* peerInfo, struct ncclConnect* connectInfo, struct ncclConnector* send, int channelId) {
  struct collNetSendResources* resources;
  NCCLCHECK(ncclCalloc(&resources, 1));
  send->transportResources = resources;

  NCCLCHECK(ncclTopoGetNetDev(topo, myInfo->rank, graph, channelId, &resources->netDev));
  NCCLCHECK(ncclTopoCheckGdr(topo, myInfo->busId, resources->netDev, 1, &resources->useGdr));

  NCCLCHECK(ncclCudaHostCalloc(&resources->hostSendMem, 1));
  resources->devHostSendMem = resources->hostSendMem;

  int recvSize = offsetof(struct ncclRecvMem, buff);
  for (int p=0; p<NCCL_NUM_PROTOCOLS; p++) recvSize += send->comm->buffSizes[p];

  if (resources->useGdr) {
    NCCLCHECK(ncclCudaCalloc((char**)(&resources->devRecvMem), recvSize));
  }
  NCCLCHECK(ncclCudaHostCalloc((char**)&resources->hostRecvMem, recvSize));
  resources->devHostRecvMem = resources->hostRecvMem;
  NCCLCHECK(ncclIbMalloc((void**)&(resources->llData), send->comm->buffSizes[NCCL_PROTO_LL]/2));

  INFO(NCCL_INIT|NCCL_NET,"Coll %02d : %d [send] via COLLNET/%s/%d%s", channelId, myInfo->rank, collNetName(), resources->netDev,
      resources->useGdr ? "/GDRDMA" : "");
  return ncclSuccess;
}

/* Setup recv connector */
ncclResult_t collNetRecvSetup(struct ncclTopoSystem* topo, struct ncclTopoGraph* graph, struct ncclPeerInfo* myInfo, struct ncclPeerInfo* peerInfo, struct ncclConnect* connectInfo, struct ncclConnector* recv, int channelId) {
  struct collNetRecvResources* resources;
  NCCLCHECK(ncclCalloc(&resources, 1));
  recv->transportResources = resources;

  NCCLCHECK(ncclTopoGetNetDev(topo, myInfo->rank, graph, channelId, &resources->netDev));
  NCCLCHECK(ncclTopoCheckGdr(topo, myInfo->busId, resources->netDev, 0, &resources->useGdr));

  NCCLCHECK(ncclCudaHostCalloc(&resources->hostSendMem, 1));
  resources->devHostSendMem = resources->hostSendMem;

  int recvSize = offsetof(struct ncclRecvMem, buff);
  for (int p=0; p<NCCL_NUM_PROTOCOLS; p++) recvSize += recv->comm->buffSizes[p];

  if (resources->useGdr) {
    NCCLCHECK(ncclCudaCalloc((char**)(&resources->devRecvMem), recvSize));
  }
  NCCLCHECK(ncclCudaHostCalloc((char**)&resources->hostRecvMem, recvSize));
  resources->devHostRecvMem = resources->hostRecvMem;

  NCCLCHECK(ncclIbMalloc((void**)&(resources->llData), recv->comm->buffSizes[NCCL_PROTO_LL]/2));

  INFO(NCCL_INIT|NCCL_NET,"Coll %02d : %d [receive] via COLLNET/%s/%d%s", channelId, myInfo->rank, collNetName(), resources->netDev,
      resources->useGdr ? "/GDRDMA" : "");
  struct collNetRecvConnectInfo* info = (struct collNetRecvConnectInfo*) connectInfo;
  NCCLCHECK(collNetListen(resources->netDev, &info->collNetHandle, &resources->netListenComm));
  return ncclSuccess;
}

ncclResult_t collNetSendConnect(struct ncclConnect* connectInfos, int nranks, int rank, struct ncclConnector* send) {
  // Setup device pointers
  struct collNetSendResources* resources = (struct collNetSendResources*)send->transportResources;
  struct collNetSendConnectInfo* info = (struct collNetSendConnectInfo*)(connectInfos+rank);

  // Intermediate buffering on GPU for GPU Direct RDMA, but LL buffer is always on host
  struct ncclRecvMem* recvMem = resources->useGdr ? resources->devRecvMem : resources->devHostRecvMem;
  int offset = 0;
  for (int p=0; p<NCCL_NUM_PROTOCOLS; p++) {
    send->conn.buffs[p] = (p == NCCL_PROTO_LL ? resources->devHostRecvMem->buff : recvMem->buff) + offset;
    offset += send->comm->buffSizes[p];
  }
  send->conn.direct |= resources->useGdr ? NCCL_DIRECT_NIC : 0;

  // Head/Tail/Opcount/Fifos are always on host
  send->conn.tail = &resources->devHostRecvMem->tail;
  send->conn.fifo = resources->devHostRecvMem->sizesFifo;
  send->conn.head = &resources->devHostSendMem->head;
  for (int i=0; i<NCCL_STEPS; i++) send->conn.fifo[i] = -1;

  // Get info from recv side
  resources->collNetRank = rank;
  resources->reqFifo = info->reqFifo;
  resources->collNetSendComm = info->collNetComm;

  for (int p=0; p<NCCL_NUM_PROTOCOLS; p++)
    resources->recvMhandles[p] = info->mhandles[p];

  // Register buffers
  NCCLCHECK(collNetRegMr(resources->collNetSendComm, send->conn.buffs[NCCL_PROTO_SIMPLE], send->comm->buffSizes[NCCL_PROTO_SIMPLE],
        resources->useGdr ? NCCL_PTR_CUDA : NCCL_PTR_HOST, &resources->sendMhandles[NCCL_PROTO_SIMPLE]));
  NCCLCHECK(collNetRegMr(resources->collNetSendComm, resources->llData, send->comm->buffSizes[NCCL_PROTO_LL]/2,
        NCCL_PTR_HOST, &resources->sendMhandles[NCCL_PROTO_LL]));
  return ncclSuccess;
}

ncclResult_t collNetRecvConnect(struct ncclConnect* connectInfos, int nranks, int rank, struct ncclConnector* recv) {
  // Setup device pointers
  struct collNetRecvResources* resources = (struct collNetRecvResources*)recv->transportResources;
  struct collNetSendConnectInfo* info = (struct collNetSendConnectInfo*)(connectInfos+rank);
  resources->collNetRank = rank;

  // Intermediate buffering on GPU for GPU Direct RDMA
  struct ncclRecvMem* recvMem = resources->useGdr ? resources->devRecvMem : resources->devHostRecvMem;
  int offset = 0;
  for (int p=0; p<NCCL_NUM_PROTOCOLS; p++) {
    recv->conn.buffs[p] = (p == NCCL_PROTO_LL ? resources->devHostRecvMem->buff : recvMem->buff) + offset;
    offset += recv->comm->buffSizes[p];
  }
  recv->conn.direct |= resources->useGdr ? NCCL_DIRECT_NIC : 0;

  // Head/Tail/Opcount are always on host
  recv->conn.tail = &resources->devHostRecvMem->tail;
  recv->conn.head = &resources->devHostSendMem->head;

  // Connect to coll comm
  collNetHandle_t** handlePtrs = NULL;
  NCCLCHECK(ncclCalloc(&handlePtrs, nranks));
  for (int i = 0; i < nranks; i++) {
    struct collNetRecvConnectInfo* info = (struct collNetRecvConnectInfo*)(connectInfos+i);
    handlePtrs[i] = &(info->collNetHandle);
  }
  ncclResult_t res;
  NCCLCHECKGOTO(collNetConnect((void**)handlePtrs, nranks, rank, resources->netListenComm, &resources->collNetRecvComm), res, cleanup);

  // Register buffers
  NCCLCHECK(collNetRegMr(resources->collNetRecvComm, recv->conn.buffs[NCCL_PROTO_SIMPLE], recv->comm->buffSizes[NCCL_PROTO_SIMPLE],
        resources->useGdr ? NCCL_PTR_CUDA : NCCL_PTR_HOST, &resources->mhandles[NCCL_PROTO_SIMPLE]));
  NCCLCHECK(collNetRegMr(resources->collNetRecvComm, resources->llData, recv->comm->buffSizes[NCCL_PROTO_LL]/2,
        NCCL_PTR_HOST, &resources->mhandles[NCCL_PROTO_LL]));

  // Create shared info between send and recv proxies
  NCCLCHECK(ncclCalloc(&(resources->reqFifo), NCCL_STEPS));

  // Pass info to send side
  info->reqFifo = resources->reqFifo;
  info->collNetComm = resources->collNetRecvComm;
  for (int p=0; p<NCCL_NUM_PROTOCOLS; p++)
    info->mhandles[p] = resources->mhandles[p];

cleanup:
  if (handlePtrs != NULL) free(handlePtrs);
  // Close listen comm
  NCCLCHECK(collNetCloseListen(resources->netListenComm));

  return res;
}

ncclResult_t collNetSendFree(void* sendTransportResources) {
  struct collNetSendResources* resources = (struct collNetSendResources*)sendTransportResources;
  NCCLCHECK(ncclCudaHostFree(resources->hostSendMem));
  NCCLCHECK(ncclCudaHostFree(resources->hostRecvMem));
  if (resources->collNetSendComm) {
    NCCLCHECK(collNetDeregMr(resources->collNetSendComm, resources->sendMhandles[NCCL_PROTO_LL]));
    NCCLCHECK(collNetDeregMr(resources->collNetSendComm, resources->sendMhandles[NCCL_PROTO_SIMPLE]));
  }
  if (resources->useGdr)
    CUDACHECK(hipFree(resources->devRecvMem));
  free(resources->llData);
  free(resources);
  return ncclSuccess;
}

ncclResult_t collNetRecvFree(void* recvTransportResources) {
  struct collNetRecvResources* resources = (struct collNetRecvResources*)recvTransportResources;
  NCCLCHECK(ncclCudaHostFree(resources->hostSendMem));
  if (resources->collNetRecvComm) {
    NCCLCHECK(collNetDeregMr(resources->collNetRecvComm, resources->mhandles[NCCL_PROTO_LL]));
    NCCLCHECK(collNetDeregMr(resources->collNetRecvComm, resources->mhandles[NCCL_PROTO_SIMPLE]));
  }
  NCCLCHECK(ncclCudaHostFree(resources->hostRecvMem));
  if (resources->useGdr)
    CUDACHECK(hipFree(resources->devRecvMem));
  free(resources->llData);
  free(resources->reqFifo);

  // Make sure SendFree is called before RecvFree
  if (resources->collNetRecvComm) {
    NCCLCHECK(collNetCloseColl(resources->collNetRecvComm));
  }
  free(resources);
  return ncclSuccess;
}

ncclResult_t collNetSendProxy(struct ncclProxyArgs* args) {
  if (args->protocol == NCCL_PROTO_LL128) {
    WARN("CollNet does not support LL128");
    return ncclInternalError;
  }
  struct collNetSendResources* resources = (struct collNetSendResources*) (args->connector->transportResources);
  if (args->state == ncclProxyOpReady) {
<<<<<<< HEAD
    // Update opCount
    STORE(&resources->hostRecvMem->opCount, args->opCount);

=======
>>>>>>> de49a770
    // Round to next multiple of sliceSteps
    resources->step = ROUNDUP(resources->step, args->chunkSteps);
    args->head = resources->step;
    args->tail = resources->step;
    args->end = args->head + args->nsteps;
    args->state = ncclProxyOpProgress;
  }
  if (args->state == ncclProxyOpProgress) {
    int p = args->protocol;
    int stepSize = args->connector->comm->buffSizes[p] / NCCL_STEPS;
    char* localBuff = args->connector->conn.buffs[p];
    void* sendMhandle = resources->sendMhandles[p];
    void* recvMhandle = resources->recvMhandles[p];
    args->idle = 1;
    struct reqSlot* reqFifo = resources->reqFifo;
    if (args->head < args->end) {
      int buffSlot = args->tail%NCCL_STEPS;
      if (args->tail < args->end && args->tail < args->head + NCCL_STEPS
          && reqFifo[buffSlot].recvBuff != NULL) {
        volatile int* sizesFifo = resources->hostRecvMem->sizesFifo;
        volatile uint64_t* recvTail = &resources->hostRecvMem->tail;
        if (args->protocol == NCCL_PROTO_LL) {
          int size = LOAD(sizesFifo+buffSlot);
          if (size != -1) {
            uint32_t flag = NCCL_LL_FLAG(args->tail + 1);
            int nFifoLines = DIVUP(size, sizeof(union ncclLLFifoLine));
            union ncclLLFifoLine* lines = (union ncclLLFifoLine*)(localBuff+buffSlot*stepSize);
            int ready = 1;
            for (int i=0; i<nFifoLines; i++) {
              volatile uint32_t *f1 = &lines[i].flag1;
              volatile uint32_t *f2 = &lines[i].flag2;
              if (LOAD(f1) != flag || LOAD(f2) != flag) { ready = 0; break; }
            }
            if (ready) {
              int stepLines = stepSize / sizeof(union ncclLLFifoLine);
              //separate data from flag
              uint32_t* sendBuff = resources->llData+buffSlot*2*stepLines;  // each line has two data elements
              for (int i=0; i<nFifoLines; i++) {
                volatile uint32_t *d1 = &lines[i].data1;
                volatile uint32_t *d2 = &lines[i].data2;
                sendBuff[2*i] = LOAD(d1);
                sendBuff[2*i+1] = LOAD(d2);
              }
              int count = nFifoLines*2*sizeof(uint32_t) / ncclTypeSize(args->dtype);
              NCCLCHECK(collNetIallreduce(resources->collNetSendComm, (void*)sendBuff, (void*)(reqFifo[buffSlot].recvBuff), count, args->dtype, args->redOp, sendMhandle, recvMhandle, args->requests+buffSlot));
              if (args->requests[buffSlot] != NULL) {
                TRACE(NCCL_NET, "sendProxy [%d/%d] Iallreduce (LL) posted, req %p", args->head, buffSlot, args->requests[buffSlot]);
                STORE(sizesFifo+buffSlot, -1);
                // Make sure size is reset to zero before we update the head.
                __sync_synchronize();
                args->tail += args->sliceSteps;
                args->idle = 0;
              }
            }
          }
        } else if (args->tail < LOAD(recvTail)) {
          // Send through network
          if (LOAD(sizesFifo+buffSlot) != -1) {
            int count = LOAD(sizesFifo+buffSlot)/ncclTypeSize(args->dtype);
            NCCLCHECK(collNetIallreduce(resources->collNetSendComm, localBuff+buffSlot*stepSize, (void*)(reqFifo[buffSlot].recvBuff), count, args->dtype, args->redOp, sendMhandle, recvMhandle, args->requests+buffSlot));
            if (args->requests[buffSlot] != NULL) {
              TRACE(NCCL_NET, "sendProxy [%d/%d] Iallreduce posted, req %p count %d", args->head, buffSlot, args->requests[buffSlot], count);
              STORE(sizesFifo+buffSlot, -1);
              // Make sure size is reset to zero before we update the head.
              __sync_synchronize();
              args->tail += args->sliceSteps;
              args->idle = 0;
            }
          }
        }
      }
      if (args->head < args->tail) {
        int done, size;
        int buffSlot = args->head%NCCL_STEPS;
        NCCLCHECK(collNetTest((void*)(args->requests[buffSlot]), &done, &size));
        if (done) {
          TRACE(NCCL_NET, "sendProxy [%d/%d] request %p done, size %d", args->head, buffSlot, args->requests[buffSlot], size);
          reqFifo[buffSlot].size = size;
          // Make sure size is updated before we set recvBuff to NULL (from the view of recv proxy, concerning the flush)
          // (reordered store after store is possible on POWER, though not on x86)
          __sync_synchronize();
          reqFifo[buffSlot].recvBuff = NULL; // Notify recvProxy
          args->head += args->sliceSteps;
          STORE(&resources->hostSendMem->head, args->head);
          args->idle = 0;
        }
      }
    }
    if (args->head == args->end) {
      resources->step = args->end;
      args->idle = 0;
      args->state = ncclProxyOpNone;
    }
  }
  return ncclSuccess;
}

ncclResult_t collNetRecvProxy(struct ncclProxyArgs* args) {
  if (args->protocol == NCCL_PROTO_LL128) {
    WARN("CollNet does not support LL128");
    return ncclInternalError;
  }
  struct collNetRecvResources* resources = (struct collNetRecvResources*) (args->connector->transportResources);
  if (args->state == ncclProxyOpReady) {
<<<<<<< HEAD
    // Update opCount
    STORE(&resources->hostSendMem->opCount, args->opCount);

=======
>>>>>>> de49a770
    // Round to next multiple of sliceSteps
    resources->step = ROUNDUP(resources->step, args->chunkSteps);
    args->head = resources->step;
    args->tail = resources->step;
    args->end = args->head + args->nsteps;
    args->state = ncclProxyOpProgress;
  }
  if (args->state == ncclProxyOpProgress) {
    args->idle = 1;
    int p = args->protocol;
    int stepSize = args->connector->comm->buffSizes[p] / NCCL_STEPS;
    char* localBuff = args->connector->conn.buffs[p];
    void* mhandle = resources->mhandles[p];
    struct reqSlot* reqFifo = resources->reqFifo;
    if (args->head < args->end) {
      if ((args->tail < args->head + NCCL_STEPS) && (args->tail < (resources->hostSendMem->head) + NCCL_STEPS) && (args->tail < args->end)) {
        int buffSlot = args->tail%NCCL_STEPS;
        char* recvBuff = p == NCCL_PROTO_LL ? (char*)resources->llData : localBuff;
        int recvStepSize = p == NCCL_PROTO_LL ? stepSize/2 : stepSize;
        reqFifo[buffSlot].recvBuff = recvBuff+buffSlot*recvStepSize;
        TRACE(NCCL_NET, "recvProxy [%d/%d] posted buffer %p", args->tail, buffSlot, reqFifo[buffSlot].recvBuff);
        args->tail += args->sliceSteps;
        args->idle = 0;
      }
      if (args->tail > args->head) {
        int buffSlot = args->head%NCCL_STEPS;
        if (reqFifo[buffSlot].recvBuff == NULL) { // Buffer is cleared : coll is complete
          TRACE(NCCL_NET, "recvProxy [%d/%d] done, size %d", args->head, buffSlot, reqFifo[buffSlot].size);
          args->head += args->sliceSteps;
          if (args->protocol == NCCL_PROTO_LL) { // ll
            // re-attach flag
            uint32_t flag = args->head;
            int stepLines = stepSize / sizeof(union ncclLLFifoLine);
            union ncclLLFifoLine* lines = (union ncclLLFifoLine*)(localBuff+buffSlot*stepSize);
            uint32_t* recvData = resources->llData+buffSlot*2*stepLines;
            int nFifoLines = DIVUP(reqFifo[buffSlot].size, 2*sizeof(uint32_t));
            for (int i=0; i<nFifoLines; i++) {
              lines[i].v[0] = ((uint64_t)flag << 32) + recvData[2*i];
              lines[i].v[1] = ((uint64_t)flag << 32) + recvData[2*i+1];
            }
          } else if (args->protocol == NCCL_PROTO_SIMPLE) {
            if (resources->useGdr) NCCLCHECK(collNetFlush(resources->collNetRecvComm, localBuff+buffSlot*stepSize, reqFifo[buffSlot].size, mhandle));
            resources->hostRecvMem->tail = args->head;
          }
          args->idle = 0;
        }
      }
    }
    if (args->head == args->end) {
      resources->step = args->end;
      args->idle = 0;
      args->state = ncclProxyOpNone;
    }
  }
  return ncclSuccess;
}

struct ncclTransport collNetTransport = {
  "COL",
  collNetCanConnect,
  { collNetSendSetup, collNetSendConnect, collNetSendFree, collNetSendProxy },
  { collNetRecvSetup, collNetRecvConnect, collNetRecvFree, collNetRecvProxy }
};<|MERGE_RESOLUTION|>--- conflicted
+++ resolved
@@ -255,12 +255,6 @@
   }
   struct collNetSendResources* resources = (struct collNetSendResources*) (args->connector->transportResources);
   if (args->state == ncclProxyOpReady) {
-<<<<<<< HEAD
-    // Update opCount
-    STORE(&resources->hostRecvMem->opCount, args->opCount);
-
-=======
->>>>>>> de49a770
     // Round to next multiple of sliceSteps
     resources->step = ROUNDUP(resources->step, args->chunkSteps);
     args->head = resources->step;
@@ -365,12 +359,6 @@
   }
   struct collNetRecvResources* resources = (struct collNetRecvResources*) (args->connector->transportResources);
   if (args->state == ncclProxyOpReady) {
-<<<<<<< HEAD
-    // Update opCount
-    STORE(&resources->hostSendMem->opCount, args->opCount);
-
-=======
->>>>>>> de49a770
     // Round to next multiple of sliceSteps
     resources->step = ROUNDUP(resources->step, args->chunkSteps);
     args->head = resources->step;
