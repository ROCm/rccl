--- conflicted
+++ resolved
@@ -108,7 +108,7 @@
   uint64_t step;
   struct reqSlot (*reqFifo)[NCCL_STEPS];
   int collNetRank;
-  uint32_t* curr_hdp_reg;  // Curr GPU in ring (for rdma transport use only)
+  volatile uint32_t* curr_hdp_reg;  // Curr GPU in ring (for rdma transport use only)
 };
 
 struct recvResources {
@@ -128,7 +128,7 @@
   uint64_t step;
   struct reqSlot reqFifo[COLLNET_MAX_GROUPS][NCCL_STEPS];
   int collNetRank;
-  uint32_t* curr_hdp_reg;  // Curr GPU in ring (for rdma transport use only)
+  volatile uint32_t* curr_hdp_reg;  // Curr GPU in ring (for rdma transport use only)
 };
 
 static ncclResult_t canConnect(int* ret, struct ncclTopoSystem* topo, struct ncclTopoGraph* graph, struct ncclPeerInfo* info1, struct ncclPeerInfo* info2) {
@@ -157,13 +157,8 @@
   NCCLCHECK(ncclProxyConnect(comm, TRANSPORT_COLLNET, 1, myInfo->rank, &send->proxyConn));
   NCCLCHECK(ncclProxyCall(&send->proxyConn, ncclProxyMsgSetup, &req, sizeof(req), NULL, 0));
 
-<<<<<<< HEAD
-  INFO(NCCL_INIT|NCCL_NET,"CollNet %02d : %d [send] via COLLNET/%s/%d%s comm %p nRanks %02d", channelId, myInfo->rank, collNetName(), req.netDev,
+  INFO(NCCL_INIT|NCCL_NET,"CollNet %02d : %d [send] via COLLNET/%s/%d%s comm %p nRanks %02d", channelId, myInfo->rank, collNetName(comm), req.netDev,
       req.useGdr ? "/GDRDMA" : "", comm, comm->nRanks);
-=======
-  INFO(NCCL_INIT|NCCL_NET,"CollNet %02d : %d [send] via COLLNET/%s/%d%s", channelId, myInfo->rank, collNetName(comm), req.netDev,
-      req.useGdr ? "/GDRDMA" : "");
->>>>>>> e1d9b273
   return ncclSuccess;
 }
 
@@ -180,13 +175,8 @@
   struct collNetRecvConnectInfo* info = (struct collNetRecvConnectInfo*) connectInfo;
   NCCLCHECK(ncclProxyCall(&recv->proxyConn, ncclProxyMsgSetup, &req, sizeof(req), &info->collNetHandle, sizeof(collNetHandle_t)));
 
-<<<<<<< HEAD
-  INFO(NCCL_INIT|NCCL_NET,"CollNet %02d : %d [receive] via COLLNET/%s/%d%s comm %p nRanks %02d", channelId, myInfo->rank, collNetName(), req.netDev,
+  INFO(NCCL_INIT|NCCL_NET,"CollNet %02d : %d [receive] via COLLNET/%s/%d%s comm %p nRanks %02d", channelId, myInfo->rank, collNetName(comm), req.netDev,
       req.useGdr ? "/GDRDMA" : "", comm, comm->nRanks);
-=======
-  INFO(NCCL_INIT|NCCL_NET,"CollNet %02d : %d [receive] via COLLNET/%s/%d%s", channelId, myInfo->rank, collNetName(comm), req.netDev,
-      req.useGdr ? "/GDRDMA" : "");
->>>>>>> e1d9b273
   return ncclSuccess;
 }
 
@@ -657,9 +647,9 @@
             args->idle = 0;
             //continue;
             // flush HDP if not done
-            if (resources->curr_hdp_reg && args->hdp_flushed < LOAD(recvTail)) {
-              args->hdp_flushed = LOAD(recvTail);
-              STORE(resources->curr_hdp_reg, 1);
+            if (resources->curr_hdp_reg && args->hdp_flushed < *recvTail) {
+              args->hdp_flushed = *recvTail;
+              *resources->curr_hdp_reg = 1;
             }
           }
         }
