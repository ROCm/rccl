/*************************************************************************
 * Copyright (c) 2016-2022, NVIDIA CORPORATION. All rights reserved.
 * Modifications Copyright (c) 2019-2023 Advanced Micro Devices, Inc. All rights reserved.
 *
 * See LICENSE.txt for license information
 ************************************************************************/

#include "comm.h"
#include "coll_net.h"
#include "graph.h"
#include "proxy.h"
#include "gdrwrap.h"

int64_t ncclParamGdrCopySyncEnable();
int64_t ncclParamGdrCopyFlushEnable();

struct collNetRecvConnectInfo {
  int rank;
  int nranks;
  collNetHandle_t collNetHandle;
};

struct collNetSendConnectInfo {
  void* mhandles[NCCL_NUM_PROTOCOLS];
  void* reqFifo;
};

#define COLLNET_GROUP_NSUBS 8
#define COLLNET_MAX_GROUPS (NCCL_PROXY_MAX_SUBS/COLLNET_GROUP_NSUBS)

#define NCCL_NET_MAP_HOSTMEM 0
#define NCCL_NET_MAP_DEVMEM 1
#define NCCL_NET_MAP_SHARED_HOSTMEM 2
#define NCCL_NET_MAP_SHARED_DEVMEM 3
#define NCCL_NET_MAP_GDCMEM 4
#define NCCL_NET_MAP_MEMS 5

#define NCCL_NET_MAP_MASK_DEVMEM 0x40000000
#define NCCL_NET_MAP_MASK_SHARED 0x80000000
#define NCCL_NET_MAP_MASK_USED   0x20000000
#define NCCL_NET_MAP_MASK_OFFSET 0x1fffffff

#define NCCL_NET_MAP_OFFSET_BANK(mapStruct, offsetName) \
  ((mapStruct)->offsets.offsetName >> 30)

#define NCCL_NET_MAP_OFFSET_NULL(mapStruct, offsetName) \
  (((mapStruct)->offsets.offsetName >> 29) == 0)

#define NCCL_NET_MAP_GET_POINTER(mapStruct, cpuOrGpu, offsetName) \
  (NCCL_NET_MAP_OFFSET_NULL(mapStruct, offsetName) ? NULL : \
   (mapStruct)->mems[NCCL_NET_MAP_OFFSET_BANK(mapStruct, offsetName)].cpuOrGpu##Ptr + ((mapStruct)->offsets.offsetName & NCCL_NET_MAP_MASK_OFFSET))

#define NCCL_NET_MAP_DEV_MEM(mapStruct, offsetName) \
  (((mapStruct)->offsets.offsetName & NCCL_NET_MAP_MASK_DEVMEM) != 0)

#define NCCL_NET_MAP_ADD_POINTER(mapStruct, shared, dev, memSize, offsetName) do { \
    int bank = NCCL_NET_MAP_MASK_USED + (dev)*NCCL_NET_MAP_MASK_DEVMEM + (shared)*NCCL_NET_MAP_MASK_SHARED; \
    if ((shared) == 0) { \
      if (dev) { \
        (mapStruct)->offsets.offsetName = bank + (mapStruct)->mems[NCCL_NET_MAP_DEVMEM].size; \
        (mapStruct)->mems[NCCL_NET_MAP_DEVMEM].size += memSize; \
      } else { \
        (mapStruct)->offsets.offsetName = bank + (mapStruct)->mems[NCCL_NET_MAP_HOSTMEM].size; \
        (mapStruct)->mems[NCCL_NET_MAP_HOSTMEM].size += memSize; \
      } \
    } else { \
      (mapStruct)->offsets.offsetName = bank; \
    } \
} while (0);

struct connectMapMem{
  char* gpuPtr;
  char* cpuPtr;
  int size;
};

struct connectMap {
  int shared;
  // First 3 bits of offsets determine the mem bank. 001 is host mem, 011 is dev mem, 101 is shared host mem and 111 is shared dev mem.
  struct connectMapMem mems[NCCL_NET_MAP_MEMS];
  // Offsets. 3 MSBs indicate mem bank, 111 indicates NULL.
  struct {
    uint32_t sendMem;
    uint32_t recvMem;
    uint32_t buffs[NCCL_NUM_PROTOCOLS];
  } offsets;
};

struct reqSlot {
  volatile void* recvBuff;
  volatile int size;
};

struct sendResources {
  struct connectMap map;
  void* collNetComm;
  struct ncclSendMem* sendMem;
  struct ncclRecvMem* recvMem;

  int rank;
  int nranks;
  int netDev;
  int useGdr;
  int useDmaBuf;
  uint64_t* gdcSync;
  void* gdrDesc;
  void* sendMhandles[NCCL_NUM_PROTOCOLS];
  void* recvMhandles[NCCL_NUM_PROTOCOLS];
  uint64_t step;
  struct reqSlot (*reqFifo)[NCCL_STEPS];
  int collNetRank;
  volatile uint32_t* curr_hdp_reg;  // Curr GPU in ring (for rdma transport use only)
};

struct recvResources {
  struct connectMap map;
  void* collNetComm;
  struct ncclSendMem* sendMem;
  struct ncclRecvMem* recvMem;

  int rank;
  int nranks;
  int netDev;
  int useGdr;
  int useDmaBuf;
  int needFlush;
  uint64_t* gdcSync;
  uint64_t* gdcFlush;
  void* gdrDesc;
  void* mhandles[NCCL_NUM_PROTOCOLS];
  uint64_t step;
  struct reqSlot reqFifo[COLLNET_MAX_GROUPS][NCCL_STEPS];
  int collNetRank;
  volatile uint32_t* curr_hdp_reg;  // Curr GPU in ring (for rdma transport use only)
};

static ncclResult_t canConnect(int* ret, struct ncclTopoSystem* topo, struct ncclTopoGraph* graph, struct ncclPeerInfo* info1, struct ncclPeerInfo* info2) {
  // This transport cannot be used for p2p
  *ret = 0;
  return ncclSuccess;
}

struct setupReq {
  int netDev;
  int useGdr;
  int needFlush;
  struct ncclCollNetSharedRes* collNet;
};


/* Setup send connector, and return connect information for others in the coll
 * communicator to connect to me */
static ncclResult_t sendSetup(struct ncclComm* comm, struct ncclTopoGraph* graph, struct ncclPeerInfo* myInfo, struct ncclPeerInfo* peerInfo, struct ncclConnect* connectInfo, struct ncclConnector* send, int channelId, int connIndex) {
  struct setupReq req = { 0 };

  int proxyRank, tpProxyRank;
  NCCLCHECK(ncclTopoGetNetDev(comm, myInfo->rank, graph, channelId, -1, &req.netDev, &proxyRank));
  NCCLCHECK(ncclTopoCheckGdr(comm->topo, myInfo->busId, req.netDev, 1, &req.useGdr));
  send->conn.flags |= req.useGdr ? NCCL_DIRECT_NIC : 0;

  NCCLCHECK(ncclTopoGetLocalRank(comm->topo, myInfo->rank, &send->proxyConn.tpLocalRank));
  tpProxyRank = comm->topParentRanks[myInfo->rank];
  NCCLCHECK(ncclProxyConnect(comm, TRANSPORT_COLLNET, 1, tpProxyRank, &send->proxyConn));
  ncclAtomicRefCountIncrement(&comm->collNetSharedRes->refCount);
  req.collNet = comm->collNetSharedRes;
  NCCLCHECK(ncclProxyCallBlocking(comm, &send->proxyConn, ncclProxyMsgSetup, &req, sizeof(req), NULL, 0));

  INFO(NCCL_INIT|NCCL_NET,"CollNet %02d/%1d : %d [send] via COLLNET/%s/%d%s comm %p nRanks %02d", channelId, connIndex, myInfo->rank, collNetName(comm), req.netDev,
      req.useGdr ? "/GDRDMA" : "", comm, comm->nRanks);
  return ncclSuccess;
}

static ncclResult_t recvSetup(struct ncclComm* comm, struct ncclTopoGraph* graph, struct ncclPeerInfo* myInfo, struct ncclPeerInfo* peerInfo, struct ncclConnect* connectInfo, struct ncclConnector* recv, int channelId, int connIndex) {
  struct setupReq req = { 0 };

  int proxyRank, tpProxyRank;
  NCCLCHECK(ncclTopoGetNetDev(comm, myInfo->rank, graph, channelId, -1, &req.netDev, &proxyRank));
  NCCLCHECK(ncclTopoCheckGdr(comm->topo, myInfo->busId, req.netDev, 0, &req.useGdr));
  recv->conn.flags |= req.useGdr ? NCCL_DIRECT_NIC : 0;
  // Determine whether we need to flush the GDR buffer on recv or not
  if (req.useGdr) NCCLCHECK(ncclTopoNeedFlush(comm->topo, myInfo->busId, &req.needFlush));

  NCCLCHECK(ncclTopoGetLocalRank(comm->topo, myInfo->rank, &recv->proxyConn.tpLocalRank));
  tpProxyRank = comm->topParentRanks[myInfo->rank];
  NCCLCHECK(ncclProxyConnect(comm, TRANSPORT_COLLNET, 0, tpProxyRank, &recv->proxyConn));
  struct collNetRecvConnectInfo* info = (struct collNetRecvConnectInfo*) connectInfo;
  ncclAtomicRefCountIncrement(&comm->collNetSharedRes->refCount);
  req.collNet = comm->collNetSharedRes;
  NCCLCHECK(ncclProxyCallBlocking(comm, &recv->proxyConn, ncclProxyMsgSetup, &req, sizeof(req), &info->collNetHandle, sizeof(collNetHandle_t)));

  INFO(NCCL_INIT|NCCL_NET,"CollNet %02d/%1d : %d [receive] via COLLNET/%s/%d%s comm %p nRanks %02d", channelId, connIndex, myInfo->rank, collNetName(comm), req.netDev,
      req.useGdr ? "/GDRDMA" : "", comm, comm->nRanks);
  return ncclSuccess;
}

static ncclResult_t collNetDumpMap(struct connectMap* map) {
  printf("Dump map\n");
  struct connectMapMem *mem = map->mems+NCCL_NET_MAP_HOSTMEM;
  printf("Mem 0: Host mem (%x B) CPU %p GPU %p\n", mem->size, mem->cpuPtr, mem->gpuPtr);
  mem = map->mems+NCCL_NET_MAP_DEVMEM;
  printf("Mem 1: Vid  mem CPU (%x B) %p GPU %p\n", mem->size, mem->cpuPtr, mem->gpuPtr);
  mem = map->mems+NCCL_NET_MAP_SHARED_HOSTMEM;
  printf("Mem 2: Shared Host mem (%x B) CPU %p GPU %p\n", mem->size, mem->cpuPtr, mem->gpuPtr);
  mem = map->mems+NCCL_NET_MAP_SHARED_DEVMEM;
  printf("Mem 3: Shared Vid  (%x B) mem CPU %p GPU %p\n", mem->size, mem->cpuPtr, mem->gpuPtr);
  printf("SendMem -> Used %d Bank %d Offset %x, cpu %p gpu %p\n",
      map->offsets.sendMem & NCCL_NET_MAP_MASK_USED ? 1 : 0,
      NCCL_NET_MAP_OFFSET_BANK(map, sendMem), map->offsets.sendMem & NCCL_NET_MAP_MASK_OFFSET,
      NCCL_NET_MAP_GET_POINTER(map, cpu, sendMem), NCCL_NET_MAP_GET_POINTER(map, gpu, sendMem));
  printf("RecvMem -> Used %d Bank %d Offset %x, cpu %p gpu %p\n",
      map->offsets.recvMem & NCCL_NET_MAP_MASK_USED ? 1 : 0,
      NCCL_NET_MAP_OFFSET_BANK(map, recvMem), map->offsets.recvMem & NCCL_NET_MAP_MASK_OFFSET,
      NCCL_NET_MAP_GET_POINTER(map, cpu, recvMem), NCCL_NET_MAP_GET_POINTER(map, gpu, recvMem));
  for (int p=0; p<NCCL_NUM_PROTOCOLS; p++) {
    printf("Proto %d -> Used %d Bank %d Offset %x, cpu %p, gpu %p\n", p,
        map->offsets.buffs[p] & NCCL_NET_MAP_MASK_USED ? 1 : 0,
        NCCL_NET_MAP_OFFSET_BANK(map, buffs[p]), map->offsets.buffs[p] & NCCL_NET_MAP_MASK_OFFSET,
        NCCL_NET_MAP_GET_POINTER(map, cpu, buffs[p]), NCCL_NET_MAP_GET_POINTER(map, gpu, buffs[p]));
  }
  printf("End of dump\n");
  return ncclSuccess;
}

struct collNetConnectArgs {
  int rank;
  int nranks;
  struct ncclConnect* connectInfos;
};

static ncclResult_t sendConnect(struct ncclComm* comm, struct ncclConnect* connectInfos, int nranks, int rank, struct ncclConnector* send) {
  // We're on the same process as the proxy. We can pass a pointer to a struct.
  struct collNetConnectArgs args = { rank, nranks, connectInfos };
  struct connectMap* map;
  NCCLCHECK(ncclProxyCallBlocking(comm, &send->proxyConn, ncclProxyMsgConnect, &args, sizeof(struct collNetConnectArgs), &map, sizeof(struct connectMap*)));

  // If collnet connect failed, propagate error to fallback on regular p2p
  if (map == NULL) return ncclSystemError;

  //NCCLCHECK(collNetDumpMap(map));

  struct ncclSendMem *sendMem = (struct ncclSendMem*) NCCL_NET_MAP_GET_POINTER(map, gpu, sendMem);
  void* gdcMem = map->mems[NCCL_NET_MAP_GDCMEM].gpuPtr;
  send->conn.head = gdcMem ? (uint64_t*)gdcMem : &sendMem->head;

  struct ncclRecvMem *recvMem = (struct ncclRecvMem*) NCCL_NET_MAP_GET_POINTER(map, gpu, recvMem);
  send->conn.tail = &recvMem->tail;
  send->conn.sizesFifo = recvMem->sizesFifo;
  for (int i=0; i<NCCL_STEPS; i++) send->conn.sizesFifo[i] = -1;
  send->conn.offsFifo = recvMem->offsFifo;

  for (int p=0; p<NCCL_NUM_PROTOCOLS; p++)
    send->conn.buffs[p] = NCCL_NET_MAP_GET_POINTER(map, gpu, buffs[p]);
  return ncclSuccess;
}

static ncclResult_t recvConnect(struct ncclComm* comm, struct ncclConnect* connectInfos, int nranks, int rank, struct ncclConnector* recv) {
  // We're on the same process as the proxy. We can pass a pointer to a struct.
  struct collNetConnectArgs args = { rank, nranks, connectInfos };
  struct connectMap* map;
  NCCLCHECK(ncclProxyCallBlocking(comm, &recv->proxyConn, ncclProxyMsgConnect, &args, sizeof(struct collNetConnectArgs), &map, sizeof(struct connectMap*)));

  // If collnet connect failed, propagate error to fallback on regular p2p
  if (map == NULL) return ncclSystemError;

  //NCCLCHECK(collNetDumpMap(map));

  struct ncclSendMem *sendMem = (struct ncclSendMem*) NCCL_NET_MAP_GET_POINTER(map, gpu, sendMem);
  recv->conn.head = &sendMem->head;

  struct ncclRecvMem *recvMem = (struct ncclRecvMem*) NCCL_NET_MAP_GET_POINTER(map, gpu, recvMem);
  void* gdcMem = map->mems[NCCL_NET_MAP_GDCMEM].gpuPtr;
  recv->conn.tail = gdcMem ? (uint64_t*)gdcMem : &recvMem->tail;
  recv->conn.offsFifo = recvMem->offsFifo;

  for (int p=0; p<NCCL_NUM_PROTOCOLS; p++) {
    recv->conn.buffs[p] = NCCL_NET_MAP_GET_POINTER(map, gpu, buffs[p]);
  }
  return ncclSuccess;
}

static ncclResult_t sendFree(struct ncclConnector* send) {
  return ncclSuccess;
}

static ncclResult_t recvFree(struct ncclConnector* recv) {
  return ncclSuccess;
}

static ncclResult_t sendProxySetup(struct ncclProxyConnection* connection, struct ncclProxyState* proxyState, void* reqBuff, int reqSize, void* respBuff, int respSize, int* done) {
  struct setupReq* req = (struct setupReq*)reqBuff;
  if (reqSize != sizeof(struct setupReq)) return ncclInternalError;

  struct sendResources* resources;
  NCCLCHECK(ncclCalloc(&resources, 1));
  connection->transportResources = resources;
  connection->shared = 1;

  resources->netDev = req->netDev;
  resources->useGdr = req->useGdr;
  ncclNetProperties_t props;
  NCCLCHECK(proxyState->ncclCollNet->getProperties(req->netDev, &props));
  connection->collNet = req->collNet;
  /* DMA-BUF support */
  resources->useDmaBuf = resources->useGdr && proxyState->dmaBufSupport && (props.ptrSupport & NCCL_PTR_DMABUF);
  return ncclSuccess;
}

struct sharedResources {
  void* collNetListenComms[MAXCHANNELS];
  void* collNetComms[MAXCHANNELS];
  int commRefCount[NCCL_MAX_NETDEVS];
};

static ncclResult_t sharedListen(struct ncclProxyState* proxyState, int netDev, struct ncclCollNetSharedRes* collNet, void* collNetHandle) {
  struct sharedResources* resources = (struct sharedResources*)collNet->resources;
  if (resources == NULL) {
    NCCLCHECK(ncclCalloc(&resources, 1));
    collNet->resources = resources;
  }
  if (resources->collNetComms[netDev] == NULL)
    NCCLCHECK(proxyState->ncclCollNet->listen(netDev, collNetHandle, resources->collNetListenComms + netDev));
  return ncclSuccess;
}

static ncclResult_t sharedConnect(struct ncclProxyState* proxyState, int netDev, struct ncclConnect* connectInfos, int nranks, int rank, struct ncclCollNetSharedRes* collNet, void** collNetComm) {
  struct sharedResources* resources = (struct sharedResources*)collNet->resources;
  if (resources->collNetComms[netDev] == NULL) {
    // Connect to coll comm
    collNetHandle_t** handlePtrs = NULL;
    NCCLCHECK(ncclCalloc(&handlePtrs, nranks));
    for (int i = 0; i < nranks; i++) {
      struct collNetRecvConnectInfo* info = (struct collNetRecvConnectInfo*)(connectInfos+i);
      handlePtrs[i] = &(info->collNetHandle);
    }
    ncclResult_t ret = proxyState->ncclCollNet->connect((void**)handlePtrs, nranks, rank,
          resources->collNetListenComms[netDev],
          resources->collNetComms+netDev);
    free(handlePtrs);
    if (ret == ncclSuccess) {
      // Close listen comm
      NCCLCHECK(proxyState->ncclCollNet->closeListen(resources->collNetListenComms[netDev]));
    } else {
      resources->collNetListenComms[netDev] = NULL;
    }
  }
  *collNetComm = resources->collNetComms[netDev];
  if (*collNetComm) resources->commRefCount[netDev]++;
  return ncclSuccess;
}

static ncclResult_t sharedFree(struct ncclProxyState* proxyState, struct ncclCollNetSharedRes* collNet, int netDev) {
  struct sharedResources* resources = (struct sharedResources*)collNet->resources;
  resources->commRefCount[netDev]--;
  if (resources->commRefCount[netDev] == 0) {
    NCCLCHECK(proxyState->ncclCollNet->closeColl(resources->collNetComms[netDev]));
  }
  for (int n=0; n<NCCL_MAX_NETDEVS; n++) if (resources->commRefCount[n]) return ncclSuccess;
  collNet->resources = NULL;
  free(resources);
  return ncclSuccess;
}

static ncclResult_t sharedBuffersInit(struct ncclCollNetSharedRes* collNet, int cuda, char** gpuPtr, char** cpuPtr, int* size) {
  if (collNet->size == 0) {
    collNet->size = 2 * collNet->nChannels * collNet->buffSize;
  }

  *size = collNet->size;

<<<<<<< HEAD
  if (cuda && state->cudaBuff == NULL) {
    NCCLCHECK(ncclCudaCalloc(&state->cudaBuff, *size, comm->sideStream, cuda));
=======
  if (cuda && collNet->cudaBuff == NULL) {
    NCCLCHECK(ncclCudaCalloc(&collNet->cudaBuff, *size));
>>>>>>> ea383122
  }
  if (!cuda && collNet->hostBuff == NULL) {
    NCCLCHECK(ncclCudaHostCalloc(&collNet->hostBuff, *size));
  }
  *gpuPtr = *cpuPtr = cuda ? collNet->cudaBuff : collNet->hostBuff;
  return ncclSuccess;
}

static ncclResult_t sharedBuffersGet(struct ncclCollNetSharedRes* collNet, int type, int slot, int channel, int* offset) {
  // Use different pools for different channels and also separate send/recv.
  int slotSize = collNet->buffSize / NCCL_STEPS;
  int globalSlot = (type * NCCL_STEPS + slot) * collNet->nChannels + channel;
  *offset = slotSize * globalSlot;
  return ncclSuccess;
}

static ncclResult_t sharedBuffersDestroy(struct ncclCollNetSharedRes* collNet) {
  if (collNet->size == 0) return ncclSuccess;
  NCCLCHECK(ncclCudaFree(collNet->cudaBuff));
  NCCLCHECK(ncclCudaHostFree(collNet->hostBuff));
  // This will be called multiple times, with multiple channels and send/recv. Make sure we only do it once.
  collNet->size = 0;
  return ncclSuccess;
}

static ncclResult_t recvProxySetup(struct ncclProxyConnection* connection, struct ncclProxyState* proxyState, void* reqBuff, int reqSize, void* respBuff, int respSize, int* done) {
  struct setupReq* req = (struct setupReq*)reqBuff;
  if (reqSize != sizeof (struct setupReq)) return ncclInternalError;

  struct recvResources* resources;
  NCCLCHECK(ncclCalloc(&resources, 1));
  connection->transportResources = resources;
  connection->shared = 1;

  resources->netDev = req->netDev;
  resources->useGdr = req->useGdr;
  resources->needFlush = req->needFlush;
  ncclNetProperties_t props;
  NCCLCHECK(proxyState->ncclCollNet->getProperties(req->netDev, &props));
  connection->collNet = req->collNet;
  /* DMA-BUF support */
  resources->useDmaBuf = resources->useGdr && proxyState->dmaBufSupport && (props.ptrSupport & NCCL_PTR_DMABUF);

  collNetHandle_t* netHandle = (collNetHandle_t*) respBuff;
  if (respSize != sizeof(collNetHandle_t)) return ncclInternalError;

  NCCLCHECK(sharedListen(proxyState, req->netDev, req->collNet, netHandle));
  return ncclSuccess;
}

static ncclResult_t sendProxyConnect(struct ncclProxyConnection* connection, struct ncclProxyState* proxyState, void* reqBuff, int reqSize, void* respBuff, int respSize, int* done) {
  if (reqSize != sizeof(struct collNetConnectArgs)) { WARN("sendProxyConnect: reqSize is %d != %ld", reqSize, sizeof(struct collNetConnectArgs)); return ncclInternalError; }
  struct collNetConnectArgs* args = (struct collNetConnectArgs*)reqBuff;
  struct collNetSendConnectInfo* info = (struct collNetSendConnectInfo*)(args->connectInfos+args->rank);

  struct sendResources* resources = (struct sendResources*)(connection->transportResources);

  // Get info from recv side
  resources->collNetRank = args->rank;
  resources->reqFifo = (struct reqSlot (*)[NCCL_STEPS])(info->reqFifo);

  for (int p=0; p<NCCL_NUM_PROTOCOLS; p++)
    resources->recvMhandles[p] = info->mhandles[p];

  NCCLCHECK(sharedConnect(proxyState, resources->netDev, args->connectInfos, args->nranks, args->rank, connection->collNet, &resources->collNetComm));

  // Collnet connect is allowed to fail. Gracefully handle that case by returning NULL to the caller.
  if (respSize != sizeof(struct connectMap*)) { WARN("sendProxyConnect: respSize is %d != %ld", respSize, sizeof(void*)); return ncclInternalError; }
  if (resources->collNetComm == NULL) {
    *((struct connectMap**)respBuff) = NULL;
    return ncclSuccess;
  }
  connection->proxyAppendPtr = connection->collNet->proxyAppend + 2 * resources->netDev;

  struct connectMap* map = &resources->map;

  NCCL_NET_MAP_ADD_POINTER(map, 0, 0, sizeof(struct ncclSendMem), sendMem);
  NCCL_NET_MAP_ADD_POINTER(map, 0, 0, sizeof(struct ncclRecvMem), recvMem);

  NCCLCHECK(ncclCudaHostCalloc(&map->mems[NCCL_NET_MAP_HOSTMEM].cpuPtr, map->mems[NCCL_NET_MAP_HOSTMEM].size));
  map->mems[NCCL_NET_MAP_HOSTMEM].gpuPtr = map->mems[NCCL_NET_MAP_HOSTMEM].cpuPtr;
  if (ncclGdrCopy && ncclParamGdrCopySyncEnable()) {
    uint64_t *cpuPtr, *gpuPtr;
    NCCLCHECK(ncclGdrCudaCalloc(&cpuPtr, &gpuPtr, 1, &resources->gdrDesc, comm->sideStream));

    resources->gdcSync = cpuPtr;
    struct connectMapMem* gdcMem = map->mems+NCCL_NET_MAP_GDCMEM;
    gdcMem->cpuPtr = (char*)cpuPtr;
    gdcMem->gpuPtr = (char*)gpuPtr;
    gdcMem->size = sizeof(uint64_t); // sendMem->head
  }

  resources->sendMem = (struct ncclSendMem*) NCCL_NET_MAP_GET_POINTER(map, cpu, sendMem);
  resources->recvMem = (struct ncclRecvMem*) NCCL_NET_MAP_GET_POINTER(map, cpu, recvMem);
  // Don't give credits yet in shared mode.
  resources->sendMem->head = -NCCL_STEPS;

  // Allocate & Register shared buffers for the Simple protocol
  int bank = resources->useGdr ? NCCL_NET_MAP_SHARED_DEVMEM : NCCL_NET_MAP_SHARED_HOSTMEM;
  struct connectMapMem* mapMem = map->mems+bank;
  NCCLCHECK(sharedBuffersInit(connection->collNet, resources->useGdr, &mapMem->gpuPtr, &mapMem->cpuPtr, &mapMem->size));
  NCCL_NET_MAP_ADD_POINTER(map, 1, resources->useGdr, mapMem->size, buffs[NCCL_PROTO_SIMPLE]);

#if CUDA_VERSION >= 11070
  /* DMA-BUF support */
  if (resources->useGdr && resources->useDmaBuf) {
    int dmabuf_fd;
    CUCHECK(cuMemGetHandleForAddressRange((void *)&dmabuf_fd, (CUdeviceptr)mapMem->cpuPtr, mapMem->size, CU_MEM_RANGE_HANDLE_TYPE_DMA_BUF_FD, 0));
    NCCLCHECK(proxyState->ncclCollNet->regMrDmaBuf(resources->collNetComm, mapMem->cpuPtr, mapMem->size,
                                                  NCCL_PTR_CUDA, 0ULL, dmabuf_fd,
                                                  &resources->sendMhandles[NCCL_PROTO_SIMPLE]));
    (void)close(dmabuf_fd);
  } else // FALL-THROUGH to nv_peermem GDR path
#endif
  {
    NCCLCHECK(proxyState->ncclCollNet->regMr(resources->collNetComm, mapMem->cpuPtr, mapMem->size,
                                            resources->useGdr ? NCCL_PTR_CUDA : NCCL_PTR_HOST,
                                            &resources->sendMhandles[NCCL_PROTO_SIMPLE]));
  }

  *((struct connectMap**)respBuff) = &resources->map;
  return ncclSuccess;
}

static ncclResult_t recvProxyConnect(struct ncclProxyConnection* connection, struct ncclProxyState* proxyState, void* reqBuff, int reqSize, void* respBuff, int respSize, int* done) {
  if (reqSize != sizeof(struct collNetConnectArgs)) { WARN("recvProxyConnect: reqSize is %d != %ld", reqSize, sizeof(struct collNetConnectArgs)); return ncclInternalError; }
  struct collNetConnectArgs* args = (struct collNetConnectArgs*)reqBuff;

  struct recvResources* resources = (struct recvResources*)(connection->transportResources);
  struct collNetSendConnectInfo* info = (struct collNetSendConnectInfo*)(args->connectInfos+args->rank);
  resources->collNetRank = args->rank;

  NCCLCHECK(sharedConnect(proxyState, resources->netDev, args->connectInfos, args->nranks, args->rank, connection->collNet, &resources->collNetComm));

  // Collnet connect is allowed to fail. Gracefully handle that case by returning NULL to the caller.
  if (respSize != sizeof(struct connectMap*)) { WARN("sendProxyConnect: respSize is %d != %ld", respSize, sizeof(void*)); return ncclInternalError; }
  if (resources->collNetComm == NULL) {
    *((struct connectMap**)respBuff) = NULL;
    return ncclSuccess;
  }
  connection->proxyAppendPtr = connection->collNet->proxyAppend + 2 * resources->netDev + 1;

  struct connectMap* map = &resources->map;

  NCCL_NET_MAP_ADD_POINTER(map, 0, 0, sizeof(struct ncclSendMem), sendMem);
  NCCL_NET_MAP_ADD_POINTER(map, 0, 0, sizeof(struct ncclRecvMem), recvMem);

  NCCLCHECK(ncclCudaHostCalloc(&map->mems[NCCL_NET_MAP_HOSTMEM].cpuPtr, map->mems[NCCL_NET_MAP_HOSTMEM].size));
  map->mems[NCCL_NET_MAP_HOSTMEM].gpuPtr = map->mems[NCCL_NET_MAP_HOSTMEM].cpuPtr;
  if (ncclGdrCopy) {
    uint64_t *cpuPtr, *gpuPtr;
    NCCLCHECK(ncclGdrCudaCalloc(&cpuPtr, &gpuPtr, 2, &resources->gdrDesc, comm->sideStream));

    if (ncclParamGdrCopySyncEnable()) {
      resources->gdcSync = cpuPtr;
      struct connectMapMem* gdcMem = map->mems+NCCL_NET_MAP_GDCMEM;
      gdcMem->cpuPtr = (char*)cpuPtr;
      gdcMem->gpuPtr = (char*)gpuPtr;
      gdcMem->size = sizeof(uint64_t);
    }
    if (ncclParamGdrCopyFlushEnable()) resources->gdcFlush = cpuPtr + 1;
  }

  resources->sendMem = (struct ncclSendMem*) NCCL_NET_MAP_GET_POINTER(map, cpu, sendMem);
  resources->recvMem = (struct ncclRecvMem*) NCCL_NET_MAP_GET_POINTER(map, cpu, recvMem);

  // Allocate & Register shared buffers for the Simple protocol
  int bank = resources->useGdr ? NCCL_NET_MAP_SHARED_DEVMEM : NCCL_NET_MAP_SHARED_HOSTMEM;
  struct connectMapMem* mapMem = map->mems+bank;
  NCCLCHECK(sharedBuffersInit(connection->collNet, resources->useGdr, &mapMem->gpuPtr, &mapMem->cpuPtr, &mapMem->size));
  NCCL_NET_MAP_ADD_POINTER(map, 1, resources->useGdr, mapMem->size, buffs[NCCL_PROTO_SIMPLE]);

#if CUDA_VERSION >= 11070
  /* DMA-BUF support */
  if (resources->useGdr && resources->useDmaBuf) {
    int dmabuf_fd;
    CUCHECK(cuMemGetHandleForAddressRange((void *)&dmabuf_fd, (CUdeviceptr)mapMem->cpuPtr, mapMem->size, CU_MEM_RANGE_HANDLE_TYPE_DMA_BUF_FD, 0));
    NCCLCHECK(proxyState->ncclCollNet->regMrDmaBuf(resources->collNetComm, mapMem->cpuPtr, mapMem->size,
                                                  NCCL_PTR_CUDA, 0ULL, dmabuf_fd,
                                                  &resources->mhandles[NCCL_PROTO_SIMPLE]));
    (void)close(dmabuf_fd);
  } else // FALL-THROUGH to nv_peermem GDR path
#endif
  {
    NCCLCHECK(proxyState->ncclCollNet->regMr(resources->collNetComm, mapMem->cpuPtr, mapMem->size,
                                            resources->useGdr ? NCCL_PTR_CUDA : NCCL_PTR_HOST,
                                            &resources->mhandles[NCCL_PROTO_SIMPLE]));
  }

  // Pass info to send side
  info->reqFifo = resources->reqFifo;
  for (int p=0; p<NCCL_NUM_PROTOCOLS; p++)
    info->mhandles[p] = resources->mhandles[p];

  if (respSize != sizeof(struct connectMap*)) { WARN("recvProxyConnect: respSize is %d != %ld", respSize, sizeof(void*)); return ncclInternalError; }
  *((struct connectMap**)respBuff) = &resources->map;
  return ncclSuccess;
}

static ncclResult_t sendProxyFree(struct ncclProxyConnection* connection, struct ncclProxyState* proxyState) {
  struct sendResources* resources = (struct sendResources*)(connection->transportResources);

  if (resources) {
    for (int p = 0; p < NCCL_NUM_PROTOCOLS; p++) {
      if (resources->sendMhandles[p]) {
        NCCLCHECK(proxyState->ncclCollNet->deregMr(resources->collNetComm, resources->sendMhandles[p]));
      }
    }
    struct connectMapMem* mems = resources->map.mems;
    NCCLCHECK(ncclCudaHostFree(mems[NCCL_NET_MAP_HOSTMEM].cpuPtr));
    NCCLCHECK(ncclCudaFree(mems[NCCL_NET_MAP_DEVMEM].cpuPtr));
    if (mems[NCCL_NET_MAP_GDCMEM].cpuPtr) NCCLCHECK(ncclGdrCudaFree(resources->gdrDesc));
    NCCLCHECK(sharedBuffersDestroy(connection->collNet));
    NCCLCHECK(sharedFree(proxyState, connection->collNet, resources->netDev));
    if (ncclAtomicRefCountDecrement(&connection->collNet->refCount) == 0) free(connection->collNet);
    free(connection->transportResources);
  }
  return ncclSuccess;
}

static ncclResult_t recvProxyFree(struct ncclProxyConnection* connection, struct ncclProxyState* proxyState) {
  struct recvResources* resources = (struct recvResources*)(connection->transportResources);

  if (resources) {
    for (int p=0; p<NCCL_NUM_PROTOCOLS; p++) {
      if (resources->mhandles[p]) {
        NCCLCHECK(proxyState->ncclCollNet->deregMr(resources->collNetComm, resources->mhandles[p]));
      }
    }
    struct connectMapMem* mems = resources->map.mems;
    NCCLCHECK(ncclCudaHostFree(mems[NCCL_NET_MAP_HOSTMEM].cpuPtr));
    NCCLCHECK(ncclCudaFree(mems[NCCL_NET_MAP_DEVMEM].cpuPtr));
    if (mems[NCCL_NET_MAP_GDCMEM].cpuPtr) NCCLCHECK(ncclGdrCudaFree(resources->gdrDesc));
    NCCLCHECK(sharedBuffersDestroy(connection->collNet));
    NCCLCHECK(sharedFree(proxyState, connection->collNet, resources->netDev));
    if (ncclAtomicRefCountDecrement(&connection->collNet->refCount) == 0) free(connection->collNet);
    free(connection->transportResources);
  }
  return ncclSuccess;
}


#define LAST_OF_GROUP(s) \
  (s % COLLNET_GROUP_NSUBS == COLLNET_GROUP_NSUBS-1 || s == args->nsubs-1)

static ncclResult_t sendProxyProgress(struct ncclProxyState* proxyState, struct ncclProxyArgs* args) {
  if (args->state == ncclProxyOpReady) {
    for (int s=0; s<args->nsubs; s++) {
      struct ncclProxySubArgs* sub = args->subs+s;
      struct sendResources* resources = (struct sendResources*) (sub->connection->transportResources);
      // Round to next multiple of sliceSteps
      sub->base = ROUNDUP(resources->step, args->chunkSteps);
      sub->posted = sub->received = sub->transmitted = sub->done = 0;
      resources->step = sub->base + sub->nsteps;
    }
    args->state = ncclProxyOpProgress;
    args->hdp_flushed = 0;
  }
  args->idle = 1;
  if (args->state == ncclProxyOpProgress) {
    int p = NCCL_PROTO_SIMPLE;
    int nGroups = DIVUP(args->nsubs, COLLNET_GROUP_NSUBS);
    int perGroupSteps = NCCL_STEPS / nGroups;
    for (int s=0; s<args->nsubs; s++) {
      struct ncclProxySubArgs* sub = args->subs+s;
      struct sendResources* resources = (struct sendResources*) (sub->connection->transportResources);
      void* sendMhandle = resources->sendMhandles[p];
      void* recvMhandle = resources->recvMhandles[p];
      auto reqFifo = resources->reqFifo;
      if (sub->posted < sub->nsteps && sub->posted < sub->done + NCCL_STEPS) {
        int buffSlot = (sub->base+sub->posted)%NCCL_STEPS;
        int sharedBuffSlot = sub->posted%NCCL_STEPS;
        int offset;
        NCCLCHECK(sharedBuffersGet(sub->connection->collNet, 0, sharedBuffSlot, 0, &offset));
        resources->recvMem->offsFifo[buffSlot] = offset + s*args->chunkSize;
        __sync_synchronize();
        volatile uint64_t* sendHead = resources->gdcSync ? resources->gdcSync : &resources->sendMem->head;
        sub->posted += args->sliceSteps;
        *sendHead = sub->base + sub->posted - NCCL_STEPS;
        if (resources->gdcSync) wc_store_fence(); // Flush out WC write
      }
      // Enforce sync between operations of the same group.
      bool groupSync = (((s == 0) && ((sub+args->nsubs-1)->received == sub->received)) || (s && (sub-1)->received > sub->received));
      if (groupSync && sub->received < sub->posted && sub->received < sub->done + perGroupSteps) {
        int buffSlot = (sub->base+sub->received)%NCCL_STEPS;
        int sharedBuffSlot = sub->received%NCCL_STEPS;
        volatile int* sizesFifo = resources->recvMem->sizesFifo;
        volatile uint64_t* recvTail = &resources->recvMem->tail;
        char* localBuff = NCCL_NET_MAP_GET_POINTER(&resources->map, gpu, buffs[p]);
        if (sizesFifo[buffSlot] != -1 && ((*recvTail > (sub->base+sub->received)))) {
          // We have something to receive, let's check whether data is ready.
          int ready = 1;
          if (s == 0) {
            int offset;
            NCCLCHECK(sharedBuffersGet(sub->connection->collNet, 0, sharedBuffSlot, 0, &offset));
            args->sharedBuff[sharedBuffSlot] = localBuff + offset;
            args->sharedSize[sharedBuffSlot] = args->chunkSize;
          }
          if (ready) {
            sizesFifo[buffSlot] = -1;
            sub->received += args->sliceSteps;
            args->idle = 0;
            //continue;
            // flush HDP if not done
            if (resources->curr_hdp_reg && args->hdp_flushed < *recvTail) {
              args->hdp_flushed = *recvTail;
              *resources->curr_hdp_reg = 1;
            }
          }
        }
      }
      if (LAST_OF_GROUP(s) && (sub->transmitted < sub->received)) {
        int group = s / COLLNET_GROUP_NSUBS;
        int buffSlot = (sub->base+sub->transmitted)%NCCL_STEPS;
        int sharedBuffSlot = sub->transmitted%NCCL_STEPS;
        if (reqFifo[group][buffSlot].recvBuff != NULL) {
          int totalSize = (s-group*COLLNET_GROUP_NSUBS+1) * args->sharedSize[sharedBuffSlot];
          int count = totalSize / ncclTypeSize((ncclDataType_t)args->dtype);
          reqFifo[group][buffSlot].size = args->sharedSize[sharedBuffSlot];
          char* sendAddress = (char*)args->sharedBuff[sharedBuffSlot] + group*COLLNET_GROUP_NSUBS*args->sharedSize[sharedBuffSlot];
          NCCLCHECK(proxyState->ncclCollNet->iallreduce(resources->collNetComm, sendAddress, (void*)(reqFifo[group][buffSlot].recvBuff), count, (ncclDataType_t)args->dtype, (ncclRedOp_t)args->redOp, sendMhandle, recvMhandle, sub->requests+buffSlot));
          if (sub->requests[buffSlot] == NULL) continue;

          TRACE(NCCL_NET, "sendProxy [%lu/%d/%d] Iallreduce posted, size %d req %p", sub->transmitted, group, buffSlot, totalSize, sub->requests[buffSlot]);
          // Make sure size is reset to zero before we update the head.
          __sync_synchronize();
          sub->transmitted += args->sliceSteps;
          args->idle = 0;
          continue;
        }
      }
      // Check whether the network has completed some send operations.
      if (LAST_OF_GROUP(s) && sub->done < sub->transmitted) {
        int done, size;
        int group = s / COLLNET_GROUP_NSUBS;
        int buffSlot = (sub->base+sub->done)%NCCL_STEPS;
        NCCLCHECK(proxyState->ncclCollNet->test((void*)(sub->requests[buffSlot]), &done, &size));
        if (done) {
          TRACE(NCCL_NET, "sendProxy [%lu/%d/%d] request %p done, size %d", sub->done, group, buffSlot, sub->requests[buffSlot], size);
          // Make sure size is updated before we set recvBuff to NULL (from the view of recv proxy, concerning the flush)
          // (reordered store after store is possible on POWER, though not on x86)
          __sync_synchronize();
          reqFifo[group][buffSlot].recvBuff = NULL; // Notify recvProxy
          for (int i=group*COLLNET_GROUP_NSUBS; i<=s; i++) args->subs[i].done += args->sliceSteps;
          args->idle = 0;
          int allDone = 1;
          for (int i=0; i<args->nsubs; i++) {
            if (args->subs[i].done < args->subs[i].nsteps) { allDone = 0; break; }
          }
          if (allDone) {
            args->state = ncclProxyOpNone;
            TRACE(NCCL_NET, "sendProxy [%lu/%d] stopped", sub->done, s);
          }
        }
      }
    }
  }
  return ncclSuccess;
}

static ncclResult_t recvProxyProgress(struct ncclProxyState* proxyState, struct ncclProxyArgs* args) {
  if (args->state == ncclProxyOpReady) {
    for (int s=0; s<args->nsubs; s++) {
      struct ncclProxySubArgs* sub = args->subs+s;
      struct recvResources* resources = (struct recvResources*) (sub->connection->transportResources);
      // Round to next multiple of sliceSteps
      sub->base = ROUNDUP(resources->step, args->chunkSteps);
      sub->posted = sub->received = sub->flushed = sub->transmitted = sub->done = 0;
      resources->step = sub->base + sub->nsteps;
    }
    args->state = ncclProxyOpProgress;
  }
  args->idle = 1;
  if (args->state == ncclProxyOpProgress) {
    int p = NCCL_PROTO_SIMPLE;
    int nGroups = DIVUP(args->nsubs, COLLNET_GROUP_NSUBS);
    int perGroupSteps = NCCL_STEPS / nGroups;
    for (int s=0; s<args->nsubs; s++) {
      struct ncclProxySubArgs* sub = args->subs+s;
      struct recvResources* resources = (struct recvResources*) (sub->connection->transportResources);
      void* mhandle = resources->mhandles[p];
      auto reqFifo = resources->reqFifo;
      char* localBuff = NCCL_NET_MAP_GET_POINTER(&resources->map, cpu, buffs[p]);

      // Enforce sync between operations of the same group.
      if (LAST_OF_GROUP(s) && (sub->posted < sub->done + perGroupSteps) && (sub->posted < sub->nsteps)) {
        int group = s / COLLNET_GROUP_NSUBS;
        int buffSlot = (sub->base+sub->posted)%NCCL_STEPS;
        int sharedBuffSlot = sub->posted%NCCL_STEPS;
        int startChannel = group*COLLNET_GROUP_NSUBS;
        int offset;
        NCCLCHECK(sharedBuffersGet(sub->connection->collNet, 1, sharedBuffSlot, startChannel, &offset));
        reqFifo[group][buffSlot].recvBuff = localBuff + offset;
        TRACE(NCCL_NET, "recvProxy [%lu/%d/%d] posted buffer %p", sub->posted, group, buffSlot, reqFifo[group][buffSlot].recvBuff);
        sub->posted += args->sliceSteps;
        args->idle = 0;
        continue;
      }
      if (LAST_OF_GROUP(s) && (sub->posted > sub->received)) {
        int group = s / COLLNET_GROUP_NSUBS;
        int buffSlot = (sub->base+sub->received)%NCCL_STEPS;
        int sharedBuffSlot = sub->received%NCCL_STEPS;
        if (reqFifo[group][buffSlot].recvBuff == NULL) { // Buffer is cleared : coll is complete
          args->sharedSize[sharedBuffSlot] = reqFifo[group][buffSlot].size;
          int totalSize = args->sharedSize[sharedBuffSlot]*(s-group*COLLNET_GROUP_NSUBS+1);
          TRACE(NCCL_NET, "recvProxy [%lu/%d/%d] received, size %d", sub->received, group, buffSlot, totalSize);
          sub->received += args->sliceSteps;
          sub->requests[buffSlot] = NULL;
          if (reqFifo[group][buffSlot].size > 0 && resources->useGdr && resources->needFlush) {
            // GDRCOPY support
            if (resources->gdcFlush) {
#if defined (__x86_64__)
              // Force a PCI-E read from GPU memory
              asm volatile ("mov (%0), %%eax" :: "l"(resources->gdcFlush) : "%eax");
#else
              WARN("NET: GDR Flush only supported on x86_64");
              return ncclInternalError;
#endif
              sub->requests[buffSlot] = NULL;
            } else {
              int startChannel = group*COLLNET_GROUP_NSUBS;
              int offset;
              NCCLCHECK(sharedBuffersGet(sub->connection->collNet, 1, sharedBuffSlot, startChannel, &offset));
              NCCLCHECK(proxyState->ncclCollNet->iflush(resources->collNetComm, localBuff + offset, totalSize, mhandle, sub->requests+buffSlot));
            }
          } else {
            for (int i=group*COLLNET_GROUP_NSUBS; i<=s; i++) args->subs[i].flushed += args->sliceSteps;
          }
          args->idle = 0;
          continue;
        }
      }
      if (LAST_OF_GROUP(s) && (sub->received > sub->flushed)) {
        // Progress flush operations
        int group = s / COLLNET_GROUP_NSUBS;
        int buffSlot = (sub->base + sub->flushed)%NCCL_STEPS;
        int done = 1;
        if (sub->requests[buffSlot]) NCCLCHECK(proxyState->ncclCollNet->test(sub->requests[buffSlot], &done, NULL));
        if (done) {
          TRACE(NCCL_NET, "recvProxy [%lu/%d/%d] flushed", sub->flushed, group, buffSlot);
          for (int i=group*COLLNET_GROUP_NSUBS; i<=s; i++) args->subs[i].flushed += args->sliceSteps;
          args->idle = 0;
          //continue;
        }
      }
      if (sub->flushed > sub->transmitted) {
        int group = s / COLLNET_GROUP_NSUBS;
        int buffSlot = (sub->base + sub->transmitted)%NCCL_STEPS;
        int sharedBuffSlot = sub->transmitted%NCCL_STEPS;
        int startChannel = group*COLLNET_GROUP_NSUBS;
        int offset;
        NCCLCHECK(sharedBuffersGet(sub->connection->collNet, 1, sharedBuffSlot, startChannel, &offset));
        volatile int* offsFifo = (volatile int*)resources->recvMem->offsFifo;
        offsFifo[buffSlot] = offset + (s%COLLNET_GROUP_NSUBS)*args->chunkSize;
        __sync_synchronize();
        volatile uint64_t* recvTail = resources->gdcSync ? resources->gdcSync : &resources->recvMem->tail;
        *recvTail = sub->base + sub->flushed;
        if (resources->gdcSync) wc_store_fence(); // Flush out WC write
        sub->transmitted += args->sliceSteps;
        args->idle = 0;
        continue;
      }
      // Enforce sync here to make sure the last sub doesn't increase "done" before all others in the group have
      // reached the same point, otherwise we would start posting buffers to the send proxy before we're done
      // processing all the shared buffer.
      bool groupSync = (((s == 0) && ((sub+args->nsubs-1)->done == sub->done)) || (s && (sub-1)->done > sub->done));
      volatile uint64_t* sendHead = &resources->sendMem->head;
      if (groupSync && sub->done < sub->transmitted && (sub->base+sub->done) < *sendHead) {
        sub->done += args->sliceSteps;
        args->idle = 0;
        if (sub->done == sub->nsteps && s == args->nsubs-1) {
          args->state = ncclProxyOpNone;
          TRACE(NCCL_NET, "recvProxy [%lu/%d] stopped", sub->done, s);
        }
      }
    }
  }
  return ncclSuccess;
}

struct ncclTransport collNetTransport = {
  "COL",
  canConnect,
  { sendSetup, sendConnect, sendFree, NULL, sendProxySetup, sendProxyConnect, sendProxyFree, sendProxyProgress },
  { recvSetup, recvConnect, recvFree, NULL, recvProxySetup, recvProxyConnect, recvProxyFree, recvProxyProgress }
};<|MERGE_RESOLUTION|>--- conflicted
+++ resolved
@@ -367,13 +367,8 @@
 
   *size = collNet->size;
 
-<<<<<<< HEAD
-  if (cuda && state->cudaBuff == NULL) {
-    NCCLCHECK(ncclCudaCalloc(&state->cudaBuff, *size, comm->sideStream, cuda));
-=======
   if (cuda && collNet->cudaBuff == NULL) {
-    NCCLCHECK(ncclCudaCalloc(&collNet->cudaBuff, *size));
->>>>>>> ea383122
+    NCCLCHECK(ncclCudaCalloc(&collNet->cudaBuff, *size, nullptr, cuda));
   }
   if (!cuda && collNet->hostBuff == NULL) {
     NCCLCHECK(ncclCudaHostCalloc(&collNet->hostBuff, *size));
@@ -457,7 +452,7 @@
   map->mems[NCCL_NET_MAP_HOSTMEM].gpuPtr = map->mems[NCCL_NET_MAP_HOSTMEM].cpuPtr;
   if (ncclGdrCopy && ncclParamGdrCopySyncEnable()) {
     uint64_t *cpuPtr, *gpuPtr;
-    NCCLCHECK(ncclGdrCudaCalloc(&cpuPtr, &gpuPtr, 1, &resources->gdrDesc, comm->sideStream));
+    NCCLCHECK(ncclGdrCudaCalloc(&cpuPtr, &gpuPtr, 1, &resources->gdrDesc, nullptr));
 
     resources->gdcSync = cpuPtr;
     struct connectMapMem* gdcMem = map->mems+NCCL_NET_MAP_GDCMEM;
@@ -525,7 +520,7 @@
   map->mems[NCCL_NET_MAP_HOSTMEM].gpuPtr = map->mems[NCCL_NET_MAP_HOSTMEM].cpuPtr;
   if (ncclGdrCopy) {
     uint64_t *cpuPtr, *gpuPtr;
-    NCCLCHECK(ncclGdrCudaCalloc(&cpuPtr, &gpuPtr, 2, &resources->gdrDesc, comm->sideStream));
+    NCCLCHECK(ncclGdrCudaCalloc(&cpuPtr, &gpuPtr, 2, &resources->gdrDesc, nullptr));
 
     if (ncclParamGdrCopySyncEnable()) {
       resources->gdcSync = cpuPtr;
