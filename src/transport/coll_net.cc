/*************************************************************************
 * Copyright (c) 2016-2022, NVIDIA CORPORATION. All rights reserved.
 * Modifications Copyright (c) 2019-2022 Advanced Micro Devices, Inc. All rights reserved.
 *
 * See LICENSE.txt for license information
 ************************************************************************/

#include "comm.h"
#include "coll_net.h"
#include "graph.h"
#include "proxy.h"
#include "gdrwrap.h"

int64_t ncclParamGdrCopySyncEnable();
int64_t ncclParamGdrCopyFlushEnable();

struct collNetRecvConnectInfo {
  int rank;
  int nranks;
  collNetHandle_t collNetHandle;
};

struct collNetSendConnectInfo {
  void* mhandles[NCCL_NUM_PROTOCOLS];
  void* reqFifo;
};

#define COLLNET_GROUP_NSUBS 8
#define COLLNET_MAX_GROUPS (NCCL_PROXY_MAX_SUBS/COLLNET_GROUP_NSUBS)

#define NCCL_NET_MAP_HOSTMEM 0
#define NCCL_NET_MAP_DEVMEM 1
#define NCCL_NET_MAP_SHARED_HOSTMEM 2
#define NCCL_NET_MAP_SHARED_DEVMEM 3
#define NCCL_NET_MAP_GDCMEM 4
#define NCCL_NET_MAP_MEMS 5

#define NCCL_NET_MAP_MASK_DEVMEM 0x40000000
#define NCCL_NET_MAP_MASK_SHARED 0x80000000
#define NCCL_NET_MAP_MASK_USED   0x20000000
#define NCCL_NET_MAP_MASK_OFFSET 0x1fffffff

#define NCCL_NET_MAP_OFFSET_BANK(mapStruct, offsetName) \
  ((mapStruct)->offsets.offsetName >> 30)

#define NCCL_NET_MAP_OFFSET_NULL(mapStruct, offsetName) \
  (((mapStruct)->offsets.offsetName >> 29) == 0)

#define NCCL_NET_MAP_GET_POINTER(mapStruct, cpuOrGpu, offsetName) \
  (NCCL_NET_MAP_OFFSET_NULL(mapStruct, offsetName) ? NULL : \
   (mapStruct)->mems[NCCL_NET_MAP_OFFSET_BANK(mapStruct, offsetName)].cpuOrGpu##Ptr + ((mapStruct)->offsets.offsetName & NCCL_NET_MAP_MASK_OFFSET))

#define NCCL_NET_MAP_DEV_MEM(mapStruct, offsetName) \
  (((mapStruct)->offsets.offsetName & NCCL_NET_MAP_MASK_DEVMEM) != 0)

#define NCCL_NET_MAP_ADD_POINTER(mapStruct, shared, dev, memSize, offsetName) do { \
    int bank = NCCL_NET_MAP_MASK_USED + (dev)*NCCL_NET_MAP_MASK_DEVMEM + (shared)*NCCL_NET_MAP_MASK_SHARED; \
    if ((shared) == 0) { \
      if (dev) { \
        (mapStruct)->offsets.offsetName = bank + (mapStruct)->mems[NCCL_NET_MAP_DEVMEM].size; \
        (mapStruct)->mems[NCCL_NET_MAP_DEVMEM].size += memSize; \
      } else { \
        (mapStruct)->offsets.offsetName = bank + (mapStruct)->mems[NCCL_NET_MAP_HOSTMEM].size; \
        (mapStruct)->mems[NCCL_NET_MAP_HOSTMEM].size += memSize; \
      } \
    } else { \
      (mapStruct)->offsets.offsetName = bank; \
    } \
} while (0);

struct connectMapMem{
  char* gpuPtr;
  char* cpuPtr;
  int size;
};

struct connectMap {
  int shared;
  // First 3 bits of offsets determine the mem bank. 001 is host mem, 011 is dev mem, 101 is shared host mem and 111 is shared dev mem.
  struct connectMapMem mems[NCCL_NET_MAP_MEMS];
  // Offsets. 3 MSBs indicate mem bank, 111 indicates NULL.
  struct {
    uint32_t sendMem;
    uint32_t recvMem;
    uint32_t buffs[NCCL_NUM_PROTOCOLS];
  } offsets;
};

struct reqSlot {
  volatile void* recvBuff;
  volatile int size;
};

struct sendResources {
  struct connectMap map;
  void* collNetComm;
  struct ncclSendMem* sendMem;
  struct ncclRecvMem* recvMem;

  int rank;
  int nranks;
  int netDev;
  int useGdr;
  int useDmaBuf;
  uint64_t* gdcSync;
  void* gdrDesc;
  void* sendMhandles[NCCL_NUM_PROTOCOLS];
  void* recvMhandles[NCCL_NUM_PROTOCOLS];
  uint64_t step;
  struct reqSlot (*reqFifo)[NCCL_STEPS];
  int collNetRank;
  volatile uint32_t* curr_hdp_reg;  // Curr GPU in ring (for rdma transport use only)
};

struct recvResources {
  struct connectMap map;
  void* collNetComm;
  struct ncclSendMem* sendMem;
  struct ncclRecvMem* recvMem;

  int rank;
  int nranks;
  int netDev;
  int useGdr;
  int useDmaBuf;
  uint64_t* gdcSync;
  uint64_t* gdcFlush;
  void* gdrDesc;
  void* mhandles[NCCL_NUM_PROTOCOLS];
  uint64_t step;
  struct reqSlot reqFifo[COLLNET_MAX_GROUPS][NCCL_STEPS];
  int collNetRank;
  volatile uint32_t* curr_hdp_reg;  // Curr GPU in ring (for rdma transport use only)
};

static ncclResult_t canConnect(int* ret, struct ncclTopoSystem* topo, struct ncclTopoGraph* graph, struct ncclPeerInfo* info1, struct ncclPeerInfo* info2) {
  // This transport cannot be used for p2p
  *ret = 0;
  return ncclSuccess;
}

struct setupReq {
  int netDev;
  int useGdr;
};


/* Setup send connector, and return connect information for others in the coll
 * communicator to connect to me */
static ncclResult_t sendSetup(struct ncclComm* comm, struct ncclTopoGraph* graph, struct ncclPeerInfo* myInfo, struct ncclPeerInfo* peerInfo, struct ncclConnect* connectInfo, struct ncclConnector* send, int channelId, int connIndex) {
  struct setupReq req;

  int proxyRank;
  NCCLCHECK(ncclTopoGetNetDev(comm, myInfo->rank, graph, channelId, -1, &req.netDev, &proxyRank));
  NCCLCHECK(ncclTopoCheckGdr(comm->topo, myInfo->busId, req.netDev, 1, &req.useGdr));
  send->conn.direct |= req.useGdr ? NCCL_DIRECT_NIC : 0;

  NCCLCHECK(ncclTopoGetLocalRank(comm->topo, myInfo->rank, &send->proxyConn.localRank));
  NCCLCHECK(ncclProxyConnect(comm, TRANSPORT_COLLNET, 1, myInfo->rank, &send->proxyConn));
  NCCLCHECK(ncclProxyCall(&send->proxyConn, ncclProxyMsgSetup, &req, sizeof(req), NULL, 0));

<<<<<<< HEAD
  INFO(NCCL_INIT|NCCL_NET,"CollNet %02d : %d [send] via COLLNET/%s/%d%s comm %p nRanks %02d", channelId, myInfo->rank, collNetName(comm), req.netDev,
      req.useGdr ? "/GDRDMA" : "", comm, comm->nRanks);
=======
  INFO(NCCL_INIT|NCCL_NET,"CollNet %02d/%1d : %d [send] via COLLNET/%s/%d%s", channelId, connIndex, myInfo->rank, collNetName(comm), req.netDev,
      req.useGdr ? "/GDRDMA" : "");
>>>>>>> 99c28f2e
  return ncclSuccess;
}

static ncclResult_t recvSetup(struct ncclComm* comm, struct ncclTopoGraph* graph, struct ncclPeerInfo* myInfo, struct ncclPeerInfo* peerInfo, struct ncclConnect* connectInfo, struct ncclConnector* recv, int channelId, int connIndex) {
  struct setupReq req;

  int proxyRank;
  NCCLCHECK(ncclTopoGetNetDev(comm, myInfo->rank, graph, channelId, -1, &req.netDev, &proxyRank));
  NCCLCHECK(ncclTopoCheckGdr(comm->topo, myInfo->busId, req.netDev, 0, &req.useGdr));
  recv->conn.direct |= req.useGdr ? NCCL_DIRECT_NIC : 0;

  NCCLCHECK(ncclTopoGetLocalRank(comm->topo, myInfo->rank, &recv->proxyConn.localRank));
  NCCLCHECK(ncclProxyConnect(comm, TRANSPORT_COLLNET, 0, myInfo->rank, &recv->proxyConn));
  struct collNetRecvConnectInfo* info = (struct collNetRecvConnectInfo*) connectInfo;
  NCCLCHECK(ncclProxyCall(&recv->proxyConn, ncclProxyMsgSetup, &req, sizeof(req), &info->collNetHandle, sizeof(collNetHandle_t)));

<<<<<<< HEAD
  INFO(NCCL_INIT|NCCL_NET,"CollNet %02d : %d [receive] via COLLNET/%s/%d%s comm %p nRanks %02d", channelId, myInfo->rank, collNetName(comm), req.netDev,
      req.useGdr ? "/GDRDMA" : "", comm, comm->nRanks);
=======
  INFO(NCCL_INIT|NCCL_NET,"CollNet %02d/%1d : %d [receive] via COLLNET/%s/%d%s", channelId, connIndex, myInfo->rank, collNetName(comm), req.netDev,
      req.useGdr ? "/GDRDMA" : "");
>>>>>>> 99c28f2e
  return ncclSuccess;
}

static ncclResult_t collNetDumpMap(struct connectMap* map) {
  printf("Dump map\n");
  struct connectMapMem *mem = map->mems+NCCL_NET_MAP_HOSTMEM;
  printf("Mem 0: Host mem (%x B) CPU %p GPU %p\n", mem->size, mem->cpuPtr, mem->gpuPtr);
  mem = map->mems+NCCL_NET_MAP_DEVMEM;
  printf("Mem 1: Vid  mem CPU (%x B) %p GPU %p\n", mem->size, mem->cpuPtr, mem->gpuPtr);
  mem = map->mems+NCCL_NET_MAP_SHARED_HOSTMEM;
  printf("Mem 2: Shared Host mem (%x B) CPU %p GPU %p\n", mem->size, mem->cpuPtr, mem->gpuPtr);
  mem = map->mems+NCCL_NET_MAP_SHARED_DEVMEM;
  printf("Mem 3: Shared Vid  (%x B) mem CPU %p GPU %p\n", mem->size, mem->cpuPtr, mem->gpuPtr);
  printf("SendMem -> Used %d Bank %d Offset %x, cpu %p gpu %p\n",
      map->offsets.sendMem & NCCL_NET_MAP_MASK_USED ? 1 : 0,
      NCCL_NET_MAP_OFFSET_BANK(map, sendMem), map->offsets.sendMem & NCCL_NET_MAP_MASK_OFFSET,
      NCCL_NET_MAP_GET_POINTER(map, cpu, sendMem), NCCL_NET_MAP_GET_POINTER(map, gpu, sendMem));
  printf("RecvMem -> Used %d Bank %d Offset %x, cpu %p gpu %p\n",
      map->offsets.recvMem & NCCL_NET_MAP_MASK_USED ? 1 : 0,
      NCCL_NET_MAP_OFFSET_BANK(map, recvMem), map->offsets.recvMem & NCCL_NET_MAP_MASK_OFFSET,
      NCCL_NET_MAP_GET_POINTER(map, cpu, recvMem), NCCL_NET_MAP_GET_POINTER(map, gpu, recvMem));
  for (int p=0; p<NCCL_NUM_PROTOCOLS; p++) {
    printf("Proto %d -> Used %d Bank %d Offset %x, cpu %p, gpu %p\n", p,
        map->offsets.buffs[p] & NCCL_NET_MAP_MASK_USED ? 1 : 0,
        NCCL_NET_MAP_OFFSET_BANK(map, buffs[p]), map->offsets.buffs[p] & NCCL_NET_MAP_MASK_OFFSET,
        NCCL_NET_MAP_GET_POINTER(map, cpu, buffs[p]), NCCL_NET_MAP_GET_POINTER(map, gpu, buffs[p]));
  }
  printf("End of dump\n");
  return ncclSuccess;
}

struct collNetConnectArgs {
  int rank;
  int nranks;
  struct ncclConnect* connectInfos;
};

static ncclResult_t sendConnect(struct ncclComm* comm, struct ncclConnect* connectInfos, int nranks, int rank, struct ncclConnector* send) {
  // We're on the same process as the proxy. We can pass a pointer to a struct.
  struct collNetConnectArgs args = { rank, nranks, connectInfos };
  struct connectMap* map;
  NCCLCHECK(ncclProxyCall(&send->proxyConn, ncclProxyMsgConnect, &args, sizeof(struct collNetConnectArgs), &map, sizeof(struct connectMap*)));

  // If collnet connect failed, propagate error to fallback on regular p2p
  if (map == NULL) return ncclSystemError;

  //NCCLCHECK(collNetDumpMap(map));

  struct ncclSendMem *sendMem = (struct ncclSendMem*) NCCL_NET_MAP_GET_POINTER(map, gpu, sendMem);
  void* gdcMem = map->mems[NCCL_NET_MAP_GDCMEM].gpuPtr;
  send->conn.head = gdcMem ? (uint64_t*)gdcMem : &sendMem->head;

  struct ncclRecvMem *recvMem = (struct ncclRecvMem*) NCCL_NET_MAP_GET_POINTER(map, gpu, recvMem);
  send->conn.tail = &recvMem->tail;
  send->conn.sizesFifo = recvMem->sizesFifo;
  for (int i=0; i<NCCL_STEPS; i++) send->conn.sizesFifo[i] = -1;
  send->conn.offsFifo = recvMem->offsFifo;

  for (int p=0; p<NCCL_NUM_PROTOCOLS; p++)
    send->conn.buffs[p] = NCCL_NET_MAP_GET_POINTER(map, gpu, buffs[p]);
  return ncclSuccess;
}

static ncclResult_t recvConnect(struct ncclComm* comm, struct ncclConnect* connectInfos, int nranks, int rank, struct ncclConnector* recv) {
  // We're on the same process as the proxy. We can pass a pointer to a struct.
  struct collNetConnectArgs args = { rank, nranks, connectInfos };
  struct connectMap* map;
  NCCLCHECK(ncclProxyCall(&recv->proxyConn, ncclProxyMsgConnect, &args, sizeof(struct collNetConnectArgs), &map, sizeof(struct connectMap*)));

  // If collnet connect failed, propagate error to fallback on regular p2p
  if (map == NULL) return ncclSystemError;

  //NCCLCHECK(collNetDumpMap(map));

  struct ncclSendMem *sendMem = (struct ncclSendMem*) NCCL_NET_MAP_GET_POINTER(map, gpu, sendMem);
  recv->conn.head = &sendMem->head;

  struct ncclRecvMem *recvMem = (struct ncclRecvMem*) NCCL_NET_MAP_GET_POINTER(map, gpu, recvMem);
  void* gdcMem = map->mems[NCCL_NET_MAP_GDCMEM].gpuPtr;
  recv->conn.tail = gdcMem ? (uint64_t*)gdcMem : &recvMem->tail;
  recv->conn.offsFifo = recvMem->offsFifo;

  for (int p=0; p<NCCL_NUM_PROTOCOLS; p++) {
    recv->conn.buffs[p] = NCCL_NET_MAP_GET_POINTER(map, gpu, buffs[p]);
  }
  return ncclSuccess;
}

static ncclResult_t sendFree(struct ncclConnector* send) {
  return ncclSuccess;
}

static ncclResult_t recvFree(struct ncclConnector* recv) {
  return ncclSuccess;
}

static ncclResult_t sendProxySetup(struct ncclProxyConnection* connection, struct ncclComm* comm, void* reqBuff, int reqSize, void* respBuff, int respSize, int* done) {
  struct setupReq* req = (struct setupReq*)reqBuff;
  if (reqSize != sizeof(struct setupReq)) return ncclInternalError;

  struct sendResources* resources;
  NCCLCHECK(ncclCalloc(&resources, 1));
  connection->transportResources = resources;
  connection->shared = 1;

  resources->netDev = req->netDev;
  resources->useGdr = req->useGdr;
  ncclNetProperties_t props;
  NCCLCHECK(collNetGetProperties(comm, req->netDev, &props));
  /* DMA-BUF support */
  resources->useDmaBuf = resources->useGdr && comm->dmaBufSupport && (props.ptrSupport & NCCL_PTR_DMABUF);
  return ncclSuccess;
}

struct sharedResources {
  void* collNetListenComms[MAXCHANNELS];
  void* collNetComms[MAXCHANNELS];
  int commRefCount[NCCL_MAX_NETDEVS];
};

ncclResult_t sharedListen(struct ncclComm* comm, int netDev, void* collNetHandle) {
  struct sharedResources* resources = (struct sharedResources*)comm->proxyState.progressState.collNet.resources;
  if (resources == NULL) {
    NCCLCHECK(ncclCalloc(&resources, 1));
    comm->proxyState.progressState.collNet.resources = resources;
  }
  if (resources->collNetComms[netDev] == NULL)
    NCCLCHECK(collNetListen(comm, netDev, collNetHandle, resources->collNetListenComms+netDev));
  return ncclSuccess;
}

static ncclResult_t sharedConnect(struct ncclComm* comm, int netDev, struct ncclConnect* connectInfos, int nranks, int rank, void** collNetComm) {
  struct sharedResources* resources = (struct sharedResources*)comm->proxyState.progressState.collNet.resources;
  if (resources->collNetComms[netDev] == NULL) {
    // Connect to coll comm
    collNetHandle_t** handlePtrs = NULL;
    NCCLCHECK(ncclCalloc(&handlePtrs, nranks));
    for (int i = 0; i < nranks; i++) {
      struct collNetRecvConnectInfo* info = (struct collNetRecvConnectInfo*)(connectInfos+i);
      handlePtrs[i] = &(info->collNetHandle);
    }
    ncclResult_t ret = collNetConnect(comm, (void**)handlePtrs, nranks, rank,
          resources->collNetListenComms[netDev],
          resources->collNetComms+netDev);
    free(handlePtrs);
    if (ret == ncclSuccess) {
      // Close listen comm
      NCCLCHECK(collNetCloseListen(comm, resources->collNetListenComms[netDev]));
    } else {
      resources->collNetListenComms[netDev] = NULL;
    }
  }
  *collNetComm = resources->collNetComms[netDev];
  if (*collNetComm) resources->commRefCount[netDev]++;
  return ncclSuccess;
}

static ncclResult_t sharedFree(struct ncclComm* comm, int netDev) {
  struct sharedResources* resources = (struct sharedResources*)comm->proxyState.progressState.collNet.resources;
  resources->commRefCount[netDev]--;
  if (resources->commRefCount[netDev] == 0) {
    NCCLCHECK(collNetCloseColl(comm, resources->collNetComms[netDev]));
  }
  for (int n=0; n<NCCL_MAX_NETDEVS; n++) if (resources->commRefCount[n]) return ncclSuccess;
  comm->proxyState.progressState.collNet.resources = NULL;
  free(resources);
  return ncclSuccess;
}

static ncclResult_t sharedBuffersInit(struct ncclComm* comm, int cuda, char** gpuPtr, char** cpuPtr, int* size) {
  struct ncclProxySharedCollNet* state = &comm->proxyState.progressState.collNet;
  if (state->size == 0) {
    state->size = 2*comm->nChannels*comm->buffSizes[NCCL_PROTO_SIMPLE];
  }

  *size = state->size;

  if (cuda && state->cudaBuff == NULL) {
    NCCLCHECK(ncclCudaCalloc(&state->cudaBuff, *size, comm->sideStream, cuda));
  }
  if (!cuda && state->hostBuff == NULL) {
    NCCLCHECK(ncclCudaHostCalloc(&state->hostBuff, *size));
  }
  *gpuPtr = *cpuPtr = cuda ? state->cudaBuff : state->hostBuff;
  return ncclSuccess;
}

static ncclResult_t sharedBuffersGet(struct ncclComm* comm, int type, int slot, int channel, int* offset) {
  // Use different pools for different channels and also separate send/recv.
  int slotSize = comm->buffSizes[NCCL_PROTO_SIMPLE]/NCCL_STEPS;
  int globalSlot = (type*NCCL_STEPS+slot)*comm->nChannels+channel;
  *offset = slotSize * globalSlot;
  return ncclSuccess;
}

static ncclResult_t sharedBuffersDestroy(struct ncclComm* comm) {
  struct ncclProxySharedCollNet* state = &comm->proxyState.progressState.collNet;
  if (state->size == 0) return ncclSuccess;
  CUDACHECK(hipFree(state->cudaBuff));
  NCCLCHECK(ncclCudaHostFree(state->hostBuff));
  // This will be called multiple times, with multiple channels and send/recv. Make sure we only do it once.
  state->size = 0;
  return ncclSuccess;
}

static ncclResult_t recvProxySetup(struct ncclProxyConnection* connection, struct ncclComm* comm, void* reqBuff, int reqSize, void* respBuff, int respSize, int* done) {
  struct setupReq* req = (struct setupReq*)reqBuff;
  if (reqSize != sizeof (struct setupReq)) return ncclInternalError;

  struct recvResources* resources;
  NCCLCHECK(ncclCalloc(&resources, 1));
  connection->transportResources = resources;
  connection->shared = 1;

  resources->netDev = req->netDev;
  resources->useGdr = req->useGdr;
  ncclNetProperties_t props;
  NCCLCHECK(collNetGetProperties(comm, req->netDev, &props));
  /* DMA-BUF support */
  resources->useDmaBuf = resources->useGdr && comm->dmaBufSupport && (props.ptrSupport & NCCL_PTR_DMABUF);

  collNetHandle_t* netHandle = (collNetHandle_t*) respBuff;
  if (respSize != sizeof(collNetHandle_t)) return ncclInternalError;

  NCCLCHECK(sharedListen(comm, req->netDev, netHandle));
  return ncclSuccess;
}

static ncclResult_t sendProxyConnect(struct ncclProxyConnection* connection, struct ncclComm* comm, void* reqBuff, int reqSize, void* respBuff, int respSize, int* done) {
  if (reqSize != sizeof(struct collNetConnectArgs)) { WARN("sendProxyConnect: reqSize is %d != %ld\n", reqSize, sizeof(struct collNetConnectArgs)); return ncclInternalError; }
  struct collNetConnectArgs* args = (struct collNetConnectArgs*)reqBuff;
  struct collNetSendConnectInfo* info = (struct collNetSendConnectInfo*)(args->connectInfos+args->rank);

  struct sendResources* resources = (struct sendResources*)(connection->transportResources);

  // Get info from recv side
  resources->collNetRank = args->rank;
  resources->reqFifo = (struct reqSlot (*)[NCCL_STEPS])(info->reqFifo);

  for (int p=0; p<NCCL_NUM_PROTOCOLS; p++)
    resources->recvMhandles[p] = info->mhandles[p];

  NCCLCHECK(sharedConnect(comm, resources->netDev, args->connectInfos, args->nranks, args->rank, &resources->collNetComm));

  // Collnet connect is allowed to fail. Gracefully handle that case by returning NULL to the caller.
  if (respSize != sizeof(struct connectMap*)) { WARN("sendProxyConnect: respSize is %d != %ld\n", respSize, sizeof(void*)); return ncclInternalError; }
  if (resources->collNetComm == NULL) {
    *((struct connectMap**)respBuff) = NULL;
    return ncclSuccess;
  }
  connection->proxyAppendPtr = comm->proxyState.progressState.collNet.proxyAppend+2*resources->netDev;

  struct connectMap* map = &resources->map;

  NCCL_NET_MAP_ADD_POINTER(map, 0, 0, sizeof(struct ncclSendMem), sendMem);
  NCCL_NET_MAP_ADD_POINTER(map, 0, 0, sizeof(struct ncclRecvMem), recvMem);

  NCCLCHECK(ncclCudaHostCalloc(&map->mems[NCCL_NET_MAP_HOSTMEM].cpuPtr, map->mems[NCCL_NET_MAP_HOSTMEM].size));
  map->mems[NCCL_NET_MAP_HOSTMEM].gpuPtr = map->mems[NCCL_NET_MAP_HOSTMEM].cpuPtr;
  if (ncclGdrCopy && ncclParamGdrCopySyncEnable()) {
    uint64_t *cpuPtr, *gpuPtr;
    NCCLCHECK(ncclGdrCudaCalloc(&cpuPtr, &gpuPtr, 1, &resources->gdrDesc));

    resources->gdcSync = cpuPtr;
    struct connectMapMem* gdcMem = map->mems+NCCL_NET_MAP_GDCMEM;
    gdcMem->cpuPtr = (char*)cpuPtr;
    gdcMem->gpuPtr = (char*)gpuPtr;
    gdcMem->size = sizeof(uint64_t); // sendMem->head
  }

  resources->sendMem = (struct ncclSendMem*) NCCL_NET_MAP_GET_POINTER(map, cpu, sendMem);
  resources->recvMem = (struct ncclRecvMem*) NCCL_NET_MAP_GET_POINTER(map, cpu, recvMem);
  // Don't give credits yet in shared mode.
  resources->sendMem->head = -NCCL_STEPS;

  // Allocate & Register shared buffers for the Simple protocol
  int bank = resources->useGdr ? NCCL_NET_MAP_SHARED_DEVMEM : NCCL_NET_MAP_SHARED_HOSTMEM;
  struct connectMapMem* mapMem = map->mems+bank;
  NCCLCHECK(sharedBuffersInit(comm, resources->useGdr, &mapMem->gpuPtr, &mapMem->cpuPtr, &mapMem->size));
  NCCL_NET_MAP_ADD_POINTER(map, 1, resources->useGdr, mapMem->size, buffs[NCCL_PROTO_SIMPLE]);

#if CUDA_VERSION >= 11070
  /* DMA-BUF support */
  if (resources->useGdr && resources->useDmaBuf) {
    int dmabuf_fd;
    CUCHECK(cuMemGetHandleForAddressRange((void *)&dmabuf_fd, (CUdeviceptr)mapMem->cpuPtr, mapMem->size, CU_MEM_RANGE_HANDLE_TYPE_DMA_BUF_FD, 0));
    NCCLCHECK(collNetRegMrDmaBuf(comm, resources->collNetComm, mapMem->cpuPtr, mapMem->size,
                                 NCCL_PTR_CUDA, 0ULL, dmabuf_fd,
                                 &resources->sendMhandles[NCCL_PROTO_SIMPLE]));
    (void)close(dmabuf_fd);
  } else // FALL-THROUGH to nv_peermem GDR path
#endif
  {
    NCCLCHECK(collNetRegMr(comm, resources->collNetComm, mapMem->cpuPtr, mapMem->size,
                           resources->useGdr ? NCCL_PTR_CUDA : NCCL_PTR_HOST,
                           &resources->sendMhandles[NCCL_PROTO_SIMPLE]));
  }

  *((struct connectMap**)respBuff) = &resources->map;
  return ncclSuccess;
}

static ncclResult_t recvProxyConnect(struct ncclProxyConnection* connection, struct ncclComm* comm, void* reqBuff, int reqSize, void* respBuff, int respSize, int* done) {
  if (reqSize != sizeof(struct collNetConnectArgs)) { WARN("recvProxyConnect: reqSize is %d != %ld\n", reqSize, sizeof(struct collNetConnectArgs)); return ncclInternalError; }
  struct collNetConnectArgs* args = (struct collNetConnectArgs*)reqBuff;

  struct recvResources* resources = (struct recvResources*)(connection->transportResources);
  struct collNetSendConnectInfo* info = (struct collNetSendConnectInfo*)(args->connectInfos+args->rank);
  resources->collNetRank = args->rank;

  NCCLCHECK(sharedConnect(comm, resources->netDev, args->connectInfos, args->nranks, args->rank, &resources->collNetComm));

  // Collnet connect is allowed to fail. Gracefully handle that case by returning NULL to the caller.
  if (respSize != sizeof(struct connectMap*)) { WARN("sendProxyConnect: respSize is %d != %ld\n", respSize, sizeof(void*)); return ncclInternalError; }
  if (resources->collNetComm == NULL) {
    *((struct connectMap**)respBuff) = NULL;
    return ncclSuccess;
  }
  connection->proxyAppendPtr = comm->proxyState.progressState.collNet.proxyAppend+2*resources->netDev+1;

  struct connectMap* map = &resources->map;

  NCCL_NET_MAP_ADD_POINTER(map, 0, 0, sizeof(struct ncclSendMem), sendMem);
  NCCL_NET_MAP_ADD_POINTER(map, 0, 0, sizeof(struct ncclRecvMem), recvMem);

  NCCLCHECK(ncclCudaHostCalloc(&map->mems[NCCL_NET_MAP_HOSTMEM].cpuPtr, map->mems[NCCL_NET_MAP_HOSTMEM].size));
  map->mems[NCCL_NET_MAP_HOSTMEM].gpuPtr = map->mems[NCCL_NET_MAP_HOSTMEM].cpuPtr;
  if (ncclGdrCopy) {
    uint64_t *cpuPtr, *gpuPtr;
    NCCLCHECK(ncclGdrCudaCalloc(&cpuPtr, &gpuPtr, 2, &resources->gdrDesc));

    if (ncclParamGdrCopySyncEnable()) {
      resources->gdcSync = cpuPtr;
      struct connectMapMem* gdcMem = map->mems+NCCL_NET_MAP_GDCMEM;
      gdcMem->cpuPtr = (char*)cpuPtr;
      gdcMem->gpuPtr = (char*)gpuPtr;
      gdcMem->size = sizeof(uint64_t);
    }
    if (ncclParamGdrCopyFlushEnable()) resources->gdcFlush = cpuPtr + 1;
  }

  resources->sendMem = (struct ncclSendMem*) NCCL_NET_MAP_GET_POINTER(map, cpu, sendMem);
  resources->recvMem = (struct ncclRecvMem*) NCCL_NET_MAP_GET_POINTER(map, cpu, recvMem);

  // Allocate & Register shared buffers for the Simple protocol
  int bank = resources->useGdr ? NCCL_NET_MAP_SHARED_DEVMEM : NCCL_NET_MAP_SHARED_HOSTMEM;
  struct connectMapMem* mapMem = map->mems+bank;
  NCCLCHECK(sharedBuffersInit(comm, resources->useGdr, &mapMem->gpuPtr, &mapMem->cpuPtr, &mapMem->size));
  NCCL_NET_MAP_ADD_POINTER(map, 1, resources->useGdr, mapMem->size, buffs[NCCL_PROTO_SIMPLE]);

#if CUDA_VERSION >= 11070
  /* DMA-BUF support */
  if (resources->useGdr && resources->useDmaBuf) {
    int dmabuf_fd;
    CUCHECK(cuMemGetHandleForAddressRange((void *)&dmabuf_fd, (CUdeviceptr)mapMem->cpuPtr, mapMem->size, CU_MEM_RANGE_HANDLE_TYPE_DMA_BUF_FD, 0));
    NCCLCHECK(collNetRegMrDmaBuf(comm, resources->collNetComm, mapMem->cpuPtr, mapMem->size,
                                 NCCL_PTR_CUDA, 0ULL, dmabuf_fd,
                                 &resources->mhandles[NCCL_PROTO_SIMPLE]));
    (void)close(dmabuf_fd);
  } else // FALL-THROUGH to nv_peermem GDR path
#endif
  {
    NCCLCHECK(collNetRegMr(comm, resources->collNetComm, mapMem->cpuPtr, mapMem->size,
                           resources->useGdr ? NCCL_PTR_CUDA : NCCL_PTR_HOST,
                           &resources->mhandles[NCCL_PROTO_SIMPLE]));
  }

  // Pass info to send side
  info->reqFifo = resources->reqFifo;
  for (int p=0; p<NCCL_NUM_PROTOCOLS; p++)
    info->mhandles[p] = resources->mhandles[p];

  if (respSize != sizeof(struct connectMap*)) { WARN("recvProxyConnect: respSize is %d != %ld\n", respSize, sizeof(void*)); return ncclInternalError; }
  *((struct connectMap**)respBuff) = &resources->map;
  return ncclSuccess;
}

static ncclResult_t sendProxyFree(struct ncclProxyConnection* connection, struct ncclComm* comm) {
  struct sendResources* resources = (struct sendResources*)(connection->transportResources);

  if (resources) {
    for (int p = 0; p < NCCL_NUM_PROTOCOLS; p++) {
      if (resources->sendMhandles[p]) {
        NCCLCHECK(collNetDeregMr(comm, resources->collNetComm, resources->sendMhandles[p]));
      }
    }
    struct connectMapMem* mems = resources->map.mems;
    NCCLCHECK(ncclCudaHostFree(mems[NCCL_NET_MAP_HOSTMEM].cpuPtr));
    CUDACHECK(cudaFree(mems[NCCL_NET_MAP_DEVMEM].cpuPtr));
    if (mems[NCCL_NET_MAP_GDCMEM].cpuPtr) NCCLCHECK(ncclGdrCudaFree(resources->gdrDesc));
    NCCLCHECK(sharedBuffersDestroy(comm));
    NCCLCHECK(sharedFree(comm, resources->netDev));
    free(connection->transportResources);
  }
<<<<<<< HEAD
  struct connectMapMem* mems = resources->map.mems;
  NCCLCHECK(ncclCudaHostFree(mems[NCCL_NET_MAP_HOSTMEM].cpuPtr));
  CUDACHECK(hipFree(mems[NCCL_NET_MAP_DEVMEM].cpuPtr));
  if (mems[NCCL_NET_MAP_GDCMEM].cpuPtr) NCCLCHECK(ncclGdrCudaFree(resources->gdrDesc));
  NCCLCHECK(sharedBuffersDestroy(comm));
  NCCLCHECK(sharedFree(comm, resources->netDev));
  free(connection->transportResources);
=======
>>>>>>> 99c28f2e
  return ncclSuccess;
}

static ncclResult_t recvProxyFree(struct ncclProxyConnection* connection, struct ncclComm* comm) {
  struct recvResources* resources = (struct recvResources*)(connection->transportResources);

  if (resources) {
    for (int p=0; p<NCCL_NUM_PROTOCOLS; p++) {
      if (resources->mhandles[p]) {
        NCCLCHECK(collNetDeregMr(comm, resources->collNetComm, resources->mhandles[p]));
      }
    }
    struct connectMapMem* mems = resources->map.mems;
    NCCLCHECK(ncclCudaHostFree(mems[NCCL_NET_MAP_HOSTMEM].cpuPtr));
    CUDACHECK(cudaFree(mems[NCCL_NET_MAP_DEVMEM].cpuPtr));
    if (mems[NCCL_NET_MAP_GDCMEM].cpuPtr) NCCLCHECK(ncclGdrCudaFree(resources->gdrDesc));
    NCCLCHECK(sharedBuffersDestroy(comm));
    NCCLCHECK(sharedFree(comm, resources->netDev));
    free(connection->transportResources);
  }
<<<<<<< HEAD
  struct connectMapMem* mems = resources->map.mems;
  NCCLCHECK(ncclCudaHostFree(mems[NCCL_NET_MAP_HOSTMEM].cpuPtr));
  CUDACHECK(hipFree(mems[NCCL_NET_MAP_DEVMEM].cpuPtr));
  if (mems[NCCL_NET_MAP_GDCMEM].cpuPtr) NCCLCHECK(ncclGdrCudaFree(resources->gdrDesc));
  NCCLCHECK(sharedBuffersDestroy(comm));
  NCCLCHECK(sharedFree(comm, resources->netDev));
  free(connection->transportResources);
=======
>>>>>>> 99c28f2e
  return ncclSuccess;
}


#define LAST_OF_GROUP(s) \
  (s % COLLNET_GROUP_NSUBS == COLLNET_GROUP_NSUBS-1 || s == args->nsubs-1)

static ncclResult_t sendProxyProgress(struct ncclComm* comm, struct ncclProxyArgs* args) {
  if (args->state == ncclProxyOpReady) {
    for (int s=0; s<args->nsubs; s++) {
      struct ncclProxySubArgs* sub = args->subs+s;
      struct sendResources* resources = (struct sendResources*) (sub->connection->transportResources);
      // Round to next multiple of sliceSteps
      sub->base = ROUNDUP(resources->step, args->chunkSteps);
      sub->posted = sub->received = sub->transmitted = sub->done = 0;
      resources->step = sub->base + sub->nsteps;
    }
    args->state = ncclProxyOpProgress;
    args->hdp_flushed = 0;
  }
  args->idle = 1;
  if (args->state == ncclProxyOpProgress) {
    int p = NCCL_PROTO_SIMPLE;
    int nGroups = DIVUP(args->nsubs, COLLNET_GROUP_NSUBS);
    int perGroupSteps = NCCL_STEPS / nGroups;
    for (int s=0; s<args->nsubs; s++) {
      struct ncclProxySubArgs* sub = args->subs+s;
      struct sendResources* resources = (struct sendResources*) (sub->connection->transportResources);
      void* sendMhandle = resources->sendMhandles[p];
      void* recvMhandle = resources->recvMhandles[p];
      auto reqFifo = resources->reqFifo;
      if (sub->posted < sub->nsteps && sub->posted < sub->done + NCCL_STEPS) {
        int buffSlot = (sub->base+sub->posted)%NCCL_STEPS;
        int sharedBuffSlot = sub->posted%NCCL_STEPS;
        int offset;
        NCCLCHECK(sharedBuffersGet(comm, 0, sharedBuffSlot, 0, &offset));
        resources->recvMem->offsFifo[buffSlot] = offset + s*args->chunkSize;
        __sync_synchronize();
        volatile uint64_t* sendHead = resources->gdcSync ? resources->gdcSync : &resources->sendMem->head;
        sub->posted += args->sliceSteps;
        *sendHead = sub->base + sub->posted - NCCL_STEPS;
        if (resources->gdcSync) wc_store_fence(); // Flush out WC write
      }
      // Enforce sync between operations of the same group.
      bool groupSync = (((s == 0) && ((sub+args->nsubs-1)->received == sub->received)) || (s && (sub-1)->received > sub->received));
      if (groupSync && sub->received < sub->posted && sub->received < sub->done + perGroupSteps) {
        int buffSlot = (sub->base+sub->received)%NCCL_STEPS;
        int sharedBuffSlot = sub->received%NCCL_STEPS;
        volatile int* sizesFifo = resources->recvMem->sizesFifo;
        volatile uint64_t* recvTail = &resources->recvMem->tail;
        char* localBuff = NCCL_NET_MAP_GET_POINTER(&resources->map, gpu, buffs[p]);
        if (sizesFifo[buffSlot] != -1 && ((*recvTail > (sub->base+sub->received)))) {
          // We have something to receive, let's check whether data is ready.
          int ready = 1;
          if (s == 0) {
            int offset;
            NCCLCHECK(sharedBuffersGet(comm, 0, sharedBuffSlot, 0, &offset));
            args->sharedBuff[sharedBuffSlot] = localBuff + offset;
            args->sharedSize[sharedBuffSlot] = args->chunkSize;
          }
          if (ready) {
            sizesFifo[buffSlot] = -1;
            sub->received += args->sliceSteps;
            args->idle = 0;
            //continue;
            // flush HDP if not done
            if (resources->curr_hdp_reg && args->hdp_flushed < *recvTail) {
              args->hdp_flushed = *recvTail;
              *resources->curr_hdp_reg = 1;
            }
          }
        }
      }
      if (LAST_OF_GROUP(s) && (sub->transmitted < sub->received)) {
        int group = s / COLLNET_GROUP_NSUBS;
        int buffSlot = (sub->base+sub->transmitted)%NCCL_STEPS;
        int sharedBuffSlot = sub->transmitted%NCCL_STEPS;
        if (reqFifo[group][buffSlot].recvBuff != NULL) {
          int totalSize = (s-group*COLLNET_GROUP_NSUBS+1) * args->sharedSize[sharedBuffSlot];
          int count = totalSize / ncclTypeSize((ncclDataType_t)args->dtype);
          reqFifo[group][buffSlot].size = args->sharedSize[sharedBuffSlot];
          char* sendAddress = (char*)args->sharedBuff[sharedBuffSlot] + group*COLLNET_GROUP_NSUBS*args->sharedSize[sharedBuffSlot];
          NCCLCHECK(collNetIallreduce(comm, resources->collNetComm, sendAddress, (void*)(reqFifo[group][buffSlot].recvBuff), count, (ncclDataType_t)args->dtype, (ncclRedOp_t)args->redOp, sendMhandle, recvMhandle, sub->requests+buffSlot));
          if (sub->requests[buffSlot] == NULL) continue;

          TRACE(NCCL_NET, "sendProxy [%lu/%d/%d] Iallreduce posted, size %d req %p", sub->transmitted, group, buffSlot, totalSize, sub->requests[buffSlot]);
          // Make sure size is reset to zero before we update the head.
          __sync_synchronize();
          sub->transmitted += args->sliceSteps;
          args->idle = 0;
          continue;
        }
      }
      // Check whether the network has completed some send operations.
      if (LAST_OF_GROUP(s) && sub->done < sub->transmitted) {
        int done, size;
        int group = s / COLLNET_GROUP_NSUBS;
        int buffSlot = (sub->base+sub->done)%NCCL_STEPS;
        NCCLCHECK(collNetTest(comm, (void*)(sub->requests[buffSlot]), &done, &size));
        if (done) {
          TRACE(NCCL_NET, "sendProxy [%lu/%d/%d] request %p done, size %d", sub->done, group, buffSlot, sub->requests[buffSlot], size);
          // Make sure size is updated before we set recvBuff to NULL (from the view of recv proxy, concerning the flush)
          // (reordered store after store is possible on POWER, though not on x86)
          __sync_synchronize();
          reqFifo[group][buffSlot].recvBuff = NULL; // Notify recvProxy
          for (int i=group*COLLNET_GROUP_NSUBS; i<=s; i++) args->subs[i].done += args->sliceSteps;
          args->idle = 0;
          int allDone = 1;
          for (int i=0; i<args->nsubs; i++) {
            if (args->subs[i].done < args->subs[i].nsteps) { allDone = 0; break; }
          }
          if (allDone) {
            args->state = ncclProxyOpNone;
            TRACE(NCCL_NET, "sendProxy [%lu/%d] stopped", sub->done, s);
          }
        }
      }
    }
  }
  return ncclSuccess;
}

static ncclResult_t recvProxyProgress(struct ncclComm* comm, struct ncclProxyArgs* args) {
  if (args->state == ncclProxyOpReady) {
    for (int s=0; s<args->nsubs; s++) {
      struct ncclProxySubArgs* sub = args->subs+s;
      struct recvResources* resources = (struct recvResources*) (sub->connection->transportResources);
      // Round to next multiple of sliceSteps
      sub->base = ROUNDUP(resources->step, args->chunkSteps);
      sub->posted = sub->received = sub->flushed = sub->transmitted = sub->done = 0;
      resources->step = sub->base + sub->nsteps;
    }
    args->state = ncclProxyOpProgress;
  }
  args->idle = 1;
  if (args->state == ncclProxyOpProgress) {
    int p = NCCL_PROTO_SIMPLE;
    int nGroups = DIVUP(args->nsubs, COLLNET_GROUP_NSUBS);
    int perGroupSteps = NCCL_STEPS / nGroups;
    for (int s=0; s<args->nsubs; s++) {
      struct ncclProxySubArgs* sub = args->subs+s;
      struct recvResources* resources = (struct recvResources*) (sub->connection->transportResources);
      void* mhandle = resources->mhandles[p];
      auto reqFifo = resources->reqFifo;
      char* localBuff = NCCL_NET_MAP_GET_POINTER(&resources->map, cpu, buffs[p]);

      // Enforce sync between operations of the same group.
      if (LAST_OF_GROUP(s) && (sub->posted < sub->done + perGroupSteps) && (sub->posted < sub->nsteps)) {
        int group = s / COLLNET_GROUP_NSUBS;
        int buffSlot = (sub->base+sub->posted)%NCCL_STEPS;
        int sharedBuffSlot = sub->posted%NCCL_STEPS;
        int startChannel = group*COLLNET_GROUP_NSUBS;
        int offset;
        NCCLCHECK(sharedBuffersGet(comm, 1, sharedBuffSlot, startChannel, &offset));
        reqFifo[group][buffSlot].recvBuff = localBuff + offset;
        TRACE(NCCL_NET, "recvProxy [%lu/%d/%d] posted buffer %p", sub->posted, group, buffSlot, reqFifo[group][buffSlot].recvBuff);
        sub->posted += args->sliceSteps;
        args->idle = 0;
        continue;
      }
      if (LAST_OF_GROUP(s) && (sub->posted > sub->received)) {
        int group = s / COLLNET_GROUP_NSUBS;
        int buffSlot = (sub->base+sub->received)%NCCL_STEPS;
        int sharedBuffSlot = sub->received%NCCL_STEPS;
        if (reqFifo[group][buffSlot].recvBuff == NULL) { // Buffer is cleared : coll is complete
          args->sharedSize[sharedBuffSlot] = reqFifo[group][buffSlot].size;
          int totalSize = args->sharedSize[sharedBuffSlot]*(s-group*COLLNET_GROUP_NSUBS+1);
          TRACE(NCCL_NET, "recvProxy [%lu/%d/%d] received, size %d", sub->received, group, buffSlot, totalSize);
          sub->received += args->sliceSteps;
          sub->requests[buffSlot] = NULL;
          if (1 && reqFifo[group][buffSlot].size > 0 && resources->useGdr) {
            // GDRCOPY support
            if (resources->gdcFlush) {
#if defined (__x86_64__)
              // Force a PCI-E read from GPU memory
              asm volatile ("mov (%0), %%eax" :: "l"(resources->gdcFlush) : "%eax");
#else
              WARN("NET: GDR Flush only supported on x86_64");
              return ncclInternalError;
#endif
              sub->requests[buffSlot] = NULL;
            } else {
              int startChannel = group*COLLNET_GROUP_NSUBS;
              int offset;
              NCCLCHECK(sharedBuffersGet(comm, 1, sharedBuffSlot, startChannel, &offset));
              NCCLCHECK(collNetIflush(comm, resources->collNetComm, localBuff + offset, totalSize, mhandle, sub->requests+buffSlot));
            }
          } else {
            for (int i=group*COLLNET_GROUP_NSUBS; i<=s; i++) args->subs[i].flushed += args->sliceSteps;
          }
          args->idle = 0;
          continue;
        }
      }
      if (LAST_OF_GROUP(s) && (sub->received > sub->flushed)) {
        // Progress flush operations
        int group = s / COLLNET_GROUP_NSUBS;
        int buffSlot = (sub->base + sub->flushed)%NCCL_STEPS;
        int done = 1;
        if (sub->requests[buffSlot]) NCCLCHECK(collNetTest(comm, sub->requests[buffSlot], &done, NULL));
        if (done) {
          TRACE(NCCL_NET, "recvProxy [%lu/%d/%d] flushed", sub->flushed, group, buffSlot);
          for (int i=group*COLLNET_GROUP_NSUBS; i<=s; i++) args->subs[i].flushed += args->sliceSteps;
          args->idle = 0;
          //continue;
        }
      }
      if (sub->flushed > sub->transmitted) {
        int group = s / COLLNET_GROUP_NSUBS;
        int buffSlot = (sub->base + sub->transmitted)%NCCL_STEPS;
        int sharedBuffSlot = sub->transmitted%NCCL_STEPS;
        int startChannel = group*COLLNET_GROUP_NSUBS;
        int offset;
        NCCLCHECK(sharedBuffersGet(comm, 1, sharedBuffSlot, startChannel, &offset));
        volatile int* offsFifo = (volatile int*)resources->recvMem->offsFifo;
        offsFifo[buffSlot] = offset + (s%COLLNET_GROUP_NSUBS)*args->chunkSize;
        __sync_synchronize();
        volatile uint64_t* recvTail = resources->gdcSync ? resources->gdcSync : &resources->recvMem->tail;
        *recvTail = sub->base + sub->flushed;
        if (resources->gdcSync) wc_store_fence(); // Flush out WC write
        sub->transmitted += args->sliceSteps;
        args->idle = 0;
        continue;
      }
      // Enforce sync here to make sure the last sub doesn't increase "done" before all others in the group have
      // reached the same point, otherwise we would start posting buffers to the send proxy before we're done
      // processing all the shared buffer.
      bool groupSync = (((s == 0) && ((sub+args->nsubs-1)->done == sub->done)) || (s && (sub-1)->done > sub->done));
      volatile uint64_t* sendHead = &resources->sendMem->head;
      if (groupSync && sub->done < sub->transmitted && (sub->base+sub->done) < *sendHead) {
        sub->done += args->sliceSteps;
        args->idle = 0;
        if (sub->done == sub->nsteps && s == args->nsubs-1) {
          args->state = ncclProxyOpNone;
          TRACE(NCCL_NET, "recvProxy [%lu/%d] stopped", sub->done, s);
        }
      }
    }
  }
  return ncclSuccess;
}

struct ncclTransport collNetTransport = {
  "COL",
  canConnect,
  { sendSetup, sendConnect, sendFree, NULL, sendProxySetup, sendProxyConnect, sendProxyFree, sendProxyProgress },
  { recvSetup, recvConnect, recvFree, NULL, recvProxySetup, recvProxyConnect, recvProxyFree, recvProxyProgress }
};<|MERGE_RESOLUTION|>--- conflicted
+++ resolved
@@ -159,13 +159,8 @@
   NCCLCHECK(ncclProxyConnect(comm, TRANSPORT_COLLNET, 1, myInfo->rank, &send->proxyConn));
   NCCLCHECK(ncclProxyCall(&send->proxyConn, ncclProxyMsgSetup, &req, sizeof(req), NULL, 0));
 
-<<<<<<< HEAD
-  INFO(NCCL_INIT|NCCL_NET,"CollNet %02d : %d [send] via COLLNET/%s/%d%s comm %p nRanks %02d", channelId, myInfo->rank, collNetName(comm), req.netDev,
+  INFO(NCCL_INIT|NCCL_NET,"CollNet %02d/%1d : %d [send] via COLLNET/%s/%d%s comm %p nRanks %02d", channelId, connIndex, myInfo->rank, collNetName(comm), req.netDev,
       req.useGdr ? "/GDRDMA" : "", comm, comm->nRanks);
-=======
-  INFO(NCCL_INIT|NCCL_NET,"CollNet %02d/%1d : %d [send] via COLLNET/%s/%d%s", channelId, connIndex, myInfo->rank, collNetName(comm), req.netDev,
-      req.useGdr ? "/GDRDMA" : "");
->>>>>>> 99c28f2e
   return ncclSuccess;
 }
 
@@ -182,13 +177,8 @@
   struct collNetRecvConnectInfo* info = (struct collNetRecvConnectInfo*) connectInfo;
   NCCLCHECK(ncclProxyCall(&recv->proxyConn, ncclProxyMsgSetup, &req, sizeof(req), &info->collNetHandle, sizeof(collNetHandle_t)));
 
-<<<<<<< HEAD
-  INFO(NCCL_INIT|NCCL_NET,"CollNet %02d : %d [receive] via COLLNET/%s/%d%s comm %p nRanks %02d", channelId, myInfo->rank, collNetName(comm), req.netDev,
+  INFO(NCCL_INIT|NCCL_NET,"CollNet %02d/%1d : %d [receive] via COLLNET/%s/%d%s comm %p nRanks %02d", channelId, connIndex, myInfo->rank, collNetName(comm), req.netDev,
       req.useGdr ? "/GDRDMA" : "", comm, comm->nRanks);
-=======
-  INFO(NCCL_INIT|NCCL_NET,"CollNet %02d/%1d : %d [receive] via COLLNET/%s/%d%s", channelId, connIndex, myInfo->rank, collNetName(comm), req.netDev,
-      req.useGdr ? "/GDRDMA" : "");
->>>>>>> 99c28f2e
   return ncclSuccess;
 }
 
@@ -577,22 +567,12 @@
     }
     struct connectMapMem* mems = resources->map.mems;
     NCCLCHECK(ncclCudaHostFree(mems[NCCL_NET_MAP_HOSTMEM].cpuPtr));
-    CUDACHECK(cudaFree(mems[NCCL_NET_MAP_DEVMEM].cpuPtr));
+    CUDACHECK(hipFree(mems[NCCL_NET_MAP_DEVMEM].cpuPtr));
     if (mems[NCCL_NET_MAP_GDCMEM].cpuPtr) NCCLCHECK(ncclGdrCudaFree(resources->gdrDesc));
     NCCLCHECK(sharedBuffersDestroy(comm));
     NCCLCHECK(sharedFree(comm, resources->netDev));
     free(connection->transportResources);
   }
-<<<<<<< HEAD
-  struct connectMapMem* mems = resources->map.mems;
-  NCCLCHECK(ncclCudaHostFree(mems[NCCL_NET_MAP_HOSTMEM].cpuPtr));
-  CUDACHECK(hipFree(mems[NCCL_NET_MAP_DEVMEM].cpuPtr));
-  if (mems[NCCL_NET_MAP_GDCMEM].cpuPtr) NCCLCHECK(ncclGdrCudaFree(resources->gdrDesc));
-  NCCLCHECK(sharedBuffersDestroy(comm));
-  NCCLCHECK(sharedFree(comm, resources->netDev));
-  free(connection->transportResources);
-=======
->>>>>>> 99c28f2e
   return ncclSuccess;
 }
 
@@ -607,22 +587,12 @@
     }
     struct connectMapMem* mems = resources->map.mems;
     NCCLCHECK(ncclCudaHostFree(mems[NCCL_NET_MAP_HOSTMEM].cpuPtr));
-    CUDACHECK(cudaFree(mems[NCCL_NET_MAP_DEVMEM].cpuPtr));
+    CUDACHECK(hipFree(mems[NCCL_NET_MAP_DEVMEM].cpuPtr));
     if (mems[NCCL_NET_MAP_GDCMEM].cpuPtr) NCCLCHECK(ncclGdrCudaFree(resources->gdrDesc));
     NCCLCHECK(sharedBuffersDestroy(comm));
     NCCLCHECK(sharedFree(comm, resources->netDev));
     free(connection->transportResources);
   }
-<<<<<<< HEAD
-  struct connectMapMem* mems = resources->map.mems;
-  NCCLCHECK(ncclCudaHostFree(mems[NCCL_NET_MAP_HOSTMEM].cpuPtr));
-  CUDACHECK(hipFree(mems[NCCL_NET_MAP_DEVMEM].cpuPtr));
-  if (mems[NCCL_NET_MAP_GDCMEM].cpuPtr) NCCLCHECK(ncclGdrCudaFree(resources->gdrDesc));
-  NCCLCHECK(sharedBuffersDestroy(comm));
-  NCCLCHECK(sharedFree(comm, resources->netDev));
-  free(connection->transportResources);
-=======
->>>>>>> 99c28f2e
   return ncclSuccess;
 }
 
