/*************************************************************************
 * Copyright (c) 2016-2022, NVIDIA CORPORATION. All rights reserved.
 * Modifications Copyright (c) 2019-2023 Advanced Micro Devices, Inc. All rights reserved.
 *
 * See LICENSE.txt for license information
 ************************************************************************/

#include "comm.h"
#include "coll_net.h"
#include "graph.h"
#include "proxy.h"
#include "gdrwrap.h"

int64_t ncclParamGdrCopySyncEnable();
int64_t ncclParamGdrCopyFlushEnable();

struct collNetRecvConnectInfo {
  int rank;
  int nranks;
  collNetHandle_t collNetHandle;
};

struct collNetSendConnectInfo {
  void* mhandles[NCCL_NUM_PROTOCOLS];
  void* reqFifo;
};

#define COLLNET_GROUP_NSUBS 8
#define COLLNET_MAX_GROUPS (NCCL_PROXY_MAX_SUBS/COLLNET_GROUP_NSUBS)

#define NCCL_NET_MAP_HOSTMEM 0
#define NCCL_NET_MAP_DEVMEM 1
#define NCCL_NET_MAP_SHARED_HOSTMEM 2
#define NCCL_NET_MAP_SHARED_DEVMEM 3
#define NCCL_NET_MAP_GDCMEM 4
#define NCCL_NET_MAP_MEMS 5

#define NCCL_NET_MAP_MASK_DEVMEM 0x40000000
#define NCCL_NET_MAP_MASK_SHARED 0x80000000
#define NCCL_NET_MAP_MASK_USED   0x20000000
#define NCCL_NET_MAP_MASK_OFFSET 0x1fffffff

#define NCCL_NET_MAP_OFFSET_BANK(mapStruct, offsetName) \
  ((mapStruct)->offsets.offsetName >> 30)

#define NCCL_NET_MAP_OFFSET_NULL(mapStruct, offsetName) \
  (((mapStruct)->offsets.offsetName >> 29) == 0)

#define NCCL_NET_MAP_GET_POINTER(mapStruct, cpuOrGpu, offsetName) \
  (NCCL_NET_MAP_OFFSET_NULL(mapStruct, offsetName) ? NULL : \
   (mapStruct)->mems[NCCL_NET_MAP_OFFSET_BANK(mapStruct, offsetName)].cpuOrGpu##Ptr + ((mapStruct)->offsets.offsetName & NCCL_NET_MAP_MASK_OFFSET))

#define NCCL_NET_MAP_DEV_MEM(mapStruct, offsetName) \
  (((mapStruct)->offsets.offsetName & NCCL_NET_MAP_MASK_DEVMEM) != 0)

#define NCCL_NET_MAP_ADD_POINTER(mapStruct, shared, dev, memSize, offsetName) do { \
    int bank = NCCL_NET_MAP_MASK_USED + (dev)*NCCL_NET_MAP_MASK_DEVMEM + (shared)*NCCL_NET_MAP_MASK_SHARED; \
    if ((shared) == 0) { \
      if (dev) { \
        (mapStruct)->offsets.offsetName = bank + (mapStruct)->mems[NCCL_NET_MAP_DEVMEM].size; \
        (mapStruct)->mems[NCCL_NET_MAP_DEVMEM].size += memSize; \
      } else { \
        (mapStruct)->offsets.offsetName = bank + (mapStruct)->mems[NCCL_NET_MAP_HOSTMEM].size; \
        (mapStruct)->mems[NCCL_NET_MAP_HOSTMEM].size += memSize; \
      } \
    } else { \
      (mapStruct)->offsets.offsetName = bank; \
    } \
} while (0);

struct connectMapMem{
  char* gpuPtr;
  char* cpuPtr;
  int size;
};

struct connectMap {
  int shared;
  // First 3 bits of offsets determine the mem bank. 001 is host mem, 011 is dev mem, 101 is shared host mem and 111 is shared dev mem.
  struct connectMapMem mems[NCCL_NET_MAP_MEMS];
  // Offsets. 3 MSBs indicate mem bank, 111 indicates NULL.
  struct {
    uint32_t sendMem;
    uint32_t recvMem;
    uint32_t buffs[NCCL_NUM_PROTOCOLS];
  } offsets;
};

struct reqSlot {
  bool turnIsSendNotRecv;
  int size;
};

struct sendResources {
  struct connectMap map;
  void* collNetComm;
  struct ncclSendMem* sendMem;
  struct ncclRecvMem* recvMem;

  int rank;
  int nranks;
  int netDev;
  int useGdr;
  int useDmaBuf;
  uint64_t* gdcSync;
  void* gdrDesc;
  void* sendMhandles[NCCL_NUM_PROTOCOLS];
  void* recvMhandles[NCCL_NUM_PROTOCOLS];
  uint64_t step;
  struct reqSlot (*reqFifo)[NCCL_STEPS];
  int collNetRank;
  volatile uint32_t* curr_hdp_reg;  // Curr GPU in ring (for rdma transport use only)
};

struct recvResources {
  struct connectMap map;
  void* collNetComm;
  struct ncclSendMem* sendMem;
  struct ncclRecvMem* recvMem;

  int rank;
  int nranks;
  int netDev;
  int useGdr;
  int useDmaBuf;
  int needFlush;
  uint64_t* gdcSync;
  uint64_t* gdcFlush;
  void* gdrDesc;
  void* mhandles[NCCL_NUM_PROTOCOLS];
  uint64_t step;
  struct reqSlot reqFifo[COLLNET_MAX_GROUPS][NCCL_STEPS];
  int collNetRank;
  volatile uint32_t* curr_hdp_reg;  // Curr GPU in ring (for rdma transport use only)
};

static ncclResult_t canConnect(int* ret, struct ncclTopoSystem* topo, struct ncclTopoGraph* graph, struct ncclPeerInfo* info1, struct ncclPeerInfo* info2) {
  // This transport cannot be used for p2p
  *ret = 0;
  return ncclSuccess;
}

struct setupReq {
  int netDev;
  int useGdr;
  int needFlush;
  struct ncclCollNetSharedRes* collNet;
};


/* Setup send connector, and return connect information for others in the coll
 * communicator to connect to me */
static ncclResult_t sendSetup(struct ncclComm* comm, struct ncclTopoGraph* graph, struct ncclPeerInfo* myInfo, struct ncclPeerInfo* peerInfo, struct ncclConnect* connectInfo, struct ncclConnector* send, int channelId, int connIndex) {
  struct setupReq req = { 0 };

  int proxyRank, tpProxyRank;
  NCCLCHECK(ncclTopoGetNetDev(comm, myInfo->rank, graph, channelId, -1, &req.netDev, &proxyRank));
  NCCLCHECK(ncclTopoCheckGdr(comm->topo, myInfo->busId, req.netDev, 1, &req.useGdr));
  send->conn.flags |= req.useGdr ? NCCL_DIRECT_NIC : 0;

  send->proxyConn.tpLocalRank = comm->topParentLocalRanks[comm->localRank];
  tpProxyRank = comm->topParentRanks[myInfo->rank];
  NCCLCHECK(ncclProxyConnect(comm, TRANSPORT_COLLNET, 1, tpProxyRank, &send->proxyConn));
  ncclAtomicRefCountIncrement(&comm->collNetSharedRes->refCount);
  req.collNet = comm->collNetSharedRes;
  NCCLCHECK(ncclProxyCallBlocking(comm, &send->proxyConn, ncclProxyMsgSetup, &req, sizeof(req), NULL, 0));

  INFO(NCCL_INIT|NCCL_NET,"CollNet %02d/%1d : %d [send] via COLLNET/%s/%d%s comm %p nRanks %02d", channelId, connIndex, myInfo->rank, collNetName(comm), req.netDev,
      req.useGdr ? "/GDRDMA" : "", comm, comm->nRanks);
  return ncclSuccess;
}

static ncclResult_t recvSetup(struct ncclComm* comm, struct ncclTopoGraph* graph, struct ncclPeerInfo* myInfo, struct ncclPeerInfo* peerInfo, struct ncclConnect* connectInfo, struct ncclConnector* recv, int channelId, int connIndex) {
  struct setupReq req = { 0 };

  int proxyRank, tpProxyRank;
  NCCLCHECK(ncclTopoGetNetDev(comm, myInfo->rank, graph, channelId, -1, &req.netDev, &proxyRank));
  NCCLCHECK(ncclTopoCheckGdr(comm->topo, myInfo->busId, req.netDev, 0, &req.useGdr));
  recv->conn.flags |= req.useGdr ? NCCL_DIRECT_NIC : 0;
  // Determine whether we need to flush the GDR buffer on recv or not
  if (req.useGdr) NCCLCHECK(ncclTopoNeedFlush(comm->topo, myInfo->busId, &req.needFlush));

  recv->proxyConn.tpLocalRank = comm->topParentLocalRanks[comm->localRank];
  tpProxyRank = comm->topParentRanks[myInfo->rank];
  NCCLCHECK(ncclProxyConnect(comm, TRANSPORT_COLLNET, 0, tpProxyRank, &recv->proxyConn));
  struct collNetRecvConnectInfo* info = (struct collNetRecvConnectInfo*) connectInfo;
  ncclAtomicRefCountIncrement(&comm->collNetSharedRes->refCount);
  req.collNet = comm->collNetSharedRes;
  NCCLCHECK(ncclProxyCallBlocking(comm, &recv->proxyConn, ncclProxyMsgSetup, &req, sizeof(req), &info->collNetHandle, sizeof(collNetHandle_t)));

  INFO(NCCL_INIT|NCCL_NET,"CollNet %02d/%1d : %d [receive] via COLLNET/%s/%d%s comm %p nRanks %02d", channelId, connIndex, myInfo->rank, collNetName(comm), req.netDev,
      req.useGdr ? "/GDRDMA" : "", comm, comm->nRanks);
  return ncclSuccess;
}

static ncclResult_t collNetDumpMap(struct connectMap* map) {
  printf("Dump map\n");
  struct connectMapMem *mem = map->mems+NCCL_NET_MAP_HOSTMEM;
  printf("Mem 0: Host mem (%x B) CPU %p GPU %p\n", mem->size, mem->cpuPtr, mem->gpuPtr);
  mem = map->mems+NCCL_NET_MAP_DEVMEM;
  printf("Mem 1: Vid  mem CPU (%x B) %p GPU %p\n", mem->size, mem->cpuPtr, mem->gpuPtr);
  mem = map->mems+NCCL_NET_MAP_SHARED_HOSTMEM;
  printf("Mem 2: Shared Host mem (%x B) CPU %p GPU %p\n", mem->size, mem->cpuPtr, mem->gpuPtr);
  mem = map->mems+NCCL_NET_MAP_SHARED_DEVMEM;
  printf("Mem 3: Shared Vid  (%x B) mem CPU %p GPU %p\n", mem->size, mem->cpuPtr, mem->gpuPtr);
  printf("SendMem -> Used %d Bank %d Offset %x, cpu %p gpu %p\n",
      map->offsets.sendMem & NCCL_NET_MAP_MASK_USED ? 1 : 0,
      NCCL_NET_MAP_OFFSET_BANK(map, sendMem), map->offsets.sendMem & NCCL_NET_MAP_MASK_OFFSET,
      NCCL_NET_MAP_GET_POINTER(map, cpu, sendMem), NCCL_NET_MAP_GET_POINTER(map, gpu, sendMem));
  printf("RecvMem -> Used %d Bank %d Offset %x, cpu %p gpu %p\n",
      map->offsets.recvMem & NCCL_NET_MAP_MASK_USED ? 1 : 0,
      NCCL_NET_MAP_OFFSET_BANK(map, recvMem), map->offsets.recvMem & NCCL_NET_MAP_MASK_OFFSET,
      NCCL_NET_MAP_GET_POINTER(map, cpu, recvMem), NCCL_NET_MAP_GET_POINTER(map, gpu, recvMem));
  for (int p=0; p<NCCL_NUM_PROTOCOLS; p++) {
    printf("Proto %d -> Used %d Bank %d Offset %x, cpu %p, gpu %p\n", p,
        map->offsets.buffs[p] & NCCL_NET_MAP_MASK_USED ? 1 : 0,
        NCCL_NET_MAP_OFFSET_BANK(map, buffs[p]), map->offsets.buffs[p] & NCCL_NET_MAP_MASK_OFFSET,
        NCCL_NET_MAP_GET_POINTER(map, cpu, buffs[p]), NCCL_NET_MAP_GET_POINTER(map, gpu, buffs[p]));
  }
  printf("End of dump\n");
  return ncclSuccess;
}

struct collNetConnectArgs {
  int rank;
  int nranks;
  struct ncclConnect* connectInfos;
};

static ncclResult_t sendProxyProgress(struct ncclProxyState* proxyState, struct ncclProxyArgs* args);

static ncclResult_t sendConnect(struct ncclComm* comm, struct ncclConnect* connectInfos, int nranks, int rank, struct ncclConnector* send) {
  // We're on the same process as the proxy. We can pass a pointer to a struct.
  struct collNetConnectArgs args = { rank, nranks, connectInfos };
  struct connectMap* map;
  NCCLCHECK(ncclProxyCallBlocking(comm, &send->proxyConn, ncclProxyMsgConnect, &args, sizeof(struct collNetConnectArgs), &map, sizeof(struct connectMap*)));

  // If collnet connect failed, propagate error to fallback on regular p2p
  if (map == NULL) return ncclSystemError;

  //NCCLCHECK(collNetDumpMap(map));

  struct ncclSendMem *sendMem = (struct ncclSendMem*) NCCL_NET_MAP_GET_POINTER(map, gpu, sendMem);
  void* gdcMem = map->mems[NCCL_NET_MAP_GDCMEM].gpuPtr;
  send->conn.head = gdcMem ? (uint64_t*)gdcMem : &sendMem->head;

  struct ncclRecvMem *recvMem = (struct ncclRecvMem*) NCCL_NET_MAP_GET_POINTER(map, gpu, recvMem);
  send->conn.tail = &recvMem->tail;
  send->conn.connFifo = recvMem->connFifo;
  for (int i=0; i<NCCL_STEPS; i++) {
    send->conn.connFifo[i].size = -1;
    send->conn.connFifo[i].mode = NCCL_MODE_OFFSET;
  }

  for (int p=0; p<NCCL_NUM_PROTOCOLS; p++)
    send->conn.buffs[p] = NCCL_NET_MAP_GET_POINTER(map, gpu, buffs[p]);

  send->proxyConn.proxyProgress = sendProxyProgress;

  return ncclSuccess;
}

static ncclResult_t recvProxyProgress(struct ncclProxyState* proxyState, struct ncclProxyArgs* args);

static ncclResult_t recvConnect(struct ncclComm* comm, struct ncclConnect* connectInfos, int nranks, int rank, struct ncclConnector* recv) {
  // We're on the same process as the proxy. We can pass a pointer to a struct.
  struct collNetConnectArgs args = { rank, nranks, connectInfos };
  struct connectMap* map;
  NCCLCHECK(ncclProxyCallBlocking(comm, &recv->proxyConn, ncclProxyMsgConnect, &args, sizeof(struct collNetConnectArgs), &map, sizeof(struct connectMap*)));

  // If collnet connect failed, propagate error to fallback on regular p2p
  if (map == NULL) return ncclSystemError;

  //NCCLCHECK(collNetDumpMap(map));

  struct ncclSendMem *sendMem = (struct ncclSendMem*) NCCL_NET_MAP_GET_POINTER(map, gpu, sendMem);
  recv->conn.head = &sendMem->head;

  struct ncclRecvMem *recvMem = (struct ncclRecvMem*) NCCL_NET_MAP_GET_POINTER(map, gpu, recvMem);
  void* gdcMem = map->mems[NCCL_NET_MAP_GDCMEM].gpuPtr;
  recv->conn.tail = gdcMem ? (uint64_t*)gdcMem : &recvMem->tail;
  recv->conn.connFifo = recvMem->connFifo;
  for (int i=0; i<NCCL_STEPS; i++) {
    recv->conn.connFifo[i].mode = NCCL_MODE_OFFSET;
  }

  for (int p=0; p<NCCL_NUM_PROTOCOLS; p++) {
    recv->conn.buffs[p] = NCCL_NET_MAP_GET_POINTER(map, gpu, buffs[p]);
  }

  recv->proxyConn.proxyProgress = recvProxyProgress;

  return ncclSuccess;
}

static ncclResult_t sendFree(struct ncclConnector* send) {
  return ncclSuccess;
}

static ncclResult_t recvFree(struct ncclConnector* recv) {
  return ncclSuccess;
}

static ncclResult_t sendProxySetup(struct ncclProxyConnection* connection, struct ncclProxyState* proxyState, void* reqBuff, int reqSize, void* respBuff, int respSize, int* done) {
  struct setupReq* req = (struct setupReq*)reqBuff;
  if (reqSize != sizeof(struct setupReq)) return ncclInternalError;

  struct sendResources* resources;
  NCCLCHECK(ncclCalloc(&resources, 1));
  connection->transportResources = resources;
  connection->shared = 1;

  resources->netDev = req->netDev;
  resources->useGdr = req->useGdr;
  ncclNetProperties_t props;
  NCCLCHECK(proxyState->ncclCollNet->getProperties(req->netDev, &props));
  connection->collNet = req->collNet;
  /* DMA-BUF support */
  resources->useDmaBuf = resources->useGdr && proxyState->dmaBufSupport && (props.ptrSupport & NCCL_PTR_DMABUF);
  return ncclSuccess;
}

struct sharedResources {
  void* collNetListenComms[MAXCHANNELS];
  void* collNetComms[MAXCHANNELS];
  int commRefCount[NCCL_MAX_NETDEVS];
};

static ncclResult_t sharedListen(struct ncclProxyState* proxyState, int netDev, struct ncclCollNetSharedRes* collNet, void* collNetHandle) {
  struct sharedResources* resources = (struct sharedResources*)collNet->resources;
  if (resources == NULL) {
    NCCLCHECK(ncclCalloc(&resources, 1));
    collNet->resources = resources;
  }
  if (resources->collNetComms[netDev] == NULL)
    NCCLCHECK(proxyState->ncclCollNet->listen(netDev, collNetHandle, resources->collNetListenComms + netDev));
  return ncclSuccess;
}

static ncclResult_t sharedConnect(struct ncclProxyState* proxyState, int netDev, struct ncclConnect* connectInfos, int nranks, int rank, struct ncclCollNetSharedRes* collNet, void** collNetComm) {
  struct sharedResources* resources = (struct sharedResources*)collNet->resources;
  if (resources->collNetComms[netDev] == NULL) {
    // Connect to coll comm
    collNetHandle_t** handlePtrs = NULL;
    NCCLCHECK(ncclCalloc(&handlePtrs, nranks));
    for (int i = 0; i < nranks; i++) {
      struct collNetRecvConnectInfo* info = (struct collNetRecvConnectInfo*)(connectInfos+i);
      handlePtrs[i] = &(info->collNetHandle);
    }
    ncclResult_t ret = proxyState->ncclCollNet->connect((void**)handlePtrs, nranks, rank,
          resources->collNetListenComms[netDev],
          resources->collNetComms+netDev);
    free(handlePtrs);
    if (ret == ncclSuccess) {
      // Close listen comm
      NCCLCHECK(proxyState->ncclCollNet->closeListen(resources->collNetListenComms[netDev]));
    } else {
      resources->collNetListenComms[netDev] = NULL;
    }
  }
  *collNetComm = resources->collNetComms[netDev];
  if (*collNetComm) resources->commRefCount[netDev]++;
  return ncclSuccess;
}

static ncclResult_t sharedFree(struct ncclProxyState* proxyState, struct ncclCollNetSharedRes* collNet, int netDev) {
  struct sharedResources* resources = (struct sharedResources*)collNet->resources;
  resources->commRefCount[netDev]--;
  if (resources->commRefCount[netDev] == 0) {
    NCCLCHECK(proxyState->ncclCollNet->closeColl(resources->collNetComms[netDev]));
  }
  for (int n=0; n<NCCL_MAX_NETDEVS; n++) if (resources->commRefCount[n]) return ncclSuccess;
  collNet->resources = NULL;
  free(resources);
  return ncclSuccess;
}

static ncclResult_t sharedBuffersInit(struct ncclCollNetSharedRes* collNet, int cuda, char** gpuPtr, char** cpuPtr, int* size) {
  if (collNet->size == 0) {
    collNet->size = 2 * collNet->nChannels * collNet->buffSize;
  }

  *size = collNet->size;

  if (cuda && collNet->cudaBuff == NULL) {
<<<<<<< HEAD
#if defined(HIP_UNCACHED_MEMORY)
    NCCLCHECK(ncclCudaCalloc(&collNet->cudaBuff, *size, nullptr, cuda ? hipDeviceMallocUncached : hipDeviceMallocDefault));
#else
    NCCLCHECK(ncclCudaCalloc(&collNet->cudaBuff, *size, nullptr, cuda ? hipDeviceMallocFinegrained : hipDeviceMallocDefault));
#endif
=======
    NCCLCHECK(ncclCudaCalloc(&collNet->cudaBuff, *size));
    cudaMemset(collNet->cudaBuff, 0x33, *size/2);
    cudaMemset((char*)collNet->cudaBuff + *size/2, 0x66, *size/2);
>>>>>>> 6dd51f15
  }
  if (!cuda && collNet->hostBuff == NULL) {
    NCCLCHECK(ncclCudaHostCalloc(&collNet->hostBuff, *size));
  }
  *gpuPtr = *cpuPtr = cuda ? collNet->cudaBuff : collNet->hostBuff;
  return ncclSuccess;
}

static ncclResult_t sharedBuffersGet(struct ncclCollNetSharedRes* collNet, int type, int slot, int channel, int* offset) {
  // Use different pools for different channels and also separate send/recv.
  int slotSize = collNet->buffSize / NCCL_STEPS;
  int globalSlot = (type * NCCL_STEPS + slot) * collNet->nChannels + channel;
  *offset = slotSize * globalSlot;
  return ncclSuccess;
}

static ncclResult_t sharedBuffersDestroy(struct ncclCollNetSharedRes* collNet) {
  if (collNet->size == 0) return ncclSuccess;
  NCCLCHECK(ncclCudaFree(collNet->cudaBuff));
  NCCLCHECK(ncclCudaHostFree(collNet->hostBuff));
  // This will be called multiple times, with multiple channels and send/recv. Make sure we only do it once.
  collNet->size = 0;
  return ncclSuccess;
}

static ncclResult_t recvProxySetup(struct ncclProxyConnection* connection, struct ncclProxyState* proxyState, void* reqBuff, int reqSize, void* respBuff, int respSize, int* done) {
  struct setupReq* req = (struct setupReq*)reqBuff;
  if (reqSize != sizeof (struct setupReq)) return ncclInternalError;

  struct recvResources* resources;
  NCCLCHECK(ncclCalloc(&resources, 1));
  connection->transportResources = resources;
  connection->shared = 1;

  resources->netDev = req->netDev;
  resources->useGdr = req->useGdr;
  resources->needFlush = req->needFlush;
  ncclNetProperties_t props;
  NCCLCHECK(proxyState->ncclCollNet->getProperties(req->netDev, &props));
  connection->collNet = req->collNet;
  /* DMA-BUF support */
  resources->useDmaBuf = resources->useGdr && proxyState->dmaBufSupport && (props.ptrSupport & NCCL_PTR_DMABUF);

  collNetHandle_t* netHandle = (collNetHandle_t*) respBuff;
  if (respSize != sizeof(collNetHandle_t)) return ncclInternalError;

  NCCLCHECK(sharedListen(proxyState, req->netDev, req->collNet, netHandle));
  return ncclSuccess;
}

static ncclResult_t sendProxyConnect(struct ncclProxyConnection* connection, struct ncclProxyState* proxyState, void* reqBuff, int reqSize, void* respBuff, int respSize, int* done) {
  if (reqSize != sizeof(struct collNetConnectArgs)) { WARN("sendProxyConnect: reqSize is %d != %ld", reqSize, sizeof(struct collNetConnectArgs)); return ncclInternalError; }
  struct collNetConnectArgs* args = (struct collNetConnectArgs*)reqBuff;
  struct collNetSendConnectInfo* info = (struct collNetSendConnectInfo*)(args->connectInfos+args->rank);

  struct sendResources* resources = (struct sendResources*)(connection->transportResources);

  // Get info from recv side
  resources->collNetRank = args->rank;
  resources->reqFifo = (struct reqSlot (*)[NCCL_STEPS])(info->reqFifo);

  for (int p=0; p<NCCL_NUM_PROTOCOLS; p++)
    resources->recvMhandles[p] = info->mhandles[p];

  NCCLCHECK(sharedConnect(proxyState, resources->netDev, args->connectInfos, args->nranks, args->rank, connection->collNet, &resources->collNetComm));

  // Collnet connect is allowed to fail. Gracefully handle that case by returning NULL to the caller.
  if (respSize != sizeof(struct connectMap*)) { WARN("sendProxyConnect: respSize is %d != %ld", respSize, sizeof(void*)); return ncclInternalError; }
  if (resources->collNetComm == NULL) {
    *((struct connectMap**)respBuff) = NULL;
    return ncclSuccess;
  }
  connection->proxyAppendPtr = connection->collNet->proxyAppend + 2 * resources->netDev;

  struct connectMap* map = &resources->map;

  NCCL_NET_MAP_ADD_POINTER(map, 0, 0, sizeof(struct ncclSendMem), sendMem);
  NCCL_NET_MAP_ADD_POINTER(map, 0, 0, sizeof(struct ncclRecvMem), recvMem);

  NCCLCHECK(ncclCudaHostCalloc(&map->mems[NCCL_NET_MAP_HOSTMEM].cpuPtr, map->mems[NCCL_NET_MAP_HOSTMEM].size));
  map->mems[NCCL_NET_MAP_HOSTMEM].gpuPtr = map->mems[NCCL_NET_MAP_HOSTMEM].cpuPtr;
  if (ncclGdrCopy && ncclParamGdrCopySyncEnable()) {
    uint64_t *cpuPtr, *gpuPtr;
    NCCLCHECK(ncclGdrCudaCalloc(&cpuPtr, &gpuPtr, 1, &resources->gdrDesc, nullptr));

    resources->gdcSync = cpuPtr;
    struct connectMapMem* gdcMem = map->mems+NCCL_NET_MAP_GDCMEM;
    gdcMem->cpuPtr = (char*)cpuPtr;
    gdcMem->gpuPtr = (char*)gpuPtr;
    gdcMem->size = sizeof(uint64_t); // sendMem->head
  }

  resources->sendMem = (struct ncclSendMem*) NCCL_NET_MAP_GET_POINTER(map, cpu, sendMem);
  resources->recvMem = (struct ncclRecvMem*) NCCL_NET_MAP_GET_POINTER(map, cpu, recvMem);
  // Don't give credits yet in shared mode.
  (resources->gdcSync ? *resources->gdcSync : resources->sendMem->head) = -NCCL_STEPS;

  // Allocate & Register shared buffers for the Simple protocol
  int bank = resources->useGdr ? NCCL_NET_MAP_SHARED_DEVMEM : NCCL_NET_MAP_SHARED_HOSTMEM;
  struct connectMapMem* mapMem = map->mems+bank;
  NCCLCHECK(sharedBuffersInit(connection->collNet, resources->useGdr, &mapMem->gpuPtr, &mapMem->cpuPtr, &mapMem->size));
  NCCL_NET_MAP_ADD_POINTER(map, 1, resources->useGdr, mapMem->size, buffs[NCCL_PROTO_SIMPLE]);

#if CUDA_VERSION >= 11070
  /* DMA-BUF support */
  if (resources->useGdr && resources->useDmaBuf) {
    int dmabuf_fd;
    CUCHECK(cuMemGetHandleForAddressRange((void *)&dmabuf_fd, (CUdeviceptr)mapMem->cpuPtr, mapMem->size, CU_MEM_RANGE_HANDLE_TYPE_DMA_BUF_FD, 0));
    NCCLCHECK(proxyState->ncclCollNet->regMrDmaBuf(resources->collNetComm, mapMem->cpuPtr, mapMem->size,
                                                  NCCL_PTR_CUDA, 0ULL, dmabuf_fd,
                                                  &resources->sendMhandles[NCCL_PROTO_SIMPLE]));
    (void)close(dmabuf_fd);
  } else // FALL-THROUGH to nv_peermem GDR path
#endif
  {
    NCCLCHECK(proxyState->ncclCollNet->regMr(resources->collNetComm, mapMem->cpuPtr, mapMem->size,
                                            resources->useGdr ? NCCL_PTR_CUDA : NCCL_PTR_HOST,
                                            &resources->sendMhandles[NCCL_PROTO_SIMPLE]));
  }

  *((struct connectMap**)respBuff) = &resources->map;
  return ncclSuccess;
}

static ncclResult_t recvProxyConnect(struct ncclProxyConnection* connection, struct ncclProxyState* proxyState, void* reqBuff, int reqSize, void* respBuff, int respSize, int* done) {
  if (reqSize != sizeof(struct collNetConnectArgs)) { WARN("recvProxyConnect: reqSize is %d != %ld", reqSize, sizeof(struct collNetConnectArgs)); return ncclInternalError; }
  struct collNetConnectArgs* args = (struct collNetConnectArgs*)reqBuff;

  struct recvResources* resources = (struct recvResources*)(connection->transportResources);
  struct collNetSendConnectInfo* info = (struct collNetSendConnectInfo*)(args->connectInfos+args->rank);
  resources->collNetRank = args->rank;

  NCCLCHECK(sharedConnect(proxyState, resources->netDev, args->connectInfos, args->nranks, args->rank, connection->collNet, &resources->collNetComm));

  // Collnet connect is allowed to fail. Gracefully handle that case by returning NULL to the caller.
  if (respSize != sizeof(struct connectMap*)) { WARN("sendProxyConnect: respSize is %d != %ld", respSize, sizeof(void*)); return ncclInternalError; }
  if (resources->collNetComm == NULL) {
    *((struct connectMap**)respBuff) = NULL;
    return ncclSuccess;
  }
  connection->proxyAppendPtr = connection->collNet->proxyAppend + 2 * resources->netDev + 1;

  struct connectMap* map = &resources->map;

  NCCL_NET_MAP_ADD_POINTER(map, 0, 0, sizeof(struct ncclSendMem), sendMem);
  NCCL_NET_MAP_ADD_POINTER(map, 0, 0, sizeof(struct ncclRecvMem), recvMem);

  NCCLCHECK(ncclCudaHostCalloc(&map->mems[NCCL_NET_MAP_HOSTMEM].cpuPtr, map->mems[NCCL_NET_MAP_HOSTMEM].size));
  map->mems[NCCL_NET_MAP_HOSTMEM].gpuPtr = map->mems[NCCL_NET_MAP_HOSTMEM].cpuPtr;
  if (ncclGdrCopy) {
    uint64_t *cpuPtr, *gpuPtr;
    NCCLCHECK(ncclGdrCudaCalloc(&cpuPtr, &gpuPtr, 2, &resources->gdrDesc, nullptr));

    if (ncclParamGdrCopySyncEnable()) {
      resources->gdcSync = cpuPtr;
      struct connectMapMem* gdcMem = map->mems+NCCL_NET_MAP_GDCMEM;
      gdcMem->cpuPtr = (char*)cpuPtr;
      gdcMem->gpuPtr = (char*)gpuPtr;
      gdcMem->size = sizeof(uint64_t);
    }
    if (ncclParamGdrCopyFlushEnable()) resources->gdcFlush = cpuPtr + 1;
  }

  resources->sendMem = (struct ncclSendMem*) NCCL_NET_MAP_GET_POINTER(map, cpu, sendMem);
  resources->recvMem = (struct ncclRecvMem*) NCCL_NET_MAP_GET_POINTER(map, cpu, recvMem);

  // Allocate & Register shared buffers for the Simple protocol
  int bank = resources->useGdr ? NCCL_NET_MAP_SHARED_DEVMEM : NCCL_NET_MAP_SHARED_HOSTMEM;
  struct connectMapMem* mapMem = map->mems+bank;
  NCCLCHECK(sharedBuffersInit(connection->collNet, resources->useGdr, &mapMem->gpuPtr, &mapMem->cpuPtr, &mapMem->size));
  NCCL_NET_MAP_ADD_POINTER(map, 1, resources->useGdr, mapMem->size, buffs[NCCL_PROTO_SIMPLE]);

#if CUDA_VERSION >= 11070
  /* DMA-BUF support */
  if (resources->useGdr && resources->useDmaBuf) {
    int dmabuf_fd;
    CUCHECK(cuMemGetHandleForAddressRange((void *)&dmabuf_fd, (CUdeviceptr)mapMem->cpuPtr, mapMem->size, CU_MEM_RANGE_HANDLE_TYPE_DMA_BUF_FD, 0));
    NCCLCHECK(proxyState->ncclCollNet->regMrDmaBuf(resources->collNetComm, mapMem->cpuPtr, mapMem->size,
                                                  NCCL_PTR_CUDA, 0ULL, dmabuf_fd,
                                                  &resources->mhandles[NCCL_PROTO_SIMPLE]));
    (void)close(dmabuf_fd);
  } else // FALL-THROUGH to nv_peermem GDR path
#endif
  {
    NCCLCHECK(proxyState->ncclCollNet->regMr(resources->collNetComm, mapMem->cpuPtr, mapMem->size,
                                            resources->useGdr ? NCCL_PTR_CUDA : NCCL_PTR_HOST,
                                            &resources->mhandles[NCCL_PROTO_SIMPLE]));
  }

  // Pass info to send side
  info->reqFifo = resources->reqFifo;
  for (int p=0; p<NCCL_NUM_PROTOCOLS; p++)
    info->mhandles[p] = resources->mhandles[p];

  if (respSize != sizeof(struct connectMap*)) { WARN("recvProxyConnect: respSize is %d != %ld", respSize, sizeof(void*)); return ncclInternalError; }
  *((struct connectMap**)respBuff) = &resources->map;
  return ncclSuccess;
}

static ncclResult_t sendProxyFree(struct ncclProxyConnection* connection, struct ncclProxyState* proxyState) {
  struct sendResources* resources = (struct sendResources*)(connection->transportResources);

  if (resources) {
    for (int p = 0; p < NCCL_NUM_PROTOCOLS; p++) {
      if (resources->sendMhandles[p]) {
        NCCLCHECK(proxyState->ncclCollNet->deregMr(resources->collNetComm, resources->sendMhandles[p]));
      }
    }
    struct connectMapMem* mems = resources->map.mems;
    NCCLCHECK(ncclCudaHostFree(mems[NCCL_NET_MAP_HOSTMEM].cpuPtr));
    NCCLCHECK(ncclCudaFree(mems[NCCL_NET_MAP_DEVMEM].cpuPtr));
    if (mems[NCCL_NET_MAP_GDCMEM].cpuPtr) NCCLCHECK(ncclGdrCudaFree(resources->gdrDesc));
    NCCLCHECK(sharedBuffersDestroy(connection->collNet));
    NCCLCHECK(sharedFree(proxyState, connection->collNet, resources->netDev));
    if (ncclAtomicRefCountDecrement(&connection->collNet->refCount) == 0) free(connection->collNet);
    free(connection->transportResources);
  }
  return ncclSuccess;
}

static ncclResult_t recvProxyFree(struct ncclProxyConnection* connection, struct ncclProxyState* proxyState) {
  struct recvResources* resources = (struct recvResources*)(connection->transportResources);

  if (resources) {
    for (int p=0; p<NCCL_NUM_PROTOCOLS; p++) {
      if (resources->mhandles[p]) {
        NCCLCHECK(proxyState->ncclCollNet->deregMr(resources->collNetComm, resources->mhandles[p]));
      }
    }
    struct connectMapMem* mems = resources->map.mems;
    NCCLCHECK(ncclCudaHostFree(mems[NCCL_NET_MAP_HOSTMEM].cpuPtr));
    NCCLCHECK(ncclCudaFree(mems[NCCL_NET_MAP_DEVMEM].cpuPtr));
    if (mems[NCCL_NET_MAP_GDCMEM].cpuPtr) NCCLCHECK(ncclGdrCudaFree(resources->gdrDesc));
    NCCLCHECK(sharedBuffersDestroy(connection->collNet));
    NCCLCHECK(sharedFree(proxyState, connection->collNet, resources->netDev));
    if (ncclAtomicRefCountDecrement(&connection->collNet->refCount) == 0) free(connection->collNet);
    free(connection->transportResources);
  }
  return ncclSuccess;
}

static size_t calcAlgoOffset(struct ncclProxyArgs* args, int isAllNotOne, int sub, uint64_t step) {
  int chunkSize = args->chunkSize;
  int nNodes = args->specifics.collnetDirect.nNodes;
  int node = args->specifics.collnetDirect.node;
  size_t sizePerRank = args->specifics.collnetDirect.sizePerRank;
  size_t offset = (step*(args->nsubs) + sub)*chunkSize;
  if (isAllNotOne) {
    offset = std::min<size_t>(offset, nNodes*sizePerRank);
  } else {
    offset = std::max<size_t>(offset, (node+0)*sizePerRank);
    offset = std::min<size_t>(offset, (node+1)*sizePerRank);
  }
  return offset;
}

static int calcRegionOffset(
    struct ncclProxyArgs* args, int isRecvNotSend, int sub, uint64_t step,
    int side // 0=begin, 1=end
  ) {
  struct ncclCollNetSharedRes* collNet = args->subs[0].connection->collNet;
  int slotSize = collNet->buffSize/NCCL_STEPS;
  int chunkSize = args->chunkSize;
  int base = isRecvNotSend*NCCL_STEPS + (step%NCCL_STEPS);
  base *= collNet->nChannels*slotSize;
  if (args->coll == ncclFuncAllReduce) {
    return base + (sub+side)*chunkSize;
  } else {
    int isAllNotOne = isRecvNotSend ^ (args->coll == ncclFuncReduceScatter);
    int sub0 = sub - (sub%COLLNET_GROUP_NSUBS);
    size_t off = sub0*slotSize;
    off += calcAlgoOffset(args, isAllNotOne, sub+side, step)
         - calcAlgoOffset(args, isAllNotOne, sub0, step);
    return base + off;
  }
}

#define LAST_OF_GROUP(args, s) \
  ((s)%COLLNET_GROUP_NSUBS == COLLNET_GROUP_NSUBS-1 || (s) == (args)->nsubs-1)

static constexpr int calcStepsPerGroup(int nGroups) {
  //return NCCL_STEPS/nGroups;
  return NCCL_STEPS;
}

static ncclResult_t sendProxyProgress(struct ncclProxyState* proxyState, struct ncclProxyArgs* args) {
  if (args->state == ncclProxyOpReady) {
    for (int s=0; s<args->nsubs; s++) {
      struct ncclProxySubArgs* sub = args->subs+s;
      struct sendResources* resources = (struct sendResources*) (sub->connection->transportResources);
      // Round to next multiple of sliceSteps
      sub->base = ROUNDUP(resources->step, args->chunkSteps);
      sub->posted = sub->received = sub->transmitted = sub->done = 0;
      resources->step = sub->base + sub->nsteps;
    }
    args->state = ncclProxyOpProgress;
    args->hdp_flushed = 0;
  }
  args->idle = 1;
  if (args->state == ncclProxyOpProgress) {
    int p = NCCL_PROTO_SIMPLE;
    int nGroups = DIVUP(args->nsubs, COLLNET_GROUP_NSUBS);
    for (int s=0; s<args->nsubs; s++) {
      struct ncclProxySubArgs* sub = args->subs+s;
      struct sendResources* resources = (struct sendResources*) (sub->connection->transportResources);
      void* sendMhandle = resources->sendMhandles[p];
      void* recvMhandle = resources->recvMhandles[p];
      char* region = NCCL_NET_MAP_GET_POINTER(&resources->map, gpu, buffs[p]);
      auto reqFifo = resources->reqFifo;
      int group = s/COLLNET_GROUP_NSUBS;
      int groupStart = s - (s%COLLNET_GROUP_NSUBS);

      if (sub->posted < sub->nsteps && sub->posted < sub->done + NCCL_STEPS) {
        int buffSlot = (sub->base+sub->posted)%NCCL_STEPS;
        resources->recvMem->connFifo[buffSlot].offset = calcRegionOffset(args, 0, s, sub->posted, 0);
        __sync_synchronize();
        volatile uint64_t* sendHead = resources->gdcSync ? resources->gdcSync : &resources->sendMem->head;
        TRACE(NCCL_NET, "sendProxy [%ld/%d/%d] posted offset %d @ %p signal %ld->%ld", long(sub->posted), group, buffSlot, resources->recvMem->connFifo[buffSlot].offset, &resources->recvMem->connFifo[buffSlot].offset, long(*sendHead), long(sub->base + sub->posted + args->sliceSteps - NCCL_STEPS));
        sub->posted += args->sliceSteps;
        *sendHead = sub->base + sub->posted - NCCL_STEPS;
        if (resources->gdcSync) wc_store_fence(); // Flush out WC write
      }
      if (sub->received < sub->posted && sub->received < sub->done + calcStepsPerGroup(nGroups)) {
        int buffSlot = (sub->base+sub->received)%NCCL_STEPS;
        volatile struct ncclConnFifo* connFifo = (volatile struct ncclConnFifo*)resources->recvMem->connFifo;
        volatile uint64_t* recvTail = &resources->recvMem->tail;
<<<<<<< HEAD
        char* localBuff = NCCL_NET_MAP_GET_POINTER(&resources->map, gpu, buffs[p]);
        if (sizesFifo[buffSlot] != -1 && ((*recvTail > (sub->base+sub->received)))) {
          // We have something to receive, let's check whether data is ready.
          int ready = 1;
          if (s == 0) {
            int offset;
            NCCLCHECK(sharedBuffersGet(sub->connection->collNet, 0, sharedBuffSlot, 0, &offset));
            args->sharedBuff[sharedBuffSlot] = localBuff + offset;
            args->sharedSize[sharedBuffSlot] = args->chunkSize;
          }
          if (ready) {
            sizesFifo[buffSlot] = -1;
            sub->received += args->sliceSteps;
            args->idle = 0;
            //continue;
            // flush HDP if not done
            if (resources->curr_hdp_reg && args->hdp_flushed < *recvTail) {
              args->hdp_flushed = *recvTail;
              *resources->curr_hdp_reg = 1;
=======
        if (connFifo[buffSlot].size != -1 && ((*recvTail > (sub->base+sub->received)))) {
          if (args->coll != ncclFuncAllReduce) {
            int sendBeg = calcRegionOffset(args, 0, s, sub->received, 0);
            int sendEnd = calcRegionOffset(args, 0, s, sub->received, 1);
            if (sendEnd-sendBeg != connFifo[buffSlot].size) {
              WARN("CollNet sizes: want=%d got=%ld", sendEnd-sendBeg, connFifo[buffSlot].size);
              return ncclInternalError;
>>>>>>> 6dd51f15
            }
          }
          connFifo[buffSlot].size = -1;
          sub->received += args->sliceSteps;
          args->idle = 0;
        }
      }
<<<<<<< HEAD
      if (LAST_OF_GROUP(s) && (sub->transmitted < sub->received)) {
        int group = s / COLLNET_GROUP_NSUBS;
        int buffSlot = (sub->base+sub->transmitted)%NCCL_STEPS;
        int sharedBuffSlot = sub->transmitted%NCCL_STEPS;
        if (reqFifo[group][buffSlot].recvBuff != NULL) {
          int totalSize = (s-group*COLLNET_GROUP_NSUBS+1) * args->sharedSize[sharedBuffSlot];
          int count = totalSize / ncclTypeSize((ncclDataType_t)args->dtype);
          reqFifo[group][buffSlot].size = args->sharedSize[sharedBuffSlot];
          char* sendAddress = (char*)args->sharedBuff[sharedBuffSlot] + group*COLLNET_GROUP_NSUBS*args->sharedSize[sharedBuffSlot];
          NCCLCHECK(proxyState->ncclCollNet->iallreduce(resources->collNetComm, sendAddress, (void*)(reqFifo[group][buffSlot].recvBuff), count, (ncclDataType_t)args->dtype, (ncclRedOp_t)args->redOp, sendMhandle, recvMhandle, sub->requests+buffSlot));
          if (sub->requests[buffSlot] == NULL) continue;

          TRACE(NCCL_NET, "sendProxy [%lu/%d/%d] Iallreduce posted, size %d req %p", sub->transmitted, group, buffSlot, totalSize, sub->requests[buffSlot]);
          // Make sure size is reset to zero before we update the head.
          __sync_synchronize();
          sub->transmitted += args->sliceSteps;
          args->idle = 0;
          continue;
=======
      // Enforce collective ordering of collnet ops.
      bool ordered = s==0 ? args->subs[args->nsubs-1].transmitted == sub->transmitted
                          : sub->transmitted < (sub-1)->transmitted;
      if (ordered && (sub->transmitted < sub->received)) {
        if (LAST_OF_GROUP(args, s)) {
          int buffSlot = (sub->base+sub->transmitted)%NCCL_STEPS;
          if (!reqFifo[group][buffSlot].turnIsSendNotRecv) continue;

          ssize_t sizePerRank = 0;
          size_t allBeg = calcAlgoOffset(args, 1, groupStart, sub->transmitted);
          size_t allEnd = calcAlgoOffset(args, 1, s+1, sub->transmitted);
          int sendBeg = calcRegionOffset(args, 0, groupStart, sub->transmitted, 0);
          int sendEnd = calcRegionOffset(args, 0, s, sub->transmitted, 1);
          int recvBeg = calcRegionOffset(args, 1, groupStart, sub->transmitted, 0);
          int recvEnd = calcRegionOffset(args, 1, s, sub->transmitted, 1);
          reqFifo[group][buffSlot].size = recvEnd - recvBeg;
          size_t eltSize = ncclTypeSize((ncclDataType_t)args->dtype);

          if (sendBeg==sendEnd && recvBeg==recvEnd) {
            sub->requests[buffSlot] = nullptr; // trivally finished request
          } else {
            if (args->coll == ncclFuncAllReduce) {
              int count = (sendEnd-sendBeg)/eltSize;
              NCCLCHECK(proxyState->ncclCollNet->iallreduce(resources->collNetComm, region+sendBeg, region+recvBeg, count, (ncclDataType_t)args->dtype, (ncclRedOp_t)args->redOp, sendMhandle, recvMhandle, sub->requests+buffSlot));
            } else {
              sizePerRank = args->specifics.collnetDirect.sizePerRank;
              if (args->coll == ncclFuncAllGather) {
                ncclNetSGE_v8_t recvParts;
                recvParts.mhandle = recvMhandle;
                recvParts.address = region + recvBeg;
                recvParts.size = allEnd - allBeg;
                NCCLCHECK(proxyState->ncclCollNet->iallgather(
                  resources->collNetComm, region+sendBeg, 1, &recvParts,
                  sizePerRank, allBeg, allEnd-allBeg,
                  sendMhandle, sub->requests+buffSlot));
              } else {
                ncclNetSGE_v8_t sendParts;
                sendParts.mhandle = sendMhandle;
                sendParts.address = region + sendBeg;
                sendParts.size = allEnd - allBeg;
                NCCLCHECK(proxyState->ncclCollNet->ireducescatter(
                  resources->collNetComm, 1, &sendParts, region+recvBeg,
                  sizePerRank, allBeg, allEnd-allBeg,
                  (ncclDataType_t)args->dtype, (ncclRedOp_t)args->redOp,
                  recvMhandle, sub->requests+buffSlot));
              }
            }
            if (sub->requests[buffSlot] == nullptr) continue;

            if (args->coll == ncclFuncAllReduce) {
              TRACE(NCCL_NET, "sendProxy [%ld/%d/%d] Iallreduce posted, size %d req %p", (long)sub->transmitted, group, buffSlot, int(sendEnd-sendBeg), sub->requests[buffSlot]);
            } else if (args->coll == ncclFuncAllGather) {
              TRACE(NCCL_NET, "sendProxy [%ld/%d/%d] Iallgather posted sendSize=%ld recvOffset=%ld recvSize=%ld request=%p", (long)sub->transmitted, group, buffSlot, long(sizePerRank), long(allBeg), long(allEnd-allBeg), sub->requests[buffSlot]);
            } else {
              TRACE(NCCL_NET, "sendProxy [%ld/%d/%d] Ireducescatter posted sendOffset=%ld sendSize=%ld recvSize=%ld request=%p", (long)sub->transmitted, group, buffSlot, long(allBeg), long(allEnd-allBeg), long(sizePerRank), sub->requests[buffSlot]);
            }
          }
>>>>>>> 6dd51f15
        }
        sub->transmitted += args->sliceSteps;
        args->idle = 0;
        continue;
      }
      // Check whether the network has completed some send operations.
      if (LAST_OF_GROUP(args, s) && sub->done < sub->transmitted) {
        int done, size;
        int buffSlot = (sub->base+sub->done)%NCCL_STEPS;
        done = 1;
        if (sub->requests[buffSlot]) NCCLCHECK(proxyState->ncclCollNet->test((void*)(sub->requests[buffSlot]), &done, &size));
        if (done) {
<<<<<<< HEAD
          TRACE(NCCL_NET, "sendProxy [%lu/%d/%d] request %p done, size %d", sub->done, group, buffSlot, sub->requests[buffSlot], size);
          // Make sure size is updated before we set recvBuff to NULL (from the view of recv proxy, concerning the flush)
          // (reordered store after store is possible on POWER, though not on x86)
          __sync_synchronize();
          reqFifo[group][buffSlot].recvBuff = NULL; // Notify recvProxy
          for (int i=group*COLLNET_GROUP_NSUBS; i<=s; i++) args->subs[i].done += args->sliceSteps;
=======
          TRACE(NCCL_NET, "sendProxy [%ld/%d/%d] request %p done, size %d", (long)sub->done, group, buffSlot, sub->requests[buffSlot], size);
          sub->requests[buffSlot] = nullptr;
          reqFifo[group][buffSlot].turnIsSendNotRecv = false; // Notify recvProxy
          for (int i=groupStart; i<=s; i++) args->subs[i].done += args->sliceSteps;
>>>>>>> 6dd51f15
          args->idle = 0;
          int allDone = 1;
          for (int i=0; i<args->nsubs; i++) {
            if (args->subs[i].done < args->subs[i].nsteps) { allDone = 0; break; }
          }
          if (allDone) {
            args->state = ncclProxyOpNone;
<<<<<<< HEAD
            TRACE(NCCL_NET, "sendProxy [%lu/%d] stopped", sub->done, s);
=======
            TRACE(NCCL_NET, "sendProxy [%ld/%d] stopped", (long)sub->done, s);
>>>>>>> 6dd51f15
          }
        }
      }
    }
  }
  return ncclSuccess;
}

static ncclResult_t recvProxyProgress(struct ncclProxyState* proxyState, struct ncclProxyArgs* args) {
  if (args->state == ncclProxyOpReady) {
    for (int s=0; s<args->nsubs; s++) {
      struct ncclProxySubArgs* sub = args->subs+s;
      struct recvResources* resources = (struct recvResources*) (sub->connection->transportResources);
      // Round to next multiple of sliceSteps
      sub->base = ROUNDUP(resources->step, args->chunkSteps);
      sub->posted = sub->received = sub->flushed = sub->transmitted = sub->done = 0;
      resources->step = sub->base + sub->nsteps;
      memset(sub->requests, 0, sizeof(sub->requests));
    }
    args->state = ncclProxyOpProgress;
  }
  args->idle = 1;
  if (args->state == ncclProxyOpProgress) {
    int p = NCCL_PROTO_SIMPLE;
    int nGroups = DIVUP(args->nsubs, COLLNET_GROUP_NSUBS);
    for (int s=0; s<args->nsubs; s++) {
      int group = s/COLLNET_GROUP_NSUBS;
      int groupStart = s - (s%COLLNET_GROUP_NSUBS);
      struct ncclProxySubArgs* sub = args->subs+s;
      struct recvResources* resources = (struct recvResources*) (sub->connection->transportResources);
      void* mhandle = resources->mhandles[p];
      auto reqFifo = resources->reqFifo;
      char* region = NCCL_NET_MAP_GET_POINTER(&resources->map, cpu, buffs[p]);

      // Enforce sync between operations of the same group.
      if (LAST_OF_GROUP(args, s) && (sub->posted < sub->done + calcStepsPerGroup(nGroups)) && (sub->posted < sub->nsteps)) {
        int buffSlot = (sub->base+sub->posted)%NCCL_STEPS;
<<<<<<< HEAD
        int sharedBuffSlot = sub->posted%NCCL_STEPS;
        int startChannel = group*COLLNET_GROUP_NSUBS;
        int offset;
        NCCLCHECK(sharedBuffersGet(sub->connection->collNet, 1, sharedBuffSlot, startChannel, &offset));
        reqFifo[group][buffSlot].recvBuff = localBuff + offset;
        TRACE(NCCL_NET, "recvProxy [%lu/%d/%d] posted buffer %p", sub->posted, group, buffSlot, reqFifo[group][buffSlot].recvBuff);
=======
        reqFifo[group][buffSlot].turnIsSendNotRecv = true;
        TRACE(NCCL_NET, "recvProxy [%ld/%d/%d] posted buffer", (long)sub->posted, group, buffSlot);
>>>>>>> 6dd51f15
        sub->posted += args->sliceSteps;
        args->idle = 0;
        continue;
      }
      if (LAST_OF_GROUP(args, s) && (sub->received < sub->posted)) {
        int buffSlot = (sub->base+sub->received)%NCCL_STEPS;
<<<<<<< HEAD
        int sharedBuffSlot = sub->received%NCCL_STEPS;
        if (reqFifo[group][buffSlot].recvBuff == NULL) { // Buffer is cleared : coll is complete
          args->sharedSize[sharedBuffSlot] = reqFifo[group][buffSlot].size;
          int totalSize = args->sharedSize[sharedBuffSlot]*(s-group*COLLNET_GROUP_NSUBS+1);
          TRACE(NCCL_NET, "recvProxy [%lu/%d/%d] received, size %d", sub->received, group, buffSlot, totalSize);
=======
        if (!reqFifo[group][buffSlot].turnIsSendNotRecv) { // Buffer is cleared : coll is complete
          int recvBeg = calcRegionOffset(args, 1, groupStart, sub->received, 0);
          int recvEnd = calcRegionOffset(args, 1, s, sub->received, 1);
          int totalSize = recvEnd - recvBeg;
          TRACE(NCCL_NET, "recvProxy [%ld/%d/%d] received, size %d chunkSize=%d", (long)sub->received, group, buffSlot, totalSize, args->chunkSize);
>>>>>>> 6dd51f15
          sub->received += args->sliceSteps;
          if (reqFifo[group][buffSlot].size > 0 && resources->useGdr && resources->needFlush) {
            // GDRCOPY support
            if (resources->gdcFlush) {
#if defined (__x86_64__)
              // Force a PCI-E read from GPU memory
              asm volatile ("mov (%0), %%eax" :: "l"(resources->gdcFlush) : "%eax");
#else
              WARN("NET: GDR Flush only supported on x86_64");
              return ncclInternalError;
#endif
            } else {
              NCCLCHECK(proxyState->ncclCollNet->iflush(resources->collNetComm, region+recvBeg, totalSize, mhandle, sub->requests+buffSlot));
            }
          }
          args->idle = 0;
          continue;
        }
      }
      if (LAST_OF_GROUP(args, s) && (sub->flushed < sub->received)) {
        // Progress flush operations
        int buffSlot = (sub->base + sub->flushed)%NCCL_STEPS;
        int done = 1;
        if (sub->requests[buffSlot]) NCCLCHECK(proxyState->ncclCollNet->test(sub->requests[buffSlot], &done, NULL));
        if (done) {
<<<<<<< HEAD
          TRACE(NCCL_NET, "recvProxy [%lu/%d/%d] flushed", sub->flushed, group, buffSlot);
=======
          sub->requests[buffSlot] = nullptr;
          TRACE(NCCL_NET, "recvProxy [%ld/%d/%d] flushed", (long)sub->flushed, group, buffSlot);
>>>>>>> 6dd51f15
          for (int i=group*COLLNET_GROUP_NSUBS; i<=s; i++) args->subs[i].flushed += args->sliceSteps;
          args->idle = 0;
          //continue;
        }
      }
      if (sub->transmitted < sub->flushed) {
        int buffSlot = (sub->base + sub->transmitted)%NCCL_STEPS;
        volatile struct ncclConnFifo* connFifo = (volatile struct ncclConnFifo*)resources->recvMem->connFifo;
        connFifo[buffSlot].offset = calcRegionOffset(args, 1, s, sub->transmitted, 0);
        __sync_synchronize();
        volatile uint64_t* recvTail = resources->gdcSync ? resources->gdcSync : &resources->recvMem->tail;
        *recvTail = sub->base + sub->flushed;
        if (resources->gdcSync) wc_store_fence(); // Flush out WC write
        sub->transmitted += args->sliceSteps;
        args->idle = 0;
        continue;
      }
      // Enforce sync here to make sure the last sub doesn't increase "done" before all others in the group have
      // reached the same point, otherwise we would start posting buffers to the send proxy before we're done
      // processing all the shared buffer.
      bool groupSync = s==0 ? args->subs[args->nsubs-1].done == sub->done
                            : (sub-1)->done > sub->done;
      volatile uint64_t* sendHead = &resources->sendMem->head;
      if (groupSync && sub->done < sub->transmitted && (sub->base+sub->done) < *sendHead) {
        sub->done += args->sliceSteps;
        args->idle = 0;
        if (sub->done == sub->nsteps && s == args->nsubs-1) {
          args->state = ncclProxyOpNone;
<<<<<<< HEAD
          TRACE(NCCL_NET, "recvProxy [%lu/%d] stopped", sub->done, s);
=======
          TRACE(NCCL_NET, "recvProxy [%ld/%d] stopped", (long)sub->done, s);
>>>>>>> 6dd51f15
        }
      }
    }
  }
  return ncclSuccess;
}

struct ncclTransport collNetTransport = {
  "COL",
  canConnect,
  { sendSetup, sendConnect, sendFree, NULL, sendProxySetup, sendProxyConnect, sendProxyFree, sendProxyProgress },
  { recvSetup, recvConnect, recvFree, NULL, recvProxySetup, recvProxyConnect, recvProxyFree, recvProxyProgress }
};<|MERGE_RESOLUTION|>--- conflicted
+++ resolved
@@ -383,17 +383,11 @@
   *size = collNet->size;
 
   if (cuda && collNet->cudaBuff == NULL) {
-<<<<<<< HEAD
 #if defined(HIP_UNCACHED_MEMORY)
     NCCLCHECK(ncclCudaCalloc(&collNet->cudaBuff, *size, nullptr, cuda ? hipDeviceMallocUncached : hipDeviceMallocDefault));
 #else
     NCCLCHECK(ncclCudaCalloc(&collNet->cudaBuff, *size, nullptr, cuda ? hipDeviceMallocFinegrained : hipDeviceMallocDefault));
 #endif
-=======
-    NCCLCHECK(ncclCudaCalloc(&collNet->cudaBuff, *size));
-    cudaMemset(collNet->cudaBuff, 0x33, *size/2);
-    cudaMemset((char*)collNet->cudaBuff + *size/2, 0x66, *size/2);
->>>>>>> 6dd51f15
   }
   if (!cuda && collNet->hostBuff == NULL) {
     NCCLCHECK(ncclCudaHostCalloc(&collNet->hostBuff, *size));
@@ -720,27 +714,6 @@
         int buffSlot = (sub->base+sub->received)%NCCL_STEPS;
         volatile struct ncclConnFifo* connFifo = (volatile struct ncclConnFifo*)resources->recvMem->connFifo;
         volatile uint64_t* recvTail = &resources->recvMem->tail;
-<<<<<<< HEAD
-        char* localBuff = NCCL_NET_MAP_GET_POINTER(&resources->map, gpu, buffs[p]);
-        if (sizesFifo[buffSlot] != -1 && ((*recvTail > (sub->base+sub->received)))) {
-          // We have something to receive, let's check whether data is ready.
-          int ready = 1;
-          if (s == 0) {
-            int offset;
-            NCCLCHECK(sharedBuffersGet(sub->connection->collNet, 0, sharedBuffSlot, 0, &offset));
-            args->sharedBuff[sharedBuffSlot] = localBuff + offset;
-            args->sharedSize[sharedBuffSlot] = args->chunkSize;
-          }
-          if (ready) {
-            sizesFifo[buffSlot] = -1;
-            sub->received += args->sliceSteps;
-            args->idle = 0;
-            //continue;
-            // flush HDP if not done
-            if (resources->curr_hdp_reg && args->hdp_flushed < *recvTail) {
-              args->hdp_flushed = *recvTail;
-              *resources->curr_hdp_reg = 1;
-=======
         if (connFifo[buffSlot].size != -1 && ((*recvTail > (sub->base+sub->received)))) {
           if (args->coll != ncclFuncAllReduce) {
             int sendBeg = calcRegionOffset(args, 0, s, sub->received, 0);
@@ -748,7 +721,6 @@
             if (sendEnd-sendBeg != connFifo[buffSlot].size) {
               WARN("CollNet sizes: want=%d got=%ld", sendEnd-sendBeg, connFifo[buffSlot].size);
               return ncclInternalError;
->>>>>>> 6dd51f15
             }
           }
           connFifo[buffSlot].size = -1;
@@ -756,26 +728,6 @@
           args->idle = 0;
         }
       }
-<<<<<<< HEAD
-      if (LAST_OF_GROUP(s) && (sub->transmitted < sub->received)) {
-        int group = s / COLLNET_GROUP_NSUBS;
-        int buffSlot = (sub->base+sub->transmitted)%NCCL_STEPS;
-        int sharedBuffSlot = sub->transmitted%NCCL_STEPS;
-        if (reqFifo[group][buffSlot].recvBuff != NULL) {
-          int totalSize = (s-group*COLLNET_GROUP_NSUBS+1) * args->sharedSize[sharedBuffSlot];
-          int count = totalSize / ncclTypeSize((ncclDataType_t)args->dtype);
-          reqFifo[group][buffSlot].size = args->sharedSize[sharedBuffSlot];
-          char* sendAddress = (char*)args->sharedBuff[sharedBuffSlot] + group*COLLNET_GROUP_NSUBS*args->sharedSize[sharedBuffSlot];
-          NCCLCHECK(proxyState->ncclCollNet->iallreduce(resources->collNetComm, sendAddress, (void*)(reqFifo[group][buffSlot].recvBuff), count, (ncclDataType_t)args->dtype, (ncclRedOp_t)args->redOp, sendMhandle, recvMhandle, sub->requests+buffSlot));
-          if (sub->requests[buffSlot] == NULL) continue;
-
-          TRACE(NCCL_NET, "sendProxy [%lu/%d/%d] Iallreduce posted, size %d req %p", sub->transmitted, group, buffSlot, totalSize, sub->requests[buffSlot]);
-          // Make sure size is reset to zero before we update the head.
-          __sync_synchronize();
-          sub->transmitted += args->sliceSteps;
-          args->idle = 0;
-          continue;
-=======
       // Enforce collective ordering of collnet ops.
       bool ordered = s==0 ? args->subs[args->nsubs-1].transmitted == sub->transmitted
                           : sub->transmitted < (sub-1)->transmitted;
@@ -833,7 +785,6 @@
               TRACE(NCCL_NET, "sendProxy [%ld/%d/%d] Ireducescatter posted sendOffset=%ld sendSize=%ld recvSize=%ld request=%p", (long)sub->transmitted, group, buffSlot, long(allBeg), long(allEnd-allBeg), long(sizePerRank), sub->requests[buffSlot]);
             }
           }
->>>>>>> 6dd51f15
         }
         sub->transmitted += args->sliceSteps;
         args->idle = 0;
@@ -846,19 +797,10 @@
         done = 1;
         if (sub->requests[buffSlot]) NCCLCHECK(proxyState->ncclCollNet->test((void*)(sub->requests[buffSlot]), &done, &size));
         if (done) {
-<<<<<<< HEAD
-          TRACE(NCCL_NET, "sendProxy [%lu/%d/%d] request %p done, size %d", sub->done, group, buffSlot, sub->requests[buffSlot], size);
-          // Make sure size is updated before we set recvBuff to NULL (from the view of recv proxy, concerning the flush)
-          // (reordered store after store is possible on POWER, though not on x86)
-          __sync_synchronize();
-          reqFifo[group][buffSlot].recvBuff = NULL; // Notify recvProxy
-          for (int i=group*COLLNET_GROUP_NSUBS; i<=s; i++) args->subs[i].done += args->sliceSteps;
-=======
           TRACE(NCCL_NET, "sendProxy [%ld/%d/%d] request %p done, size %d", (long)sub->done, group, buffSlot, sub->requests[buffSlot], size);
           sub->requests[buffSlot] = nullptr;
           reqFifo[group][buffSlot].turnIsSendNotRecv = false; // Notify recvProxy
           for (int i=groupStart; i<=s; i++) args->subs[i].done += args->sliceSteps;
->>>>>>> 6dd51f15
           args->idle = 0;
           int allDone = 1;
           for (int i=0; i<args->nsubs; i++) {
@@ -866,11 +808,7 @@
           }
           if (allDone) {
             args->state = ncclProxyOpNone;
-<<<<<<< HEAD
-            TRACE(NCCL_NET, "sendProxy [%lu/%d] stopped", sub->done, s);
-=======
             TRACE(NCCL_NET, "sendProxy [%ld/%d] stopped", (long)sub->done, s);
->>>>>>> 6dd51f15
           }
         }
       }
@@ -908,36 +846,19 @@
       // Enforce sync between operations of the same group.
       if (LAST_OF_GROUP(args, s) && (sub->posted < sub->done + calcStepsPerGroup(nGroups)) && (sub->posted < sub->nsteps)) {
         int buffSlot = (sub->base+sub->posted)%NCCL_STEPS;
-<<<<<<< HEAD
-        int sharedBuffSlot = sub->posted%NCCL_STEPS;
-        int startChannel = group*COLLNET_GROUP_NSUBS;
-        int offset;
-        NCCLCHECK(sharedBuffersGet(sub->connection->collNet, 1, sharedBuffSlot, startChannel, &offset));
-        reqFifo[group][buffSlot].recvBuff = localBuff + offset;
-        TRACE(NCCL_NET, "recvProxy [%lu/%d/%d] posted buffer %p", sub->posted, group, buffSlot, reqFifo[group][buffSlot].recvBuff);
-=======
         reqFifo[group][buffSlot].turnIsSendNotRecv = true;
         TRACE(NCCL_NET, "recvProxy [%ld/%d/%d] posted buffer", (long)sub->posted, group, buffSlot);
->>>>>>> 6dd51f15
         sub->posted += args->sliceSteps;
         args->idle = 0;
         continue;
       }
       if (LAST_OF_GROUP(args, s) && (sub->received < sub->posted)) {
         int buffSlot = (sub->base+sub->received)%NCCL_STEPS;
-<<<<<<< HEAD
-        int sharedBuffSlot = sub->received%NCCL_STEPS;
-        if (reqFifo[group][buffSlot].recvBuff == NULL) { // Buffer is cleared : coll is complete
-          args->sharedSize[sharedBuffSlot] = reqFifo[group][buffSlot].size;
-          int totalSize = args->sharedSize[sharedBuffSlot]*(s-group*COLLNET_GROUP_NSUBS+1);
-          TRACE(NCCL_NET, "recvProxy [%lu/%d/%d] received, size %d", sub->received, group, buffSlot, totalSize);
-=======
         if (!reqFifo[group][buffSlot].turnIsSendNotRecv) { // Buffer is cleared : coll is complete
           int recvBeg = calcRegionOffset(args, 1, groupStart, sub->received, 0);
           int recvEnd = calcRegionOffset(args, 1, s, sub->received, 1);
           int totalSize = recvEnd - recvBeg;
           TRACE(NCCL_NET, "recvProxy [%ld/%d/%d] received, size %d chunkSize=%d", (long)sub->received, group, buffSlot, totalSize, args->chunkSize);
->>>>>>> 6dd51f15
           sub->received += args->sliceSteps;
           if (reqFifo[group][buffSlot].size > 0 && resources->useGdr && resources->needFlush) {
             // GDRCOPY support
@@ -963,12 +884,8 @@
         int done = 1;
         if (sub->requests[buffSlot]) NCCLCHECK(proxyState->ncclCollNet->test(sub->requests[buffSlot], &done, NULL));
         if (done) {
-<<<<<<< HEAD
-          TRACE(NCCL_NET, "recvProxy [%lu/%d/%d] flushed", sub->flushed, group, buffSlot);
-=======
           sub->requests[buffSlot] = nullptr;
           TRACE(NCCL_NET, "recvProxy [%ld/%d/%d] flushed", (long)sub->flushed, group, buffSlot);
->>>>>>> 6dd51f15
           for (int i=group*COLLNET_GROUP_NSUBS; i<=s; i++) args->subs[i].flushed += args->sliceSteps;
           args->idle = 0;
           //continue;
@@ -997,11 +914,7 @@
         args->idle = 0;
         if (sub->done == sub->nsteps && s == args->nsubs-1) {
           args->state = ncclProxyOpNone;
-<<<<<<< HEAD
-          TRACE(NCCL_NET, "recvProxy [%lu/%d] stopped", sub->done, s);
-=======
           TRACE(NCCL_NET, "recvProxy [%ld/%d] stopped", (long)sub->done, s);
->>>>>>> 6dd51f15
         }
       }
     }
