--- conflicted
+++ resolved
@@ -226,18 +226,14 @@
 ncclResult_t ncclIbGdrSupport(int ibDev) {
   static int moduleLoaded = -1;
   if (moduleLoaded == -1) {
-<<<<<<< HEAD
 #if defined(__HIP_PLATFORM_HCC__) || defined(__HCC__) || defined(__HIPCC__)
     moduleLoaded = (access("/sys/kernel/mm/memory_peers/amdkfd/version", F_OK) == -1) ? 0 : 1;
 #else
-    moduleLoaded = (access("/sys/kernel/mm/memory_peers/nv_mem/version", F_OK) == -1) ? 0 : 1;
-#endif
-=======
     // Check for the nv_peer_mem module being loaded
     moduleLoaded = ((access("/sys/kernel/mm/memory_peers/nv_mem/version", F_OK) == -1) &&
                     // Also support the new nvidia-peermem module
                     (access("/sys/kernel/mm/memory_peers/nvidia-peermem/version", F_OK) == -1)) ? 0 : 1;
->>>>>>> ca8485b0
+#endif
   }
   if (moduleLoaded == 0) return ncclSystemError;
   return ncclSuccess;
