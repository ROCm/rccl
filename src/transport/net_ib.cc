/*************************************************************************
<<<<<<< HEAD
 * Copyright (c) 2016-2021, NVIDIA CORPORATION. All rights reserved.
 * Modifications Copyright (c) 2019-2021 Advanced Micro Devices, Inc. All rights reserved.
=======
 * Copyright (c) 2016-2022, NVIDIA CORPORATION. All rights reserved.
>>>>>>> 3c223c10
 *
 * See LICENSE.txt for license information
 ************************************************************************/

#include "nccl.h"
#include "core.h"
#include "socket.h"
#include "net.h"
#include "graph.h"
#include "utils.h"
#include "param.h"

#include <assert.h>
#include <pthread.h>
#include <stdio.h>
#include <stdlib.h>
#include <string.h>
#include <poll.h>
#include <sys/types.h>
#include <unistd.h>
#define ENABLE_TIMER 0
#include "timer.h"

#include "ibvwrap.h"

#define USE_RDMA_WRITE 1
#define MAXNAMESIZE 64
static char ncclIbIfName[MAX_IF_NAME_SIZE+1];
static union ncclSocketAddress ncclIbIfAddr;

struct ncclIbMr {
  uintptr_t addr;
  int pages;
  int refs;
  ibv_mr *mr;
};

struct ncclIbMrCache {
  struct ncclIbMr *slots;
  int capacity, population;
};

static int ncclNIbDevs = -1;
struct ncclIbDev {
  pthread_mutex_t lock;
  int device;
  uint64_t guid;
  uint8_t port;
  uint8_t link;
  int speed;
  ibv_context* context;
  int pdRefs;
  ibv_pd* pd;
  char devName[MAXNAMESIZE];
  char* pciPath;
  int realPort;
  int maxQp;
  struct ncclIbMrCache mrCache;
};

#define MAX_IB_PORT 15
struct userIbDev {
  char devName[MAXNAMESIZE];
  uint16_t port_en;
};

#define MAX_IB_DEVS 16
struct ncclIbDev ncclIbDevs[MAX_IB_DEVS];
struct userIbDev userIbDevs[MAX_IB_DEVS];
pthread_mutex_t ncclIbLock = PTHREAD_MUTEX_INITIALIZER;
static int ncclIbRelaxedOrderingEnabled = 0;

NCCL_PARAM(IbGidIndex, "IB_GID_INDEX", 0);
NCCL_PARAM(IbTimeout, "IB_TIMEOUT", 14);
NCCL_PARAM(IbRetryCnt, "IB_RETRY_CNT", 7);
NCCL_PARAM(IbPkey, "IB_PKEY", 0);
NCCL_PARAM(IbUseInline, "IB_USE_INLINE", 0);
NCCL_PARAM(IbSl, "IB_SL", 0);
NCCL_PARAM(IbTc, "IB_TC", 0);
NCCL_PARAM(IbArThreshold, "IB_AR_THRESHOLD", 8192);
NCCL_PARAM(IbPciRelaxedOrdering, "IB_PCI_RELAXED_ORDERING", 2);

pthread_t ncclIbAsyncThread;
static void* ncclIbAsyncThreadMain(void* args) {
  struct ibv_context* context = (struct ibv_context*)args;
  while (1) {
    struct ibv_async_event event;
    if (ncclSuccess != wrap_ibv_get_async_event(context, &event)) { break; }
    char *str;
    if (ncclSuccess != wrap_ibv_event_type_str(&str, event.event_type)) { break; }
    if (event.event_type != IBV_EVENT_COMM_EST)
      WARN("NET/IB : Got async event : %s", str);
    if (ncclSuccess != wrap_ibv_ack_async_event(&event)) { break; }
  }
  return NULL;
}

NCCL_PARAM(IbDisable, "IB_DISABLE", 0);

static ncclResult_t ncclIbGetPciPath(char* devName, char** path, int* realPort) {
  char devicePath[PATH_MAX];
  snprintf(devicePath, PATH_MAX, "/sys/class/infiniband/%s/device", devName);
  char* p = realpath(devicePath, NULL);
  if (p == NULL) {
    WARN("Could not find real path of %s (%s)", devName, devicePath);
  } else {
    // Merge multi-port NICs into the same PCI device
    p[strlen(p)-1] = '0';
    // Also merge virtual functions (VF) into the same device
    p[strlen(p)-3] = '0';
    // And keep the real port aside (the ibv port is always 1 on recent cards)
    *realPort = 0;
    for (int d=0; d<ncclNIbDevs; d++) {
      if (strcmp(p, ncclIbDevs[d].pciPath) == 0) (*realPort)++;
    }
  }
  *path = p;
  return ncclSuccess;
}

static int ibvWidths[] = { 1, 4, 8, 12, 2 };
static int ibvSpeeds[] = { 2500, 5000, 10000, 10000, 14000, 25000, 50000 };
static int firstBitSet(int val, int max) {
  int i = 0;
  while (i<max && ((val & (1<<i)) == 0)) i++;
  return i;
}
static int ncclIbWidth(int width) {
  return ibvWidths[firstBitSet(width, sizeof(ibvWidths)/sizeof(int)-1)];
}
static int ncclIbSpeed(int speed) {
  return ibvSpeeds[firstBitSet(speed, sizeof(ibvSpeeds)/sizeof(int)-1)];
}

// Determine whether RELAXED_ORDERING is enabled and possible
static int ncclIbRelaxedOrderingCapable(void) {
  int roMode = ncclParamIbPciRelaxedOrdering();
  ncclResult_t r = ncclInternalError;
  if (roMode == 1 || roMode == 2) {
    // Query IBVERBS_1.8 API - needed for IBV_ACCESS_RELAXED_ORDERING support
    r = wrap_ibv_reg_mr_iova2(NULL, NULL, NULL, 0, 0, 0);
  }
  return r == ncclInternalError ? 0 : 1;
}

ncclResult_t ncclIbInit(ncclDebugLogger_t logFunction) {
  if (ncclParamIbDisable()) return ncclInternalError;
  static int shownIbHcaEnv = 0;
  if(wrap_ibv_symbols() != ncclSuccess) { return ncclInternalError; }

  if (ncclNIbDevs == -1) {
    pthread_mutex_lock(&ncclIbLock);
    wrap_ibv_fork_init();
    if (ncclNIbDevs == -1) {
      ncclNIbDevs = 0;
      if (ncclFindInterfaces(ncclIbIfName, &ncclIbIfAddr, MAX_IF_NAME_SIZE, 1) != 1) {
        WARN("NET/IB : No IP interface found.");
        return ncclInternalError;
      }

      // Detect IB cards
      int nIbDevs;
      struct ibv_device** devices;

      // Check if user defined which IB device:port to use
      char* userIbEnv = getenv("NCCL_IB_HCA");
      if (userIbEnv != NULL && shownIbHcaEnv++ == 0) INFO(NCCL_NET|NCCL_ENV, "NCCL_IB_HCA set to %s", userIbEnv);
      struct netIf userIfs[MAX_IB_DEVS];
      bool searchNot = userIbEnv && userIbEnv[0] == '^';
      if (searchNot) userIbEnv++;
      bool searchExact = userIbEnv && userIbEnv[0] == '=';
      if (searchExact) userIbEnv++;
      int nUserIfs = parseStringList(userIbEnv, userIfs, MAX_IB_DEVS);

      if (ncclSuccess != wrap_ibv_get_device_list(&devices, &nIbDevs)) return ncclInternalError;

      for (int d=0; d<nIbDevs && ncclNIbDevs<MAX_IB_DEVS; d++) {
        struct ibv_context * context;
        if (ncclSuccess != wrap_ibv_open_device(&context, devices[d]) || context == NULL) {
          WARN("NET/IB : Unable to open device %s", devices[d]->name);
          continue;
        }
        int nPorts = 0;
        struct ibv_device_attr devAttr;
        memset(&devAttr, 0, sizeof(devAttr));
        if (ncclSuccess != wrap_ibv_query_device(context, &devAttr)) {
          WARN("NET/IB : Unable to query device %s", devices[d]->name);
          if (ncclSuccess != wrap_ibv_close_device(context)) { return ncclInternalError; }
          continue;
        }
        for (int port = 1; port <= devAttr.phys_port_cnt; port++) {
          struct ibv_port_attr portAttr;
          if (ncclSuccess != wrap_ibv_query_port(context, port, &portAttr)) {
            WARN("NET/IB : Unable to query port %d", port);
            continue;
          }
          if (portAttr.state != IBV_PORT_ACTIVE) continue;
          if (portAttr.link_layer != IBV_LINK_LAYER_INFINIBAND
              && portAttr.link_layer != IBV_LINK_LAYER_ETHERNET) continue;

          // check against user specified HCAs/ports
          if (! (matchIfList(devices[d]->name, port, userIfs, nUserIfs, searchExact) ^ searchNot)) {
            continue;
          }
          TRACE(NCCL_INIT|NCCL_NET,"NET/IB: [%d] %s:%d/%s ", d, devices[d]->name, port,
              portAttr.link_layer == IBV_LINK_LAYER_INFINIBAND ? "IB" : "RoCE");
          pthread_mutex_init(&ncclIbDevs[ncclNIbDevs].lock, NULL);
          ncclIbDevs[ncclNIbDevs].device = d;
          ncclIbDevs[ncclNIbDevs].guid = devAttr.sys_image_guid;
          ncclIbDevs[ncclNIbDevs].port = port;
          ncclIbDevs[ncclNIbDevs].link = portAttr.link_layer;
          ncclIbDevs[ncclNIbDevs].speed = ncclIbSpeed(portAttr.active_speed) * ncclIbWidth(portAttr.active_width);
          ncclIbDevs[ncclNIbDevs].context = context;
          ncclIbDevs[ncclNIbDevs].pdRefs = 0;
          ncclIbDevs[ncclNIbDevs].pd = NULL;
          strncpy(ncclIbDevs[ncclNIbDevs].devName, devices[d]->name, MAXNAMESIZE);
          NCCLCHECK(ncclIbGetPciPath(ncclIbDevs[ncclNIbDevs].devName, &ncclIbDevs[ncclNIbDevs].pciPath, &ncclIbDevs[ncclNIbDevs].realPort));
          ncclIbDevs[ncclNIbDevs].maxQp = devAttr.max_qp;
          ncclIbDevs[ncclNIbDevs].mrCache.capacity = 0;
          ncclIbDevs[ncclNIbDevs].mrCache.population = 0;
          ncclIbDevs[ncclNIbDevs].mrCache.slots = NULL;

          pthread_create(&ncclIbAsyncThread, NULL, ncclIbAsyncThreadMain, context);
          ncclSetThreadName(ncclIbAsyncThread, "NCCL IbAsync %2d", ncclNIbDevs);
          ncclNIbDevs++;
          nPorts++;
<<<<<<< HEAD
          pthread_create(&ncclIbAsyncThread, NULL, ncclIbAsyncThreadMain, context);
          // [RCCL]
          pthread_detach(ncclIbAsyncThread);
          // [/RCCL]
=======
>>>>>>> 3c223c10
        }
        if (nPorts == 0 && ncclSuccess != wrap_ibv_close_device(context)) { return ncclInternalError; }
      }
      if (nIbDevs && (ncclSuccess != wrap_ibv_free_device_list(devices))) { return ncclInternalError; };
    }
    if (ncclNIbDevs == 0) {
      INFO(NCCL_INIT|NCCL_NET, "NET/IB : No device found.");
    } else {
      char line[1024];
      line[0] = '\0';
      // Determine whether RELAXED_ORDERING is enabled and possible
      ncclIbRelaxedOrderingEnabled = ncclIbRelaxedOrderingCapable();
      for (int d=0; d<ncclNIbDevs; d++) {
        snprintf(line+strlen(line), 1023-strlen(line), " [%d]%s:%d/%s", d, ncclIbDevs[d].devName,
            ncclIbDevs[d].port, ncclIbDevs[d].link == IBV_LINK_LAYER_INFINIBAND ? "IB" : "RoCE");
      }
      line[1023] = '\0';
      char addrline[SOCKET_NAME_MAXLEN+1];
      INFO(NCCL_INIT|NCCL_NET, "NET/IB : Using%s %s; OOB %s:%s", line, ncclIbRelaxedOrderingEnabled ? "[RO]" : "",
           ncclIbIfName, ncclSocketToString(&ncclIbIfAddr, addrline));
    }
    pthread_mutex_unlock(&ncclIbLock);
  }
  return ncclSuccess;
}

ncclResult_t ncclIbDevices(int* ndev) {
  *ndev = ncclNIbDevs;
  return ncclSuccess;
}

// Detect whether GDR can work on a given NIC with the current CUDA device
// Returns :
// ncclSuccess : GDR works
// ncclSystemError : no module or module loaded but not supported by GPU
ncclResult_t ncclIbGdrSupport(int ibDev) {
  static int moduleLoaded = -1;
  if (moduleLoaded == -1) {
#if defined(__HIP_PLATFORM_HCC__) || defined(__HCC__) || defined(__HIPCC__)
    moduleLoaded = (access("/sys/kernel/mm/memory_peers/amdkfd/version", F_OK) == -1) ? 0 : 1;
#else
    // Check for the nv_peer_mem module being loaded
    moduleLoaded = ((access("/sys/kernel/mm/memory_peers/nv_mem/version", F_OK) == -1) &&
                    // Also support the new nvidia-peermem module
                    (access("/sys/kernel/mm/memory_peers/nvidia-peermem/version", F_OK) == -1)) ? 0 : 1;
#endif
  }
  if (moduleLoaded == 0) return ncclSystemError;
  return ncclSuccess;
}

static ncclResult_t GetSocketAddr(union ncclSocketAddress* addr) {
  memcpy(addr, &ncclIbIfAddr, sizeof(*addr));
  return ncclSuccess;
}

#define NCCL_NET_IB_MAX_RECVS 8

ncclResult_t ncclIbGetProperties(int dev, ncclNetProperties_t* props) {
  props->name = ncclIbDevs[dev].devName;
  props->pciPath = ncclIbDevs[dev].pciPath;
  props->guid = ncclIbDevs[dev].guid;
  props->ptrSupport = NCCL_PTR_HOST;
  if (ncclIbGdrSupport(dev) != ncclSuccess) {
    INFO(NCCL_NET,"NET/IB : GPU Direct RDMA Disabled for HCA %d '%s' (no module)", dev, ncclIbDevs[dev].devName);
  } else {
    props->ptrSupport |= NCCL_PTR_CUDA;
  }
  props->speed = ncclIbDevs[dev].speed;
  props->latency = 0; // Not set
  props->port = ncclIbDevs[dev].port + ncclIbDevs[dev].realPort;
  props->maxComms = ncclIbDevs[dev].maxQp;
  props->maxRecvs = NCCL_NET_IB_MAX_RECVS;
  return ncclSuccess;
}

// We need to support NCCL_NET_MAX_REQUESTS for each concurrent receive
#define MAX_REQUESTS (NCCL_NET_MAX_REQUESTS*NCCL_NET_IB_MAX_RECVS)
static_assert(MAX_REQUESTS <= 256, "request id are encoded in wr_id and we need up to 8 requests ids per completion");

#define NCCL_IB_MAX_QPS 128

struct ncclIbQpInfo {
  uint32_t lid;
  uint8_t ib_port;
  uint8_t link_layer;
  uint32_t qpn[NCCL_IB_MAX_QPS];

  // For RoCE
  uint64_t spn;
  uint64_t iid;
  enum ibv_mtu mtu;

  // FIFO RDMA info
  uint32_t fifoRkey;
  uint64_t fifoAddr;
};

enum ncclIbCommState {
  ncclIbCommStateStart = 0,
  ncclIbCommStateConnect = 1,
  ncclIbCommStateAccept = 3,
  ncclIbCommStateSend = 4,
  ncclIbCommStateRecv = 5,
  ncclIbCommStateConnected = 6,
};

struct ncclIbCommStage {
  enum ncclIbCommState state;
  int offset;
  void* buffer;
  void* comm;
};

struct ncclIbHandle {
  union ncclSocketAddress connectAddr; // Filled by the target
  struct ncclIbCommStage stage; // Used by the other side when connecting
};

#define NCCL_NET_IB_REQ_UNUSED 0
#define NCCL_NET_IB_REQ_SEND 1
#define NCCL_NET_IB_REQ_RECV 2
#define NCCL_NET_IB_REQ_FLUSH 3

struct ncclIbRequest {
  struct ncclIbVerbs* verbs;
  int type;
  int events;
  union ncclSocketAddress *addr;
  int nreqs;
  union {
    struct {
      int size;
      void* data;
      uint32_t lkey;
      int offset;
    } send;
    struct {
      int sizes[NCCL_NET_IB_MAX_RECVS];
    } recv;
  };
};

struct ncclIbVerbs {
  int dev;
  struct ibv_pd* pd; // duplicate of ncclIbDevs[dev].pd
  struct ibv_cq* cq;
  uint64_t pad[1];
  struct ncclIbRequest reqs[MAX_REQUESTS];
};

struct ncclIbListenComm {
  int dev;
  struct ncclSocket sock;
  struct ncclIbCommStage stage;
};

struct alignas(64) ncclIbSendFifo {
  uint64_t addr;
  int      size;
  uint32_t rkey;
  uint32_t nreqs;
  uint32_t tag;
  uint64_t idx;
};

struct ncclIbSendComm {
  struct ncclIbVerbs verbs;
  struct ncclIbSendFifo fifo[MAX_REQUESTS][NCCL_NET_IB_MAX_RECVS];
  uint64_t fifoHead;
  struct ncclIbRequest* fifoReqs[MAX_REQUESTS][NCCL_NET_IB_MAX_RECVS];
  struct ibv_send_wr wrs[NCCL_NET_IB_MAX_RECVS+1];
  struct ibv_sge sges[NCCL_NET_IB_MAX_RECVS];
  struct ncclSocket sock;

  int ready;
  struct ibv_qp* qps[NCCL_IB_MAX_QPS];
  int nqps;
  struct ibv_mr* fifoMr;
};
// The SendFifo needs to be 32-byte aligned and each element needs
// to be a 32-byte multiple, so that an entry does not get split and
// written out of order when IB Relaxed Ordering is enabled
static_assert((offsetof(struct ncclIbSendComm, fifo) % 32) == 0, "ncclIbSendComm fifo must be 32-byte aligned");
static_assert((sizeof(struct ncclIbSendFifo) % 32) == 0, "ncclIbSendFifo element size must be 32-byte multiples");

struct ncclIbGpuFlush {
  int enabled;
  int hostMem;
  struct ibv_mr* hostMr;
  struct ibv_sge sge;
  struct ibv_qp* qp;
};

struct ncclIbRemFifo {
  struct ncclIbSendFifo elems[MAX_REQUESTS][NCCL_NET_IB_MAX_RECVS];
  uint64_t fifoTail;
  uint64_t addr;
  uint32_t rkey;
  uint32_t flags;
  struct ibv_mr* mr;
  struct ibv_sge sge;
};

struct ncclIbRecvComm {
  struct ncclIbVerbs verbs;
  struct ncclIbRemFifo remFifo;
  struct ncclSocket sock;
  int ready;
  struct ibv_qp* qps[NCCL_IB_MAX_QPS];
  int nqps;
  struct ncclIbGpuFlush gpuFlush;
};
static_assert((offsetof(struct ncclIbRecvComm, remFifo) % 32) == 0, "ncclIbSendComm fifo must be 32-byte aligned");

NCCL_PARAM(IbQpsPerConn, "IB_QPS_PER_CONNECTION", 1);

ncclResult_t ncclIbInitVerbs(int dev, struct ibv_context* ctx, struct ncclIbVerbs* verbs) {
  verbs->dev = dev;

  pthread_mutex_lock(&ncclIbDevs[dev].lock);
  if (0 == ncclIbDevs[dev].pdRefs++) {
    ncclResult_t res;
    NCCLCHECKGOTO(wrap_ibv_alloc_pd(&ncclIbDevs[dev].pd, ctx), res, failure);
    if (0) {
    failure:
      pthread_mutex_unlock(&ncclIbDevs[dev].lock);
      return res;
    }
  }
  verbs->pd = ncclIbDevs[dev].pd;
  pthread_mutex_unlock(&ncclIbDevs[dev].lock);

  // Recv requests can generate 2 completions (one for the post FIFO, one for the Recv).
  NCCLCHECK(wrap_ibv_create_cq(&verbs->cq, ctx, 2*MAX_REQUESTS*ncclParamIbQpsPerConn(), NULL, NULL, 0));
  return ncclSuccess;
}

ncclResult_t ncclIbDestroyVerbs(struct ncclIbVerbs* verbs) {
  ncclResult_t res;
  NCCLCHECK(wrap_ibv_destroy_cq(verbs->cq));

  pthread_mutex_lock(&ncclIbDevs[verbs->dev].lock);
  if (0 == --ncclIbDevs[verbs->dev].pdRefs) {
    NCCLCHECKGOTO(wrap_ibv_dealloc_pd(ncclIbDevs[verbs->dev].pd), res, returning);
  }
  res = ncclSuccess;
returning:
  pthread_mutex_unlock(&ncclIbDevs[verbs->dev].lock);
  return res;
}

ncclResult_t ncclIbCreateQp(uint8_t ib_port, struct ncclIbVerbs* verbs, int access_flags, struct ibv_qp** qp) {
  struct ibv_qp_init_attr qpInitAttr;
  memset(&qpInitAttr, 0, sizeof(struct ibv_qp_init_attr));
  qpInitAttr.send_cq = verbs->cq;
  qpInitAttr.recv_cq = verbs->cq;
  qpInitAttr.qp_type = IBV_QPT_RC;
  // We might send 2 messages per send (RDMA and RDMA_WITH_IMM)
  qpInitAttr.cap.max_send_wr = 2*MAX_REQUESTS;
  qpInitAttr.cap.max_recv_wr = MAX_REQUESTS;
  qpInitAttr.cap.max_send_sge = 1;
  qpInitAttr.cap.max_recv_sge = 1;
  qpInitAttr.cap.max_inline_data = ncclParamIbUseInline() ? sizeof(struct ncclIbSendFifo) : 0;
  NCCLCHECK(wrap_ibv_create_qp(qp, verbs->pd, &qpInitAttr));
  struct ibv_qp_attr qpAttr;
  memset(&qpAttr, 0, sizeof(struct ibv_qp_attr));
  qpAttr.qp_state = IBV_QPS_INIT;
  qpAttr.pkey_index = ncclParamIbPkey();
  qpAttr.port_num = ib_port;
  qpAttr.qp_access_flags = access_flags;
  NCCLCHECK(wrap_ibv_modify_qp(*qp, &qpAttr, IBV_QP_STATE | IBV_QP_PKEY_INDEX | IBV_QP_PORT | IBV_QP_ACCESS_FLAGS));
  return ncclSuccess;
}

ncclResult_t ncclIbRtrQp(struct ibv_qp* qp, uint32_t qpn, struct ncclIbQpInfo* info) {
  struct ibv_qp_attr qpAttr;
  memset(&qpAttr, 0, sizeof(struct ibv_qp_attr));
  qpAttr.qp_state = IBV_QPS_RTR;
  qpAttr.path_mtu = info->mtu;
  qpAttr.dest_qp_num = qpn;
  qpAttr.rq_psn = 0;
  qpAttr.max_dest_rd_atomic = 1;
  qpAttr.min_rnr_timer = 12;
  if (info->link_layer == IBV_LINK_LAYER_ETHERNET) {
    qpAttr.ah_attr.is_global = 1;
    qpAttr.ah_attr.grh.dgid.global.subnet_prefix = info->spn;
    qpAttr.ah_attr.grh.dgid.global.interface_id = info->iid;
    qpAttr.ah_attr.grh.flow_label = 0;
    qpAttr.ah_attr.grh.sgid_index = ncclParamIbGidIndex();
    qpAttr.ah_attr.grh.hop_limit = 255;
    qpAttr.ah_attr.grh.traffic_class = ncclParamIbTc();
  } else {
    qpAttr.ah_attr.is_global = 0;
    qpAttr.ah_attr.dlid = info->lid;
  }
  qpAttr.ah_attr.sl = ncclParamIbSl();
  qpAttr.ah_attr.src_path_bits = 0;
  qpAttr.ah_attr.port_num = info->ib_port;
  NCCLCHECK(wrap_ibv_modify_qp(qp, &qpAttr, IBV_QP_STATE | IBV_QP_AV | IBV_QP_PATH_MTU | IBV_QP_DEST_QPN | IBV_QP_RQ_PSN | IBV_QP_MAX_DEST_RD_ATOMIC | IBV_QP_MIN_RNR_TIMER));
  return ncclSuccess;
}

ncclResult_t ncclIbRtsQp(struct ibv_qp* qp) {
  struct ibv_qp_attr qpAttr;
  memset(&qpAttr, 0, sizeof(struct ibv_qp_attr));
  qpAttr.qp_state = IBV_QPS_RTS;
  qpAttr.timeout = ncclParamIbTimeout();
  qpAttr.retry_cnt = ncclParamIbRetryCnt();
  qpAttr.rnr_retry = 7;
  qpAttr.sq_psn = 0;
  qpAttr.max_rd_atomic = 1;
  NCCLCHECK(wrap_ibv_modify_qp(qp, &qpAttr, IBV_QP_STATE | IBV_QP_TIMEOUT | IBV_QP_RETRY_CNT | IBV_QP_RNR_RETRY | IBV_QP_SQ_PSN | IBV_QP_MAX_QP_RD_ATOMIC));
  return ncclSuccess;
}

ncclResult_t ncclIbListen(int dev, void* opaqueHandle, void** listenComm) {
  struct ncclIbListenComm* comm;
  NCCLCHECK(ncclCalloc(&comm, 1));
  struct ncclIbHandle* handle = (struct ncclIbHandle*) opaqueHandle;
  static_assert(sizeof(struct ncclIbHandle) < NCCL_NET_HANDLE_MAXSIZE, "ncclIbHandle size too large");
  memset(handle, 0, sizeof(struct ncclIbHandle));
  comm->dev = dev;
  NCCLCHECK(GetSocketAddr(&comm->sock.addr));
  NCCLCHECK(ncclSocketListen(&comm->sock));
  memcpy(&handle->connectAddr, &comm->sock.addr, sizeof(union ncclSocketAddress));
  *listenComm = comm;
  return ncclSuccess;
}

ncclResult_t ncclIbConnect(int dev, void* opaqueHandle, void** sendComm) {
  struct ncclIbHandle* handle = (struct ncclIbHandle*) opaqueHandle;
  enum ncclSocketState conState;
  struct ncclIbCommStage* stage = &handle->stage;
  struct ncclIbSendComm* comm = (struct ncclIbSendComm*)stage->comm;
  *sendComm = NULL;

  if (stage->state == ncclIbCommStateConnect) goto ib_connect_check;
  if (stage->state == ncclIbCommStateSend) goto ib_send;
  if (stage->state != ncclIbCommStateStart) {
    WARN("Error: trying to connect already connected sendComm");
    return ncclInternalError;
  }

  NCCLCHECK(ncclIbMalloc((void**)&comm, sizeof(struct ncclIbSendComm)));
  NCCLCHECK(ncclSocketInit(&comm->sock, &handle->connectAddr, NULL, 1));
  stage->comm = comm;
  stage->state = ncclIbCommStateConnect;
  NCCLCHECK(ncclSocketConnect(&comm->sock));

ib_connect_check:
  /* since ncclSocketConnect is async, we must check if connection is complete */
  NCCLCHECK(ncclGetSocketState(&comm->sock, &conState));
  if (conState == ncclSocketConnecting) {
    /* expect user to call again */
    return ncclSuccess;
  } else if (conState == ncclSocketError) {
    return ncclSystemError;
  }

  // IB Setup
  struct ibv_context* ctx;
  ctx = ncclIbDevs[dev].context;
  NCCLCHECK(ncclIbInitVerbs(dev, ctx, &comm->verbs));
  uint8_t ib_port;
  ib_port = ncclIbDevs[dev].port;
  comm->nqps = ncclParamIbQpsPerConn();
  for (int q=0; q<comm->nqps; q++) {
    NCCLCHECK(ncclIbCreateQp(ib_port, &comm->verbs, IBV_ACCESS_REMOTE_WRITE, comm->qps+q));
  }

  // Send my QP Info to receiver through the socket. Hope this won't block.
  struct ibv_port_attr portAttr;
  NCCLCHECK(wrap_ibv_query_port(ctx, ib_port, &portAttr));
  struct ncclIbQpInfo qpInfo;
  qpInfo.ib_port = ib_port;
  for (int q=0; q<comm->nqps; q++) qpInfo.qpn[q] = comm->qps[q]->qp_num;
  qpInfo.mtu = portAttr.active_mtu;

  // Prepare my fifo
  NCCLCHECK(wrap_ibv_reg_mr(&comm->fifoMr, comm->verbs.pd, comm->fifo, sizeof(struct ncclIbSendFifo)*MAX_REQUESTS*NCCL_NET_IB_MAX_RECVS, IBV_ACCESS_LOCAL_WRITE|IBV_ACCESS_REMOTE_WRITE|IBV_ACCESS_REMOTE_READ));
  qpInfo.fifoRkey = comm->fifoMr->rkey;
  qpInfo.fifoAddr = (uint64_t)comm->fifo;

  // RoCE support
  qpInfo.lid = portAttr.lid;
  qpInfo.link_layer = portAttr.link_layer;
  if (qpInfo.link_layer == IBV_LINK_LAYER_INFINIBAND) { // IB
    for (int q=0; q<comm->nqps; q++)
      INFO(NCCL_NET,"NET/IB: Dev %d Port %d qpn %d mtu %d LID %d", dev, ib_port, qpInfo.qpn[q], qpInfo.mtu, qpInfo.lid);
  } else { // RoCE
    union ibv_gid gid;
    NCCLCHECK(wrap_ibv_query_gid(ctx, ib_port, ncclParamIbGidIndex(), &gid));
    qpInfo.spn = gid.global.subnet_prefix;
    qpInfo.iid = gid.global.interface_id;
    for (int q=0; q<comm->nqps; q++)
      INFO(NCCL_NET,"NET/IB: Dev %d Port %d qpn %d mtu %d GID %ld (%lX/%lX)", dev, ib_port, qpInfo.qpn[q], qpInfo.mtu, ncclParamIbGidIndex(), qpInfo.spn, qpInfo.iid);
  }

  stage->state = ncclIbCommStateSend;
  stage->offset = 0;
  NCCLCHECK(ncclIbMalloc((void**)&stage->buffer, sizeof(qpInfo)));
  memcpy(stage->buffer, &qpInfo, sizeof(qpInfo));

ib_send:
  NCCLCHECK(ncclSocketProgress(NCCL_SOCKET_SEND, &comm->sock, stage->buffer, sizeof(qpInfo), &stage->offset));
  if (stage->offset != sizeof(qpInfo))
    return ncclSuccess;

  free(stage->buffer);
  stage->state = ncclIbCommStateConnected;
  *sendComm = comm;
  return ncclSuccess;
}

NCCL_PARAM(IbGdrFlushDisable, "GDR_FLUSH_DISABLE", 0);

ncclResult_t ncclIbAccept(void* listenComm, void** recvComm) {
  struct ncclIbListenComm* lComm = (struct ncclIbListenComm*)listenComm;
  struct ncclIbCommStage* stage = &lComm->stage;
  struct ncclIbRecvComm* rComm = (struct ncclIbRecvComm*)stage->comm;
  *recvComm = NULL;

  if (stage->state == ncclIbCommStateAccept) goto ib_accept;
  if (stage->state == ncclIbCommStateRecv) goto ib_recv;
  if (stage->state == ncclIbCommStateSend) goto ib_send;
  if (stage->state != ncclIbCommStateStart) {
    WARN("Listencomm in unknown state %d\n", stage->state);
    return ncclInternalError;
  }

  NCCLCHECK(ncclIbMalloc((void**)&rComm, sizeof(struct ncclIbRecvComm)));
  stage->comm = rComm;
  stage->state = ncclIbCommStateAccept;
  lComm->sock.asyncFlag = 1;
  rComm->sock.asyncFlag = 1;

ib_accept:
  NCCLCHECK(ncclSocketAccept(&rComm->sock, &lComm->sock));
  if (rComm->sock.fd == -1)
    return ncclSuccess;

  struct ncclIbQpInfo remQpInfo;
  stage->state = ncclIbCommStateRecv;
  stage->offset = 0;
  NCCLCHECK(ncclIbMalloc((void**)&stage->buffer, sizeof(remQpInfo)));
ib_recv:
  NCCLCHECK(ncclSocketProgress(NCCL_SOCKET_RECV, &rComm->sock, stage->buffer, sizeof(remQpInfo), &stage->offset));
  if (stage->offset != sizeof(remQpInfo))
    return ncclSuccess;

  /* copy back the received info */
  memcpy(&remQpInfo, stage->buffer, sizeof(struct ncclIbQpInfo));

  // IB setup
  struct ibv_context* ctx;
  uint8_t ib_port;
  ctx = ncclIbDevs[lComm->dev].context;
  ib_port = ncclIbDevs[lComm->dev].port;
  struct ibv_port_attr portAttr;
  NCCLCHECK(wrap_ibv_query_port(ctx, ib_port, &portAttr));
  union ibv_gid gid;
  NCCLCHECK(wrap_ibv_query_gid(ctx, ib_port, ncclParamIbGidIndex(), &gid));

  // QP Creation
  NCCLCHECK(ncclIbInitVerbs(lComm->dev, ctx, &rComm->verbs));
  rComm->nqps = ncclParamIbQpsPerConn();
  for (int q=0; q<rComm->nqps; q++) {
    NCCLCHECK(ncclIbCreateQp(ib_port, &rComm->verbs, IBV_ACCESS_REMOTE_WRITE, rComm->qps+q));
  }

  // Adjust the MTU
  remQpInfo.mtu = (enum ibv_mtu)std::min(remQpInfo.mtu, portAttr.active_mtu);

  // Setup QP
  for (int q=0; q<rComm->nqps; q++) {
    struct ibv_qp* qp = rComm->qps[q];
    NCCLCHECK(ncclIbRtrQp(qp, remQpInfo.qpn[q], &remQpInfo));
    NCCLCHECK(ncclIbRtsQp(qp));
  }

  // Retain remote fifo info and prepare my RDMA ops
  rComm->remFifo.rkey = remQpInfo.fifoRkey;
  rComm->remFifo.addr = remQpInfo.fifoAddr;
  NCCLCHECK(wrap_ibv_reg_mr(&rComm->remFifo.mr, rComm->verbs.pd, &rComm->remFifo.elems, sizeof(struct ncclIbSendFifo)*MAX_REQUESTS*NCCL_NET_IB_MAX_RECVS, IBV_ACCESS_REMOTE_WRITE|IBV_ACCESS_LOCAL_WRITE|IBV_ACCESS_REMOTE_READ));
  rComm->remFifo.sge.lkey = rComm->remFifo.mr->lkey;
  if (ncclParamIbUseInline()) rComm->remFifo.flags = IBV_SEND_INLINE;

  // Allocate Flush dummy buffer for GPU Direct RDMA
  rComm->gpuFlush.enabled = (ncclIbGdrSupport(lComm->dev) == 0) && (ncclParamIbGdrFlushDisable() == 0) ? 1 : 0;
  if (rComm->gpuFlush.enabled) {
    NCCLCHECK(wrap_ibv_reg_mr(&rComm->gpuFlush.hostMr, rComm->verbs.pd, &rComm->gpuFlush.hostMem, sizeof(int), IBV_ACCESS_LOCAL_WRITE));
    rComm->gpuFlush.sge.addr = (uint64_t)&rComm->gpuFlush.hostMem;
    rComm->gpuFlush.sge.length = 1;
    rComm->gpuFlush.sge.lkey = rComm->gpuFlush.hostMr->lkey;
    NCCLCHECK(ncclIbCreateQp(ib_port, &rComm->verbs, IBV_ACCESS_LOCAL_WRITE | IBV_ACCESS_REMOTE_READ, &rComm->gpuFlush.qp));
    struct ncclIbQpInfo localQpInfo;
    localQpInfo.lid=portAttr.lid;
    localQpInfo.link_layer=portAttr.link_layer;
    localQpInfo.ib_port=ib_port;
    localQpInfo.spn=gid.global.subnet_prefix;
    localQpInfo.iid=gid.global.interface_id;
    localQpInfo.mtu=portAttr.active_mtu;
    NCCLCHECK(ncclIbRtrQp(rComm->gpuFlush.qp, rComm->gpuFlush.qp->qp_num, &localQpInfo));
    NCCLCHECK(ncclIbRtsQp(rComm->gpuFlush.qp));
  }

  // Fill Handle
  struct ncclIbQpInfo qpInfo;
  qpInfo.lid=portAttr.lid;
  qpInfo.link_layer=portAttr.link_layer;
  qpInfo.ib_port=ib_port;
  for (int q=0; q<rComm->nqps; q++) qpInfo.qpn[q]=rComm->qps[q]->qp_num;
  qpInfo.spn=gid.global.subnet_prefix;
  qpInfo.iid=gid.global.interface_id;
  qpInfo.mtu=remQpInfo.mtu;

  stage->state = ncclIbCommStateSend;
  stage->offset = 0;
  if (stage->buffer) free(stage->buffer);
  NCCLCHECK(ncclIbMalloc((void**)&stage->buffer, sizeof(struct ncclIbQpInfo)));
  memcpy(stage->buffer, &qpInfo, sizeof(struct ncclIbQpInfo));
ib_send:
  NCCLCHECK(ncclSocketProgress(NCCL_SOCKET_SEND, &rComm->sock, stage->buffer, sizeof(struct ncclIbQpInfo), &stage->offset));
  if (stage->offset < sizeof(struct ncclIbQpInfo)) return ncclSuccess;

  free(stage->buffer);
  *recvComm = rComm;

  /* reset lComm stage */
  stage->state = ncclIbCommStateStart;
  stage->offset = 0;
  stage->comm = NULL;
  stage->buffer = NULL;
  return ncclSuccess;
}

ncclResult_t ncclIbGetRequest(struct ncclIbVerbs* verbs, struct ncclIbRequest** req) {
  for (int i=0; i<MAX_REQUESTS; i++) {
    struct ncclIbRequest* r = verbs->reqs+i;
    if (r->type == NCCL_NET_IB_REQ_UNUSED) {
      r->verbs = verbs;
      r->events = 1;
      r->addr = NULL;
      *req = r;
      return ncclSuccess;
    }
  }
  WARN("NET/IB : unable to allocate requests");
  *req = NULL;
  return ncclInternalError;
}
ncclResult_t ncclIbFreeRequest(struct ncclIbRequest* r) {
  r->type = NCCL_NET_IB_REQ_UNUSED;
  return ncclSuccess;
}

ncclResult_t ncclSendCheck(struct ncclIbSendComm* comm) {
  struct ncclIbQpInfo remQpInfo;

  // Do not block on this receive, return if not ready.
  int bytes = 0;
  NCCLCHECK(ncclSocketProgress(NCCL_SOCKET_RECV, &comm->sock, &remQpInfo, sizeof(remQpInfo), &bytes));
  if (bytes == 0) return ncclSuccess; // Try again later
  NCCLCHECK(ncclSocketWait(NCCL_SOCKET_RECV, &comm->sock, &remQpInfo, sizeof(remQpInfo), &bytes));

  for (int q=0; q<comm->nqps; q++) {
    struct ibv_qp* qp = comm->qps[q];
    NCCLCHECK(ncclIbRtrQp(qp, remQpInfo.qpn[q], &remQpInfo));
    NCCLCHECK(ncclIbRtsQp(qp));
  }
  comm->ready = 1;
  // Block until this is done. It *should* not block indefinitely.
  NCCLCHECK(ncclSocketSend(&comm->sock, &comm->ready, sizeof(int)));

  return ncclSuccess;
}

ncclResult_t ncclRecvCheck(struct ncclIbRecvComm* comm) {
  // Do not block on this receive, return if not ready.
  int bytes = 0;
  NCCLCHECK(ncclSocketProgress(NCCL_SOCKET_RECV, &comm->sock, &comm->ready, sizeof(int), &bytes));
  if (bytes == 0) return ncclSuccess; // Try again later
  NCCLCHECK(ncclSocketWait(NCCL_SOCKET_RECV, &comm->sock, &comm->ready, sizeof(int), &bytes));
  return ncclSuccess;
}

ncclResult_t ncclIbTest(void* request, int* done, int* size);

ncclResult_t ncclIbRegMr(void* comm, void* data, int size, int type, void** mhandle) {
  static_assert(offsetof(struct ncclIbSendComm, verbs) == offsetof(struct ncclIbRecvComm, verbs), "Send and recv comms must have verbs at the same offset");
  assert(size > 0);

  static __thread uintptr_t pageSize = 0;
  if (pageSize == 0) pageSize = sysconf(_SC_PAGESIZE);

  struct ncclIbVerbs* verbs = (struct ncclIbVerbs*)comm;
  struct ncclIbMrCache* cache = &ncclIbDevs[verbs->dev].mrCache;
  uintptr_t addr = (uintptr_t)data & -pageSize;
  int pages = ((uintptr_t)data + size - addr + pageSize-1)/pageSize;
  ncclResult_t res;
  pthread_mutex_lock(&ncclIbDevs[verbs->dev].lock);
  for (int slot=0; /*true*/; slot++) {
    if (slot == cache->population) { // didn't find in cache
      if (cache->population == cache->capacity) { // must grow cache
        cache->capacity = cache->capacity < 32 ? 32 : 2*cache->capacity;
        NCCLCHECKGOTO(ncclRealloc(&cache->slots, cache->population, cache->capacity), res, returning);
      }
      // Deregister / register
      struct ibv_mr* mr;
      unsigned int flags = IBV_ACCESS_LOCAL_WRITE|IBV_ACCESS_REMOTE_WRITE|IBV_ACCESS_REMOTE_READ;
      if (ncclIbRelaxedOrderingEnabled) {
        // Use IBVERBS_1.8 API - needed for IBV_ACCESS_RELAXED_ORDERING support
        NCCLCHECKGOTO(wrap_ibv_reg_mr_iova2(&mr, verbs->pd, (void*)addr, pages*pageSize, (uintptr_t)addr, flags|IBV_ACCESS_RELAXED_ORDERING), res, returning);
      }
      else {
        NCCLCHECKGOTO(wrap_ibv_reg_mr(&mr, verbs->pd, (void*)addr, pages*pageSize, flags), res, returning);
      }
      TRACE(NCCL_INIT,"regAddr %llx size %lld rkey %x", (unsigned long long)addr, (long long)pages*PageSize, mr->rkey);
      cache->population += 1;
      cache->slots[slot].addr = addr;
      cache->slots[slot].pages = pages;
      cache->slots[slot].refs = 1;
      cache->slots[slot].mr = mr;
      *mhandle = (void*)mr;
      res = ncclSuccess;
      goto returning;
    }
    else if (cache->slots[slot].addr == addr && cache->slots[slot].pages == pages) {
      cache->slots[slot].refs += 1;
      *mhandle = (void*)cache->slots[slot].mr;
      res = ncclSuccess;
      goto returning;
    }
  }
returning:
  pthread_mutex_unlock(&ncclIbDevs[verbs->dev].lock);
  return res;
}

ncclResult_t ncclIbDeregMr(void* comm, void* mhandle) {
  struct ncclIbVerbs* verbs = (struct ncclIbVerbs*)comm;
  struct ncclIbMrCache* cache = &ncclIbDevs[verbs->dev].mrCache;
  ncclResult_t res;
  pthread_mutex_lock(&ncclIbDevs[verbs->dev].lock);
  for (int i=0; i < cache->population; i++) {
    if (mhandle == cache->slots[i].mr) {
      if (0 == --cache->slots[i].refs) {
        memmove(&cache->slots[i], &cache->slots[--cache->population], sizeof(struct ncclIbMr));
        if (cache->population == 0) {
          free(cache->slots);
          cache->slots = NULL;
          cache->capacity = 0;
        }
        NCCLCHECKGOTO(wrap_ibv_dereg_mr((struct ibv_mr*)mhandle), res, returning);
      }
      res = ncclSuccess;
      goto returning;
    }
  }
  WARN("NET/IB: could not find mr %p inside cache of %d entries", mhandle, cache->population);
  res = ncclInternalError;
returning:
  pthread_mutex_unlock(&ncclIbDevs[verbs->dev].lock);
  return res;
}

ncclResult_t ncclIbMultiSend(struct ncclIbSendComm* comm, int slot) {
  struct ncclIbRequest** reqs = comm->fifoReqs[slot];
  volatile struct ncclIbSendFifo* slots = comm->fifo[slot];
  int nreqs = slots[0].nreqs;
  if (nreqs > NCCL_NET_IB_MAX_RECVS) return ncclInternalError;

  uint64_t wr_id = 0ULL;

  for (int r=0; r<nreqs; r++) {
    struct ibv_send_wr* wr = comm->wrs+r;
    memset(wr, 0, sizeof(struct ibv_send_wr));

    struct ibv_sge* sge = comm->sges+r;
    sge->addr=(uintptr_t)reqs[r]->send.data;
    sge->lkey=reqs[r]->send.lkey;

    wr->opcode = IBV_WR_RDMA_WRITE;
    wr->send_flags = 0;
    wr->wr.rdma.remote_addr = slots[r].addr;
    wr->wr.rdma.rkey = slots[r].rkey;
    wr->next = wr+1;
    wr_id += (reqs[r] - comm->verbs.reqs) << (r*8);
  }

  // Write size as immediate data. In the case of multi-send, only write
  // 0 or 1 as size to indicate whether there was data sent or received.
  uint64_t immData = 0;
  if (nreqs == 1) {
    immData = reqs[0]->send.size;
  } else {
    uint8_t* multiImmData = (uint8_t*)&immData;
    for (int r=0; r<nreqs; r++) {
      multiImmData[r] = reqs[r]->send.size ? 1 : 0;
    }
  }

  struct ibv_send_wr* lastWr = comm->wrs+nreqs-1;
  if (nreqs > 1 || reqs[0]->send.size > ncclParamIbArThreshold()) {
    // When using adaptive routing, send the bulk of the data first as an
    // RDMA_WRITE, then a 0-byte RDMA_WRITE_WITH_IMM to trigger a remote
    // completion.
    lastWr++;
    memset(lastWr, 0, sizeof(struct ibv_send_wr));
  }
  lastWr->wr_id = wr_id;
  lastWr->opcode = IBV_WR_RDMA_WRITE_WITH_IMM;
  lastWr->imm_data = immData;
  lastWr->next = NULL;
  lastWr->send_flags = IBV_SEND_SIGNALED;

  for (int q=0; q<comm->nqps; q++) {
    for (int r=0; r<nreqs; r++) {
      int chunkSize = std::max(8, DIVUP(reqs[r]->send.size, comm->nqps));
      int length = std::min(reqs[r]->send.size-reqs[r]->send.offset, chunkSize);
      if (length <= 0) {
        comm->wrs[r].sg_list = NULL;
        comm->wrs[r].num_sge = 0;
      } else {
        comm->sges[r].length = length;
        comm->wrs[r].sg_list = comm->sges+r;
        comm->wrs[r].num_sge = 1;
      }
    }
    struct ibv_send_wr* bad_wr;
    NCCLCHECK(wrap_ibv_post_send(comm->qps[q], comm->wrs, &bad_wr));

    for (int r=0; r<nreqs; r++) {
      int chunkSize = std::max(8, DIVUP(reqs[r]->send.size, comm->nqps));
      reqs[r]->send.offset += chunkSize;
      comm->sges[r].addr += chunkSize;
      comm->wrs[r].wr.rdma.remote_addr += chunkSize;
    }
  }

  return ncclSuccess;
}

ncclResult_t ncclIbIsend(void* sendComm, void* data, int size, int tag, void* mhandle, void** request) {
  struct ncclIbSendComm* comm = (struct ncclIbSendComm*)sendComm;
  if (comm->ready == 0) NCCLCHECK(ncclSendCheck(comm));
  if (comm->ready == 0) { *request = NULL; return ncclSuccess; }

  struct ibv_mr* mr = (struct ibv_mr*)mhandle;

  // Wait for the receiver to have posted the corresponding receive
  int nreqs = 0;
  volatile struct ncclIbSendFifo* slots;

  int slot = (comm->fifoHead)%MAX_REQUESTS;
  struct ncclIbRequest** reqs = comm->fifoReqs[slot];
  slots = comm->fifo[slot];
  int idx = comm->fifoHead+1;
  if (slots[0].idx != idx) { *request = NULL; return ncclSuccess; }
  nreqs = slots[0].nreqs;
  // Wait until all data has arrived
  for (int r=1; r<nreqs; r++) while(slots[r].idx != idx);
  __sync_synchronize(); // order the nreqsPtr load against tag/rkey/addr loads below
  for (int r=0; r<nreqs; r++) {
    if (reqs[r] != NULL || slots[r].tag != tag) continue;

    // Sanity checks to catch user collective call count/size mismatches
    // plus any potential programming errors
    if (size > slots[r].size || slots[r].size < 0 || slots[r].addr == 0 || slots[r].rkey == 0) {
      char line[SOCKET_NAME_MAXLEN+1];
      WARN("NET/IB : req %d/%d tag %x peer %s collective mismatch error local size %d remote %d addr %lx rkey %x",
          r, nreqs, tag, ncclSocketToString(&comm->sock.addr, line), size, slots[r].size, slots[r].addr, slots[r].rkey);
      return ncclInternalError;
    }
    struct ncclIbRequest* req;
    NCCLCHECK(ncclIbGetRequest(&comm->verbs, &req));
    req->type = NCCL_NET_IB_REQ_SEND;
    req->addr = &comm->sock.addr;
    req->verbs = &comm->verbs;
    req->nreqs = nreqs;
    req->send.size = size;
    req->send.data = data;
    req->send.lkey = mr->lkey;
    req->send.offset = 0;
    req->addr = &comm->sock.addr;
    req->events = comm->nqps;
    *request = reqs[r] = req;

    // If this is a multi-recv, send only when all requests have matched.
    for (int r=0; r<nreqs; r++) {
      if (reqs[r] == NULL) return ncclSuccess;
    }

    TIME_START(0);
    NCCLCHECK(ncclIbMultiSend(comm, slot));

    // Clear slots[0]->nreqs, as well as other fields to help debugging and sanity checks
    memset((void*)slots, 0, sizeof(struct ncclIbSendFifo));
    memset(reqs, 0, NCCL_NET_IB_MAX_RECVS*sizeof(struct ncclIbRequest*));
    comm->fifoHead++;
    TIME_STOP(0);
    return ncclSuccess;
  }

  *request = NULL;
  return ncclSuccess;
}

ncclResult_t ncclIbPostFifo(struct ncclIbRecvComm* comm, int n, void** data, int* sizes, int* tags, void** mhandles, struct ncclIbRequest* req) {
  struct ibv_send_wr wr;
  memset(&wr, 0, sizeof(wr));

  int slot = comm->remFifo.fifoTail%MAX_REQUESTS;
  struct ncclIbSendFifo* localElem = comm->remFifo.elems[slot];

  for (int i=0; i<n; i++) {
    localElem[i].addr = (uint64_t)data[i];
    struct ibv_mr* mr = (struct ibv_mr*)mhandles[i];
    localElem[i].rkey = mr->rkey;
    localElem[i].nreqs = n;
    localElem[i].size = sizes[i]; // Sanity/Debugging
    localElem[i].tag = tags[i];
    localElem[i].idx = comm->remFifo.fifoTail+1;
  }

  wr.wr.rdma.remote_addr = comm->remFifo.addr + slot*NCCL_NET_IB_MAX_RECVS*sizeof(struct ncclIbSendFifo);
  wr.wr.rdma.rkey = comm->remFifo.rkey;
  comm->remFifo.sge.addr = (uint64_t)localElem;
  comm->remFifo.sge.length = n*sizeof(struct ncclIbSendFifo);
  wr.sg_list = &comm->remFifo.sge;
  wr.num_sge = 1;
  wr.opcode = IBV_WR_RDMA_WRITE;
  wr.send_flags = comm->remFifo.flags; // IBV_SEND_INLINE

  // We need to occasionally post a request with the IBV_SEND_SIGNALED flag, otherwise
  // the send queue will never empty.
  //
  // From https://www.rdmamojo.com/2014/06/30/working-unsignaled-completions/
  // "How to use Unsignaled Completion?" / "Gotchas and Pitfalls"
  // All posted Send Requested, Signaled and Unsignaled, are considered outstanding until
  // a Work Completion that they, or Send Requests that were posted after them, was polled
  // from the Completion Queue associated with the Send Queue. This means if one works with
  // a Queue Pair that was configured to work with Unsignaled Completions, he must make
  // sure that occasionally (before the Send Queue is full with outstanding Send Requests)
  // a Send Request that generate Work Completion will be posted.
  //
  // Not following this rule may lead to a case that the Send Queue is full with Send
  // Requests that won't generate Work Completion:
  //
  //  - The Send Queue is full, so no new Send Requests can be posted to it
  //  - The Send Queue can't be emptied, since no Work Completion can be generated anymore
  //    (the reason is that no Work Completion, that can generate Work Completion that
  //    polling it will empty the Send Queue, can be posted)
  //  - The status of all posted Send Request is considered unknown
  //
  if (slot == 0) {
    wr.send_flags |= IBV_SEND_SIGNALED;
    wr.wr_id = req - comm->verbs.reqs;
    req->events++;
  }

  struct ibv_send_wr* bad_wr;
  NCCLCHECK(wrap_ibv_post_send(comm->qps[0], &wr, &bad_wr));
  comm->remFifo.fifoTail++;

  return ncclSuccess;
}

ncclResult_t ncclIbIrecv(void* recvComm, int n, void** data, int* sizes, int* tags, void** mhandles, void** request) {
  struct ncclIbRecvComm* comm = (struct ncclIbRecvComm*)recvComm;
  if (comm->ready == 0) NCCLCHECK(ncclRecvCheck(comm));
  if (comm->ready == 0) { *request = NULL; return ncclSuccess; }
  if (n > NCCL_NET_IB_MAX_RECVS) return ncclInternalError;

  struct ncclIbRequest* req;
  NCCLCHECK(ncclIbGetRequest(&comm->verbs, &req));
  req->type = NCCL_NET_IB_REQ_RECV;
  req->addr = &comm->sock.addr;
  req->nreqs = n;
  for (int i=0; i<n; i++) req->recv.sizes[i] = 0;

  struct ibv_recv_wr wr;
  memset(&wr, 0, sizeof(wr));
  wr.wr_id = req - comm->verbs.reqs;

  wr.sg_list = NULL;
  wr.num_sge = 0;

  TIME_START(1);
  for (int q=0; q<comm->nqps; q++) {
    struct ibv_qp* qp = comm->qps[q];
    struct ibv_recv_wr* bad_wr;
    NCCLCHECK(wrap_ibv_post_recv(qp, &wr, &bad_wr));
  }
  TIME_STOP(1);
  req->events = comm->nqps;

  *request = req;

  // Post to FIFO to notify sender
  TIME_START(2);
  NCCLCHECK(ncclIbPostFifo(comm, n, data, sizes, tags, mhandles, req));
  TIME_STOP(2);
  return ncclSuccess;
}

ncclResult_t ncclIbIflush(void* recvComm, int n, void** data, int* sizes, void** mhandles, void** request) {
  struct ncclIbRecvComm* comm = (struct ncclIbRecvComm*)recvComm;
  int last = -1;
  for (int i=0; i<n; i++) if (sizes[i]) last = i;
  if (comm->gpuFlush.enabled == 0 || last == -1) return ncclSuccess;

  // Only flush once using the last non-zero receive
  struct ncclIbRequest* req;
  NCCLCHECK(ncclIbGetRequest(&comm->verbs, &req));
  req->type = NCCL_NET_IB_REQ_FLUSH;
  req->addr = &comm->sock.addr;
  struct ibv_mr* mr = (struct ibv_mr*)mhandles[last];

  struct ibv_send_wr wr;
  memset(&wr, 0, sizeof(wr));
  wr.wr_id = req - comm->verbs.reqs;

  wr.wr.rdma.remote_addr = (uint64_t)data[last];
  wr.wr.rdma.rkey = mr->rkey;
  wr.sg_list = &comm->gpuFlush.sge;
  wr.num_sge = 1;
  wr.opcode = IBV_WR_RDMA_READ;
  wr.send_flags = IBV_SEND_SIGNALED;

  TIME_START(4);
  struct ibv_send_wr* bad_wr;
  NCCLCHECK(wrap_ibv_post_send(comm->gpuFlush.qp, &wr, &bad_wr));
  TIME_STOP(4);

  *request = req;
  return ncclSuccess;
}

ncclResult_t ncclIbTest(void* request, int* done, int* sizes) {
  struct ncclIbRequest *r = (struct ncclIbRequest*)request;
  *done = 0;

  while (1) {
    if (r->events == 0) {
      *done = 1;
      if (sizes && r->type == NCCL_NET_IB_REQ_RECV) {
        for (int i=0; i<r->nreqs; i++) sizes[i] = r->recv.sizes[i];
      }
      NCCLCHECK(ncclIbFreeRequest(r));
      return ncclSuccess;
    }

    int wrDone = 0;
    struct ibv_wc wcs[4];
    TIME_START(3);
    NCCLCHECK(wrap_ibv_poll_cq(r->verbs->cq, 4, wcs, &wrDone));
    if (wrDone == 0) { TIME_CANCEL(3); } else { TIME_STOP(3); }
    if (wrDone == 0) return ncclSuccess;

    for (int w=0; w<wrDone; w++) {
      struct ibv_wc *wc = wcs+w;
      if (wc->status != IBV_WC_SUCCESS) {
        char line[SOCKET_NAME_MAXLEN+1];
        WARN("NET/IB : Got completion from peer %s with error %d, opcode %d, len %d, vendor err %d",
             ncclSocketToString(r->addr, line), wc->status, wc->opcode, wc->byte_len, wc->vendor_err);
        return ncclSystemError;
      }

<<<<<<< HEAD
      struct ncclIbRequest* doneReq = (struct ncclIbRequest*)wc->wr_id;
      if (doneReq) {
        if (wc->opcode == IBV_WC_RECV) {
          doneReq->size = wc->byte_len;
#if USE_RDMA_WRITE
        } else if (wc->opcode == IBV_WC_RECV_RDMA_WITH_IMM) {
          doneReq->size = wc->imm_data;
#endif
=======
      struct ncclIbRequest* req = r->verbs->reqs+(wc->wr_id & 0xff);
      if (req->type == NCCL_NET_IB_REQ_SEND) {
        for (int i=0; i<req->nreqs; i++) {
          struct ncclIbRequest* sendReq = r->verbs->reqs+((wc->wr_id >> (i*8)) & 0xff);
          if ((sendReq->events <= 0)) return ncclInternalError;
          sendReq->events--;
        }
      } else {
        if (req && wc->opcode == IBV_WC_RECV_RDMA_WITH_IMM) {
          if (req->type != NCCL_NET_IB_REQ_RECV) return ncclInternalError;
          if (req->nreqs > 1) {
            // In the case of a multi recv, we only set sizes to 0 or 1.
            uint8_t* sizes = (uint8_t*)&wc->imm_data;
            for (int i=0; i<req->nreqs; i++) {
              req->recv.sizes[i] |= sizes[i];
            }
          } else {
            req->recv.sizes[0] += wc->imm_data;
          }
>>>>>>> 3c223c10
        }
        req->events--;
      }
    }
  }
}

ncclResult_t ncclIbCloseSend(void* sendComm) {
  struct ncclIbSendComm* comm = (struct ncclIbSendComm*)sendComm;
  if (comm) {
    close(comm->sock.fd);
    for (int q=0; q<comm->nqps; q++)
      if (comm->qps[q] != NULL) NCCLCHECK(wrap_ibv_destroy_qp(comm->qps[q]));
    if (comm->fifoMr != NULL) NCCLCHECK(wrap_ibv_dereg_mr(comm->fifoMr));
    NCCLCHECK(ncclIbDestroyVerbs(&comm->verbs));
    free(comm);
  }
  TIME_PRINT("IB");
  return ncclSuccess;
}

ncclResult_t ncclIbCloseRecv(void* recvComm) {
  struct ncclIbRecvComm* comm = (struct ncclIbRecvComm*)recvComm;
  if (comm) {
    close(comm->sock.fd);
    for (int q=0; q<comm->nqps; q++)
      if (comm->qps[q] != NULL) NCCLCHECK(wrap_ibv_destroy_qp(comm->qps[q]));
    if (comm->gpuFlush.enabled) {
      if (comm->gpuFlush.qp != NULL) NCCLCHECK(wrap_ibv_destroy_qp(comm->gpuFlush.qp));
      if (comm->gpuFlush.hostMr != NULL) NCCLCHECK(wrap_ibv_dereg_mr(comm->gpuFlush.hostMr));
    }
    if (comm->remFifo.mr != NULL) NCCLCHECK(wrap_ibv_dereg_mr(comm->remFifo.mr));
    NCCLCHECK(ncclIbDestroyVerbs(&comm->verbs));
    free(comm);
  }
  return ncclSuccess;
}

ncclResult_t ncclIbCloseListen(void* listenComm) {
  struct ncclIbListenComm* comm = (struct ncclIbListenComm*)listenComm;
  if (comm) {
    close(comm->sock.fd);
    free(comm);
  }
  return ncclSuccess;
}

ncclNet_t ncclNetIb = {
  "IB",
  ncclIbInit,
  ncclIbDevices,
  ncclIbGetProperties,
  ncclIbListen,
  ncclIbConnect,
  ncclIbAccept,
  ncclIbRegMr,
  ncclIbDeregMr,
  ncclIbIsend,
  ncclIbIrecv,
  ncclIbIflush,
  ncclIbTest,
  ncclIbCloseSend,
  ncclIbCloseRecv,
  ncclIbCloseListen
};<|MERGE_RESOLUTION|>--- conflicted
+++ resolved
@@ -1,10 +1,6 @@
 /*************************************************************************
-<<<<<<< HEAD
- * Copyright (c) 2016-2021, NVIDIA CORPORATION. All rights reserved.
- * Modifications Copyright (c) 2019-2021 Advanced Micro Devices, Inc. All rights reserved.
-=======
  * Copyright (c) 2016-2022, NVIDIA CORPORATION. All rights reserved.
->>>>>>> 3c223c10
+ * Modifications Copyright (c) 2019-2022 Advanced Micro Devices, Inc. All rights reserved.
  *
  * See LICENSE.txt for license information
  ************************************************************************/
@@ -231,13 +227,9 @@
           ncclSetThreadName(ncclIbAsyncThread, "NCCL IbAsync %2d", ncclNIbDevs);
           ncclNIbDevs++;
           nPorts++;
-<<<<<<< HEAD
-          pthread_create(&ncclIbAsyncThread, NULL, ncclIbAsyncThreadMain, context);
           // [RCCL]
           pthread_detach(ncclIbAsyncThread);
           // [/RCCL]
-=======
->>>>>>> 3c223c10
         }
         if (nPorts == 0 && ncclSuccess != wrap_ibv_close_device(context)) { return ncclInternalError; }
       }
@@ -1208,16 +1200,6 @@
         return ncclSystemError;
       }
 
-<<<<<<< HEAD
-      struct ncclIbRequest* doneReq = (struct ncclIbRequest*)wc->wr_id;
-      if (doneReq) {
-        if (wc->opcode == IBV_WC_RECV) {
-          doneReq->size = wc->byte_len;
-#if USE_RDMA_WRITE
-        } else if (wc->opcode == IBV_WC_RECV_RDMA_WITH_IMM) {
-          doneReq->size = wc->imm_data;
-#endif
-=======
       struct ncclIbRequest* req = r->verbs->reqs+(wc->wr_id & 0xff);
       if (req->type == NCCL_NET_IB_REQ_SEND) {
         for (int i=0; i<req->nreqs; i++) {
@@ -1237,7 +1219,6 @@
           } else {
             req->recv.sizes[0] += wc->imm_data;
           }
->>>>>>> 3c223c10
         }
         req->events--;
       }
@@ -1302,4 +1283,4 @@
   ncclIbCloseSend,
   ncclIbCloseRecv,
   ncclIbCloseListen
-};+};
