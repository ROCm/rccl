/*************************************************************************
 * Copyright (c) 2016-2019, NVIDIA CORPORATION. All rights reserved.
 * Modifications Copyright (c) 2019 Advanced Micro Devices, Inc. All rights reserved.
 *
 * See LICENSE.txt for license information
 ************************************************************************/

#include "comm.h"
#include "graph.h"
#include "utils.h"
<<<<<<< HEAD
#include "topo.h"
#include "transport.h"
#include "param.h"
#include <unistd.h>
#include <hip/hip_runtime.h>
#include <ctype.h>
#if defined(__HIP_PLATFORM_HCC__) || defined(__HCC__) || defined(__HIPCC__)
#include "nvlink_stub.h"
#include <hsa/hsa.h>
#include <hsa/hsa_ext_amd.h>
#else
#include "nvlink.h"
#endif
#include "shm.h"
=======
>>>>>>> 299c554d

struct p2pConnectInfo {
  int direct;
  union {
    void* directPtr;
    hipIpcMemHandle_t devIpc;
  };
  uint64_t pidHash;
  int id;
  int sendRank;
  int recvRank;
};

struct p2pSendResources {
  struct ncclSendMem* devMem;
  void* ipcPtr;
  uint32_t* next_hdp_reg;  // Next GPU in ring (for p2p transport use only)
  uint64_t* opCount;  // opCount allocated in host memory
  uint64_t* devOpCount;  // device side pointer to opCount
  uint64_t* remOpCount;  // remote opCount allocated in host memory
  uint64_t* devRemOpCount;  // device side pointer to remote opCount
};

struct p2pRecvResources {
  struct ncclRecvMem* devMem;
  void* ipcPtr;
  uint64_t* opCount;  // opCount allocated in host memory
  uint64_t* devOpCount;  // device side pointer to opCount
  uint64_t* remOpCount;  // remote opCount allocated in host memory
  uint64_t* devRemOpCount;  // device side pointer to remote opCount
};

#include <sys/types.h>

NCCL_PARAM(P2pLevel, "P2P_LEVEL", -2);
NCCL_PARAM(P2pDisable, "P2P_DISABLE", -2);

/* Convert a PCI busId string into a local cudaDev device index (cf. CUDA_VISIBLE_DEVICES) */
static int busIdToCudaDev(int64_t busId) {
  int ndev;
  if (hipGetDeviceCount(&ndev) != hipSuccess)
    return -1;
  for (int i = 0; i < ndev; i++) {
<<<<<<< HEAD
    char devBusId[NVML_DEVICE_PCI_BUS_ID_BUFFER_SIZE];
    if (hipDeviceGetPCIBusId(devBusId, NVML_DEVICE_PCI_BUS_ID_BUFFER_SIZE, i) != hipSuccess)
=======
    char devBusIdStr[NVML_DEVICE_PCI_BUS_ID_BUFFER_SIZE];
    if (cudaDeviceGetPCIBusId(devBusIdStr, NVML_DEVICE_PCI_BUS_ID_BUFFER_SIZE, i) != cudaSuccess)
>>>>>>> 299c554d
      return -1;
    int64_t devBusId;
    NCCLCHECK(busIdToInt64(devBusIdStr, &devBusId));
    if (busId == devBusId) return i;
  }
  // BusId was not found in our locally visible CUDA devices
  return -1;
}

/* Determine if two peers can communicate through p2p */
ncclResult_t p2pCanConnect(int* ret, struct ncclTopoSystem* topo, struct ncclTopoGraph* graph, struct ncclPeerInfo* info1, struct ncclPeerInfo* info2) {
  int cpuCount;
  NCCLCHECK(ncclTopoCpuCount(topo, &cpuCount));
  // Do not use P2P across sockets by default (provided CUDA permits it).
  // When we are on a single socket, don't even use P2P through the CPU as
  // it should be able to sustain two flows to sysmem faster than PCI P2P.
  int p2pLevel = cpuCount == 1 ? PATH_PHB : PATH_NODE;
  if (ncclParamP2pDisable() == 1) p2pLevel = 0;
  if (ncclParamP2pLevel() != -2) p2pLevel = ncclParamP2pLevel();

  // Disable P2P
  *ret = 0;

#if defined(__HIP_PLATFORM_HCC__) || defined(__HCC__) || defined(__HIPCC__)
  if (!hasFineGrainVramPcie()) return ncclSuccess;
#endif

  if (p2pLevel == 0) return ncclSuccess;

  // Rule out different nodes
  if (info1->hostHash != info2->hostHash) return ncclSuccess;

  // Convert the peer's busId into a local cudaDev index (cf. CUDA_VISIBLE_DEVICES)
  int cudaDev1 = busIdToCudaDev(info1->busId);
  int cudaDev2 = busIdToCudaDev(info2->busId);
  if (cudaDev1 == -1 || cudaDev2 == -1) {
    // Peer's CUDA device is not visible in this process
#if CUDART_VERSION >= 10010
    // But in CUDA 10.1 we can still communicate with 'invisible' devices
    TRACE(NCCL_INIT|NCCL_P2P, "Checking P2P connection between %lx and %lx", info1->busId, info2->busId);
    // Check for NVLink/NVswitch including P2P access
    int nvlink;
    NCCLCHECK(ncclTopoGetNvlink(topo, info1->busId, info2->busId, &nvlink));
    if (nvlink > 0) {
      *ret = 1;
      return ncclSuccess;
    }
#endif
    return ncclSuccess;
  }

  TRACE(NCCL_INIT|NCCL_P2P, "Checking P2P connection between [%d=%lx] and [%d=%lx]", cudaDev1, info1->busId, cudaDev2, info2->busId);

  // Do not detect topology if we're on the same GPU. Note this is not really supported.
  if (cudaDev1 == cudaDev2) {
    *ret = 1;
    return ncclSuccess;
  }

  // See if CUDA can do P2P
  int p2p;
<<<<<<< HEAD
  if (hipDeviceCanAccessPeer(&p2p, myInfo->cudaDev, peerCudaDev) != hipSuccess) {
    INFO(NCCL_INIT|NCCL_P2P,"peer query failed between dev %d(=%d) and dev %d(=%d)",
         myInfo->cudaDev, myInfo->nvmlDev, peerCudaDev, peerInfo->nvmlDev);
=======
  if (cudaDeviceCanAccessPeer(&p2p, cudaDev1, cudaDev2) != cudaSuccess) {
    INFO(NCCL_INIT|NCCL_P2P,"peer query failed between dev %d(=%lx) and dev %d(=%lx)",
         cudaDev1, info1->busId, cudaDev2, info2->busId);
>>>>>>> 299c554d
    return ncclSuccess;
  }
  if (p2p == 0) return ncclSuccess;

<<<<<<< HEAD
#if defined(__HIP_PLATFORM_HCC__) || defined(__HCC__) || defined(__HIPCC__)
  uint32_t link_type, hops;
  if (hipExtGetLinkTypeAndHopCount(myInfo->cudaDev, peerInfo->cudaDev, &link_type, &hops) != hipSuccess) {
    p2p = 0;
    return ncclSuccess;
  }
  static const char* link_type_name[] = {"HT", "QPI", "PCIE", "IB", "XGMI"};
  static unsigned long long link_status_print_once_mask = 0;
  if (!(link_status_print_once_mask & (1 << (myInfo->cudaDev*8 + peerInfo->cudaDev)))) {
    INFO(NCCL_INIT, "%d -> %d: link type %s hops %d", myInfo->cudaDev, peerInfo->cudaDev,
      link_type_name[link_type], hops);
    link_status_print_once_mask |= (1 << (myInfo->cudaDev*8 + peerInfo->cudaDev));
  }
  int nvlinkp2p = 0;
  if (link_type == HSA_AMD_LINK_INFO_TYPE_XGMI) {
    if (hops == 1)
      nvlinkp2p = CONNECT_NVLINK;
  }
#else
// Check for NVLink/NVswitch
  int nvlinkp2p = getNvlinkGpu(myInfo->busId, peerInfo->busId);
#endif
  if (nvlinkp2p > 0) {
    *ret = nvlinkp2p;
=======
  // Check for NVLink/NVswitch
  int nvlink;
  NCCLCHECK(ncclTopoGetNvlink(topo, info1->busId, info2->busId, &nvlink));
  if (nvlink > 0) {
    *ret = 1;
>>>>>>> 299c554d
    return ncclSuccess;
  }

  // Finally compute the PCI distance and compare with the p2pLevel.
  int distance;
  NCCLCHECK(ncclTopoGpuDistance(topo, info1->busId, info2->busId, &distance));
  if (distance < p2pLevel) {
    *ret = 1;
  }
<<<<<<< HEAD
  if (err1 == ncclSuccess) free(myPath);
  if (err2 == ncclSuccess) free(peerPath);
  return ncclSuccess;
}

#define MAXGPUS_NVLINKP2P 8 // 16 would take an almost infinite time anyway
#define MAXGPUS_PCI 64

static int computeRingsRec(ncclTvalue_t* matrix, int n, int *rings, int currentRing, int nRingsMax, int* inTheRing, int current, int remaining, int connect) {
  int nrings = 0;
  ncclTvalue_t* line = matrix+current*n;
  inTheRing[current] = 1;
  int currentStep = (currentRing+1)*n-remaining;
  rings[currentStep-1] = current;
  if (remaining == 0) {
    int looprank = rings[currentRing*n];
    if (line[looprank] > 0) {
      if (currentRing+1 == nRingsMax) {
        nrings = 1;
      } else {
        line[looprank]--;
        for (int i=0; i<n; i++) inTheRing[i] = 0;
        if (connect) {
          // First two slots are already set and we need to respect those constraints
          inTheRing[rings[currentStep]] = 1;
          nrings = 1 + computeRingsRec(matrix, n, rings, currentRing+1, nRingsMax, inTheRing, rings[currentStep+1], n-2, connect);
        } else {
          rings[(currentRing+1)*n] = 0;
          nrings = 1 + computeRingsRec(matrix, n, rings, currentRing+1, nRingsMax, inTheRing, 0, n-1, connect);
        }
        line[looprank]++;
        for (int i=0; i<n; i++) inTheRing[i] = 1;
      }
    }
  } else {
    int ringsSave[MAXCHANNELS*MAXGPUS_NVLINKP2P];
    int maxStep = 0;
    for (int i=0; i<n; i++) {
      if (inTheRing[i] == 0 && line[i] > 0) {
        line[i]--;
        int nr = computeRingsRec(matrix, n, rings, currentRing, nRingsMax, inTheRing, i, remaining-1, connect);
        if (nr > nrings) {
          nrings = nr;
          maxStep = (nr+currentRing)*n;
          ringsSave[currentStep] = i;
          // Save the rest of the rings
          for (int r=currentStep+1; r<maxStep; r++) {
            ringsSave[r] = rings[r];
          }
          if (nrings + currentRing == nRingsMax) {
            // We found an optimal solution. Let's stop there.
            break;
          }
        }
        line[i]++;
      }
    }
    for (int r=currentStep; r<maxStep; r++) {
      rings[r] = ringsSave[r];
    }
  }
  inTheRing[current] = 0;
  return nrings;
}

static inline int copyRings(int nranks, int* rings, int nrings, int newNrings) {
  if (nrings == 0) return 0;
  // Copy rings by dup times
  if (newNrings > MAXCHANNELS) {
    newNrings = MAXCHANNELS;
  }
  for (int r=nrings; r<newNrings; r++) {
    for (int i=0; i<nranks; i++) rings[r*nranks+i] = rings[(r%nrings)*nranks+i];
  }
  return newNrings;
}

int p2pComputeRingsNvLink(ncclTvalue_t* matrix, int nranks, int *rings, int nringsMax, int connect) {
  int* inTheRing = (int*)malloc(sizeof(int)*nranks);
  if (inTheRing == NULL) { WARN("malloc of %ld bytes failed", sizeof(int)*nranks); return 0; }
  for (int i=0; i<nranks; i++) inTheRing[i] = 0;
  int nrings;
  if (connect) {
    inTheRing[rings[0]] = 1;
    nrings = computeRingsRec(matrix, nranks, rings, 0, nringsMax, inTheRing, rings[1], nranks-2, connect);
  } else {
    rings[0] = 0;
    nrings = computeRingsRec(matrix, nranks, rings, 0, nringsMax, inTheRing, 0, nranks-1, connect);
  }
  free(inTheRing);
  return nrings;
}

static inline int findConnect(int nranks, int* ranks) {
  for (int i = 0; i<nranks; i++) {
    if (ranks[i] != -1) return i;
  }
  return -1;
}

int p2pComputeRingsNvLink(ncclTvalue_t* values, int nranks, int* rings, int nrings, int* prev, int* next, int oversubscribe, int* nthreads) {
  if (nrings == 0) return 0;
  if (nrings > MAXCHANNELS) {
    WARN("Max rings reached, limiting to %d", MAXCHANNELS);
    nrings = MAXCHANNELS;
  }
  // Find existing constraints / connections
  int connect = 0;
  for (int r=0; r<nrings; r++) {
    int start = findConnect(nranks, prev+r*nranks);
    int end = findConnect(nranks, next+r*nranks);
    if (start != -1 && end != -1) {
      rings[r*nranks] = end;
      rings[r*nranks+1] = start;
      connect = 1;
    }
  }

  // Compute rings
  ncclTvalue_t* matrix = (ncclTvalue_t*)malloc(sizeof(ncclTvalue_t)*nranks*nranks);
  if (matrix == NULL) { WARN("malloc of %ld bytes failed", sizeof(ncclTvalue_t)*nranks*nranks); return 0; }
  for (int i=0; i<nranks; i++) for (int j=0; j<nranks; j++)
      matrix[i*nranks+j] = oversubscribe ? values[i*nranks+j]/CONNECT_NVLINK*2 : values[i*nranks+j]/CONNECT_NVLINK ;

  int compNrings = p2pComputeRingsNvLink(matrix, nranks, rings, nrings, connect);

  free(matrix);

  if (oversubscribe || connect) return compNrings;

  if (compNrings && compNrings < nrings && nranks <= 4) {
    // Try to oversubscribe to get a better result
    int *rings2 = (int *)malloc(sizeof(int)*MAXCHANNELS*nranks);
    if (rings2 == NULL) { WARN("malloc of %ld bytes failed", sizeof(int)*MAXCHANNELS*nranks); return 0; }
    for (int i=0; i<MAXCHANNELS*nranks; i++) rings2[i] = -1;
    int nThreads = *nthreads;
    int compNrings2 = p2pComputeRingsNvLink(values, nranks, rings2, nrings, prev, next, 1, &nThreads);
    if (compNrings2 > compNrings*2) {
      // Oversubscription worked.
      for (int i=0; i<compNrings2*nranks; i++) rings[i] = rings2[i];
      compNrings = compNrings2;
    }
    free(rings2);
  }

  // Duplicate the rings for direct NVLink
#if defined(__HIP_PLATFORM_HCC__) || defined(__HCC__) || defined(__HIPCC__)
  compNrings = copyRings(nranks, rings, compNrings, compNrings*3);
#else
  compNrings = copyRings(nranks, rings, compNrings, compNrings*2);
#endif

  return compNrings;
}

int p2pComputeRingsSeqConnect(ncclTvalue_t* values, int nranks, int* rings, int nringsStart, int* prev, int* next, int minScore, int* nthreads) {
  int nrings = nringsStart;
  int connect = 0;
  for (int r=0; r<nrings; r++) {
    int start = findConnect(nranks, prev+r*nranks);
    int end = findConnect(nranks, next+r*nranks);
    if (start != -1 && end != -1) {
      rings[r*nranks] = end;
      rings[r*nranks+1] = start;
      int cur = start;
      for (int i=2; i<nranks; i++) {
        int next = (cur+1) % nranks;
        while (next == end || next == start) next = (next+1) % nranks;
        if (values[cur*nranks+next] < minScore) {
          return 0;
        }
        rings[r*nranks+i] = next;
        cur = next;
      }
      connect = 1;
    } else {
      if (connect == 1 && r > 0) {
        WARN("Connecting rings but did not find start/end for ring %d. Disabling other rings.", r);
        return r;
      } else {
        return 0;
      }
    }
  }
  return nrings;
}

int p2pComputeRingsSeqNew(ncclTvalue_t* values, int nranks, int* rings, int nringsStart, int* prev, int* next, int minScore, int* nthreads) {
  for (int r=0; r<nringsStart; r++) {
    for (int i=0; i<nranks; i++) {
      rings[r*nranks+i] = i;
    }
  }
  return nringsStart;
}

static int findClosestPci(ncclTvalue_t* values, int* inRing, int rank, int end, int nranks, int minScore) {
  for (int score = PATH_SYS+1; score >= minScore; score--) {
    int best = -1;
    int worst_end_score = PATH_SYS+2; // find the closest to rank, farthest from end
    for (int n = 0; n < nranks; n++) {
      if (inRing[n]) continue;
      if (values[rank*nranks+n] == score) {
        if (end == -1) return n;
        if (values[end*nranks+n] < worst_end_score) {
          best = n;
          worst_end_score = values[end*nranks+n];
        }
      }
    }
    if (best != -1) return best;
  }
  return -1;
}

int p2pComputeRingsPci(ncclTvalue_t* values, int nranks, int* rings, int nrings, int* prev, int* next, int minScore) {
  int connect = 0;
  for (int r=0; r<nrings; r++) {
    int start = findConnect(nranks, prev+r*nranks);
    int end = findConnect(nranks, next+r*nranks);

    int inRing[MAXGPUS_PCI];
    for (int i=0; i<nranks; i++) inRing[i] = 0;

    if (start == -1 && end == -1) {
      if (connect == 1 && r > 0) {
        WARN("Connecting ring %d : did not find start/end. Disabling other rings.", r);
        return r;
      }
      end = 0;
      inRing[end] = 1;
      start = findClosestPci(values, inRing, end, -1, nranks, minScore);
      if (start == -1) return r;
    } else if (start == -1 || end == -1) {
      WARN("Connecting ring %d : inconsistent start/end. Disabling other rings.", r);
      return r;
    } else {
      connect = 1;
    }
    rings[r*nranks] = end;
    rings[r*nranks+1] = start;
    inRing[start] = inRing[end] = 1;
    int cur = start;
    for (int i=2; i<nranks; i++) {
      int next = findClosestPci(values, inRing, cur, end, nranks, minScore);
      if (next == -1) return r;

      inRing[next] = 1;
      rings[r*nranks+i] = next;
      cur = next;
    }
    // Check the loop is closing
    inRing[end] = 0;
    if (findClosestPci(values, inRing, cur, end, nranks, minScore) != end) return r;

    if (connect == 0) return 1;
  }
  return nrings;
}

ncclResult_t p2pGetRings(int nranks, int* groups, int* subgroups, ncclTvalue_t* values, int* nringsRet, int* prev, int* next, int minScore, int* nthreads) {
  if (*nringsRet == 0) return ncclSuccess;
  int *rings;
  NCCLCHECK(ncclCalloc(&rings, MAXCHANNELS*nranks));
  for (int i=0; i<MAXCHANNELS*nranks; i++) rings[i] = -1;
  int nrings = *nringsRet;

  // NVswitch
  int nvswitchLinks = 0;
  int directLinks = 0;
  for (int rank=0; rank<nranks; rank++) {
    for (int j=1; j<nranks; j++) {
      int i = (rank + j) % nranks;
      ncclTvalue_t links = values[rank*nranks+i]/CONNECT_NVSWITCH;
      if (j>1 && links != nvswitchLinks) {
        WARN("Internal error : NVswitch links mismatch");
        return ncclInternalError;
      }
      nvswitchLinks = links;
    }
  }
  if (nvswitchLinks) {
    // NVSwitch : Connect existing rings
    int nringsConnected = p2pComputeRingsSeqConnect(values, nranks, rings, nrings, prev, next, minScore, nthreads);
    if (nringsConnected > 0) {
      nrings = nringsConnected;
    } else {
      nrings = std::min(nrings, nvswitchLinks); // NVSwitch: Limit rings to number of NVLinks
      // Or create new ones
      nrings = p2pComputeRingsSeqNew(values, nranks, rings, nrings, prev, next, minScore, nthreads);
      // And duplicate them
      nrings = copyRings(nranks, rings, nrings, nrings*2);
    }
    goto end;
  }

  // point-to-point NVLink
  for (int rank=0; rank<nranks; rank++) {
    int links = 0;
    for (int i=0; i<nranks; i++) {
      ncclTvalue_t val = values[rank*nranks+i];
      if (val >= CONNECT_NVSWITCH) continue;
      links += val/CONNECT_NVLINK;
    }
    if (rank == 0) directLinks = links;
    else directLinks = std::min(directLinks, links);
  }
  if (directLinks > 0) {
    // NVLink : Connect rings or create new ones
    if (nranks > MAXGPUS_NVLINKP2P) {
      WARN("Recursive P2P computation cannot work for >8 GPUs");
      return ncclInternalError;
    }
    nrings = p2pComputeRingsNvLink(values, nranks, rings, nrings, prev, next, 0, nthreads);
    goto end;
  }

  // PCIe or QPI : Connect rings or create new ones
  nrings = p2pComputeRingsPci(values, nranks, rings, *nringsRet, prev, next, minScore);

end:
  *nringsRet = nrings;
  for (int ring = 0; ring<nrings; ring++) {
    for (int index=0; index<nranks; index++) {
      int prevIndex = (index - 1 + nranks) % nranks;
      int nextIndex = (index + 1) % nranks;
      int curRank = rings[ring*nranks+index];
      int prevRank = rings[ring*nranks+prevIndex];
      int nextRank = rings[ring*nranks+nextIndex];
      if (prev[ring*nranks+curRank] == -1) prev[ring*nranks+curRank] = prevRank;
      if (next[ring*nranks+curRank] == -1) next[ring*nranks+curRank] = nextRank;
    }
  }

  free(rings);
=======
>>>>>>> 299c554d
  return ncclSuccess;
}

#define TRACE_DUMP_IPC(DEVIPC)                                                             \
  do {                                                                                     \
    unsigned long *devIpc = (unsigned long *) (DEVIPC);                                    \
    TRACE(P2P,"IPC: %016lx %016lx %016lx %016lx", devIpc[0], devIpc[1], devIpc[2], devIpc[3]); \
    TRACE(P2P,"IPC: %016lx %016lx %016lx %016lx", devIpc[4], devIpc[5], devIpc[6], devIpc[7]); \
  } while (0)

#define MAX_SHM_NAME_LEN 1024

/* Send: Create and return connect structures for this peer to connect to me */
ncclResult_t p2pSendSetup(struct ncclTopoSystem* topo, struct ncclTopoGraph* graph, struct ncclPeerInfo* myInfo, struct ncclPeerInfo* peerInfo,
    struct ncclConnect* connectInfo, struct ncclConnector* send, int buffSize, int channelId) {
  struct p2pSendResources* resources;
  NCCLCHECK(ncclCalloc(&resources, 1));
  send->transportResources = resources;
  int sendSize = sizeof(struct ncclSendMem);
  ALIGN_SIZE(sendSize, CUDA_IPC_MIN);
  NCCLCHECK(ncclCudaCalloc((char**)&resources->devMem, sendSize, true));

  uint32_t linktype, hops;
  if (hipExtGetLinkTypeAndHopCount(myInfo->cudaDev, peerInfo->cudaDev, &linktype, &hops) != hipSuccess) {
    INFO(NCCL_INIT|NCCL_P2P,"Ring %02d : %d -> %d failed to get link type and hop count", channelId, myInfo->rank, peerInfo->rank);
    return ncclInternalError;
  }
  if (linktype != HSA_AMD_LINK_INFO_TYPE_XGMI) {
    CUDACHECK(hipDeviceGetAttribute((int*)&resources->next_hdp_reg, hipDeviceAttributeHdpMemFlushCntl,peerInfo->cudaDev));
    TRACE(NCCL_INIT|NCCL_P2P,"Ring %02d : %d -> %d HDP %p", channelId, myInfo->rank, peerInfo->rank, resources->next_hdp_reg);
  }
  else
    resources->next_hdp_reg = 0;

  struct p2pConnectInfo info;
  info.id = channelId;
  info.pidHash = myInfo->pidHash;
  info.sendRank = myInfo->cudaDev;
  info.recvRank = peerInfo->cudaDev;

  char shmName[MAX_SHM_NAME_LEN];
  sprintf(shmName, "nccl-p2p-send-opcount-%lx-%d-%d-%d", info.pidHash, info.id, info.sendRank, info.recvRank);
  TRACE(NCCL_P2P,"Open shmName %s", shmName);
  NCCLCHECK(shmOpen(shmName, sizeof(uint64_t), (void**)&resources->opCount, (void**)&resources->devOpCount, 1));

  if (myInfo->pidHash == peerInfo->pidHash) {
    info.direct = 1;
    info.directPtr = resources->devMem;
    if (myInfo->cudaDev == peerInfo->cudaDev) {
      INFO(NCCL_INIT|NCCL_P2P,"Ring %02d : %d[%d] -> %d[%d] via P2P/common device", channelId, myInfo->rank, myInfo->cudaDev, peerInfo->rank, peerInfo->cudaDev);
      return ncclInternalError;
    } else {
      // Enable P2P access
<<<<<<< HEAD
      hipError_t err = hipDeviceEnablePeerAccess(peerInfo->cudaDev, 0);
      if (err == hipErrorPeerAccessAlreadyEnabled) {
        hipGetLastError();
      } else if (err != hipSuccess) {
        WARN("failed to peer with device %d(=%d): %d %s",
             peerInfo->cudaDev, peerInfo->nvmlDev, err, hipGetErrorString(err));
=======
      cudaError_t err = cudaDeviceEnablePeerAccess(peerInfo->cudaDev, 0);
      if (err == cudaErrorPeerAccessAlreadyEnabled) {
        cudaGetLastError();
      } else if (err != cudaSuccess) {
        WARN("failed to peer with device %d(=%lx): %d %s",
             peerInfo->cudaDev, peerInfo->busId, err, cudaGetErrorString(err));
>>>>>>> 299c554d
        return ncclInternalError;
      }
      INFO(NCCL_INIT|NCCL_P2P,"Ring %02d : %d[%lx] -> %d[%lx] via P2P/direct pointer",
          channelId, myInfo->rank, myInfo->busId, peerInfo->rank, peerInfo->busId);
    }
  } else {
    // Convert the peer's busId into a local cudaDev index (cf. CUDA_VISIBLE_DEVICES)
    int peerCudaDev = busIdToCudaDev(peerInfo->busId);
    info.direct = 0;
    // Map IPC and enable P2P access
<<<<<<< HEAD
    hipError_t err = hipIpcGetMemHandle(&info.devIpc, (void*)resources->devMem);
    if (err != hipSuccess) {
      WARN("rank %d failed to get CUDA IPC handle to device %d(=%d) : %d %s",
           myInfo->rank, peerCudaDev, peerInfo->nvmlDev, err, hipGetErrorString(err));
=======
    cudaError_t err = cudaIpcGetMemHandle(&info.devIpc, (void*)resources->devMem);
    if (err != cudaSuccess) {
      WARN("rank %d failed to get CUDA IPC handle to device %d(=%lx) : %d %s",
           myInfo->rank, peerCudaDev, peerInfo->busId, err, cudaGetErrorString(err));
>>>>>>> 299c554d
      return ncclInternalError;
    }
    INFO(NCCL_INIT|NCCL_P2P,"Ring %02d : %d[%lx] -> %d[%lx] via P2P/IPC",
        channelId, myInfo->rank, myInfo->busId, peerInfo->rank, peerInfo->busId);
    //TRACE_DUMP_IPC(&info.devIpc);
  }
  static_assert(sizeof(struct p2pConnectInfo) <= sizeof(struct ncclConnect), "p2p Connect Info is too big");
  memcpy(connectInfo, &info, sizeof(struct p2pConnectInfo));
  return ncclSuccess;
}

/* Create and return connect structures for this peer to connect to me */
ncclResult_t p2pRecvSetup(struct ncclTopoSystem* topo, struct ncclTopoGraph* graph, struct ncclPeerInfo* myInfo, struct ncclPeerInfo* peerInfo,
    struct ncclConnect* connectInfo, struct ncclConnector * recv, int buffSize, int channelId) {

  struct p2pRecvResources* resources;
  NCCLCHECK(ncclCalloc(&resources, 1));
  recv->transportResources = resources;
  int recvSize = offsetof(struct ncclRecvMem, buff)+buffSize;
  ALIGN_SIZE(recvSize, CUDA_IPC_MIN);
  NCCLCHECK(ncclCudaCalloc((char**)&resources->devMem, recvSize, true));

  struct p2pConnectInfo info;
  info.id = channelId;
  info.pidHash = myInfo->pidHash;
  info.sendRank = peerInfo->cudaDev;
  info.recvRank = myInfo->cudaDev;

  char shmName[MAX_SHM_NAME_LEN];
  sprintf(shmName, "nccl-p2p-recv-opcount-%lx-%d-%d-%d", info.pidHash, info.id, info.sendRank, info.recvRank);
  TRACE(NCCL_P2P,"Open shmName %s", shmName);
  NCCLCHECK(shmOpen(shmName, sizeof(uint64_t), (void**)&resources->opCount, (void**)&resources->devOpCount, 1));

  if (myInfo->pidHash == peerInfo->pidHash) {
    info.direct = 1;
    info.directPtr = resources->devMem;
    if (myInfo->cudaDev == peerInfo->cudaDev) {
      TRACE(NCCL_INIT|NCCL_P2P,"%d <- %d via P2P/common device", myInfo->rank, peerInfo->rank);
    } else {
      // Enable P2P access
<<<<<<< HEAD
      hipError_t err = hipDeviceEnablePeerAccess(peerInfo->cudaDev, 0);
      if (err == hipErrorPeerAccessAlreadyEnabled) {
        hipGetLastError();
      } else if (err != hipSuccess) {
        WARN("failed to peer with device %d(=%d): %d %s",
             peerInfo->cudaDev, peerInfo->nvmlDev, err, hipGetErrorString(err));
=======
      cudaError_t err = cudaDeviceEnablePeerAccess(peerInfo->cudaDev, 0);
      if (err == cudaErrorPeerAccessAlreadyEnabled) {
        cudaGetLastError();
      } else if (err != cudaSuccess) {
        WARN("failed to peer with device %d(=%lx): %d %s",
             peerInfo->cudaDev, peerInfo->busId, err, cudaGetErrorString(err));
>>>>>>> 299c554d
        return ncclInternalError;
      }
      TRACE(NCCL_INIT|NCCL_P2P,"Ring %02d : %d[%lx] <- %d[%lx] via P2P/direct pointer", channelId, myInfo->rank, myInfo->busId, peerInfo->rank, peerInfo->busId);
    }
  } else {
    // Convert the peer's busId into a local cudaDev index (cf. CUDA_VISIBLE_DEVICES)
    int peerCudaDev = busIdToCudaDev(peerInfo->busId);
    info.direct = 0;
    // Map IPC and enable P2P access
<<<<<<< HEAD
    hipError_t err = hipIpcGetMemHandle(&info.devIpc, (void*)resources->devMem);
    if (err != hipSuccess) {
      WARN("rank %d failed to get CUDA IPC handle to device %d(=%d) : %d %s",
           myInfo->rank, peerCudaDev, peerInfo->nvmlDev, err, hipGetErrorString(err));
=======
    cudaError_t err = cudaIpcGetMemHandle(&info.devIpc, (void*)resources->devMem);
    if (err != cudaSuccess) {
      WARN("rank %d failed to get CUDA IPC handle to device %d(=%lx) : %d %s",
           myInfo->rank, peerCudaDev, peerInfo->busId, err, cudaGetErrorString(err));
>>>>>>> 299c554d
      return ncclInternalError;
    }
    TRACE(NCCL_INIT|NCCL_P2P,"Ring %02d : %d[%lx] <- %d[%lx] via P2P/IPC", channelId, myInfo->rank, myInfo->busId, peerInfo->rank, peerInfo->busId);
    //TRACE_DUMP_IPC(&info.devIpc);
  }
  static_assert(sizeof(struct p2pConnectInfo) <= sizeof(struct ncclConnect), "p2p Connect Info is too big");
  memcpy(connectInfo, &info, sizeof(struct p2pConnectInfo));
  return ncclSuccess;
}

/* Connect/Send to this peer */
static ncclResult_t p2pSendConnect(struct ncclConnect* connectInfo, struct ncclConnector* send) {
  struct p2pSendResources* resources = (struct p2pSendResources*)send->transportResources;
  struct ncclRecvMem* remDevMem;
  struct p2pConnectInfo* info = (struct p2pConnectInfo*)connectInfo;
  if (info->direct) {
    remDevMem = (struct ncclRecvMem*)(info->directPtr);
    send->conn.direct = 1;
  } else {
    //TRACE_DUMP_IPC(&info->devIpc);
    hipError_t err = hipIpcOpenMemHandle(&resources->ipcPtr, info->devIpc, hipIpcMemLazyEnablePeerAccess);
    remDevMem = (struct ncclRecvMem*)resources->ipcPtr;
    if (err != hipSuccess) {
      WARN("failed to open CUDA IPC handle : %d %s",
          err, hipGetErrorString(err));
      return ncclUnhandledCudaError;
    }
  }

  char shmName[MAX_SHM_NAME_LEN];
  sprintf(shmName, "nccl-p2p-recv-opcount-%lx-%d-%d-%d", info->pidHash, info->id, info->sendRank, info->recvRank);
  TRACE(NCCL_P2P,"Open shmName %s", shmName);
  NCCLCHECK(shmOpen(shmName, sizeof(uint64_t), (void**)&resources->remOpCount, (void**)&resources->devRemOpCount, 0));
  // Remove the file to ensure proper clean-up
  NCCLCHECK(shmUnlink(shmName));

  send->conn.buff = remDevMem->buff;
  send->conn.llBuff = remDevMem->llBuff;
  send->conn.ll128Buff = remDevMem->ll128Buff;
  send->conn.tail = &remDevMem->tail;
  send->conn.opCountRem = resources->devRemOpCount;
  send->conn.head = &resources->devMem->head;
  send->conn.ptrExchange = &resources->devMem->ptrExchange;
  send->conn.opCountLoc = resources->devOpCount;
  send->conn.next_hdp_reg = resources->next_hdp_reg;
  return ncclSuccess;
}

/* Connect/Recv from this peer */
ncclResult_t p2pRecvConnect(struct ncclConnect* connectInfo, struct ncclConnector* recv) {
  struct p2pRecvResources* resources = (struct p2pRecvResources*)recv->transportResources;
  struct ncclSendMem* remDevMem;
  struct p2pConnectInfo* info = (struct p2pConnectInfo*)connectInfo;
  if (info->direct) {
    remDevMem = (struct ncclSendMem*)(info->directPtr);
    recv->conn.direct = 1;
    recv->conn.ptrExchange = &remDevMem->ptrExchange;
  } else {
    //TRACE_DUMP_IPC(&info->devIpc);
    hipError_t err = hipIpcOpenMemHandle(&resources->ipcPtr, info->devIpc, hipIpcMemLazyEnablePeerAccess);
    remDevMem = (struct ncclSendMem*)resources->ipcPtr;
    if (err != hipSuccess) {
      WARN("failed to open CUDA IPC handle : %d %s",
          err, hipGetErrorString(err));
      return ncclUnhandledCudaError;
    }
  }

  char shmName[MAX_SHM_NAME_LEN];
  sprintf(shmName, "nccl-p2p-send-opcount-%lx-%d-%d-%d", info->pidHash, info->id, info->sendRank, info->recvRank);
  TRACE(NCCL_P2P,"Open shmName %s", shmName);
  NCCLCHECK(shmOpen(shmName, sizeof(uint64_t), (void**)&resources->remOpCount, (void**)&resources->devRemOpCount, 0));
  NCCLCHECK(shmUnlink(shmName));

  recv->conn.buff = resources->devMem->buff;
  recv->conn.llBuff = resources->devMem->llBuff;
  recv->conn.ll128Buff = resources->devMem->ll128Buff;
  recv->conn.tail = &resources->devMem->tail;
  recv->conn.opCountLoc = resources->devOpCount;
  recv->conn.head = &remDevMem->head;
  recv->conn.opCountRem = resources->devRemOpCount;
  return ncclSuccess;
}

ncclResult_t p2pSendFree(void* resources) {
  struct p2pSendResources* sendRes = (struct p2pSendResources*)resources;
  if (sendRes->ipcPtr)
    CUDACHECK(hipIpcCloseMemHandle(sendRes->ipcPtr));
  CUDACHECK(hipFree(sendRes->devMem));
  NCCLCHECK(shmClose(sendRes->opCount, sendRes->devOpCount, sizeof(uint64_t)));
  NCCLCHECK(shmClose(sendRes->remOpCount, sendRes->devRemOpCount, sizeof(uint64_t)));
  free(sendRes);
  return ncclSuccess;
}

ncclResult_t p2pRecvFree(void* resources) {
  struct p2pRecvResources* recvRes = (struct p2pRecvResources*)resources;
  if (recvRes->ipcPtr)
    CUDACHECK(hipIpcCloseMemHandle(recvRes->ipcPtr));
  CUDACHECK(hipFree(recvRes->devMem));
  NCCLCHECK(shmClose(recvRes->opCount, recvRes->devOpCount, sizeof(uint64_t)));
  NCCLCHECK(shmClose(recvRes->remOpCount, recvRes->devRemOpCount, sizeof(uint64_t)));
  free(recvRes);
  return ncclSuccess;
}

struct ncclTransport p2pTransport = {
  "P2P",
  p2pCanConnect,
  { p2pSendSetup, p2pSendConnect, p2pSendFree, NULL },
  { p2pRecvSetup, p2pRecvConnect, p2pRecvFree, NULL }
};<|MERGE_RESOLUTION|>--- conflicted
+++ resolved
@@ -8,23 +8,11 @@
 #include "comm.h"
 #include "graph.h"
 #include "utils.h"
-<<<<<<< HEAD
-#include "topo.h"
-#include "transport.h"
-#include "param.h"
-#include <unistd.h>
-#include <hip/hip_runtime.h>
-#include <ctype.h>
 #if defined(__HIP_PLATFORM_HCC__) || defined(__HCC__) || defined(__HIPCC__)
-#include "nvlink_stub.h"
 #include <hsa/hsa.h>
 #include <hsa/hsa_ext_amd.h>
-#else
-#include "nvlink.h"
 #endif
 #include "shm.h"
-=======
->>>>>>> 299c554d
 
 struct p2pConnectInfo {
   int direct;
@@ -68,13 +56,8 @@
   if (hipGetDeviceCount(&ndev) != hipSuccess)
     return -1;
   for (int i = 0; i < ndev; i++) {
-<<<<<<< HEAD
-    char devBusId[NVML_DEVICE_PCI_BUS_ID_BUFFER_SIZE];
-    if (hipDeviceGetPCIBusId(devBusId, NVML_DEVICE_PCI_BUS_ID_BUFFER_SIZE, i) != hipSuccess)
-=======
     char devBusIdStr[NVML_DEVICE_PCI_BUS_ID_BUFFER_SIZE];
-    if (cudaDeviceGetPCIBusId(devBusIdStr, NVML_DEVICE_PCI_BUS_ID_BUFFER_SIZE, i) != cudaSuccess)
->>>>>>> 299c554d
+    if (hipDeviceGetPCIBusId(devBusIdStr, NVML_DEVICE_PCI_BUS_ID_BUFFER_SIZE, i) != hipSuccess)
       return -1;
     int64_t devBusId;
     NCCLCHECK(busIdToInt64(devBusIdStr, &devBusId));
@@ -136,398 +119,42 @@
 
   // See if CUDA can do P2P
   int p2p;
-<<<<<<< HEAD
-  if (hipDeviceCanAccessPeer(&p2p, myInfo->cudaDev, peerCudaDev) != hipSuccess) {
-    INFO(NCCL_INIT|NCCL_P2P,"peer query failed between dev %d(=%d) and dev %d(=%d)",
-         myInfo->cudaDev, myInfo->nvmlDev, peerCudaDev, peerInfo->nvmlDev);
-=======
-  if (cudaDeviceCanAccessPeer(&p2p, cudaDev1, cudaDev2) != cudaSuccess) {
+  if (hipDeviceCanAccessPeer(&p2p, cudaDev1, cudaDev2) != hipSuccess) {
     INFO(NCCL_INIT|NCCL_P2P,"peer query failed between dev %d(=%lx) and dev %d(=%lx)",
          cudaDev1, info1->busId, cudaDev2, info2->busId);
->>>>>>> 299c554d
     return ncclSuccess;
   }
   if (p2p == 0) return ncclSuccess;
 
-<<<<<<< HEAD
+  int nvlink = 0;
 #if defined(__HIP_PLATFORM_HCC__) || defined(__HCC__) || defined(__HIPCC__)
   uint32_t link_type, hops;
-  if (hipExtGetLinkTypeAndHopCount(myInfo->cudaDev, peerInfo->cudaDev, &link_type, &hops) != hipSuccess) {
+  if (hipExtGetLinkTypeAndHopCount(cudaDev1, cudaDev2, &link_type, &hops) != hipSuccess) {
     p2p = 0;
     return ncclSuccess;
   }
   static const char* link_type_name[] = {"HT", "QPI", "PCIE", "IB", "XGMI"};
   static unsigned long long link_status_print_once_mask = 0;
-  if (!(link_status_print_once_mask & (1 << (myInfo->cudaDev*8 + peerInfo->cudaDev)))) {
-    INFO(NCCL_INIT, "%d -> %d: link type %s hops %d", myInfo->cudaDev, peerInfo->cudaDev,
+  if (!(link_status_print_once_mask & (1 << (cudaDev1*8 + cudaDev2)))) {
+    INFO(NCCL_INIT, "%d -> %d: link type %s hops %d", cudaDev1, cudaDev2,
       link_type_name[link_type], hops);
-    link_status_print_once_mask |= (1 << (myInfo->cudaDev*8 + peerInfo->cudaDev));
-  }
-  int nvlinkp2p = 0;
-  if (link_type == HSA_AMD_LINK_INFO_TYPE_XGMI) {
-    if (hops == 1)
-      nvlinkp2p = CONNECT_NVLINK;
-  }
-#else
-// Check for NVLink/NVswitch
-  int nvlinkp2p = getNvlinkGpu(myInfo->busId, peerInfo->busId);
+    link_status_print_once_mask |= (1 << (cudaDev1*8 + cudaDev2));
+  }
+  if (link_type == HSA_AMD_LINK_INFO_TYPE_XGMI)
+    nvlink = (hops == 1);
+#else  // Check for NVLink/NVswitch
+  NCCLCHECK(ncclTopoGetNvlink(topo, info1->busId, info2->busId, &nvlink));
 #endif
-  if (nvlinkp2p > 0) {
-    *ret = nvlinkp2p;
-=======
-  // Check for NVLink/NVswitch
-  int nvlink;
-  NCCLCHECK(ncclTopoGetNvlink(topo, info1->busId, info2->busId, &nvlink));
   if (nvlink > 0) {
     *ret = 1;
->>>>>>> 299c554d
     return ncclSuccess;
   }
-
   // Finally compute the PCI distance and compare with the p2pLevel.
   int distance;
   NCCLCHECK(ncclTopoGpuDistance(topo, info1->busId, info2->busId, &distance));
   if (distance < p2pLevel) {
     *ret = 1;
   }
-<<<<<<< HEAD
-  if (err1 == ncclSuccess) free(myPath);
-  if (err2 == ncclSuccess) free(peerPath);
-  return ncclSuccess;
-}
-
-#define MAXGPUS_NVLINKP2P 8 // 16 would take an almost infinite time anyway
-#define MAXGPUS_PCI 64
-
-static int computeRingsRec(ncclTvalue_t* matrix, int n, int *rings, int currentRing, int nRingsMax, int* inTheRing, int current, int remaining, int connect) {
-  int nrings = 0;
-  ncclTvalue_t* line = matrix+current*n;
-  inTheRing[current] = 1;
-  int currentStep = (currentRing+1)*n-remaining;
-  rings[currentStep-1] = current;
-  if (remaining == 0) {
-    int looprank = rings[currentRing*n];
-    if (line[looprank] > 0) {
-      if (currentRing+1 == nRingsMax) {
-        nrings = 1;
-      } else {
-        line[looprank]--;
-        for (int i=0; i<n; i++) inTheRing[i] = 0;
-        if (connect) {
-          // First two slots are already set and we need to respect those constraints
-          inTheRing[rings[currentStep]] = 1;
-          nrings = 1 + computeRingsRec(matrix, n, rings, currentRing+1, nRingsMax, inTheRing, rings[currentStep+1], n-2, connect);
-        } else {
-          rings[(currentRing+1)*n] = 0;
-          nrings = 1 + computeRingsRec(matrix, n, rings, currentRing+1, nRingsMax, inTheRing, 0, n-1, connect);
-        }
-        line[looprank]++;
-        for (int i=0; i<n; i++) inTheRing[i] = 1;
-      }
-    }
-  } else {
-    int ringsSave[MAXCHANNELS*MAXGPUS_NVLINKP2P];
-    int maxStep = 0;
-    for (int i=0; i<n; i++) {
-      if (inTheRing[i] == 0 && line[i] > 0) {
-        line[i]--;
-        int nr = computeRingsRec(matrix, n, rings, currentRing, nRingsMax, inTheRing, i, remaining-1, connect);
-        if (nr > nrings) {
-          nrings = nr;
-          maxStep = (nr+currentRing)*n;
-          ringsSave[currentStep] = i;
-          // Save the rest of the rings
-          for (int r=currentStep+1; r<maxStep; r++) {
-            ringsSave[r] = rings[r];
-          }
-          if (nrings + currentRing == nRingsMax) {
-            // We found an optimal solution. Let's stop there.
-            break;
-          }
-        }
-        line[i]++;
-      }
-    }
-    for (int r=currentStep; r<maxStep; r++) {
-      rings[r] = ringsSave[r];
-    }
-  }
-  inTheRing[current] = 0;
-  return nrings;
-}
-
-static inline int copyRings(int nranks, int* rings, int nrings, int newNrings) {
-  if (nrings == 0) return 0;
-  // Copy rings by dup times
-  if (newNrings > MAXCHANNELS) {
-    newNrings = MAXCHANNELS;
-  }
-  for (int r=nrings; r<newNrings; r++) {
-    for (int i=0; i<nranks; i++) rings[r*nranks+i] = rings[(r%nrings)*nranks+i];
-  }
-  return newNrings;
-}
-
-int p2pComputeRingsNvLink(ncclTvalue_t* matrix, int nranks, int *rings, int nringsMax, int connect) {
-  int* inTheRing = (int*)malloc(sizeof(int)*nranks);
-  if (inTheRing == NULL) { WARN("malloc of %ld bytes failed", sizeof(int)*nranks); return 0; }
-  for (int i=0; i<nranks; i++) inTheRing[i] = 0;
-  int nrings;
-  if (connect) {
-    inTheRing[rings[0]] = 1;
-    nrings = computeRingsRec(matrix, nranks, rings, 0, nringsMax, inTheRing, rings[1], nranks-2, connect);
-  } else {
-    rings[0] = 0;
-    nrings = computeRingsRec(matrix, nranks, rings, 0, nringsMax, inTheRing, 0, nranks-1, connect);
-  }
-  free(inTheRing);
-  return nrings;
-}
-
-static inline int findConnect(int nranks, int* ranks) {
-  for (int i = 0; i<nranks; i++) {
-    if (ranks[i] != -1) return i;
-  }
-  return -1;
-}
-
-int p2pComputeRingsNvLink(ncclTvalue_t* values, int nranks, int* rings, int nrings, int* prev, int* next, int oversubscribe, int* nthreads) {
-  if (nrings == 0) return 0;
-  if (nrings > MAXCHANNELS) {
-    WARN("Max rings reached, limiting to %d", MAXCHANNELS);
-    nrings = MAXCHANNELS;
-  }
-  // Find existing constraints / connections
-  int connect = 0;
-  for (int r=0; r<nrings; r++) {
-    int start = findConnect(nranks, prev+r*nranks);
-    int end = findConnect(nranks, next+r*nranks);
-    if (start != -1 && end != -1) {
-      rings[r*nranks] = end;
-      rings[r*nranks+1] = start;
-      connect = 1;
-    }
-  }
-
-  // Compute rings
-  ncclTvalue_t* matrix = (ncclTvalue_t*)malloc(sizeof(ncclTvalue_t)*nranks*nranks);
-  if (matrix == NULL) { WARN("malloc of %ld bytes failed", sizeof(ncclTvalue_t)*nranks*nranks); return 0; }
-  for (int i=0; i<nranks; i++) for (int j=0; j<nranks; j++)
-      matrix[i*nranks+j] = oversubscribe ? values[i*nranks+j]/CONNECT_NVLINK*2 : values[i*nranks+j]/CONNECT_NVLINK ;
-
-  int compNrings = p2pComputeRingsNvLink(matrix, nranks, rings, nrings, connect);
-
-  free(matrix);
-
-  if (oversubscribe || connect) return compNrings;
-
-  if (compNrings && compNrings < nrings && nranks <= 4) {
-    // Try to oversubscribe to get a better result
-    int *rings2 = (int *)malloc(sizeof(int)*MAXCHANNELS*nranks);
-    if (rings2 == NULL) { WARN("malloc of %ld bytes failed", sizeof(int)*MAXCHANNELS*nranks); return 0; }
-    for (int i=0; i<MAXCHANNELS*nranks; i++) rings2[i] = -1;
-    int nThreads = *nthreads;
-    int compNrings2 = p2pComputeRingsNvLink(values, nranks, rings2, nrings, prev, next, 1, &nThreads);
-    if (compNrings2 > compNrings*2) {
-      // Oversubscription worked.
-      for (int i=0; i<compNrings2*nranks; i++) rings[i] = rings2[i];
-      compNrings = compNrings2;
-    }
-    free(rings2);
-  }
-
-  // Duplicate the rings for direct NVLink
-#if defined(__HIP_PLATFORM_HCC__) || defined(__HCC__) || defined(__HIPCC__)
-  compNrings = copyRings(nranks, rings, compNrings, compNrings*3);
-#else
-  compNrings = copyRings(nranks, rings, compNrings, compNrings*2);
-#endif
-
-  return compNrings;
-}
-
-int p2pComputeRingsSeqConnect(ncclTvalue_t* values, int nranks, int* rings, int nringsStart, int* prev, int* next, int minScore, int* nthreads) {
-  int nrings = nringsStart;
-  int connect = 0;
-  for (int r=0; r<nrings; r++) {
-    int start = findConnect(nranks, prev+r*nranks);
-    int end = findConnect(nranks, next+r*nranks);
-    if (start != -1 && end != -1) {
-      rings[r*nranks] = end;
-      rings[r*nranks+1] = start;
-      int cur = start;
-      for (int i=2; i<nranks; i++) {
-        int next = (cur+1) % nranks;
-        while (next == end || next == start) next = (next+1) % nranks;
-        if (values[cur*nranks+next] < minScore) {
-          return 0;
-        }
-        rings[r*nranks+i] = next;
-        cur = next;
-      }
-      connect = 1;
-    } else {
-      if (connect == 1 && r > 0) {
-        WARN("Connecting rings but did not find start/end for ring %d. Disabling other rings.", r);
-        return r;
-      } else {
-        return 0;
-      }
-    }
-  }
-  return nrings;
-}
-
-int p2pComputeRingsSeqNew(ncclTvalue_t* values, int nranks, int* rings, int nringsStart, int* prev, int* next, int minScore, int* nthreads) {
-  for (int r=0; r<nringsStart; r++) {
-    for (int i=0; i<nranks; i++) {
-      rings[r*nranks+i] = i;
-    }
-  }
-  return nringsStart;
-}
-
-static int findClosestPci(ncclTvalue_t* values, int* inRing, int rank, int end, int nranks, int minScore) {
-  for (int score = PATH_SYS+1; score >= minScore; score--) {
-    int best = -1;
-    int worst_end_score = PATH_SYS+2; // find the closest to rank, farthest from end
-    for (int n = 0; n < nranks; n++) {
-      if (inRing[n]) continue;
-      if (values[rank*nranks+n] == score) {
-        if (end == -1) return n;
-        if (values[end*nranks+n] < worst_end_score) {
-          best = n;
-          worst_end_score = values[end*nranks+n];
-        }
-      }
-    }
-    if (best != -1) return best;
-  }
-  return -1;
-}
-
-int p2pComputeRingsPci(ncclTvalue_t* values, int nranks, int* rings, int nrings, int* prev, int* next, int minScore) {
-  int connect = 0;
-  for (int r=0; r<nrings; r++) {
-    int start = findConnect(nranks, prev+r*nranks);
-    int end = findConnect(nranks, next+r*nranks);
-
-    int inRing[MAXGPUS_PCI];
-    for (int i=0; i<nranks; i++) inRing[i] = 0;
-
-    if (start == -1 && end == -1) {
-      if (connect == 1 && r > 0) {
-        WARN("Connecting ring %d : did not find start/end. Disabling other rings.", r);
-        return r;
-      }
-      end = 0;
-      inRing[end] = 1;
-      start = findClosestPci(values, inRing, end, -1, nranks, minScore);
-      if (start == -1) return r;
-    } else if (start == -1 || end == -1) {
-      WARN("Connecting ring %d : inconsistent start/end. Disabling other rings.", r);
-      return r;
-    } else {
-      connect = 1;
-    }
-    rings[r*nranks] = end;
-    rings[r*nranks+1] = start;
-    inRing[start] = inRing[end] = 1;
-    int cur = start;
-    for (int i=2; i<nranks; i++) {
-      int next = findClosestPci(values, inRing, cur, end, nranks, minScore);
-      if (next == -1) return r;
-
-      inRing[next] = 1;
-      rings[r*nranks+i] = next;
-      cur = next;
-    }
-    // Check the loop is closing
-    inRing[end] = 0;
-    if (findClosestPci(values, inRing, cur, end, nranks, minScore) != end) return r;
-
-    if (connect == 0) return 1;
-  }
-  return nrings;
-}
-
-ncclResult_t p2pGetRings(int nranks, int* groups, int* subgroups, ncclTvalue_t* values, int* nringsRet, int* prev, int* next, int minScore, int* nthreads) {
-  if (*nringsRet == 0) return ncclSuccess;
-  int *rings;
-  NCCLCHECK(ncclCalloc(&rings, MAXCHANNELS*nranks));
-  for (int i=0; i<MAXCHANNELS*nranks; i++) rings[i] = -1;
-  int nrings = *nringsRet;
-
-  // NVswitch
-  int nvswitchLinks = 0;
-  int directLinks = 0;
-  for (int rank=0; rank<nranks; rank++) {
-    for (int j=1; j<nranks; j++) {
-      int i = (rank + j) % nranks;
-      ncclTvalue_t links = values[rank*nranks+i]/CONNECT_NVSWITCH;
-      if (j>1 && links != nvswitchLinks) {
-        WARN("Internal error : NVswitch links mismatch");
-        return ncclInternalError;
-      }
-      nvswitchLinks = links;
-    }
-  }
-  if (nvswitchLinks) {
-    // NVSwitch : Connect existing rings
-    int nringsConnected = p2pComputeRingsSeqConnect(values, nranks, rings, nrings, prev, next, minScore, nthreads);
-    if (nringsConnected > 0) {
-      nrings = nringsConnected;
-    } else {
-      nrings = std::min(nrings, nvswitchLinks); // NVSwitch: Limit rings to number of NVLinks
-      // Or create new ones
-      nrings = p2pComputeRingsSeqNew(values, nranks, rings, nrings, prev, next, minScore, nthreads);
-      // And duplicate them
-      nrings = copyRings(nranks, rings, nrings, nrings*2);
-    }
-    goto end;
-  }
-
-  // point-to-point NVLink
-  for (int rank=0; rank<nranks; rank++) {
-    int links = 0;
-    for (int i=0; i<nranks; i++) {
-      ncclTvalue_t val = values[rank*nranks+i];
-      if (val >= CONNECT_NVSWITCH) continue;
-      links += val/CONNECT_NVLINK;
-    }
-    if (rank == 0) directLinks = links;
-    else directLinks = std::min(directLinks, links);
-  }
-  if (directLinks > 0) {
-    // NVLink : Connect rings or create new ones
-    if (nranks > MAXGPUS_NVLINKP2P) {
-      WARN("Recursive P2P computation cannot work for >8 GPUs");
-      return ncclInternalError;
-    }
-    nrings = p2pComputeRingsNvLink(values, nranks, rings, nrings, prev, next, 0, nthreads);
-    goto end;
-  }
-
-  // PCIe or QPI : Connect rings or create new ones
-  nrings = p2pComputeRingsPci(values, nranks, rings, *nringsRet, prev, next, minScore);
-
-end:
-  *nringsRet = nrings;
-  for (int ring = 0; ring<nrings; ring++) {
-    for (int index=0; index<nranks; index++) {
-      int prevIndex = (index - 1 + nranks) % nranks;
-      int nextIndex = (index + 1) % nranks;
-      int curRank = rings[ring*nranks+index];
-      int prevRank = rings[ring*nranks+prevIndex];
-      int nextRank = rings[ring*nranks+nextIndex];
-      if (prev[ring*nranks+curRank] == -1) prev[ring*nranks+curRank] = prevRank;
-      if (next[ring*nranks+curRank] == -1) next[ring*nranks+curRank] = nextRank;
-    }
-  }
-
-  free(rings);
-=======
->>>>>>> 299c554d
   return ncclSuccess;
 }
 
@@ -550,6 +177,7 @@
   ALIGN_SIZE(sendSize, CUDA_IPC_MIN);
   NCCLCHECK(ncclCudaCalloc((char**)&resources->devMem, sendSize, true));
 
+  resources->next_hdp_reg = 0;
   uint32_t linktype, hops;
   if (hipExtGetLinkTypeAndHopCount(myInfo->cudaDev, peerInfo->cudaDev, &linktype, &hops) != hipSuccess) {
     INFO(NCCL_INIT|NCCL_P2P,"Ring %02d : %d -> %d failed to get link type and hop count", channelId, myInfo->rank, peerInfo->rank);
@@ -559,8 +187,6 @@
     CUDACHECK(hipDeviceGetAttribute((int*)&resources->next_hdp_reg, hipDeviceAttributeHdpMemFlushCntl,peerInfo->cudaDev));
     TRACE(NCCL_INIT|NCCL_P2P,"Ring %02d : %d -> %d HDP %p", channelId, myInfo->rank, peerInfo->rank, resources->next_hdp_reg);
   }
-  else
-    resources->next_hdp_reg = 0;
 
   struct p2pConnectInfo info;
   info.id = channelId;
@@ -581,21 +207,12 @@
       return ncclInternalError;
     } else {
       // Enable P2P access
-<<<<<<< HEAD
       hipError_t err = hipDeviceEnablePeerAccess(peerInfo->cudaDev, 0);
       if (err == hipErrorPeerAccessAlreadyEnabled) {
         hipGetLastError();
       } else if (err != hipSuccess) {
-        WARN("failed to peer with device %d(=%d): %d %s",
-             peerInfo->cudaDev, peerInfo->nvmlDev, err, hipGetErrorString(err));
-=======
-      cudaError_t err = cudaDeviceEnablePeerAccess(peerInfo->cudaDev, 0);
-      if (err == cudaErrorPeerAccessAlreadyEnabled) {
-        cudaGetLastError();
-      } else if (err != cudaSuccess) {
         WARN("failed to peer with device %d(=%lx): %d %s",
-             peerInfo->cudaDev, peerInfo->busId, err, cudaGetErrorString(err));
->>>>>>> 299c554d
+             peerInfo->cudaDev, peerInfo->busId, err, hipGetErrorString(err));
         return ncclInternalError;
       }
       INFO(NCCL_INIT|NCCL_P2P,"Ring %02d : %d[%lx] -> %d[%lx] via P2P/direct pointer",
@@ -606,17 +223,10 @@
     int peerCudaDev = busIdToCudaDev(peerInfo->busId);
     info.direct = 0;
     // Map IPC and enable P2P access
-<<<<<<< HEAD
     hipError_t err = hipIpcGetMemHandle(&info.devIpc, (void*)resources->devMem);
     if (err != hipSuccess) {
-      WARN("rank %d failed to get CUDA IPC handle to device %d(=%d) : %d %s",
-           myInfo->rank, peerCudaDev, peerInfo->nvmlDev, err, hipGetErrorString(err));
-=======
-    cudaError_t err = cudaIpcGetMemHandle(&info.devIpc, (void*)resources->devMem);
-    if (err != cudaSuccess) {
       WARN("rank %d failed to get CUDA IPC handle to device %d(=%lx) : %d %s",
-           myInfo->rank, peerCudaDev, peerInfo->busId, err, cudaGetErrorString(err));
->>>>>>> 299c554d
+           myInfo->rank, peerCudaDev, peerInfo->busId, err, hipGetErrorString(err));
       return ncclInternalError;
     }
     INFO(NCCL_INIT|NCCL_P2P,"Ring %02d : %d[%lx] -> %d[%lx] via P2P/IPC",
@@ -657,21 +267,12 @@
       TRACE(NCCL_INIT|NCCL_P2P,"%d <- %d via P2P/common device", myInfo->rank, peerInfo->rank);
     } else {
       // Enable P2P access
-<<<<<<< HEAD
       hipError_t err = hipDeviceEnablePeerAccess(peerInfo->cudaDev, 0);
       if (err == hipErrorPeerAccessAlreadyEnabled) {
         hipGetLastError();
       } else if (err != hipSuccess) {
-        WARN("failed to peer with device %d(=%d): %d %s",
-             peerInfo->cudaDev, peerInfo->nvmlDev, err, hipGetErrorString(err));
-=======
-      cudaError_t err = cudaDeviceEnablePeerAccess(peerInfo->cudaDev, 0);
-      if (err == cudaErrorPeerAccessAlreadyEnabled) {
-        cudaGetLastError();
-      } else if (err != cudaSuccess) {
         WARN("failed to peer with device %d(=%lx): %d %s",
-             peerInfo->cudaDev, peerInfo->busId, err, cudaGetErrorString(err));
->>>>>>> 299c554d
+             peerInfo->cudaDev, peerInfo->busId, err, hipGetErrorString(err));
         return ncclInternalError;
       }
       TRACE(NCCL_INIT|NCCL_P2P,"Ring %02d : %d[%lx] <- %d[%lx] via P2P/direct pointer", channelId, myInfo->rank, myInfo->busId, peerInfo->rank, peerInfo->busId);
@@ -681,17 +282,10 @@
     int peerCudaDev = busIdToCudaDev(peerInfo->busId);
     info.direct = 0;
     // Map IPC and enable P2P access
-<<<<<<< HEAD
     hipError_t err = hipIpcGetMemHandle(&info.devIpc, (void*)resources->devMem);
     if (err != hipSuccess) {
-      WARN("rank %d failed to get CUDA IPC handle to device %d(=%d) : %d %s",
-           myInfo->rank, peerCudaDev, peerInfo->nvmlDev, err, hipGetErrorString(err));
-=======
-    cudaError_t err = cudaIpcGetMemHandle(&info.devIpc, (void*)resources->devMem);
-    if (err != cudaSuccess) {
       WARN("rank %d failed to get CUDA IPC handle to device %d(=%lx) : %d %s",
-           myInfo->rank, peerCudaDev, peerInfo->busId, err, cudaGetErrorString(err));
->>>>>>> 299c554d
+           myInfo->rank, peerCudaDev, peerInfo->busId, err, hipGetErrorString(err));
       return ncclInternalError;
     }
     TRACE(NCCL_INIT|NCCL_P2P,"Ring %02d : %d[%lx] <- %d[%lx] via P2P/IPC", channelId, myInfo->rank, myInfo->busId, peerInfo->rank, peerInfo->busId);
