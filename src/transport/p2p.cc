--- conflicted
+++ resolved
@@ -316,16 +316,9 @@
     }
   }
   send->conn.tail = &remDevMem->tail;
-<<<<<<< HEAD
-  send->conn.opCountRem = resources->devRemOpCount;
   send->conn.head = &resources->devMem->head;
   send->conn.ptrExchange = &resources->devMem->ptrExchange;
-  send->conn.opCountLoc = resources->devOpCount;
   send->conn.next_hdp_reg = resources->next_hdp_reg;
-=======
-  send->conn.head = &resources->devMem->head;
-  send->conn.ptrExchange = &resources->devMem->ptrExchange;
->>>>>>> de49a770
   return ncclSuccess;
 }
 
@@ -368,13 +361,7 @@
     }
   }
   recv->conn.tail = &resources->devMem->tail;
-<<<<<<< HEAD
-  recv->conn.opCountLoc = resources->devOpCount;
   recv->conn.head = &remDevMem->head;
-  recv->conn.opCountRem = resources->devRemOpCount;
-=======
-  recv->conn.head = &remDevMem->head;
->>>>>>> de49a770
   return ncclSuccess;
 }
 
