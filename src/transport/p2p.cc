--- conflicted
+++ resolved
@@ -392,14 +392,9 @@
       // cuMem API support
       if (ncclCuMemEnable()) {
         resources->type = P2P_CUMEM;
-<<<<<<< HEAD
-        INFO(NCCL_INIT|NCCL_P2P,"Channel %02d/%01d : %d[%x] -> %d[%x] via P2P/CUMEM%s%s comm %p nRanks %02d",
-             channelId, connIndex, myInfo->rank, myInfo->cudaDev, peerInfo->rank, peerInfo->cudaDev, useReadStr, useMemcpy ? "/CE" : "", comm, comm->nRanks);;
-=======
         const char *MNNVL = comm->MNNVL ? "MNNVL" : "CUMEM";
-        INFO(NCCL_INIT|NCCL_P2P,"Channel %02d/%01d : %d[%d] -> %d[%d] via P2P/%s%s%s",
-             channelId, connIndex, myInfo->rank, myInfo->nvmlDev, peerInfo->rank, peerInfo->nvmlDev, MNNVL, useReadStr, useMemcpy ? "/CE" : "");;
->>>>>>> 48bb7fec
+        INFO(NCCL_INIT|NCCL_P2P,"Channel %02d/%01d : %d[%x] -> %d[%x] via P2P/CUMEM%s%s%s comm %p nRanks %02d",
+             channelId, connIndex, myInfo->rank, myInfo->cudaDev, peerInfo->rank, peerInfo->cudaDev, MNNVL, useReadStr, useMemcpy ? "/CE" : "", comm, comm->nRanks);;
       } else {
         // Legacy CUDA IPC
         resources->type = P2P_IPC;
