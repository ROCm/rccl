/*************************************************************************
 * Copyright (c) 2016-2022, NVIDIA CORPORATION. All rights reserved.
 * Modifications Copyright (c) 2019-2022 Advanced Micro Devices, Inc. All rights reserved.
 *
 * See LICENSE.txt for license information
 ************************************************************************/

#include "comm.h"
#include "net.h"
#include "graph.h"
#include <sys/time.h>
#include "proxy.h"
#include "collectives.h"
#include "gdrwrap.h"
#include "shm.h"
#include "profiler.h"
#if defined(ENABLE_NPKIT)
#include "npkit/npkit.h"
#endif
#include "graph.h"
#include "graph/topo.h"

static_assert(sizeof(ncclNetHandle_t) <= CONNECT_SIZE, "NET Connect info is too large");

#define NCCL_NET_MAP_HOSTMEM 0
#define NCCL_NET_MAP_DEVMEM 1
#define NCCL_NET_MAP_SHARED_HOSTMEM 2
#define NCCL_NET_MAP_SHARED_DEVMEM 3
#define NCCL_NET_MAP_GDCMEM 4
#define NCCL_NET_MAP_MEMS 5

#define NCCL_NET_MAP_MASK_DEVMEM 0x40000000
#define NCCL_NET_MAP_MASK_SHARED 0x80000000
#define NCCL_NET_MAP_MASK_USED   0x20000000
#define NCCL_NET_MAP_MASK_OFFSET 0x1fffffff

#define NCCL_NET_MAP_OFFSET_BANK(mapStruct, offsetName) \
  ((mapStruct)->offsets.offsetName >> 30)

#define NCCL_NET_MAP_OFFSET_NULL(mapStruct, offsetName) \
  (((mapStruct)->offsets.offsetName >> 29) == 0)

#define NCCL_NET_MAP_GET_POINTER(mapStruct, cpuOrGpu, offsetName) \
  (NCCL_NET_MAP_OFFSET_NULL(mapStruct, offsetName) ? NULL : \
   (mapStruct)->mems[NCCL_NET_MAP_OFFSET_BANK(mapStruct, offsetName)].cpuOrGpu##Ptr + ((mapStruct)->offsets.offsetName & NCCL_NET_MAP_MASK_OFFSET))

#define NCCL_NET_MAP_DEV_MEM(mapStruct, offsetName) \
  (((mapStruct)->offsets.offsetName & NCCL_NET_MAP_MASK_DEVMEM) != 0)

#define NCCL_NET_MAP_ADD_POINTER(mapStruct, shared, dev, memSize, offsetName) do { \
    int bank = NCCL_NET_MAP_MASK_USED + (dev)*NCCL_NET_MAP_MASK_DEVMEM + (shared)*NCCL_NET_MAP_MASK_SHARED; \
    if ((shared) == 0) { \
      if (dev) { \
        (mapStruct)->offsets.offsetName = bank + (mapStruct)->mems[NCCL_NET_MAP_DEVMEM].size; \
        (mapStruct)->mems[NCCL_NET_MAP_DEVMEM].size += memSize; \
      } else { \
        (mapStruct)->offsets.offsetName = bank + (mapStruct)->mems[NCCL_NET_MAP_HOSTMEM].size; \
        (mapStruct)->mems[NCCL_NET_MAP_HOSTMEM].size += memSize; \
      } \
    } else { \
      (mapStruct)->offsets.offsetName = bank; \
    } \
} while (0);

struct connectMapMem{
  char* gpuPtr;
  char* cpuPtr;
  int size;
  union {
    char shmPath[PATH_MAX];
    hipIpcMemHandle_t ipc;
  };
};

struct connectMap {
  int sameProcess;
  int shared;
  int cudaDev;
  // First 3 bits of offsets determine the mem bank. 001 is host mem, 011 is dev mem, 101 is shared host mem and 111 is shared dev mem.
  struct connectMapMem mems[NCCL_NET_MAP_MEMS];
  // Offsets. 3 MSBs indicate mem bank, 111 indicates NULL.
  struct {
    uint32_t sendMem;
    uint32_t recvMem;
    uint32_t buffs[NCCL_NUM_PROTOCOLS];
  } offsets;
};

struct sendResources {
  struct connectMap map;
  void* netSendComm;
  struct ncclSendMem* sendMem;
  struct ncclRecvMem* recvMem;

  int rank;
  int localRank;
  int remoteRank;
  int netDev;
  int useGdr;
  int maxRecvs;
  uint64_t* gdcSync;
  void* gdrDesc;
  int shared;
  int channelId;
  int connIndex;
  char* buffers[NCCL_NUM_PROTOCOLS];
  int buffSizes[NCCL_NUM_PROTOCOLS];
  void* mhandles[NCCL_NUM_PROTOCOLS];
  uint64_t step;
  uint64_t llLastCleaning;
  uint32_t* curr_hdp_reg;  // Curr GPU in ring (for rdma transport use only)
};

struct recvResources {
  struct connectMap map;
  void* netListenComm;
  void* netRecvComm;
  struct ncclSendMem* sendMem;
  struct ncclRecvMem* recvMem;

  int rank;
  int localRank;
  int remoteRank;
  int proxyRank;
  int netDev;
  int useGdr;
  int maxRecvs;
  uint64_t* gdcSync;
  uint64_t* gdcFlush;
  void* gdrDesc;
  int shared;
  int channelId;
  int connIndex;
  char* buffers[NCCL_NUM_PROTOCOLS];
  int buffSizes[NCCL_NUM_PROTOCOLS];
  void* mhandles[NCCL_NUM_PROTOCOLS];
  uint64_t step;
  uint64_t llLastCleaning;
  uint32_t* curr_hdp_reg;  // Curr GPU in ring (for rdma transport use only)
};

NCCL_PARAM(NetDisableIntra, "NET_DISABLE_INTRA", 0);

/* Determine if two peers can communicate with NET */
static ncclResult_t canConnect(int* ret, struct ncclTopoSystem* topo, struct ncclTopoGraph* graph, struct ncclPeerInfo* info1, struct ncclPeerInfo* info2) {
  // Same host?
  if (info1->hostHash == info2->hostHash) {
    // User disabled NET for intra-node?
    if (ncclParamNetDisableIntra() == 1) {
      *ret = 0;
      return ncclSuccess;
    }
  }
  *ret = 1;
  return ncclSuccess;
}

NCCL_PARAM(NetSharedBuffers, "NET_SHARED_BUFFERS", -2);
NCCL_PARAM(NetSharedComms, "NET_SHARED_COMMS", 1);

struct setupReq {
  int rank;
  int localRank;
  int remoteRank;
  int shared;
  int netDev;
  int useGdr;
  int channelId;
  int connIndex;
  uint32_t* curr_hdp_reg;
};

/* Determine if we will use this transport for this peer and return connect
 * information for this peer */
static ncclResult_t sendSetup(struct ncclComm* comm, struct ncclTopoGraph* graph, struct ncclPeerInfo* myInfo, struct ncclPeerInfo* peerInfo, struct ncclConnect* connectInfo, struct ncclConnector* send, int channelId, int connIndex) {
  struct setupReq req;

  send->conn.shared = req.shared = graph ? 0 : ncclParamNetSharedBuffers() != -2 ? ncclParamNetSharedBuffers() : 1;
  req.channelId = channelId;
  req.connIndex = connIndex;
  req.netDev = -1;
  req.curr_hdp_reg = 0;

  int proxyRank = myInfo->rank;
  if (connIndex == NCCL_CONN_IDX_P2P_NET) NCCLCHECK(ncclTopoGetIntraNetDev(comm->topo, myInfo->rank, graph, channelId, 1, &req.netDev));
  if (req.netDev < 0) NCCLCHECK(ncclTopoGetNetDev(comm, myInfo->rank, graph, channelId, peerInfo->rank, &req.netDev, &proxyRank));
  NCCLCHECK(ncclTopoCheckGdr(comm->topo, myInfo->busId, req.netDev, 1, &req.useGdr));
  send->conn.direct |= req.useGdr ? NCCL_DIRECT_NIC : 0;
  if (req.useGdr && comm->topo->nodes[GPU].nodes[0].gpu.gcn != 910) {
    CUDACHECK(hipDeviceGetAttribute((int*)&req.curr_hdp_reg, hipDeviceAttributeHdpMemFlushCntl, myInfo->cudaDev));
    send->conn.curr_hdp_reg = req.curr_hdp_reg;
  }

  NCCLCHECK(ncclProxyConnect(comm, TRANSPORT_NET, 1, proxyRank, &send->proxyConn));
  req.rank = myInfo->rank;
  NCCLCHECK(ncclTopoGetLocalRank(comm->topo, myInfo->rank, &req.localRank));
  req.remoteRank = peerInfo->rank;
  NCCLCHECK(ncclProxyCall(&send->proxyConn, ncclProxyMsgSetup, &req, sizeof(req), NULL, 0));

  if (proxyRank == myInfo->rank) {
<<<<<<< HEAD
    INFO(NCCL_INIT|NCCL_NET,"Channel %02d/%d : %d[%lx] -> %d[%lx] [send] via NET/%s/%d%s%s comm %p nRanks %02d",
        channelId, connIndex, myInfo->rank, myInfo->busId, peerInfo->rank, peerInfo->busId, ncclNetName(), req.netDev,
        req.useGdr ? "/GDRDMA" : "", req.shared ? "/Shared" : "", comm, comm->nRanks);
  } else {
    INFO(NCCL_INIT|NCCL_NET,"Channel %02d/%d : %d[%lx] -> %d[%lx] [send] via NET/%s/%d(%d)%s%s comm %p nRanks %02d",
        channelId, connIndex, myInfo->rank, myInfo->busId, peerInfo->rank, peerInfo->busId, ncclNetName(), req.netDev,
        proxyRank, req.useGdr ? "/GDRDMA" : "", req.shared ? "/Shared" : "", comm, comm->nRanks);
=======
    INFO(NCCL_INIT|NCCL_NET,"Channel %02d/%d : %d[%lx] -> %d[%lx] [send] via NET/%s/%d%s%s", channelId, connIndex, myInfo->rank, myInfo->busId, peerInfo->rank, peerInfo->busId, ncclNetName(comm), req.netDev,
        req.useGdr ? "/GDRDMA" : "", req.shared ? "/Shared" : "");
  } else {
    INFO(NCCL_INIT|NCCL_NET,"Channel %02d/%d : %d[%lx] -> %d[%lx] [send] via NET/%s/%d(%d)%s%s", channelId, connIndex, myInfo->rank, myInfo->busId, peerInfo->rank, peerInfo->busId, ncclNetName(comm), req.netDev,
        proxyRank, req.useGdr ? "/GDRDMA" : "", req.shared ? "/Shared" : "");
>>>>>>> e1d9b273
  }
  *((int*)connectInfo) = proxyRank;
  return ncclSuccess;
}

// GDRCOPY support: TAIL_ENABLE When enabled locates the RX proxy tail in CUDA memory
NCCL_PARAM(GdrCopySyncEnable, "GDRCOPY_SYNC_ENABLE", 1);
// GDRCOPY support: FLUSH_ENABLE When enabled uses a PCI-E read to flush GDRDMA buffers
NCCL_PARAM(GdrCopyFlushEnable, "GDRCOPY_FLUSH_ENABLE", 0);

/* Setup recv connector */
static ncclResult_t recvSetup(struct ncclComm* comm, struct ncclTopoGraph* graph, struct ncclPeerInfo* myInfo, struct ncclPeerInfo* peerInfo, struct ncclConnect* connectInfo, struct ncclConnector* recv, int channelId, int connIndex) {
  struct setupReq req;

  recv->conn.shared = req.shared = graph ? 0 : ncclParamNetSharedBuffers() != -2 ? ncclParamNetSharedBuffers() : 1;
  req.channelId = channelId;
  req.connIndex = connIndex;
  req.netDev = -1;

  // Use myInfo->rank as the receiver uses its own NIC
  int proxyRank = myInfo->rank;
  if (connIndex == NCCL_CONN_IDX_P2P_NET) NCCLCHECK(ncclTopoGetIntraNetDev(comm->topo, myInfo->rank, graph, channelId, 0, &req.netDev));
  if (req.netDev < 0) NCCLCHECK(ncclTopoGetNetDev(comm, myInfo->rank, graph, channelId, myInfo->rank, &req.netDev, &proxyRank));
  NCCLCHECK(ncclTopoCheckGdr(comm->topo, myInfo->busId, req.netDev, 0, &req.useGdr));

  // We don't support PXN on receive yet
  NCCLCHECK(ncclProxyConnect(comm, TRANSPORT_NET, 0, myInfo->rank, &recv->proxyConn));

  req.rank = myInfo->rank;
  NCCLCHECK(ncclTopoGetLocalRank(comm->topo, myInfo->rank, &req.localRank));
  req.remoteRank = peerInfo->rank;
  NCCLCHECK(ncclProxyCall(&recv->proxyConn, ncclProxyMsgSetup, &req, sizeof(req), connectInfo, sizeof(ncclNetHandle_t)));

<<<<<<< HEAD
  INFO(NCCL_INIT|NCCL_NET,"Channel %02d/%d : %d[%lx] -> %d[%lx] [receive] via NET/%s/%d%s%s comm %p nRanks %02d",
      channelId, connIndex, peerInfo->rank, peerInfo->busId, myInfo->rank, myInfo->busId, ncclNetName(), req.netDev,
      req.useGdr ? "/GDRDMA" : "", req.shared ? "/Shared" : "", comm, comm->nRanks);
=======
  INFO(NCCL_INIT|NCCL_NET,"Channel %02d/%d : %d[%lx] -> %d[%lx] [receive] via NET/%s/%d%s%s", channelId, connIndex, peerInfo->rank, peerInfo->busId, myInfo->rank, myInfo->busId, ncclNetName(comm), req.netDev,
      req.useGdr ? "/GDRDMA" : "", req.shared ? "/Shared" : "");
>>>>>>> e1d9b273
  return ncclSuccess;
}

static ncclResult_t netMapShm(struct connectMapMem* mem) {
  NCCLCHECK(ncclShmOpen(mem->shmPath, mem->size, (void**)&mem->cpuPtr, (void**)&mem->gpuPtr, 0));
  NCCLCHECK(ncclShmUnlink(mem->shmPath));
  return ncclSuccess;
}
static ncclResult_t netCreateShm(struct connectMapMem* mem) {
  mem->shmPath[0] = '\0'; // Let ncclShmOpen create a tmp file
  NCCLCHECK(ncclShmOpen(mem->shmPath, mem->size, (void**)&mem->cpuPtr, NULL, 1));
  return ncclSuccess;
}

static ncclResult_t netDumpMap(struct connectMap* map) {
  printf("Dump map same process %d shared %d\n", map->sameProcess, map->shared);
  struct connectMapMem *mem = map->mems+NCCL_NET_MAP_HOSTMEM;
  printf("Mem 0: Host mem %s (%x B) CPU %p GPU %p\n", mem->shmPath, mem->size, mem->cpuPtr, mem->gpuPtr);
  mem = map->mems+NCCL_NET_MAP_DEVMEM;
  printf("Mem 1: Vid  mem (%x B) CPU %p GPU %p\n", mem->size, mem->cpuPtr, mem->gpuPtr);
  mem = map->mems+NCCL_NET_MAP_SHARED_HOSTMEM;
  printf("Mem 2: Shared Host mem %s (%x B) CPU %p GPU %p\n", mem->shmPath, mem->size, mem->cpuPtr, mem->gpuPtr);
  mem = map->mems+NCCL_NET_MAP_SHARED_DEVMEM;
  printf("Mem 3: Shared Vid mem (%x B) CPU %p GPU %p\n", mem->size, mem->cpuPtr, mem->gpuPtr);
  printf("SendMem -> Used %d Bank %d Offset %x, cpu %p gpu %p\n",
      map->offsets.sendMem & NCCL_NET_MAP_MASK_USED ? 1 : 0,
      NCCL_NET_MAP_OFFSET_BANK(map, sendMem), map->offsets.sendMem & NCCL_NET_MAP_MASK_OFFSET,
      NCCL_NET_MAP_GET_POINTER(map, cpu, sendMem), NCCL_NET_MAP_GET_POINTER(map, gpu, sendMem));
  printf("RecvMem -> Used %d Bank %d Offset %x, cpu %p gpu %p\n",
      map->offsets.recvMem & NCCL_NET_MAP_MASK_USED ? 1 : 0,
      NCCL_NET_MAP_OFFSET_BANK(map, recvMem), map->offsets.recvMem & NCCL_NET_MAP_MASK_OFFSET,
      NCCL_NET_MAP_GET_POINTER(map, cpu, recvMem), NCCL_NET_MAP_GET_POINTER(map, gpu, recvMem));
  for (int p=0; p<NCCL_NUM_PROTOCOLS; p++) {
    printf("Proto %d -> Used %d Bank %d Offset %x, cpu %p, gpu %p\n", p,
        map->offsets.buffs[p] & NCCL_NET_MAP_MASK_USED ? 1 : 0,
        NCCL_NET_MAP_OFFSET_BANK(map, buffs[p]), map->offsets.buffs[p] & NCCL_NET_MAP_MASK_OFFSET,
        NCCL_NET_MAP_GET_POINTER(map, cpu, buffs[p]), NCCL_NET_MAP_GET_POINTER(map, gpu, buffs[p]));
  }
  printf("End of dump\n");
  return ncclSuccess;
}

static ncclResult_t sendConnect(struct ncclComm* comm, struct ncclConnect* connectInfo, int nranks, int rank, struct ncclConnector* send) {
  // Setup device pointers
  struct connectMap* map;
  NCCLCHECK(ncclCalloc(&map, 1));
  send->transportResources = map;
  NCCLCHECK(ncclProxyCall(&send->proxyConn, ncclProxyMsgConnect, connectInfo, sizeof(ncclNetHandle_t), map, sizeof(struct connectMap)));

  if (map->sameProcess) {
    if (map->cudaDev != comm->cudaDev) {
      // Enable P2P access
      hipError_t err = hipDeviceEnablePeerAccess(map->cudaDev, 0);
      if (err == hipErrorPeerAccessAlreadyEnabled) {
        hipGetLastError();
      } else if (err != hipSuccess) {
        WARN("failed to peer with device %d: %d %s", map->cudaDev, err, hipGetErrorString(err));
        return ncclInternalError;
      }
    }
  } else {
    NCCLCHECK(netMapShm(map->mems+NCCL_NET_MAP_HOSTMEM));
    if (map->mems[NCCL_NET_MAP_DEVMEM].size) {
      CUDACHECK(hipIpcOpenMemHandle((void**)&map->mems[NCCL_NET_MAP_DEVMEM].gpuPtr, map->mems[NCCL_NET_MAP_DEVMEM].ipc, hipIpcMemLazyEnablePeerAccess));
      map->mems[NCCL_NET_MAP_DEVMEM].cpuPtr = NULL;
    }
    if (map->mems[NCCL_NET_MAP_SHARED_DEVMEM].size) {
      void** sharedDevMemPtr = comm->proxyState.sharedDevMems+send->proxyConn.localRank;
      if (*sharedDevMemPtr == NULL) {
        CUDACHECK(hipIpcOpenMemHandle(sharedDevMemPtr, map->mems[NCCL_NET_MAP_SHARED_DEVMEM].ipc, hipIpcMemLazyEnablePeerAccess));
      }
      map->mems[NCCL_NET_MAP_SHARED_DEVMEM].gpuPtr = (char*)(*sharedDevMemPtr);
      map->mems[NCCL_NET_MAP_SHARED_DEVMEM].cpuPtr = NULL;
    }
  }
  //NCCLCHECK(netDumpMap(map));

  struct ncclSendMem *sendMem = (struct ncclSendMem*) NCCL_NET_MAP_GET_POINTER(map, gpu, sendMem);
  void* gdcMem = map->mems[NCCL_NET_MAP_GDCMEM].gpuPtr;
  send->conn.head = gdcMem ? (uint64_t*)gdcMem : &sendMem->head;

  struct ncclRecvMem *recvMem = (struct ncclRecvMem*) NCCL_NET_MAP_GET_POINTER(map, gpu, recvMem);
  send->conn.tail = &recvMem->tail;
  send->conn.sizesFifo = recvMem->sizesFifo;
  // Only fuse P2P buffers, continue to allocate dedicated buffers for ring/tree
  send->conn.offsFifo = map->shared ? recvMem->offsFifo : NULL;

  for (int p=0; p<NCCL_NUM_PROTOCOLS; p++)
    send->conn.buffs[p] = NCCL_NET_MAP_GET_POINTER(map, gpu, buffs[p]);
  return ncclSuccess;
}

/* Connect to this peer */
static ncclResult_t recvConnect(struct ncclComm* comm, struct ncclConnect* connectInfo, int nranks, int rank, struct ncclConnector* recv) {
  struct connectMap* map;
  NCCLCHECK(ncclCalloc(&map, 1));
  recv->transportResources = map;
  NCCLCHECK(ncclProxyCall(&recv->proxyConn, ncclProxyMsgConnect, connectInfo, sizeof(int), map, sizeof(struct connectMap)));
  //NCCLCHECK(netDumpMap(map));

  struct ncclSendMem *sendMem = (struct ncclSendMem*) NCCL_NET_MAP_GET_POINTER(map, gpu, sendMem);
  recv->conn.head = &sendMem->head;

  struct ncclRecvMem *recvMem = (struct ncclRecvMem*) NCCL_NET_MAP_GET_POINTER(map, gpu, recvMem);
  void* gdcMem = map->mems[NCCL_NET_MAP_GDCMEM].gpuPtr;
  recv->conn.tail = gdcMem ? (uint64_t*)gdcMem : &recvMem->tail;
  recv->conn.sizesFifo = recvMem->sizesFifo;
  // Only fuse P2P buffers, continue to allocate dedicated buffers for ring/tree
  recv->conn.offsFifo = map->shared ? recvMem->offsFifo : NULL;

  for (int p=0; p<NCCL_NUM_PROTOCOLS; p++)
    recv->conn.buffs[p] = NCCL_NET_MAP_GET_POINTER(map, gpu, buffs[p]);
  return ncclSuccess;
}

static ncclResult_t sendFree(struct ncclConnector* send) {
  struct connectMap* map = (struct connectMap*)(send->transportResources);
  if (map->sameProcess == 0) {
    NCCLCHECK(ncclShmClose(map->mems[NCCL_NET_MAP_HOSTMEM].cpuPtr, map->mems[NCCL_NET_MAP_HOSTMEM].gpuPtr, map->mems[NCCL_NET_MAP_HOSTMEM].size));
    if (map->mems[NCCL_NET_MAP_DEVMEM].size) {
      CUDACHECK(hipIpcCloseMemHandle(map->mems[NCCL_NET_MAP_DEVMEM].gpuPtr));
    }
  }
  return ncclSuccess;
}

static ncclResult_t recvFree(struct ncclConnector* recv) {
  return ncclSuccess;
}

#define NCCL_SHARED_STEPS 16
static ncclResult_t sharedBuffersInit(struct ncclComm* comm, int cuda, int localRank, int type, int sameProcess,
    int nChannels, char** gpuPtr, char** cpuPtr, int* size, hipIpcMemHandle_t* ipc) {
  if (cuda == 0 && sameProcess == 0) {
      WARN("PXN should not use host buffers for data");
      return ncclInternalError;
  }
  struct ncclProxyProgressState* progressState = &comm->proxyState.progressState;
  if (progressState->localPeers == NULL) {
    NCCLCHECK(ncclCalloc(&progressState->localPeers, comm->localRanks));
  }
  struct ncclProxyPeer** localPeers = progressState->localPeers;
  if (localPeers[localRank] == NULL) {
    NCCLCHECK(ncclCalloc(localPeers+localRank, 1));
  }
  struct ncclProxyPeer* peer = localPeers[localRank];
  struct ncclProxySharedP2p* state = type == 0 ? &peer->send : &peer->recv;
  state->refcount++;
  if (state->size == 0) {
    state->size = nChannels*(NCCL_SHARED_STEPS/NCCL_STEPS)*comm->buffSizes[NCCL_PROTO_SIMPLE]/SENDRECV_SLICEFACTOR;
  }

  if (size) *size = state->size;

  if (cuda && state->cudaBuff == NULL) {
    NCCLCHECK(ncclCudaCalloc(&state->cudaBuff, state->size, cuda));
    if (sameProcess == 0) {
      CUDACHECK(hipIpcGetMemHandle(&state->ipc, state->cudaBuff));
    }
  }
  if (!cuda && state->hostBuff == NULL) {
    NCCLCHECK(ncclCudaHostCalloc(&state->hostBuff, state->size));
  }
  if (cpuPtr) *cpuPtr = cuda ? state->cudaBuff : state->hostBuff;
  if (sameProcess) {
    if (gpuPtr) *gpuPtr = *cpuPtr;
  } else {
    if (gpuPtr) *gpuPtr = NULL;
    if (ipc) memcpy(ipc, &state->ipc, sizeof(hipIpcMemHandle_t));
  }
  return ncclSuccess;
}

static ncclResult_t sharedBuffersGet(struct ncclComm* comm, int channel, int slot, int* offset) {
  // Use different pools for different channels and also separate send/recv.
  int slotSize = comm->buffSizes[NCCL_PROTO_SIMPLE]/(NCCL_STEPS*SENDRECV_SLICEFACTOR);
  int globalSlot = (channel*NCCL_SHARED_STEPS)+slot;
  *offset = slotSize * globalSlot;
  return ncclSuccess;
}

static ncclResult_t sharedBuffersDestroy(struct ncclComm* comm, int localRank, int type) {
  if (comm->proxyState.progressState.localPeers == NULL) NCCLCHECK(ncclInternalError);
  struct ncclProxyPeer* peer = comm->proxyState.progressState.localPeers[localRank];
  if (peer == NULL) NCCLCHECK(ncclInternalError;)
  struct ncclProxySharedP2p* state = type == 0 ? &peer->send : &peer->recv;
  if (state->size == 0) NCCLCHECK(ncclInternalError);
  state->refcount--;
  if (state->refcount == 0) {
    if (state->cudaBuff) CUDACHECK(hipFree(state->cudaBuff));
    if (state->hostBuff) NCCLCHECK(ncclCudaHostFree(state->hostBuff));
  }
  if (peer->send.refcount || peer->recv.refcount) return ncclSuccess;
  free(peer);
  comm->proxyState.progressState.localPeers[localRank] = NULL;
  for (int r=0; r<comm->localRanks; r++) {
    if (comm->proxyState.progressState.localPeers[r]) return ncclSuccess;
  }
  // All peers are freed, free array
  free(comm->proxyState.progressState.localPeers);
  comm->proxyState.progressState.localPeers = NULL;
  return ncclSuccess;
}

static ncclResult_t proxySharedInit(struct ncclProxyConnection* connection, struct ncclComm* comm, int nChannels) {
  int rank = comm->localRankToRank[connection->localRank];
  int sameProcess = comm->peerInfo[rank].pidHash == comm->peerInfo[comm->rank].pidHash ? 1 : 0;
  NCCLCHECK(sharedBuffersInit(comm, 1, connection->localRank, 0, sameProcess, nChannels, NULL, NULL, NULL, NULL));
  return ncclSuccess;
}

static ncclResult_t sendProxySetup(struct ncclProxyConnection* connection, struct ncclComm* comm, void* reqBuff, int reqSize, void* respBuff, int respSize, int* done) {
  struct setupReq* req = (struct setupReq*) reqBuff;
  if (reqSize != sizeof(struct setupReq)) return ncclInternalError;

  struct sendResources* resources;
  NCCLCHECK(ncclCalloc(&resources, 1));
  connection->transportResources = resources;

  resources->rank = req->rank;
  resources->localRank = req->localRank;
  resources->remoteRank = req->remoteRank;
  resources->netDev = req->netDev;
  resources->shared = connection->shared = req->shared;
  resources->useGdr = req->useGdr;
  resources->channelId = req->channelId;
  resources->connIndex = req->connIndex;
  resources->curr_hdp_reg = req->curr_hdp_reg;
  ncclNetProperties_t props;
  NCCLCHECK(ncclNetGetProperties(comm, req->netDev, &props));
  resources->maxRecvs = props.maxRecvs;

  // We don't return any data
  if (respSize != 0) return ncclInternalError;
  *done = 1;
  return ncclSuccess;
}

static ncclResult_t recvProxySetup(struct ncclProxyConnection* connection, struct ncclComm* comm, void* reqBuff, int reqSize, void* respBuff, int respSize, int* done) {
  struct setupReq* req = (struct setupReq*) reqBuff;
  if (reqSize != sizeof(struct setupReq)) return ncclInternalError;

  struct recvResources* resources;
  NCCLCHECK(ncclCalloc(&resources, 1));
  connection->transportResources = resources;

  resources->rank = req->rank;
  resources->localRank = req->localRank;
  resources->remoteRank = req->remoteRank;
  resources->netDev = req->netDev;
  resources->shared = connection->shared = req->shared;
  resources->useGdr = req->useGdr;
  resources->channelId = req->channelId;
  resources->connIndex = req->connIndex;
  ncclNetProperties_t props;
  NCCLCHECK(ncclNetGetProperties(comm, req->netDev, &props));
  resources->maxRecvs = props.maxRecvs;

  if (respSize != sizeof(ncclNetHandle_t)) return ncclInternalError;
  NCCLCHECK(ncclNetListen(comm, req->netDev, respBuff, &resources->netListenComm));
  *done = 1;
  return ncclSuccess;
}

static ncclResult_t sendProxyConnect(struct ncclProxyConnection* connection, struct ncclComm* comm, void* reqBuff, int reqSize, void* respBuff, int respSize, int* done) {
  struct sendResources* resources = (struct sendResources*)(connection->transportResources);
  if (reqSize != sizeof(ncclNetHandle_t)) return ncclInternalError;

  if (resources->shared) {
    // Shared buffers
    struct ncclProxyProgressState* progressState = &comm->proxyState.progressState;
    if (progressState->localPeers == NULL) {
      NCCLCHECK(ncclCalloc(&progressState->localPeers, comm->localRanks));
    }
    struct ncclProxyPeer** localPeers = progressState->localPeers;
    if (localPeers[resources->localRank] == NULL) {
      NCCLCHECK(ncclCalloc(localPeers+resources->localRank, 1));
    }
    connection->proxyAppendPtr = localPeers[resources->localRank]->send.proxyAppend+resources->channelId;

    if (resources->maxRecvs > 1 && ncclParamNetSharedComms()) {
      // Connect or reuse connection for a netdev/remote rank.
      if (progressState->netComms[resources->netDev] == NULL) {
        NCCLCHECK(ncclCalloc(progressState->netComms+resources->netDev, comm->nRanks));
      }
      struct ncclSharedNetComms* comms = progressState->netComms[resources->netDev]+resources->remoteRank;
      if (comms->sendComm[resources->channelId] == NULL) NCCLCHECK(ncclNetConnect(comm, resources->netDev, reqBuff, comms->sendComm+resources->channelId));
      resources->netSendComm = comms->sendComm[resources->channelId];
      if (comms->sendComm[resources->channelId]) comms->sendRefCount[resources->channelId]++;
    } else {
      NCCLCHECK(ncclNetConnect(comm, resources->netDev, reqBuff, &resources->netSendComm));
    }
  } else {
    // Connect to remote peer
    NCCLCHECK(ncclNetConnect(comm, resources->netDev, reqBuff, &resources->netSendComm));
    connection->proxyAppendPtr = &connection->proxyAppend;
  }
  if (resources->netSendComm == NULL) {
    *done = 0;
    return ncclSuccess;
  }
  *done = 1;

  // Create structures
  struct connectMap* map = &resources->map;
  map->sameProcess =
    comm->peerInfo[resources->rank].pidHash == comm->peerInfo[comm->rank].pidHash ? 1 : 0;
  map->shared = resources->shared;
  CUDACHECK(hipGetDevice(&map->cudaDev));

  if (resources->shared == 0) { // Only allocate dedicated buffers for ring/tree, not for p2p
    for (int p=0; p<NCCL_NUM_PROTOCOLS; p++) {
      NCCL_NET_MAP_ADD_POINTER(map, 0, p!= NCCL_PROTO_LL && resources->useGdr, comm->buffSizes[p], buffs[p]);
      resources->buffSizes[p] = comm->buffSizes[p];
    }
  } else {
    // Get shared buffers
    int bank = resources->useGdr ? NCCL_NET_MAP_SHARED_DEVMEM : NCCL_NET_MAP_SHARED_HOSTMEM;
    struct connectMapMem* mapMem = map->mems+bank;
    NCCLCHECK(sharedBuffersInit(
          comm, resources->useGdr, resources->localRank, 0, map->sameProcess, comm->p2pnChannels,
          &mapMem->gpuPtr, &mapMem->cpuPtr, &mapMem->size, &mapMem->ipc));
    resources->buffSizes[NCCL_PROTO_SIMPLE] = mapMem->size;
    NCCL_NET_MAP_ADD_POINTER(map, 1, resources->useGdr, mapMem->size, buffs[NCCL_PROTO_SIMPLE]);
  }

  NCCL_NET_MAP_ADD_POINTER(map, 0, 0, sizeof(struct ncclSendMem), sendMem);
  NCCL_NET_MAP_ADD_POINTER(map, 0, 0, sizeof(struct ncclRecvMem), recvMem);

  if (map->mems[NCCL_NET_MAP_DEVMEM].size) {
    if (resources->shared == 0) {
      if (!map->sameProcess) {
        ALIGN_SIZE(map->mems[NCCL_NET_MAP_DEVMEM].size, CUDA_IPC_MIN);
      }
      NCCLCHECK(ncclCudaCalloc(&map->mems[NCCL_NET_MAP_DEVMEM].gpuPtr, map->mems[NCCL_NET_MAP_DEVMEM].size, resources->useGdr));
      map->mems[NCCL_NET_MAP_DEVMEM].cpuPtr = map->mems[NCCL_NET_MAP_DEVMEM].gpuPtr;
    }
    if (!map->sameProcess) {
      CUDACHECK(hipIpcGetMemHandle(&map->mems[NCCL_NET_MAP_DEVMEM].ipc, map->mems[NCCL_NET_MAP_DEVMEM].gpuPtr));
    }
  }
  if (map->sameProcess) {
    NCCLCHECK(ncclCudaHostCalloc(&map->mems[NCCL_NET_MAP_HOSTMEM].cpuPtr, map->mems[NCCL_NET_MAP_HOSTMEM].size));
    map->mems[NCCL_NET_MAP_HOSTMEM].gpuPtr = map->mems[NCCL_NET_MAP_HOSTMEM].cpuPtr;
  } else {
    NCCLCHECK(netCreateShm(map->mems+NCCL_NET_MAP_HOSTMEM));
  }
  if (ncclGdrCopy && map->sameProcess && ncclParamGdrCopySyncEnable()) {
    uint64_t *cpuPtr, *gpuPtr;
    NCCLCHECK(ncclGdrCudaCalloc(&cpuPtr, &gpuPtr, 1, &resources->gdrDesc));

    resources->gdcSync = cpuPtr;
    struct connectMapMem* gdcMem = map->mems+NCCL_NET_MAP_GDCMEM;
    gdcMem->cpuPtr = (char*)cpuPtr;
    gdcMem->gpuPtr = (char*)gpuPtr;
    gdcMem->size = sizeof(uint64_t); // sendMem->head
  }

  resources->sendMem = (struct ncclSendMem*) NCCL_NET_MAP_GET_POINTER(map, cpu, sendMem);
  resources->recvMem = (struct ncclRecvMem*) NCCL_NET_MAP_GET_POINTER(map, cpu, recvMem);

  // Don't give credits yet in shared mode.
  resources->sendMem->head = map->shared ? -NCCL_STEPS : 0;
  for (int i=0; i<NCCL_STEPS; i++) resources->recvMem->sizesFifo[i] = -1;

  for (int p=0; p<NCCL_NUM_PROTOCOLS; p++) {
    resources->buffers[p] = NCCL_NET_MAP_GET_POINTER(map, cpu, buffs[p]);
    if (resources->buffers[p]) {
#if CUDA_VERSION >= 11070
      /* DMA-BUF support */
      int type = NCCL_NET_MAP_DEV_MEM(map, buffs[p]) ? NCCL_PTR_CUDA : NCCL_PTR_HOST;
      if (type == NCCL_PTR_CUDA && comm->dmaBufSupport) {
        int dmabuf_fd;
        CUCHECK(cuMemGetHandleForAddressRange((void *)&dmabuf_fd, (CUdeviceptr)resources->buffers[p], resources->buffSizes[p], CU_MEM_RANGE_HANDLE_TYPE_DMA_BUF_FD, 0));
        NCCLCHECK(ncclNetRegMrDmaBuf(comm, resources->netSendComm, resources->buffers[p], resources->buffSizes[p], type, 0ULL, dmabuf_fd, &resources->mhandles[p]));
        (void)close(dmabuf_fd);
      } else // FALL-THROUGH to nv_peermem GDR path
#endif
      {
        NCCLCHECK(ncclNetRegMr(comm, resources->netSendComm, resources->buffers[p], resources->buffSizes[p], NCCL_NET_MAP_DEV_MEM(map, buffs[p]) ? NCCL_PTR_CUDA : NCCL_PTR_HOST, &resources->mhandles[p]));
      }
    }
  }

  //NCCLCHECK(netDumpMap(map));
  if (respSize != sizeof(struct connectMap)) return ncclInternalError;
  memcpy(respBuff, map, sizeof(struct connectMap));
  return ncclSuccess;
}

static ncclResult_t recvProxyConnect(struct ncclProxyConnection* connection, struct ncclComm* comm, void* reqBuff, int reqSize, void* respBuff, int respSize, int* done) {
  if (reqSize != sizeof(int)) return ncclInternalError;
  struct recvResources* resources = (struct recvResources*)(connection->transportResources);
  resources->proxyRank = *(int*)reqBuff;

  // Finish connection establishment from remote peer
  if (resources->shared) {
    // Shared buffers
    struct ncclProxyProgressState* progressState = &comm->proxyState.progressState;
    if (progressState->localPeers == NULL) {
      NCCLCHECK(ncclCalloc(&progressState->localPeers, comm->localRanks));
    }
    struct ncclProxyPeer** localPeers = progressState->localPeers;
    if (localPeers[resources->localRank] == NULL) {
      NCCLCHECK(ncclCalloc(localPeers+resources->localRank, 1));
    }
    connection->proxyAppendPtr = localPeers[resources->localRank]->recv.proxyAppend+resources->channelId;

    if (resources->maxRecvs > 1 && ncclParamNetSharedComms()) {
      // Connect or reuse connection for a netdev/remote rank.
      if (progressState->netComms[resources->netDev] == NULL) {
        NCCLCHECK(ncclCalloc(progressState->netComms+resources->netDev, comm->nRanks));
      }
      struct ncclSharedNetComms* comms = progressState->netComms[resources->netDev]+resources->proxyRank;
      if (comms->recvComm[resources->channelId] == NULL) NCCLCHECK(ncclNetAccept(comm, resources->netListenComm, comms->recvComm+resources->channelId));
      resources->netRecvComm = comms->recvComm[resources->channelId];
      if (comms->recvComm[resources->channelId]) comms->recvRefCount[resources->channelId]++;
    } else {
      NCCLCHECK(ncclNetAccept(comm, resources->netListenComm, &resources->netRecvComm));
    }
  } else {
    // Connect to remote peer
    NCCLCHECK(ncclNetAccept(comm, resources->netListenComm, &resources->netRecvComm));
    connection->proxyAppendPtr = &connection->proxyAppend;
  }
  if (resources->netRecvComm == NULL) {
    *done = 0;
    return ncclSuccess;
  }
  *done = 1;
  NCCLCHECK(ncclNetCloseListen(comm, resources->netListenComm));

  // Create structures
  struct connectMap* map = &resources->map;
  map->sameProcess =
    comm->peerInfo[resources->rank].pidHash == comm->peerInfo[comm->rank].pidHash ? 1 : 0;
  if (map->sameProcess == 0) return ncclInternalError; // We don't support remote proxy for recv
  map->shared = resources->shared;

  if (resources->shared == 0) { // Only allocate dedicated buffers for ring/tree, not for p2p
    for (int p=0; p<NCCL_NUM_PROTOCOLS; p++) {
      NCCL_NET_MAP_ADD_POINTER(map, 0, resources->useGdr, comm->buffSizes[p], buffs[p]);
      resources->buffSizes[p] = comm->buffSizes[p];
    }
  } else {
    // Get shared buffers
    int bank = resources->useGdr ? NCCL_NET_MAP_SHARED_DEVMEM : NCCL_NET_MAP_SHARED_HOSTMEM;
    struct connectMapMem* mapMem = map->mems+bank;
    NCCLCHECK(sharedBuffersInit(
          comm, resources->useGdr, resources->localRank, 1, 1, comm->p2pnChannels,
          &mapMem->gpuPtr, &mapMem->cpuPtr, &mapMem->size, NULL));
    resources->buffSizes[NCCL_PROTO_SIMPLE] = mapMem->size;
    NCCL_NET_MAP_ADD_POINTER(map, 1, resources->useGdr, mapMem->size, buffs[NCCL_PROTO_SIMPLE]);
  }

  NCCL_NET_MAP_ADD_POINTER(map, 0, 0, sizeof(struct ncclSendMem), sendMem);
  NCCL_NET_MAP_ADD_POINTER(map, 0, 0, sizeof(struct ncclRecvMem), recvMem);

  if (map->mems[NCCL_NET_MAP_DEVMEM].size) {
    if (resources->shared == 0) {
      NCCLCHECK(ncclCudaCalloc(&map->mems[NCCL_NET_MAP_DEVMEM].gpuPtr, map->mems[NCCL_NET_MAP_DEVMEM].size, resources->useGdr));
      map->mems[NCCL_NET_MAP_DEVMEM].cpuPtr = map->mems[NCCL_NET_MAP_DEVMEM].gpuPtr;
    }
  }
  NCCLCHECK(ncclCudaHostCalloc(&map->mems[NCCL_NET_MAP_HOSTMEM].cpuPtr, map->mems[NCCL_NET_MAP_HOSTMEM].size));
  map->mems[NCCL_NET_MAP_HOSTMEM].gpuPtr = map->mems[NCCL_NET_MAP_HOSTMEM].cpuPtr;
  if (ncclGdrCopy && map->sameProcess) {
    uint64_t *cpuPtr, *gpuPtr;
    NCCLCHECK(ncclGdrCudaCalloc(&cpuPtr, &gpuPtr, 2, &resources->gdrDesc));

    if (ncclParamGdrCopySyncEnable()) {
      resources->gdcSync = cpuPtr;
      struct connectMapMem* gdcMem = map->mems+NCCL_NET_MAP_GDCMEM;
      gdcMem->cpuPtr = (char*)cpuPtr;
      gdcMem->gpuPtr = (char*)gpuPtr;
      gdcMem->size = sizeof(uint64_t);
    }
    if (ncclParamGdrCopyFlushEnable()) resources->gdcFlush = cpuPtr + 1;
  }

  resources->sendMem = (struct ncclSendMem*) NCCL_NET_MAP_GET_POINTER(map, cpu, sendMem);
  resources->recvMem = (struct ncclRecvMem*) NCCL_NET_MAP_GET_POINTER(map, cpu, recvMem);
  for (int p=0; p<NCCL_NUM_PROTOCOLS; p++) {
    resources->buffers[p] = NCCL_NET_MAP_GET_POINTER(map, cpu, buffs[p]);
    if (resources->buffers[p]) {
#if CUDA_VERSION >= 11070
      /* DMA-BUF support */
      int type = NCCL_NET_MAP_DEV_MEM(map, buffs[p]) ? NCCL_PTR_CUDA : NCCL_PTR_HOST;
      if (type == NCCL_PTR_CUDA && comm->dmaBufSupport) {
        int dmabuf_fd;
        CUCHECK(cuMemGetHandleForAddressRange((void *)&dmabuf_fd, (CUdeviceptr)resources->buffers[p], resources->buffSizes[p], CU_MEM_RANGE_HANDLE_TYPE_DMA_BUF_FD, 0));
        NCCLCHECK(ncclNetRegMrDmaBuf(comm, resources->netRecvComm, resources->buffers[p], resources->buffSizes[p], type, 0ULL, dmabuf_fd, &resources->mhandles[p]));
        (void)close(dmabuf_fd);
      } else // FALL-THROUGH to nv_peermem GDR path
#endif
      {
        NCCLCHECK(ncclNetRegMr(comm, resources->netRecvComm, resources->buffers[p], resources->buffSizes[p], NCCL_NET_MAP_DEV_MEM(map, buffs[p]) ? NCCL_PTR_CUDA : NCCL_PTR_HOST, &resources->mhandles[p]));
      }
    }
  }

  //NCCLCHECK(netDumpMap(map));
  if (respSize != sizeof(struct connectMap)) return ncclInternalError;
  memcpy(respBuff, map, sizeof(struct connectMap));
  return ncclSuccess;
}

static ncclResult_t sendProxyFree(struct ncclProxyConnection* connection, struct ncclComm* comm) {
  struct sendResources* resources = (struct sendResources*)(connection->transportResources);
  if (resources == NULL) { // NVB Preconnect
    NCCLCHECK(sharedBuffersDestroy(comm, connection->localRank, 0));
    return ncclSuccess;
  }
  for (int p=0; p<NCCL_NUM_PROTOCOLS; p++) {
    if (resources->buffers[p]) {
      NCCLCHECK(ncclNetDeregMr(comm, resources->netSendComm, resources->mhandles[p]));
    }
  }
  struct connectMapMem* mems = resources->map.mems;
  if (resources->map.sameProcess) {
    NCCLCHECK(ncclCudaHostFree(mems[NCCL_NET_MAP_HOSTMEM].cpuPtr));
  } else {
    NCCLCHECK(ncclShmClose(mems[NCCL_NET_MAP_HOSTMEM].cpuPtr, NULL, mems[NCCL_NET_MAP_HOSTMEM].size));
  }
  CUDACHECK(hipFree(mems[NCCL_NET_MAP_DEVMEM].cpuPtr));
  if (mems[NCCL_NET_MAP_GDCMEM].cpuPtr) NCCLCHECK(ncclGdrCudaFree(resources->gdrDesc));
  if (resources->shared) {
    NCCLCHECK(sharedBuffersDestroy(comm, resources->localRank, 0));
    if (resources->maxRecvs > 1 && ncclParamNetSharedComms()) {
      struct ncclSharedNetComms* comms = comm->proxyState.progressState.netComms[resources->netDev]+resources->remoteRank;
      comms->sendRefCount[resources->channelId]--;
      if (comms->sendRefCount[resources->channelId] == 0) NCCLCHECK(ncclNetCloseSend(comm, comms->sendComm[resources->channelId]));
    } else {
      NCCLCHECK(ncclNetCloseSend(comm, resources->netSendComm));
    }
  } else {
    NCCLCHECK(ncclNetCloseSend(comm, resources->netSendComm));
  }
  free(resources);
  return ncclSuccess;
}

static ncclResult_t recvProxyFree(struct ncclProxyConnection* connection, struct ncclComm* comm) {
  struct recvResources* resources = (struct recvResources*)(connection->transportResources);
  if (resources == NULL) { // NVB Preconnect
    NCCLCHECK(sharedBuffersDestroy(comm, connection->localRank, 1));
    return ncclSuccess;
  }
  for (int p=0; p<NCCL_NUM_PROTOCOLS; p++) {
    if (resources->buffers[p]) {
      NCCLCHECK(ncclNetDeregMr(comm, resources->netRecvComm, resources->mhandles[p]));
    }
  }
  struct connectMapMem* mems = resources->map.mems;
  NCCLCHECK(ncclCudaHostFree(mems[NCCL_NET_MAP_HOSTMEM].cpuPtr));
  CUDACHECK(hipFree(mems[NCCL_NET_MAP_DEVMEM].cpuPtr));
  if (mems[NCCL_NET_MAP_GDCMEM].cpuPtr) NCCLCHECK(ncclGdrCudaFree(resources->gdrDesc));
  if (resources->shared) {
    NCCLCHECK(sharedBuffersDestroy(comm, resources->localRank, 1));
    if (resources->maxRecvs > 1 && ncclParamNetSharedComms()) {
      struct ncclSharedNetComms* comms = comm->proxyState.progressState.netComms[resources->netDev]+resources->proxyRank;
      comms->recvRefCount[resources->channelId]--;
      if (comms->recvRefCount[resources->channelId] == 0) NCCLCHECK(ncclNetCloseRecv(comm, comms->recvComm[resources->channelId]));
    } else {
      NCCLCHECK(ncclNetCloseRecv(comm, resources->netRecvComm));
    }
  } else {
    NCCLCHECK(ncclNetCloseRecv(comm, resources->netRecvComm));
  }
  free(resources);
  return ncclSuccess;
}

static_assert(NCCL_STEPS <= NCCL_NET_MAX_REQUESTS, "Not enough net requests to cover for steps");

#if defined(ENABLE_NPKIT) && defined(ENABLE_NPKIT_NET_COLLECT_POLL_CNT)
static int g_npkit_net_poll_cnt = 0;
#endif

static ncclResult_t sendProxyProgress(struct ncclComm* comm, struct ncclProxyArgs* args) {

#if defined(ENABLE_NPKIT) && defined(ENABLE_NPKIT_NET_COLLECT_POLL_CNT)
  g_npkit_net_poll_cnt++;
#endif

  if (args->state == ncclProxyOpReady) {
    for (int s=0; s<args->nsubs; s++) {
      struct ncclProxySubArgs* sub = args->subs+s;
      struct sendResources* resources = (struct sendResources*) (sub->connection->transportResources);
      // Round to next multiple of sliceSteps
      sub->base = ROUNDUP(resources->step, args->chunkSteps);
      sub->posted = sub->transmitted = sub->done = 0;
      for (uint64_t step=0; step<sub->nsteps; step++) ncclProfilingRecord(args, s, step, ncclProxyProfileBegin);
    }
    args->state = ncclProxyOpProgress;
    args->hdp_flushed = 0;
  }
  args->idle = 1;
  if (args->state == ncclProxyOpProgress) {
    int p = args->protocol;
    int maxDepth = std::min(NCCL_STEPS, NCCL_SHARED_STEPS/args->nsubs);
    for (int s=0; s<args->nsubs; s++) {
      struct ncclProxySubArgs* sub = args->subs+s;
      if (sub->done == sub->nsteps) continue;
      struct sendResources* resources = (struct sendResources*) (sub->connection->transportResources);
      void* mhandle = resources->mhandles[p];
      int stepSize = resources->buffSizes[p] / NCCL_STEPS;
      char* localBuff = NCCL_NET_MAP_GET_POINTER(&resources->map, cpu, buffs[p]);
      int buffSize = stepSize*args->sliceSteps;
      if (sub->nbytes < buffSize) buffSize = sub->nbytes;
      // Post buffers to the GPU
      if (sub->posted < sub->nsteps && sub->posted < sub->done + maxDepth) {
        int buffSlot = (sub->base+sub->posted)%NCCL_STEPS;
        if (resources->shared) {
          int sharedBuffSlot = sub->posted%maxDepth;
          int offset;
          NCCLCHECK(sharedBuffersGet(comm, sub->channelId, sharedBuffSlot*args->nsubs+s, &offset));
          resources->recvMem->offsFifo[buffSlot] = offset;
          __sync_synchronize();
          volatile uint64_t* sendHead = resources->gdcSync ? resources->gdcSync : &resources->sendMem->head;
          sub->posted += args->sliceSteps;
          *sendHead = sub->base + sub->posted - NCCL_STEPS;
          if (resources->gdcSync) wc_store_fence(); // Flush out WC write
        } else sub->posted += args->sliceSteps;
        for (uint64_t step=sub->posted-args->sliceSteps; step<sub->posted; step++) {
          ncclProfilingRecord(args, s, step, ncclProxyProfileSendGPUWait);
        }
        args->idle = 0;
        continue;
      }
      // Check whether we received data from the GPU and send it to the network
      if (sub->transmitted < sub->posted && sub->transmitted < sub->done + NCCL_STEPS) {
        int buffSlot = (sub->base+sub->transmitted)%NCCL_STEPS;
        volatile int* sizesFifo = resources->recvMem->sizesFifo;
        volatile uint64_t* recvTail = &resources->recvMem->tail;
        if (sizesFifo[buffSlot] != -1 && ((*recvTail > (sub->base+sub->transmitted)) || p == NCCL_PROTO_LL)) {
          // We have something to receive, let's check if it's completely ready.
          int size = sizesFifo[buffSlot];

#if defined(ENABLE_NPKIT) && defined(ENABLE_NPKIT_EVENT_NET_SEND_ENTRY) && defined(ENABLE_NPKIT_EVENT_NET_SEND_EXIT)
          sub->npKitSizesFifo[buffSlot] = size;
#endif

          char* buff = resources->shared ? localBuff+resources->recvMem->offsFifo[buffSlot] : localBuff+buffSlot*stepSize;
          int ready = 1;
          if (p == NCCL_PROTO_LL128) {
            ready = resources->useGdr;
            if (!ready) {
              // When data is in sysmem, we need to wait until all flags are correct since the GPU only
              // called threadfence()
              uint64_t flag = sub->base+sub->transmitted+1;
              int nFifoLines = DIVUP(sizesFifo[buffSlot], sizeof(uint64_t)*NCCL_LL128_LINEELEMS);
              volatile uint64_t* lines = (volatile uint64_t*)buff;
              ready = 1;
              for (int i=0; i<nFifoLines; i++) {
                if (lines[i*NCCL_LL128_LINEELEMS+NCCL_LL128_DATAELEMS] != flag) { ready = 0; break; }
              }
            }
          } else if (p == NCCL_PROTO_LL) {
            uint32_t flag = NCCL_LL_FLAG(sub->base+sub->transmitted+1);
            int nFifoLines = DIVUP(size, sizeof(union ncclLLFifoLine));
            union ncclLLFifoLine* lines = (union ncclLLFifoLine*)buff;
            for (int i=0; i<nFifoLines; i++) {
              volatile uint32_t *f1 = &lines[i].flag1;
              volatile uint32_t *f2 = &lines[i].flag2;
              if (f1[0] != flag || f2[0] != flag) { ready = 0; break; }
            }
          }
          if (ready) {
            // flush HDP if not done
            if (resources->curr_hdp_reg && args->hdp_flushed < LOAD(recvTail)) {
              args->hdp_flushed = LOAD(recvTail);
              STORE(resources->curr_hdp_reg, 1);
            }
            // Data is ready, try to send.
            NCCLCHECK(ncclNetIsend(comm, resources->netSendComm, buff, size, resources->rank, mhandle, sub->requests+buffSlot));
            if (sub->requests[buffSlot] != NULL) {

#if defined(ENABLE_NPKIT) && defined(ENABLE_NPKIT_EVENT_NET_SEND_ENTRY) && defined(ENABLE_NPKIT_EVENT_NET_SEND_EXIT)
              NpKit::CollectCpuEvent(
                  NPKIT_EVENT_NET_SEND_ENTRY,
#if defined(ENABLE_NPKIT_NET_COLLECT_POLL_CNT)
                  g_npkit_net_poll_cnt,
#else
                  size,
#endif
                  uint64_t(sub->requests+buffSlot)/sizeof(void*),
                  *(volatile uint64_t*)NpKit::GetCpuTimestamp(), sub->channelId);
#if defined(ENABLE_NPKIT_NET_COLLECT_POLL_CNT)
              g_npkit_net_poll_cnt = 0;
#endif
#endif

              TRACE(NCCL_NET, "sendProxy [%ld/%d] Isend posted, req %p", sub->transmitted, buffSlot, sub->requests[buffSlot]);
              sizesFifo[buffSlot] = -1;
              // Make sure size is reset to zero before we update the head.
              __sync_synchronize();
              sub->transmitted += args->sliceSteps;
              for (uint64_t step=sub->transmitted-args->sliceSteps; step<sub->transmitted; step++) ncclProfilingRecord(args, s, step, ncclProxyProfileSendWait);
              args->idle = 0;
              continue;
            }
          }
        }
      }
      // Check whether the network has completed some send operations.
      if (sub->done < sub->transmitted) {
        int done;
        int buffSlot = (sub->base+sub->done)%NCCL_STEPS;
        NCCLCHECK(ncclNetTest(comm, sub->requests[buffSlot], &done, NULL));
        if (done) {

#if defined(ENABLE_NPKIT) && defined(ENABLE_NPKIT_EVENT_NET_SEND_ENTRY) && defined(ENABLE_NPKIT_EVENT_NET_SEND_EXIT)
          NpKit::CollectCpuEvent(
              NPKIT_EVENT_NET_SEND_EXIT,
#if defined(ENABLE_NPKIT_NET_COLLECT_POLL_CNT)
              g_npkit_net_poll_cnt,
#else
              sub->npKitSizesFifo[buffSlot],
#endif
              uint64_t(sub->requests+buffSlot)/sizeof(void*),
              *(volatile uint64_t*)NpKit::GetCpuTimestamp(), sub->channelId);
#if defined(ENABLE_NPKIT_NET_COLLECT_POLL_CNT)
          g_npkit_net_poll_cnt = 0;
#endif
#endif

          TRACE(NCCL_NET, "sendProxy [%ld/%d] request %p done", sub->done, buffSlot, sub->requests[buffSlot]);
          sub->done += args->sliceSteps;
          for (uint64_t step=sub->done-args->sliceSteps; step<sub->done; step++) ncclProfilingRecord(args, s, step, ncclProxyProfileEnd);

          if (resources->shared == 0) {
            volatile uint64_t* sendHead = resources->gdcSync ? resources->gdcSync : &resources->sendMem->head;
            *sendHead = sub->base + sub->done;
            if (resources->gdcSync) wc_store_fence(); // Flush out WC write
          }
          args->idle = 0;
          if (sub->done == sub->nsteps) {
            resources->step = sub->base + sub->nsteps;
            args->done++;
          }
        }
      }
    }
    if (args->done == args->nsubs) {
      args->state = ncclProxyOpNone;
    }
  }
  return ncclSuccess;
}

static ncclResult_t recvProxyProgress(struct ncclComm* comm, struct ncclProxyArgs* args) {

#if defined(ENABLE_NPKIT) && defined(ENABLE_NPKIT_NET_COLLECT_POLL_CNT)
  g_npkit_net_poll_cnt++;
#endif

  if (args->state == ncclProxyOpReady) {
    // Initialize subs and group them by same recvComm.
    void* recvComm;
    int groupSize = 0;
    int maxRecvs = 1;
    for (int s=0; s<args->nsubs; s++) {
      struct ncclProxySubArgs* sub = args->subs+s;
      if (groupSize == maxRecvs) {
        groupSize = 0;
      } else if (s>0) { // Find next sub with the same recvComm
        int next;
        for (next=s; next<args->nsubs; next++) {
          struct recvResources* nextRes = (struct recvResources*) (args->subs[next].connection->transportResources);
          if (nextRes->netRecvComm == recvComm) break;
        }
        if (next == args->nsubs) { // Not found
          groupSize = 0;
        } else if (s != next) { // We found a sub later with the same recvComm ; swap subs
          struct ncclProxySubArgs temp;
          memcpy(&temp, sub, sizeof(struct ncclProxySubArgs));
          memcpy(sub, args->subs+next, sizeof(struct ncclProxySubArgs));
          memcpy(args->subs+next, &temp, sizeof(struct ncclProxySubArgs));
        }
      }
      groupSize++;
      struct recvResources* resources = (struct recvResources*) (sub->connection->transportResources);
      maxRecvs = resources->maxRecvs;
      recvComm = resources->netRecvComm;
      // Round to next multiple of sliceSteps
      sub->base = ROUNDUP(resources->step, args->chunkSteps);
      sub->posted = sub->received = sub->transmitted = sub->done = 0;
      for (int i=0; i<groupSize; i++) sub[-i].groupSize = groupSize;
      for (uint64_t step=0; step<sub->nsteps; step++) ncclProfilingRecord(args, s, step, ncclProxyProfileBegin);
    }
    args->state = ncclProxyOpProgress;
  }
  args->idle = 1;
  if (args->state == ncclProxyOpProgress) {
    int p = args->protocol;
    int maxDepth = std::min(NCCL_STEPS, NCCL_SHARED_STEPS/args->nsubs);
    for (int s=0; s<args->nsubs; s+=args->subs[s].groupSize) {
      struct ncclProxySubArgs* subGroup = args->subs+s;
      int subCount = 0;
      void* ptrs[NCCL_PROXY_MAX_SUBS];
      int sizes[NCCL_PROXY_MAX_SUBS];
      int tags[NCCL_PROXY_MAX_SUBS];
      void* mhandles[NCCL_PROXY_MAX_SUBS];

      for (int i=0; i<subGroup->groupSize; i++) {
        struct ncclProxySubArgs* sub = subGroup + i;
        if (sub->posted < sub->nsteps) {
          if (sub->posted >= sub->done + maxDepth) { subCount = 0; break; }
          struct recvResources* resources = (struct recvResources*) (sub->connection->transportResources);
          int stepSize = resources->buffSizes[p] / NCCL_STEPS;
          char* localBuff = NCCL_NET_MAP_GET_POINTER(&resources->map, cpu, buffs[p]);
          int buffSlot = (sub->base+sub->posted)%NCCL_STEPS;
          if (resources->shared) {
            int sharedBuffSlot = sub->posted%maxDepth;
            int offset;
            NCCLCHECK(sharedBuffersGet(comm, sub->channelId, sharedBuffSlot*args->nsubs+s+i, &offset));
            volatile int* offsFifo = (volatile int*)resources->recvMem->offsFifo;
            offsFifo[buffSlot] = offset;
            ptrs[subCount] = localBuff+offset;
          } else {
            ptrs[subCount] = localBuff+buffSlot*stepSize;
          }
          sizes[subCount] = stepSize*args->sliceSteps;
          if (sub->nbytes < sizes[subCount]) sizes[subCount] = sub->nbytes;
          tags[subCount] = resources->remoteRank;
          mhandles[subCount] = resources->mhandles[p];
          subCount++;
        }
      }
      if (subCount) {
        uint64_t step = subGroup->posted;
        struct recvResources* resources = (struct recvResources*) (subGroup->connection->transportResources);
        void** requestPtr = subGroup->requests+(step%NCCL_STEPS);
        NCCLCHECK(ncclNetIrecv(comm, resources->netRecvComm, subCount, ptrs, sizes, tags, mhandles, requestPtr));
        if (*requestPtr) {
          for (int i=0; i<subGroup->groupSize; i++) {
            struct ncclProxySubArgs* sub = subGroup+i;

#if defined(ENABLE_NPKIT) && defined(ENABLE_NPKIT_EVENT_NET_RECV_ENTRY) && defined(ENABLE_NPKIT_EVENT_NET_RECV_EXIT)
            NpKit::CollectCpuEvent(
                NPKIT_EVENT_NET_RECV_ENTRY,
#if defined(ENABLE_NPKIT_NET_COLLECT_POLL_CNT)
                g_npkit_net_poll_cnt,
#else
                sizes[i],
#endif
                uint64_t(sub->requests+(step%NCCL_STEPS))/sizeof(void*),
                *(volatile uint64_t*)NpKit::GetCpuTimestamp(), sub->channelId);
#if defined(ENABLE_NPKIT_NET_COLLECT_POLL_CNT)
            g_npkit_net_poll_cnt = 0;
#endif
#endif

            sub->posted += args->sliceSteps;
            for (uint64_t step=sub->posted-args->sliceSteps; step<sub->posted; step++) ncclProfilingRecord(args, s+i, step, ncclProxyProfileRecvWait);
          }
          args->idle = 0;
        }
      }
    }
    if (args->idle == 0) return ncclSuccess;

    for (int s=0; s<args->nsubs; s+=args->subs[s].groupSize) {
      struct ncclProxySubArgs* subGroup = args->subs+s;
      if (subGroup->posted > subGroup->received) {
        uint64_t step = subGroup->received;
        int done;
        void* ptrs[NCCL_PROXY_MAX_SUBS];
        int sizes[NCCL_PROXY_MAX_SUBS];
        void* mhandles[NCCL_PROXY_MAX_SUBS];
        for (int i=0; i<NCCL_PROXY_MAX_SUBS; i++) sizes[i] = 0;
        NCCLCHECK(ncclNetTest(comm, subGroup->requests[step%NCCL_STEPS], &done, sizes));
        if (done) {
          int useGdr = 0;
          int totalSize = 0;
          for (int i=0; i<NCCL_PROXY_MAX_SUBS; i++) totalSize += sizes[i];
          for (int i=0; i<subGroup->groupSize; i++) {
            struct ncclProxySubArgs* sub = subGroup + i;

#if defined(ENABLE_NPKIT) && defined(ENABLE_NPKIT_EVENT_NET_RECV_ENTRY) && defined(ENABLE_NPKIT_EVENT_NET_RECV_EXIT)
            NpKit::CollectCpuEvent(
                NPKIT_EVENT_NET_RECV_EXIT,
#if defined(ENABLE_NPKIT_NET_COLLECT_POLL_CNT)
                g_npkit_net_poll_cnt,
#else
                sizes[i],
#endif
                uint64_t(sub->requests+(step%NCCL_STEPS))/sizeof(void*),
                *(volatile uint64_t*)NpKit::GetCpuTimestamp(), sub->channelId);
#if defined(ENABLE_NPKIT_NET_COLLECT_POLL_CNT)
            g_npkit_net_poll_cnt = 0;
#endif
#endif

            sub->received += args->sliceSteps;
            for (uint64_t step=sub->received-args->sliceSteps; step<sub->received; step++) ncclProfilingRecord(args, s+i, step, ncclProxyProfileRecvFlushWait);
            if (step < sub->nsteps) {
              struct recvResources* resources = (struct recvResources*) (sub->connection->transportResources);
              if (resources->useGdr) useGdr = 1;
            }
          }
          subGroup->requests[step%NCCL_STEPS] = NULL;
          if (totalSize > 0 && p == NCCL_PROTO_SIMPLE && useGdr) {
            // GDRCOPY support
            struct recvResources* resources = (struct recvResources*) (subGroup->connection->transportResources);
            if (resources->gdcFlush) {
#if defined (__x86_64__)
              // Force a PCI-E read from GPU memory
              asm volatile ("mov (%0), %%eax" :: "l"(resources->gdcFlush) : "%eax");
#else
              WARN("NET: GDR Flush only supported on x86_64");
              return ncclInternalError;
#endif
            } else {
              int subCount = 0;
              for (int i=0; i<subGroup->groupSize; i++) {
                struct ncclProxySubArgs* sub = subGroup + i;
                if (step < sub->nsteps) {
                  struct recvResources* resources = (struct recvResources*) (sub->connection->transportResources);
                  int stepSize = resources->buffSizes[p] / NCCL_STEPS;
                  char* localBuff = NCCL_NET_MAP_GET_POINTER(&resources->map, cpu, buffs[p]);
                  int buffSlot = (sub->base+sub->posted)%NCCL_STEPS;
                  ptrs[subCount] = resources->shared ? localBuff+resources->recvMem->offsFifo[buffSlot] : localBuff+buffSlot*stepSize;
                  mhandles[subCount] = resources->mhandles[p];
                  subCount++;
                }
              }
              struct recvResources* resources = (struct recvResources*) (subGroup->connection->transportResources);
              NCCLCHECK(ncclNetIflush(comm, resources->netRecvComm, subCount, ptrs, sizes, mhandles, subGroup->requests+(step%NCCL_STEPS)));
            }
          }
          args->idle = 0;
        }
      }
    }
    if (args->idle == 0) return ncclSuccess;

    for (int s=0; s<args->nsubs; s+=args->subs[s].groupSize) {
      struct ncclProxySubArgs* subGroup = args->subs+s;
      if (subGroup->received > subGroup->transmitted) {
        uint64_t step = subGroup->transmitted;
        int done = 1;
        void* request = subGroup->requests[step%NCCL_STEPS];
        if (request) NCCLCHECK(ncclNetTest(comm, request, &done, NULL));
        if (done) {
          for (int i=0; i<subGroup->groupSize; i++) {
            struct ncclProxySubArgs* sub = subGroup + i;
            sub->transmitted += args->sliceSteps;
            for (uint64_t step=sub->transmitted-args->sliceSteps; step<sub->transmitted; step++) ncclProfilingRecord(args, s+i, step, ncclProxyProfileRecvGPUWait);
            if (step < sub->nsteps) {
              __sync_synchronize();
              struct recvResources* resources = (struct recvResources*) (sub->connection->transportResources);
              volatile uint64_t* recvTail = resources->gdcSync ? resources->gdcSync : &resources->recvMem->tail;
              *recvTail = sub->base + sub->transmitted;
              if (resources->gdcSync) wc_store_fence(); // Flush out WC write
            }
          }
          args->idle = 0;
        }
      }
    }
    if (args->idle == 0) return ncclSuccess;

    for (int s=0; s<args->nsubs; s+=args->subs[s].groupSize) {
      struct ncclProxySubArgs* subGroup = args->subs+s;
      for (int i=0; i<subGroup->groupSize; i++) {
        struct ncclProxySubArgs* sub = subGroup + i;
        if (sub->done == sub->nsteps) continue;
        if (sub->transmitted > sub->done) {
          struct recvResources* resources = (struct recvResources*) (sub->connection->transportResources);
          volatile uint64_t* sendHead = &resources->sendMem->head;
          uint64_t done = *sendHead;
          while (done > sub->base + sub->done &&
              // LL and LL128 can acknowledge 0-bytes send before they even happen. Don't go past what we transmitted.
              sub->transmitted > sub->done) {
            sub->done += args->sliceSteps;
            for (uint64_t step=sub->done-args->sliceSteps; step<sub->done; step++) ncclProfilingRecord(args, s+i, step, ncclProxyProfileEnd);
            args->idle = 0;
            if (sub->done == sub->nsteps) {
              struct recvResources* resources = (struct recvResources*) (sub->connection->transportResources);
              resources->step = sub->base + sub->nsteps;
              args->done++;
              break;
            }
          }
        }
      }
    }
    if (args->done == args->nsubs) {
      args->state = ncclProxyOpNone;
    }
  }
  return ncclSuccess;
}

struct ncclTransport netTransport = {
  "NET",
  canConnect,
  { sendSetup, sendConnect, sendFree, proxySharedInit, sendProxySetup, sendProxyConnect, sendProxyFree, sendProxyProgress },
  { recvSetup, recvConnect, recvFree, proxySharedInit, recvProxySetup, recvProxyConnect, recvProxyFree, recvProxyProgress }
};<|MERGE_RESOLUTION|>--- conflicted
+++ resolved
@@ -8,15 +8,11 @@
 #include "comm.h"
 #include "net.h"
 #include "graph.h"
-#include <sys/time.h>
 #include "proxy.h"
 #include "collectives.h"
 #include "gdrwrap.h"
 #include "shm.h"
 #include "profiler.h"
-#if defined(ENABLE_NPKIT)
-#include "npkit/npkit.h"
-#endif
 #include "graph.h"
 #include "graph/topo.h"
 
@@ -108,7 +104,7 @@
   void* mhandles[NCCL_NUM_PROTOCOLS];
   uint64_t step;
   uint64_t llLastCleaning;
-  uint32_t* curr_hdp_reg;  // Curr GPU in ring (for rdma transport use only)
+  volatile uint32_t* curr_hdp_reg;  // Curr GPU in ring (for rdma transport use only)
 };
 
 struct recvResources {
@@ -136,7 +132,7 @@
   void* mhandles[NCCL_NUM_PROTOCOLS];
   uint64_t step;
   uint64_t llLastCleaning;
-  uint32_t* curr_hdp_reg;  // Curr GPU in ring (for rdma transport use only)
+  volatile uint32_t* curr_hdp_reg;  // Curr GPU in ring (for rdma transport use only)
 };
 
 NCCL_PARAM(NetDisableIntra, "NET_DISABLE_INTRA", 0);
@@ -178,7 +174,6 @@
   send->conn.shared = req.shared = graph ? 0 : ncclParamNetSharedBuffers() != -2 ? ncclParamNetSharedBuffers() : 1;
   req.channelId = channelId;
   req.connIndex = connIndex;
-  req.netDev = -1;
   req.curr_hdp_reg = 0;
 
   int proxyRank = myInfo->rank;
@@ -198,21 +193,11 @@
   NCCLCHECK(ncclProxyCall(&send->proxyConn, ncclProxyMsgSetup, &req, sizeof(req), NULL, 0));
 
   if (proxyRank == myInfo->rank) {
-<<<<<<< HEAD
-    INFO(NCCL_INIT|NCCL_NET,"Channel %02d/%d : %d[%lx] -> %d[%lx] [send] via NET/%s/%d%s%s comm %p nRanks %02d",
-        channelId, connIndex, myInfo->rank, myInfo->busId, peerInfo->rank, peerInfo->busId, ncclNetName(), req.netDev,
+    INFO(NCCL_INIT|NCCL_NET,"Channel %02d/%d : %d[%lx] -> %d[%lx] [send] via NET/%s/%d%s%s comm %p nRanks %02d", channelId, connIndex, myInfo->rank, myInfo->busId, peerInfo->rank, peerInfo->busId, ncclNetName(comm), req.netDev,
         req.useGdr ? "/GDRDMA" : "", req.shared ? "/Shared" : "", comm, comm->nRanks);
   } else {
-    INFO(NCCL_INIT|NCCL_NET,"Channel %02d/%d : %d[%lx] -> %d[%lx] [send] via NET/%s/%d(%d)%s%s comm %p nRanks %02d",
-        channelId, connIndex, myInfo->rank, myInfo->busId, peerInfo->rank, peerInfo->busId, ncclNetName(), req.netDev,
+    INFO(NCCL_INIT|NCCL_NET,"Channel %02d/%d : %d[%lx] -> %d[%lx] [send] via NET/%s/%d(%d)%s%s comm %p nRanks %02d", channelId, connIndex, myInfo->rank, myInfo->busId, peerInfo->rank, peerInfo->busId, ncclNetName(comm), req.netDev,
         proxyRank, req.useGdr ? "/GDRDMA" : "", req.shared ? "/Shared" : "", comm, comm->nRanks);
-=======
-    INFO(NCCL_INIT|NCCL_NET,"Channel %02d/%d : %d[%lx] -> %d[%lx] [send] via NET/%s/%d%s%s", channelId, connIndex, myInfo->rank, myInfo->busId, peerInfo->rank, peerInfo->busId, ncclNetName(comm), req.netDev,
-        req.useGdr ? "/GDRDMA" : "", req.shared ? "/Shared" : "");
-  } else {
-    INFO(NCCL_INIT|NCCL_NET,"Channel %02d/%d : %d[%lx] -> %d[%lx] [send] via NET/%s/%d(%d)%s%s", channelId, connIndex, myInfo->rank, myInfo->busId, peerInfo->rank, peerInfo->busId, ncclNetName(comm), req.netDev,
-        proxyRank, req.useGdr ? "/GDRDMA" : "", req.shared ? "/Shared" : "");
->>>>>>> e1d9b273
   }
   *((int*)connectInfo) = proxyRank;
   return ncclSuccess;
@@ -230,7 +215,6 @@
   recv->conn.shared = req.shared = graph ? 0 : ncclParamNetSharedBuffers() != -2 ? ncclParamNetSharedBuffers() : 1;
   req.channelId = channelId;
   req.connIndex = connIndex;
-  req.netDev = -1;
 
   // Use myInfo->rank as the receiver uses its own NIC
   int proxyRank = myInfo->rank;
@@ -246,14 +230,8 @@
   req.remoteRank = peerInfo->rank;
   NCCLCHECK(ncclProxyCall(&recv->proxyConn, ncclProxyMsgSetup, &req, sizeof(req), connectInfo, sizeof(ncclNetHandle_t)));
 
-<<<<<<< HEAD
-  INFO(NCCL_INIT|NCCL_NET,"Channel %02d/%d : %d[%lx] -> %d[%lx] [receive] via NET/%s/%d%s%s comm %p nRanks %02d",
-      channelId, connIndex, peerInfo->rank, peerInfo->busId, myInfo->rank, myInfo->busId, ncclNetName(), req.netDev,
+  INFO(NCCL_INIT|NCCL_NET,"Channel %02d/%d : %d[%lx] -> %d[%lx] [receive] via NET/%s/%d%s%s comm %p nRanks %02d", channelId, connIndex, peerInfo->rank, peerInfo->busId, myInfo->rank, myInfo->busId, ncclNetName(comm), req.netDev,
       req.useGdr ? "/GDRDMA" : "", req.shared ? "/Shared" : "", comm, comm->nRanks);
-=======
-  INFO(NCCL_INIT|NCCL_NET,"Channel %02d/%d : %d[%lx] -> %d[%lx] [receive] via NET/%s/%d%s%s", channelId, connIndex, peerInfo->rank, peerInfo->busId, myInfo->rank, myInfo->busId, ncclNetName(comm), req.netDev,
-      req.useGdr ? "/GDRDMA" : "", req.shared ? "/Shared" : "");
->>>>>>> e1d9b273
   return ncclSuccess;
 }
 
@@ -461,7 +439,7 @@
 static ncclResult_t proxySharedInit(struct ncclProxyConnection* connection, struct ncclComm* comm, int nChannels) {
   int rank = comm->localRankToRank[connection->localRank];
   int sameProcess = comm->peerInfo[rank].pidHash == comm->peerInfo[comm->rank].pidHash ? 1 : 0;
-  NCCLCHECK(sharedBuffersInit(comm, 1, connection->localRank, 0, sameProcess, nChannels, NULL, NULL, NULL, NULL));
+  NCCLCHECK(sharedBuffersInit(comm, comm->hasFineGrain, connection->localRank, 0, sameProcess, nChannels, NULL, NULL, NULL, NULL));
   return ncclSuccess;
 }
 
@@ -630,6 +608,18 @@
         CUCHECK(cuMemGetHandleForAddressRange((void *)&dmabuf_fd, (CUdeviceptr)resources->buffers[p], resources->buffSizes[p], CU_MEM_RANGE_HANDLE_TYPE_DMA_BUF_FD, 0));
         NCCLCHECK(ncclNetRegMrDmaBuf(comm, resources->netSendComm, resources->buffers[p], resources->buffSizes[p], type, 0ULL, dmabuf_fd, &resources->mhandles[p]));
         (void)close(dmabuf_fd);
+      } else // FALL-THROUGH to nv_peermem GDR path
+#else
+      /* DMA-BUF support */
+      int type = NCCL_NET_MAP_DEV_MEM(map, buffs[p]) ? NCCL_PTR_CUDA : NCCL_PTR_HOST;
+      if (type == NCCL_PTR_CUDA && comm->dmaBufSupport && pfn_hsa_amd_portable_export_dmabuf) {
+        int dmabuf_fd;
+        uint64_t offset;
+        CUCHECK(hsa_amd_portable_export_dmabuf((const void*)resources->buffers[p], resources->buffSizes[p], &dmabuf_fd, &offset));
+        NCCLCHECK(ncclNetRegMrDmaBuf(comm, resources->netSendComm, resources->buffers[p], resources->buffSizes[p], type, offset, dmabuf_fd, &resources->mhandles[p]));
+        (void)close(dmabuf_fd);
+        INFO(NCCL_INIT|NCCL_NET, "hsa_amd_portable_export_dmabuf buffer %p size %d handle %x offset %ld",
+          (const void*)resources->buffers[p], resources->buffSizes[p], dmabuf_fd, offset);
       } else // FALL-THROUGH to nv_peermem GDR path
 #endif
       {
@@ -748,6 +738,18 @@
         NCCLCHECK(ncclNetRegMrDmaBuf(comm, resources->netRecvComm, resources->buffers[p], resources->buffSizes[p], type, 0ULL, dmabuf_fd, &resources->mhandles[p]));
         (void)close(dmabuf_fd);
       } else // FALL-THROUGH to nv_peermem GDR path
+#else
+      /* DMA-BUF support */
+      int type = NCCL_NET_MAP_DEV_MEM(map, buffs[p]) ? NCCL_PTR_CUDA : NCCL_PTR_HOST;
+      if (type == NCCL_PTR_CUDA && comm->dmaBufSupport && pfn_hsa_amd_portable_export_dmabuf) {
+        int dmabuf_fd;
+        uint64_t offset;
+        CUCHECK(hsa_amd_portable_export_dmabuf((const void*)resources->buffers[p], resources->buffSizes[p], &dmabuf_fd, &offset));
+        NCCLCHECK(ncclNetRegMrDmaBuf(comm, resources->netRecvComm, resources->buffers[p], resources->buffSizes[p], type, offset, dmabuf_fd, &resources->mhandles[p]));
+        (void)close(dmabuf_fd);
+        INFO(NCCL_INIT|NCCL_NET, "hsa_amd_portable_export_dmabuf buffer %p size %d handle %x offset %ld",
+          (const void*)resources->buffers[p], resources->buffSizes[p], dmabuf_fd, offset);
+      } else // FALL-THROUGH to nv_peermem GDR path
 #endif
       {
         NCCLCHECK(ncclNetRegMr(comm, resources->netRecvComm, resources->buffers[p], resources->buffSizes[p], NCCL_NET_MAP_DEV_MEM(map, buffs[p]) ? NCCL_PTR_CUDA : NCCL_PTR_HOST, &resources->mhandles[p]));
@@ -829,16 +831,7 @@
 
 static_assert(NCCL_STEPS <= NCCL_NET_MAX_REQUESTS, "Not enough net requests to cover for steps");
 
-#if defined(ENABLE_NPKIT) && defined(ENABLE_NPKIT_NET_COLLECT_POLL_CNT)
-static int g_npkit_net_poll_cnt = 0;
-#endif
-
 static ncclResult_t sendProxyProgress(struct ncclComm* comm, struct ncclProxyArgs* args) {
-
-#if defined(ENABLE_NPKIT) && defined(ENABLE_NPKIT_NET_COLLECT_POLL_CNT)
-  g_npkit_net_poll_cnt++;
-#endif
-
   if (args->state == ncclProxyOpReady) {
     for (int s=0; s<args->nsubs; s++) {
       struct ncclProxySubArgs* sub = args->subs+s;
@@ -892,11 +885,6 @@
         if (sizesFifo[buffSlot] != -1 && ((*recvTail > (sub->base+sub->transmitted)) || p == NCCL_PROTO_LL)) {
           // We have something to receive, let's check if it's completely ready.
           int size = sizesFifo[buffSlot];
-
-#if defined(ENABLE_NPKIT) && defined(ENABLE_NPKIT_EVENT_NET_SEND_ENTRY) && defined(ENABLE_NPKIT_EVENT_NET_SEND_EXIT)
-          sub->npKitSizesFifo[buffSlot] = size;
-#endif
-
           char* buff = resources->shared ? localBuff+resources->recvMem->offsFifo[buffSlot] : localBuff+buffSlot*stepSize;
           int ready = 1;
           if (p == NCCL_PROTO_LL128) {
@@ -924,29 +912,13 @@
           }
           if (ready) {
             // flush HDP if not done
-            if (resources->curr_hdp_reg && args->hdp_flushed < LOAD(recvTail)) {
-              args->hdp_flushed = LOAD(recvTail);
-              STORE(resources->curr_hdp_reg, 1);
+            if (resources->curr_hdp_reg && args->hdp_flushed < *recvTail) {
+              args->hdp_flushed = *recvTail;
+              *resources->curr_hdp_reg = 1;
             }
             // Data is ready, try to send.
             NCCLCHECK(ncclNetIsend(comm, resources->netSendComm, buff, size, resources->rank, mhandle, sub->requests+buffSlot));
             if (sub->requests[buffSlot] != NULL) {
-
-#if defined(ENABLE_NPKIT) && defined(ENABLE_NPKIT_EVENT_NET_SEND_ENTRY) && defined(ENABLE_NPKIT_EVENT_NET_SEND_EXIT)
-              NpKit::CollectCpuEvent(
-                  NPKIT_EVENT_NET_SEND_ENTRY,
-#if defined(ENABLE_NPKIT_NET_COLLECT_POLL_CNT)
-                  g_npkit_net_poll_cnt,
-#else
-                  size,
-#endif
-                  uint64_t(sub->requests+buffSlot)/sizeof(void*),
-                  *(volatile uint64_t*)NpKit::GetCpuTimestamp(), sub->channelId);
-#if defined(ENABLE_NPKIT_NET_COLLECT_POLL_CNT)
-              g_npkit_net_poll_cnt = 0;
-#endif
-#endif
-
               TRACE(NCCL_NET, "sendProxy [%ld/%d] Isend posted, req %p", sub->transmitted, buffSlot, sub->requests[buffSlot]);
               sizesFifo[buffSlot] = -1;
               // Make sure size is reset to zero before we update the head.
@@ -965,22 +937,6 @@
         int buffSlot = (sub->base+sub->done)%NCCL_STEPS;
         NCCLCHECK(ncclNetTest(comm, sub->requests[buffSlot], &done, NULL));
         if (done) {
-
-#if defined(ENABLE_NPKIT) && defined(ENABLE_NPKIT_EVENT_NET_SEND_ENTRY) && defined(ENABLE_NPKIT_EVENT_NET_SEND_EXIT)
-          NpKit::CollectCpuEvent(
-              NPKIT_EVENT_NET_SEND_EXIT,
-#if defined(ENABLE_NPKIT_NET_COLLECT_POLL_CNT)
-              g_npkit_net_poll_cnt,
-#else
-              sub->npKitSizesFifo[buffSlot],
-#endif
-              uint64_t(sub->requests+buffSlot)/sizeof(void*),
-              *(volatile uint64_t*)NpKit::GetCpuTimestamp(), sub->channelId);
-#if defined(ENABLE_NPKIT_NET_COLLECT_POLL_CNT)
-          g_npkit_net_poll_cnt = 0;
-#endif
-#endif
-
           TRACE(NCCL_NET, "sendProxy [%ld/%d] request %p done", sub->done, buffSlot, sub->requests[buffSlot]);
           sub->done += args->sliceSteps;
           for (uint64_t step=sub->done-args->sliceSteps; step<sub->done; step++) ncclProfilingRecord(args, s, step, ncclProxyProfileEnd);
@@ -1006,11 +962,6 @@
 }
 
 static ncclResult_t recvProxyProgress(struct ncclComm* comm, struct ncclProxyArgs* args) {
-
-#if defined(ENABLE_NPKIT) && defined(ENABLE_NPKIT_NET_COLLECT_POLL_CNT)
-  g_npkit_net_poll_cnt++;
-#endif
-
   if (args->state == ncclProxyOpReady) {
     // Initialize subs and group them by same recvComm.
     void* recvComm;
@@ -1092,22 +1043,6 @@
         if (*requestPtr) {
           for (int i=0; i<subGroup->groupSize; i++) {
             struct ncclProxySubArgs* sub = subGroup+i;
-
-#if defined(ENABLE_NPKIT) && defined(ENABLE_NPKIT_EVENT_NET_RECV_ENTRY) && defined(ENABLE_NPKIT_EVENT_NET_RECV_EXIT)
-            NpKit::CollectCpuEvent(
-                NPKIT_EVENT_NET_RECV_ENTRY,
-#if defined(ENABLE_NPKIT_NET_COLLECT_POLL_CNT)
-                g_npkit_net_poll_cnt,
-#else
-                sizes[i],
-#endif
-                uint64_t(sub->requests+(step%NCCL_STEPS))/sizeof(void*),
-                *(volatile uint64_t*)NpKit::GetCpuTimestamp(), sub->channelId);
-#if defined(ENABLE_NPKIT_NET_COLLECT_POLL_CNT)
-            g_npkit_net_poll_cnt = 0;
-#endif
-#endif
-
             sub->posted += args->sliceSteps;
             for (uint64_t step=sub->posted-args->sliceSteps; step<sub->posted; step++) ncclProfilingRecord(args, s+i, step, ncclProxyProfileRecvWait);
           }
@@ -1133,22 +1068,6 @@
           for (int i=0; i<NCCL_PROXY_MAX_SUBS; i++) totalSize += sizes[i];
           for (int i=0; i<subGroup->groupSize; i++) {
             struct ncclProxySubArgs* sub = subGroup + i;
-
-#if defined(ENABLE_NPKIT) && defined(ENABLE_NPKIT_EVENT_NET_RECV_ENTRY) && defined(ENABLE_NPKIT_EVENT_NET_RECV_EXIT)
-            NpKit::CollectCpuEvent(
-                NPKIT_EVENT_NET_RECV_EXIT,
-#if defined(ENABLE_NPKIT_NET_COLLECT_POLL_CNT)
-                g_npkit_net_poll_cnt,
-#else
-                sizes[i],
-#endif
-                uint64_t(sub->requests+(step%NCCL_STEPS))/sizeof(void*),
-                *(volatile uint64_t*)NpKit::GetCpuTimestamp(), sub->channelId);
-#if defined(ENABLE_NPKIT_NET_COLLECT_POLL_CNT)
-            g_npkit_net_poll_cnt = 0;
-#endif
-#endif
-
             sub->received += args->sliceSteps;
             for (uint64_t step=sub->received-args->sliceSteps; step<sub->received; step++) ncclProfilingRecord(args, s+i, step, ncclProxyProfileRecvFlushWait);
             if (step < sub->nsteps) {
