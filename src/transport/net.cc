--- conflicted
+++ resolved
@@ -1242,11 +1242,7 @@
               sub->timestamp[buffSlot] = 0;
 #endif
 
-<<<<<<< HEAD
-              TRACE(NCCL_NET, "sendProxy [%ld/%d] Isend posted, req %p", sub->transmitted, buffSlot, sub->requests[buffSlot]);
-=======
               TRACE(NCCL_NET, "sendProxy [%ld/%d] Isend posted, req %p, size %d, proto %d, myRank %d, channelId %d", sub->transmitted, buffSlot, sub->requests[buffSlot], size, p, proxyState->tpRank, sub->channelId);
->>>>>>> b55b6be0
               sub->transmitted += args->sliceSteps;
               for (uint64_t step=sub->transmitted-args->sliceSteps; step<sub->transmitted; step++) ncclProfilingRecord(args, s, step, ncclProxyProfileSendWait);
               args->idle = 0;
