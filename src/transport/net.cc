/*************************************************************************
 * Copyright (c) 2016-2019, NVIDIA CORPORATION. All rights reserved.
 * Modifications Copyright (c) 2019 Advanced Micro Devices, Inc. All rights reserved.
 *
 * See LICENSE.txt for license information
 ************************************************************************/

#include "comm.h"
#include "net.h"
<<<<<<< HEAD
#include "param.h"
#include "topo.h"
#include <hip/hip_runtime.h>
#include <assert.h>

#define NET_MAX_IFS 16
#define NET_MAX_GPUS 32

// Cache GPU-NIC distances to avoid re-computing them
#define NET_TVALUE_UNKNOWN 0ULL
static ncclTvalue_t ncclNetTvalues[NET_MAX_GPUS] = { NET_TVALUE_UNKNOWN };
static int ncclNetNDev;

// We encode 3 bits of distance per interface into a ncclTvalue_t (64-bit)
#define NET_BITS_PER_IF 3
#define NET_BITS_PER_IF_MASK ((1<<NET_BITS_PER_IF)-1)
static_assert(sizeof(ncclTvalue_t)*8 >= NET_MAX_IFS*NET_BITS_PER_IF, "NET_MAX_IFS*NET_BITS_PER_IF must fit in a ncclTvalue_t");
static ncclTvalue_t getTvalue(short* distances, int ndev) {
  ncclTvalue_t tvalue = 0;
  for (int d=0; d<ndev; d++) {
    ncclTvalue_t score = 1 + PATH_SYS - distances[d];
    // Keep 3 bits of score info per dev
    tvalue |= ((score & NET_BITS_PER_IF_MASK)<<(NET_BITS_PER_IF*d));
  }
  return tvalue;
}
static int getScore(ncclTvalue_t tvalue, int dev) {
  return (tvalue >> (dev*NET_BITS_PER_IF)) & NET_BITS_PER_IF_MASK;
}
=======
#include "graph.h"
>>>>>>> 299c554d

struct netConnectInfo {
  ncclNetHandle_t netHandle;
};

struct netSendResources {
  void* netSendComm;
  struct ncclSendMem* hostSendMem;
  struct ncclRecvMem* hostRecvMem;
  struct ncclSendMem* devHostSendMem;
  struct ncclRecvMem* devHostRecvMem;
  int netDev;
  int useGdr;
  int buffSize;
  void* mhandle;
  void* llMhandle;
  void* ll128Mhandle;
  struct ncclRecvMem* devRecvMem;
  uint64_t step;
  uint64_t llLastCleaning;
};

struct netRecvResources {
  void* netListenComm;
  void* netRecvComm;
  struct ncclSendMem* hostSendMem;
  struct ncclRecvMem* hostRecvMem;
  struct ncclSendMem* devHostSendMem;
  struct ncclRecvMem* devHostRecvMem;
  int netDev;
  int useGdr;
  int buffSize;
  void* mhandle;
  void* llMhandle;
  void* ll128Mhandle;
  struct ncclRecvMem* devRecvMem;
  uint64_t step;
  uint64_t llLastCleaning;
  uint32_t* curr_hdp_reg;  // Curr GPU in ring (for rdma transport use only)
};

<<<<<<< HEAD
static ncclResult_t netDistance(int cudaDev, int dev, short* distance) {
  char* cudaPath = NULL;
  char* nicPath = NULL;
  ncclResult_t err;
  NCCLCHECK(getCudaPath(cudaDev, &cudaPath));
  err = ncclNetPciPath(dev, &nicPath);
  *distance = (err != ncclSuccess || nicPath == NULL || cudaPath == NULL) ? PATH_SYS : pciDistance(nicPath, cudaPath);
  if (nicPath) free(nicPath);
  if (cudaPath) free(cudaPath);
  return ncclSuccess;
}

static ncclResult_t netDevices(int* ndev, short** distances) {
  NCCLCHECK(ncclNetDevices(ndev));
  if (*ndev == 0) {
    WARN("Error : Network returned 0 device");
    return ncclSystemError;
  }
  if (*ndev > NET_MAX_IFS) *ndev = NET_MAX_IFS;

  *distances = (short*)malloc(*ndev*sizeof(short));
  if (*distances == NULL) return ncclSystemError;

  // Find distance with current GPU
  int cudaDev, nvmlDev;
  CUDACHECK(hipGetDevice(&cudaDev));
  NCCLCHECK(getNvmlDevice(cudaDev, &nvmlDev))
  char line[1024];
  sprintf(line, "CUDA Dev %d[%d], %s NIC distance : ", cudaDev, nvmlDev, ncclNetName());
  for (int d=0; d<*ndev; d++) {
    NCCLCHECK(netDistance(cudaDev, d, *distances+d));
    sprintf(line+strlen(line), " %s", pathDists[(*distances)[d]]);
  }
  INFO(NCCL_INIT|NCCL_NET, "%s", line);
  return ncclSuccess;
}

/* Determine if we can communicate with the peer */
ncclResult_t netCanConnect(ncclTvalue_t* ret, struct ncclPeerInfo* myInfo, struct ncclPeerInfo* peerInfo) {
  int cudaDev;
  CUDACHECK(hipGetDevice(&cudaDev));
  ret[0] = ncclNetTvalues[cudaDev];
  if (ret[0] == NET_TVALUE_UNKNOWN) {
    if (cudaDev >= NET_MAX_GPUS) {
      WARN("CUDA device %d >= MAX %d\n", cudaDev, NET_MAX_GPUS);
      return ncclInternalError;
    }
    int nDev;
    short* distances;
    NCCLCHECK(netDevices(&nDev, &distances));
    ncclNetTvalues[cudaDev] = ret[0] = getTvalue(distances, nDev);
    ncclNetNDev = nDev;
    free(distances);
  }
=======
/* Determine if two peers can communicate with NET */
ncclResult_t netCanConnect(int* ret, struct ncclTopoSystem* topo, struct ncclTopoGraph* graph, struct ncclPeerInfo* info1, struct ncclPeerInfo* info2) {
  *ret = 1;
>>>>>>> 299c554d
  return ncclSuccess;
}

NCCL_PARAM(NetGdrRead, "NET_GDR_READ", -2);
NCCL_PARAM(NetGdrLevel, "NET_GDR_LEVEL", PATH_PHB);

static ncclResult_t netGetGdrSupport(struct ncclTopoSystem* topo, int64_t busId, int netDev, int read, int* useGdr) {
  *useGdr = 0;

<<<<<<< HEAD
  int cudaDev, nvmlDev;
  CUDACHECK(hipGetDevice(&cudaDev));
  NCCLCHECK(getNvmlDevice(cudaDev, &nvmlDev))

  if (!hasFineGrainVramPcie()) {
    INFO(NCCL_INIT|NCCL_NET,"NET/%s : GPU Direct RDMA Disabled for GPU %d / Need Fine Grain VRAM over PCIe", ncclNetName(), cudaDev);
    return ncclSuccess;
  }

=======
>>>>>>> 299c554d
  if (read) { // For reads (sends) only enable under certain conditions
    int gdrReadParam = ncclParamNetGdrRead();
    if (gdrReadParam == 0) return ncclSuccess;
    if (gdrReadParam < 0) {
       int nvlink;
       NCCLCHECK(ncclTopoHasNvlink(topo, busId, &nvlink));
       if (!nvlink) return ncclSuccess;
    }
  }

  // Check if we are close enough that it makes sense to enable GDR
  int netGdrLevel = ncclParamNetGdrLevel();
  int distance;
  NCCLCHECK(ncclTopoNetDistance(topo, busId, netDev, &distance));
  if (distance >= netGdrLevel) {
    INFO(NCCL_NET,"NET/%s : GPU Direct RDMA Disabled for GPU %lx / HCA %d (distance %d >= %d)", ncclNetName(), busId, netDev, distance, netGdrLevel);
    return ncclSuccess;
  }

  // Finally, check if the NIC supports it
  int flags;
  NCCLCHECK(ncclNetPtrSupport(netDev, &flags));
  if ((flags & NCCL_PTR_CUDA) == 0) return ncclSuccess;
  *useGdr = 1;
  INFO(NCCL_NET,"NET/%s : GPU Direct RDMA Enabled for GPU %lx / HCA %d (distance %d < %d), read %d", ncclNetName(), busId, netDev, distance, netGdrLevel, read);
  return ncclSuccess;
}

/* Determine if we will use this transport for this peer and return connect
 * information for this peer */
ncclResult_t netSendSetup(struct ncclTopoSystem* topo, struct ncclTopoGraph* graph, struct ncclPeerInfo* myInfo, struct ncclPeerInfo* peerInfo, struct ncclConnect* connectInfo, struct ncclConnector* send, int buffSize, int channelId) {
  struct netSendResources* resources;
  NCCLCHECK(ncclCalloc(&resources, 1));
  send->transportResources = resources;

<<<<<<< HEAD
  int cudaDev;
  CUDACHECK(hipGetDevice(&cudaDev));
  resources->netDev = getDev(cudaDev, channelId);
  NCCLCHECK(netGetGdrSupport(resources->netDev, 1, &resources->useGdr));
=======
  NCCLCHECK(ncclTopoGetNetDev(graph, 1, channelId, &resources->netDev));
  NCCLCHECK(netGetGdrSupport(topo, myInfo->busId, resources->netDev, 1, &resources->useGdr));
>>>>>>> 299c554d

  int sendSize = sizeof(struct ncclSendMem);
  NCCLCHECK(ncclCudaHostAlloc((void**)&resources->hostSendMem, (void**)&resources->devHostSendMem, sendSize));

  int recvSize = offsetof(struct ncclRecvMem, buff)+buffSize;
  if (resources->useGdr) {
    NCCLCHECK(ncclCudaCalloc((char**)(&resources->devRecvMem), recvSize, true));
  }
  NCCLCHECK(ncclCudaHostAlloc((void**)&resources->hostRecvMem, (void**)&resources->devHostRecvMem, recvSize));
  resources->buffSize = buffSize;

  INFO(NCCL_INIT|NCCL_NET,"Ring %02d : %d[%lx] -> %d[%lx] [send] via NET/%s/%d%s", channelId, myInfo->rank, myInfo->busId, peerInfo->rank, peerInfo->busId, ncclNetName(), resources->netDev,
      resources->useGdr ? "/GDRDMA" : "");
  return ncclSuccess;
}

ncclResult_t netRecvSetup(struct ncclTopoSystem* topo, struct ncclTopoGraph* graph, struct ncclPeerInfo* myInfo, struct ncclPeerInfo* peerInfo, struct ncclConnect* connectInfo, struct ncclConnector* recv, int buffSize, int channelId) {
  struct netRecvResources* resources;
  NCCLCHECK(ncclCalloc(&resources, 1));
  recv->transportResources = resources;

<<<<<<< HEAD
  int cudaDev;
  CUDACHECK(hipGetDevice(&cudaDev));
  resources->netDev = getDev(cudaDev, channelId);
  NCCLCHECK(netGetGdrSupport(resources->netDev, 0, &resources->useGdr));
=======
  NCCLCHECK(ncclTopoGetNetDev(graph, 0, channelId, &resources->netDev));
  NCCLCHECK(netGetGdrSupport(topo, myInfo->busId, resources->netDev, 0, &resources->useGdr));
>>>>>>> 299c554d

  int sendSize = sizeof(struct ncclSendMem);
  NCCLCHECK(ncclCudaHostAlloc((void**)&resources->hostSendMem, (void**)&resources->devHostSendMem, sendSize));

  int recvSize = offsetof(struct ncclRecvMem, buff)+buffSize;
  if (resources->useGdr) {
    NCCLCHECK(ncclCudaCalloc((char**)(&resources->devRecvMem), recvSize, true));
    CUDACHECK(hipDeviceGetAttribute((int*)&resources->curr_hdp_reg, hipDeviceAttributeHdpMemFlushCntl, cudaDev));
  }
  NCCLCHECK(ncclCudaHostAlloc((void**)&resources->hostRecvMem, (void**)&resources->devHostRecvMem, recvSize));
  resources->buffSize = buffSize;

  INFO(NCCL_INIT|NCCL_NET,"Ring %02d : %d[%lx] -> %d[%lx] [receive] via NET/%s/%d%s", channelId, peerInfo->rank, peerInfo->busId, myInfo->rank, myInfo->busId, ncclNetName(), resources->netDev,
      resources->useGdr ? "/GDRDMA" : "");
  struct netConnectInfo* info = (struct netConnectInfo*) connectInfo;
  NCCLCHECK(ncclNetListen(resources->netDev, &info->netHandle, &resources->netListenComm));
  return ncclSuccess;
}

ncclResult_t netSendConnect(struct ncclConnect* connectInfo, struct ncclConnector* send) {
  // Setup device pointers
  struct netSendResources* resources = (struct netSendResources*)send->transportResources;

  // Intermediate buffering on GPU for GPU Direct RDMA, but LL buffer is always on host
  struct ncclRecvMem* recvMem = resources->useGdr ? resources->devRecvMem : resources->devHostRecvMem;
  send->conn.buff = recvMem->buff;
  send->conn.llBuff = resources->devHostRecvMem->llBuff;
  send->conn.ll128Buff = recvMem->ll128Buff;

  // Head/Tail/Opcount/Fifos are always on host
  send->conn.tail = &resources->devHostRecvMem->tail;
  send->conn.opCountRem = &resources->devHostRecvMem->opCount;
  send->conn.fifo = resources->devHostRecvMem->sizesFifo;
  send->conn.head = &resources->devHostSendMem->head;
  send->conn.opCountLoc = &resources->devHostSendMem->opCount;
  for (int i=0; i<NCCL_STEPS; i++) send->conn.fifo[i] = -1;

  // Connect to remote peer
  struct netConnectInfo* info = (struct netConnectInfo*)connectInfo;
  NCCLCHECK(ncclNetConnect(resources->netDev, info->netHandle, &resources->netSendComm));

  NCCLCHECK(ncclNetRegMr(resources->netSendComm, recvMem->buff, resources->buffSize,
        resources->useGdr ? NCCL_PTR_CUDA : NCCL_PTR_HOST, &resources->mhandle));
  NCCLCHECK(ncclNetRegMr(resources->netSendComm, resources->devHostRecvMem->llBuff,
        NCCL_LL_BUFF_SIZE, NCCL_PTR_HOST, &resources->llMhandle));
  NCCLCHECK(ncclNetRegMr(resources->netSendComm, recvMem->ll128Buff, NCCL_LL128_BUFF_SIZE,
        resources->useGdr ? NCCL_PTR_CUDA : NCCL_PTR_HOST, &resources->ll128Mhandle));

  return ncclSuccess;
}

/* Connect to this peer */
ncclResult_t netRecvConnect(struct ncclConnect* connectInfo, struct ncclConnector* recv) {
  // Setup device pointers
  struct netRecvResources* resources = (struct netRecvResources*)recv->transportResources;

  // Intermediate buffering on GPU for GPU Direct RDMA
  struct ncclRecvMem* recvMem = resources->useGdr ? resources->devRecvMem : resources->devHostRecvMem;
  recv->conn.buff = recvMem->buff;
  recv->conn.llBuff = recvMem->llBuff;
  recv->conn.ll128Buff = recvMem->ll128Buff;

  // Head/Tail/Opcount are always on host
  recv->conn.tail = &resources->devHostRecvMem->tail;
  recv->conn.opCountLoc = &resources->devHostRecvMem->opCount;
  recv->conn.head = &resources->devHostSendMem->head;
  recv->conn.opCountRem = &resources->devHostSendMem->opCount;

  // Finish connection establishment from remote peer
  NCCLCHECK(ncclNetAccept(resources->netListenComm, &resources->netRecvComm));
  NCCLCHECK(ncclNetCloseListen(resources->netListenComm));

  NCCLCHECK(ncclNetRegMr(resources->netRecvComm, recvMem->buff, resources->buffSize,
        resources->useGdr ? NCCL_PTR_CUDA : NCCL_PTR_HOST, &resources->mhandle));
  NCCLCHECK(ncclNetRegMr(resources->netRecvComm, recvMem->llBuff, NCCL_LL_BUFF_SIZE,
        resources->useGdr ? NCCL_PTR_CUDA : NCCL_PTR_HOST, &resources->llMhandle));
  NCCLCHECK(ncclNetRegMr(resources->netRecvComm, recvMem->ll128Buff, NCCL_LL128_BUFF_SIZE,
        resources->useGdr ? NCCL_PTR_CUDA : NCCL_PTR_HOST, &resources->ll128Mhandle));

  return ncclSuccess;
}

ncclResult_t netSendFree(void* transportResources) {
  struct netSendResources* resources = (struct netSendResources*)transportResources;
  NCCLCHECK(ncclCudaHostFree(resources->hostSendMem));
  NCCLCHECK(ncclNetDeregMr(resources->netSendComm, resources->mhandle));
  NCCLCHECK(ncclNetDeregMr(resources->netSendComm, resources->llMhandle));
  NCCLCHECK(ncclNetDeregMr(resources->netSendComm, resources->ll128Mhandle));
  NCCLCHECK(ncclCudaHostFree(resources->hostRecvMem));
  if (resources->useGdr)
    CUDACHECK(hipFree(resources->devRecvMem));
  NCCLCHECK(ncclNetCloseSend(resources->netSendComm));
  free(resources);
  return ncclSuccess;
}

ncclResult_t netRecvFree(void* transportResources) {
  struct netRecvResources* resources = (struct netRecvResources*)transportResources;
  NCCLCHECK(ncclCudaHostFree(resources->hostSendMem));
  NCCLCHECK(ncclNetDeregMr(resources->netRecvComm, resources->mhandle));
  NCCLCHECK(ncclNetDeregMr(resources->netRecvComm, resources->llMhandle));
  NCCLCHECK(ncclNetDeregMr(resources->netRecvComm, resources->ll128Mhandle));
  NCCLCHECK(ncclCudaHostFree(resources->hostRecvMem));
  if (resources->useGdr)
    CUDACHECK(hipFree(resources->devRecvMem));
  NCCLCHECK(ncclNetCloseRecv(resources->netRecvComm));
  free(resources);
  return ncclSuccess;
}

ncclResult_t netSendProxy(struct ncclProxyArgs* args) {
  struct netSendResources* resources = (struct netSendResources*) (args->connector->transportResources);
  if (args->state == ncclProxyOpReady) {
    // Update opCount
    resources->hostRecvMem->opCount = args->opCount;

    // Round to next multiple of sliceSteps
    resources->step = ROUNDUP(resources->step, args->chunkSteps);
    args->head = resources->step;
    args->tail = resources->step;
    args->end = args->head + args->nsteps;
    args->state = ncclProxyOpProgress;
  }
  if (args->state == ncclProxyOpProgress) {
    args->idle = 1;
    if (args->head < args->end) {
      if (args->tail < args->end && args->tail < args->head + NCCL_STEPS) {
        volatile int* sizesFifo = resources->hostRecvMem->sizesFifo;
        volatile uint64_t* recvTail = &resources->hostRecvMem->tail;
        if (args->protocol == NCCL_PROTO_LL128) {
          int stepSize = NCCL_LL128_BUFF_SIZE/NCCL_STEPS;
          if (args->tail < *recvTail) {
            int buffSlot = args->tail%NCCL_STEPS;
            if (sizesFifo[buffSlot] != -1) {
              struct ncclRecvMem* localMem = resources->useGdr ? resources->devRecvMem : resources->hostRecvMem;
              char* localBuff = (char*)localMem->ll128Buff;
              int ready = resources->useGdr;
              if (!ready) {
                // When data is in sysmem, we need to wait until all flags are correct since the GPU only
                // called threadfence()
                uint64_t flag = args->tail + 1;
                int nFifoLines = DIVUP(sizesFifo[buffSlot], sizeof(uint64_t)*NCCL_LL128_LINEELEMS);
                volatile uint64_t* lines = (volatile uint64_t*)(localBuff+buffSlot*stepSize);
                ready = 1;
                for (int i=0; i<nFifoLines; i++) {
                  if (lines[i*NCCL_LL128_LINEELEMS+NCCL_LL128_DATAELEMS] != flag) { ready = 0; break; }
                }
              }
              if (ready) {
                // Send through network
                NCCLCHECK(ncclNetIsend(resources->netSendComm, localBuff+buffSlot*stepSize, sizesFifo[buffSlot], resources->ll128Mhandle, args->requests+buffSlot));
                if (args->requests[buffSlot] != NULL) {
                  sizesFifo[buffSlot] = -1;
                  // Make sure size is reset to zero before we update the head.
                  __sync_synchronize();
                  args->tail += args->sliceSteps;
                  args->idle = 0;
                }
              }
            }
          }
        } else if (args->protocol == NCCL_PROTO_LL) {
          int buffSlot = args->tail%NCCL_STEPS;
          int size = LOAD(sizesFifo+buffSlot);
          if (size != -1) {
            uint32_t flag = NCCL_LL_FLAG(args->tail + 1);
            int nFifoLines = DIVUP(size, sizeof(union ncclLLFifoLine));
            size = nFifoLines * sizeof(union ncclLLFifoLine);
            union ncclLLFifoLine* lines = resources->hostRecvMem->llBuff+buffSlot*NCCL_LL_SLICE_LINES;
            int ready = 1;
            for (int i=0; i<nFifoLines; i++) {
              volatile uint32_t *f1 = &lines[i].flag1;
              volatile uint32_t *f2 = &lines[i].flag2;
              if (LOAD(f1) != flag || LOAD(f2) != flag) { ready = 0; break; }
            }
            if (ready) {
              NCCLCHECK(ncclNetIsend(resources->netSendComm, lines, size, resources->llMhandle, args->requests+buffSlot));
              if (args->requests[buffSlot] != NULL) {
                STORE(sizesFifo+buffSlot, -1);
                // Make sure size is reset to zero before we update the head.
                __sync_synchronize();
                args->tail += args->sliceSteps;
                args->idle = 0;
              }
            }
          }
<<<<<<< HEAD
        } else if (args->tail < LOAD(recvTail)) {
          struct ncclRecvMem* localMem = resources->useGdr ? resources->devRecvMem : resources->hostRecvMem;
=======
        } else if (args->tail < *recvTail) {
>>>>>>> 299c554d
          int stepSize = args->channel->buffSize/NCCL_STEPS;
          struct ncclRecvMem* localMem = resources->useGdr ? resources->devRecvMem : resources->hostRecvMem;
          // Send through network
          int buffSlot = args->tail%NCCL_STEPS;
<<<<<<< HEAD
          NCCLCHECK(ncclNetIsend(resources->netSendComm, localMem->buff+buffSlot*stepSize, LOAD(sizesFifo+buffSlot), resources->mhandle, args->requests+buffSlot));
          if (args->requests[buffSlot] != NULL) {
            STORE(sizesFifo+buffSlot, -1);
            // Make sure size is reset to zero before we update the head.
            __sync_synchronize();
            args->tail += args->sliceSteps;
            args->idle = 0;
=======
          if (sizesFifo[buffSlot] != -1) {
            NCCLCHECK(ncclNetIsend(resources->netSendComm, localMem->buff+buffSlot*stepSize, sizesFifo[buffSlot], resources->mhandle, args->requests+buffSlot));
            if (args->requests[buffSlot] != NULL) {
              sizesFifo[buffSlot] = -1;
              // Make sure size is reset to zero before we update the head.
              __sync_synchronize();
              args->tail += args->sliceSteps;
              args->idle = 0;
            }
>>>>>>> 299c554d
          }
        }
      }
      if (args->head < args->tail) {
        int done;
        int buffSlot = args->head%NCCL_STEPS;
        NCCLCHECK(ncclNetTest(args->requests[buffSlot], &done, NULL));
        if (done) {
          args->head += args->sliceSteps;
          STORE(&resources->hostSendMem->head, args->head);
          args->idle = 0;
        }
      }
    }
    if (args->head == args->end) {
      resources->step = args->end;
      args->idle = 0;
      args->state = ncclProxyOpNone;
    }
  }
  return ncclSuccess;
}

ncclResult_t netRecvProxy(struct ncclProxyArgs* args) {
  struct netRecvResources* resources = (struct netRecvResources*) (args->connector->transportResources);
  if (args->state == ncclProxyOpReady) {
    // Update opCount
    resources->hostSendMem->opCount = args->opCount;

    // Round to next multiple of sliceSteps
    resources->step = ROUNDUP(resources->step, args->chunkSteps);
    args->head = resources->step;
    args->tail = resources->step;
    args->end = args->head + args->nsteps;
    args->state = ncclProxyOpProgress;
  }
  if (args->state == ncclProxyOpProgress) {
    args->idle = 1;
    int stepSize = ( args->protocol == NCCL_PROTO_LL ? NCCL_LL_BUFF_SIZE : args->protocol == NCCL_PROTO_LL128 ? NCCL_LL128_BUFF_SIZE : args->channel->buffSize ) / NCCL_STEPS;
    if (args->head < args->end) {
      struct ncclRecvMem* localMem = resources->useGdr ? resources->devRecvMem : resources->hostRecvMem;
      char* localBuff = args->protocol == NCCL_PROTO_LL ? (char*)localMem->llBuff : args->protocol == NCCL_PROTO_LL128 ? (char*)localMem->ll128Buff : localMem->buff;
      void* mhandle = args->protocol == NCCL_PROTO_LL ? resources->llMhandle : args->protocol == NCCL_PROTO_LL128 ? resources->ll128Mhandle : resources->mhandle;
      volatile uint64_t* sendHead = &resources->hostSendMem->head;
      if ((args->tail < args->head + NCCL_STEPS) && (args->tail < LOAD(sendHead) + NCCL_STEPS) && (args->tail < args->end)) {
        int buffSlot = args->tail%NCCL_STEPS;
        int sliceSize = stepSize * args->sliceSteps;
        NCCLCHECK(ncclNetIrecv(resources->netRecvComm, localBuff+buffSlot*stepSize, sliceSize, mhandle, args->requests+buffSlot));
        if (args->requests[buffSlot] != NULL) {
          args->tail += args->sliceSteps;
          args->idle = 0;
        }
      }
      if (args->tail > args->head) {
        int buffSlot = args->head%NCCL_STEPS;
        int done, size;
        NCCLCHECK(ncclNetTest(args->requests[buffSlot], &done, &size));
        if (done) {
          args->head += args->sliceSteps;
<<<<<<< HEAD
          if (args->llMode == 0) {
            if (resources->useGdr) {
              ncclNetFlush(resources->netRecvComm, localBuff+buffSlot*stepSize, size, mhandle);
              // Flush local HDP register after local read-back finishes
              //STORE(resources->curr_hdp_reg, 0x1);
              //TRACE(NCCL_NET, "Flushing GPU memory via HDP %p", resources->curr_hdp_reg);
            }
            STORE(&resources->hostRecvMem->tail, args->head);
=======
          if (args->protocol == NCCL_PROTO_SIMPLE) {
            if (resources->useGdr) ncclNetFlush(resources->netRecvComm, localBuff+buffSlot*stepSize, size, mhandle);
            resources->hostRecvMem->tail = args->head;
>>>>>>> 299c554d
          }
          args->idle = 0;
        }
      }
    }
    if (args->head == args->end) {
      resources->step = args->end;
      args->idle = 0;
      args->state = ncclProxyOpNone;
    }
  }
  return ncclSuccess;
}

struct ncclTransport netTransport = {
  "NET",
  netCanConnect,
  { netSendSetup, netSendConnect, netSendFree, netSendProxy },
  { netRecvSetup, netRecvConnect, netRecvFree, netRecvProxy }
};<|MERGE_RESOLUTION|>--- conflicted
+++ resolved
@@ -7,39 +7,7 @@
 
 #include "comm.h"
 #include "net.h"
-<<<<<<< HEAD
-#include "param.h"
-#include "topo.h"
-#include <hip/hip_runtime.h>
-#include <assert.h>
-
-#define NET_MAX_IFS 16
-#define NET_MAX_GPUS 32
-
-// Cache GPU-NIC distances to avoid re-computing them
-#define NET_TVALUE_UNKNOWN 0ULL
-static ncclTvalue_t ncclNetTvalues[NET_MAX_GPUS] = { NET_TVALUE_UNKNOWN };
-static int ncclNetNDev;
-
-// We encode 3 bits of distance per interface into a ncclTvalue_t (64-bit)
-#define NET_BITS_PER_IF 3
-#define NET_BITS_PER_IF_MASK ((1<<NET_BITS_PER_IF)-1)
-static_assert(sizeof(ncclTvalue_t)*8 >= NET_MAX_IFS*NET_BITS_PER_IF, "NET_MAX_IFS*NET_BITS_PER_IF must fit in a ncclTvalue_t");
-static ncclTvalue_t getTvalue(short* distances, int ndev) {
-  ncclTvalue_t tvalue = 0;
-  for (int d=0; d<ndev; d++) {
-    ncclTvalue_t score = 1 + PATH_SYS - distances[d];
-    // Keep 3 bits of score info per dev
-    tvalue |= ((score & NET_BITS_PER_IF_MASK)<<(NET_BITS_PER_IF*d));
-  }
-  return tvalue;
-}
-static int getScore(ncclTvalue_t tvalue, int dev) {
-  return (tvalue >> (dev*NET_BITS_PER_IF)) & NET_BITS_PER_IF_MASK;
-}
-=======
 #include "graph.h"
->>>>>>> 299c554d
 
 struct netConnectInfo {
   ncclNetHandle_t netHandle;
@@ -81,66 +49,9 @@
   uint32_t* curr_hdp_reg;  // Curr GPU in ring (for rdma transport use only)
 };
 
-<<<<<<< HEAD
-static ncclResult_t netDistance(int cudaDev, int dev, short* distance) {
-  char* cudaPath = NULL;
-  char* nicPath = NULL;
-  ncclResult_t err;
-  NCCLCHECK(getCudaPath(cudaDev, &cudaPath));
-  err = ncclNetPciPath(dev, &nicPath);
-  *distance = (err != ncclSuccess || nicPath == NULL || cudaPath == NULL) ? PATH_SYS : pciDistance(nicPath, cudaPath);
-  if (nicPath) free(nicPath);
-  if (cudaPath) free(cudaPath);
-  return ncclSuccess;
-}
-
-static ncclResult_t netDevices(int* ndev, short** distances) {
-  NCCLCHECK(ncclNetDevices(ndev));
-  if (*ndev == 0) {
-    WARN("Error : Network returned 0 device");
-    return ncclSystemError;
-  }
-  if (*ndev > NET_MAX_IFS) *ndev = NET_MAX_IFS;
-
-  *distances = (short*)malloc(*ndev*sizeof(short));
-  if (*distances == NULL) return ncclSystemError;
-
-  // Find distance with current GPU
-  int cudaDev, nvmlDev;
-  CUDACHECK(hipGetDevice(&cudaDev));
-  NCCLCHECK(getNvmlDevice(cudaDev, &nvmlDev))
-  char line[1024];
-  sprintf(line, "CUDA Dev %d[%d], %s NIC distance : ", cudaDev, nvmlDev, ncclNetName());
-  for (int d=0; d<*ndev; d++) {
-    NCCLCHECK(netDistance(cudaDev, d, *distances+d));
-    sprintf(line+strlen(line), " %s", pathDists[(*distances)[d]]);
-  }
-  INFO(NCCL_INIT|NCCL_NET, "%s", line);
-  return ncclSuccess;
-}
-
-/* Determine if we can communicate with the peer */
-ncclResult_t netCanConnect(ncclTvalue_t* ret, struct ncclPeerInfo* myInfo, struct ncclPeerInfo* peerInfo) {
-  int cudaDev;
-  CUDACHECK(hipGetDevice(&cudaDev));
-  ret[0] = ncclNetTvalues[cudaDev];
-  if (ret[0] == NET_TVALUE_UNKNOWN) {
-    if (cudaDev >= NET_MAX_GPUS) {
-      WARN("CUDA device %d >= MAX %d\n", cudaDev, NET_MAX_GPUS);
-      return ncclInternalError;
-    }
-    int nDev;
-    short* distances;
-    NCCLCHECK(netDevices(&nDev, &distances));
-    ncclNetTvalues[cudaDev] = ret[0] = getTvalue(distances, nDev);
-    ncclNetNDev = nDev;
-    free(distances);
-  }
-=======
 /* Determine if two peers can communicate with NET */
 ncclResult_t netCanConnect(int* ret, struct ncclTopoSystem* topo, struct ncclTopoGraph* graph, struct ncclPeerInfo* info1, struct ncclPeerInfo* info2) {
   *ret = 1;
->>>>>>> 299c554d
   return ncclSuccess;
 }
 
@@ -150,18 +61,6 @@
 static ncclResult_t netGetGdrSupport(struct ncclTopoSystem* topo, int64_t busId, int netDev, int read, int* useGdr) {
   *useGdr = 0;
 
-<<<<<<< HEAD
-  int cudaDev, nvmlDev;
-  CUDACHECK(hipGetDevice(&cudaDev));
-  NCCLCHECK(getNvmlDevice(cudaDev, &nvmlDev))
-
-  if (!hasFineGrainVramPcie()) {
-    INFO(NCCL_INIT|NCCL_NET,"NET/%s : GPU Direct RDMA Disabled for GPU %d / Need Fine Grain VRAM over PCIe", ncclNetName(), cudaDev);
-    return ncclSuccess;
-  }
-
-=======
->>>>>>> 299c554d
   if (read) { // For reads (sends) only enable under certain conditions
     int gdrReadParam = ncclParamNetGdrRead();
     if (gdrReadParam == 0) return ncclSuccess;
@@ -197,15 +96,8 @@
   NCCLCHECK(ncclCalloc(&resources, 1));
   send->transportResources = resources;
 
-<<<<<<< HEAD
-  int cudaDev;
-  CUDACHECK(hipGetDevice(&cudaDev));
-  resources->netDev = getDev(cudaDev, channelId);
-  NCCLCHECK(netGetGdrSupport(resources->netDev, 1, &resources->useGdr));
-=======
   NCCLCHECK(ncclTopoGetNetDev(graph, 1, channelId, &resources->netDev));
   NCCLCHECK(netGetGdrSupport(topo, myInfo->busId, resources->netDev, 1, &resources->useGdr));
->>>>>>> 299c554d
 
   int sendSize = sizeof(struct ncclSendMem);
   NCCLCHECK(ncclCudaHostAlloc((void**)&resources->hostSendMem, (void**)&resources->devHostSendMem, sendSize));
@@ -227,15 +119,8 @@
   NCCLCHECK(ncclCalloc(&resources, 1));
   recv->transportResources = resources;
 
-<<<<<<< HEAD
-  int cudaDev;
-  CUDACHECK(hipGetDevice(&cudaDev));
-  resources->netDev = getDev(cudaDev, channelId);
-  NCCLCHECK(netGetGdrSupport(resources->netDev, 0, &resources->useGdr));
-=======
   NCCLCHECK(ncclTopoGetNetDev(graph, 0, channelId, &resources->netDev));
   NCCLCHECK(netGetGdrSupport(topo, myInfo->busId, resources->netDev, 0, &resources->useGdr));
->>>>>>> 299c554d
 
   int sendSize = sizeof(struct ncclSendMem);
   NCCLCHECK(ncclCudaHostAlloc((void**)&resources->hostSendMem, (void**)&resources->devHostSendMem, sendSize));
@@ -243,7 +128,6 @@
   int recvSize = offsetof(struct ncclRecvMem, buff)+buffSize;
   if (resources->useGdr) {
     NCCLCHECK(ncclCudaCalloc((char**)(&resources->devRecvMem), recvSize, true));
-    CUDACHECK(hipDeviceGetAttribute((int*)&resources->curr_hdp_reg, hipDeviceAttributeHdpMemFlushCntl, cudaDev));
   }
   NCCLCHECK(ncclCudaHostAlloc((void**)&resources->hostRecvMem, (void**)&resources->devHostRecvMem, recvSize));
   resources->buffSize = buffSize;
@@ -422,35 +306,20 @@
               }
             }
           }
-<<<<<<< HEAD
         } else if (args->tail < LOAD(recvTail)) {
-          struct ncclRecvMem* localMem = resources->useGdr ? resources->devRecvMem : resources->hostRecvMem;
-=======
-        } else if (args->tail < *recvTail) {
->>>>>>> 299c554d
           int stepSize = args->channel->buffSize/NCCL_STEPS;
           struct ncclRecvMem* localMem = resources->useGdr ? resources->devRecvMem : resources->hostRecvMem;
           // Send through network
           int buffSlot = args->tail%NCCL_STEPS;
-<<<<<<< HEAD
-          NCCLCHECK(ncclNetIsend(resources->netSendComm, localMem->buff+buffSlot*stepSize, LOAD(sizesFifo+buffSlot), resources->mhandle, args->requests+buffSlot));
-          if (args->requests[buffSlot] != NULL) {
-            STORE(sizesFifo+buffSlot, -1);
-            // Make sure size is reset to zero before we update the head.
-            __sync_synchronize();
-            args->tail += args->sliceSteps;
-            args->idle = 0;
-=======
           if (sizesFifo[buffSlot] != -1) {
-            NCCLCHECK(ncclNetIsend(resources->netSendComm, localMem->buff+buffSlot*stepSize, sizesFifo[buffSlot], resources->mhandle, args->requests+buffSlot));
+            NCCLCHECK(ncclNetIsend(resources->netSendComm, localMem->buff+buffSlot*stepSize, LOAD(sizesFifo+buffSlot), resources->mhandle, args->requests+buffSlot));
             if (args->requests[buffSlot] != NULL) {
-              sizesFifo[buffSlot] = -1;
+              STORE(sizesFifo+buffSlot, -1);
               // Make sure size is reset to zero before we update the head.
               __sync_synchronize();
               args->tail += args->sliceSteps;
               args->idle = 0;
             }
->>>>>>> 299c554d
           }
         }
       }
@@ -510,20 +379,9 @@
         NCCLCHECK(ncclNetTest(args->requests[buffSlot], &done, &size));
         if (done) {
           args->head += args->sliceSteps;
-<<<<<<< HEAD
-          if (args->llMode == 0) {
-            if (resources->useGdr) {
-              ncclNetFlush(resources->netRecvComm, localBuff+buffSlot*stepSize, size, mhandle);
-              // Flush local HDP register after local read-back finishes
-              //STORE(resources->curr_hdp_reg, 0x1);
-              //TRACE(NCCL_NET, "Flushing GPU memory via HDP %p", resources->curr_hdp_reg);
-            }
-            STORE(&resources->hostRecvMem->tail, args->head);
-=======
           if (args->protocol == NCCL_PROTO_SIMPLE) {
             if (resources->useGdr) ncclNetFlush(resources->netRecvComm, localBuff+buffSlot*stepSize, size, mhandle);
-            resources->hostRecvMem->tail = args->head;
->>>>>>> 299c554d
+            STORE(&resources->hostRecvMem->tail, args->head);
           }
           args->idle = 0;
         }
