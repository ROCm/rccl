/*************************************************************************
 * Copyright (c) 2016-2022, NVIDIA CORPORATION. All rights reserved.
 * Modifications Copyright (c) 2019-2023 Advanced Micro Devices, Inc. All rights reserved.
 * Modifications Copyright (c) Microsoft Corporation. Licensed under the MIT License.
 *
 * See LICENSE.txt for license information
 ************************************************************************/

#include "comm.h"
#include "net.h"
#include "graph.h"
#include "proxy.h"
#include "collectives.h"
#include "gdrwrap.h"
#include "shm.h"
#include "p2p.h"
#include "profiler.h"
#include "graph.h"
#include "graph/topo.h"
#if defined(ENABLE_NPKIT)
#include "npkit/npkit.h"
#endif
#include "msccl/msccl_lifecycle.h"

static_assert(sizeof(ncclNetHandle_t) <= CONNECT_SIZE, "NET Connect info is too large");

#define NCCL_NET_MAP_HOSTMEM 0
#define NCCL_NET_MAP_DEVMEM 1
#define NCCL_NET_MAP_SHARED_HOSTMEM 2
#define NCCL_NET_MAP_SHARED_DEVMEM 3
#define NCCL_NET_MAP_GDCMEM 4
#define NCCL_NET_MAP_MEMS 5

#define NCCL_NET_MAP_MASK_DEVMEM 0x40000000
#define NCCL_NET_MAP_MASK_SHARED 0x80000000
#define NCCL_NET_MAP_MASK_USED   0x20000000
#define NCCL_NET_MAP_MASK_OFFSET 0x1fffffff

#define NCCL_NET_MAP_OFFSET_BANK(mapStruct, offsetName) \
  ((mapStruct)->offsets.offsetName >> 30)

#define NCCL_NET_MAP_OFFSET_NULL(mapStruct, offsetName) \
  (((mapStruct)->offsets.offsetName >> 29) == 0)

#define NCCL_NET_MAP_GET_POINTER(mapStruct, cpuOrGpu, offsetName) \
  (NCCL_NET_MAP_OFFSET_NULL(mapStruct, offsetName) ? NULL : \
   (mapStruct)->mems[NCCL_NET_MAP_OFFSET_BANK(mapStruct, offsetName)].cpuOrGpu##Ptr + ((mapStruct)->offsets.offsetName & NCCL_NET_MAP_MASK_OFFSET))

#define NCCL_NET_MAP_DEV_MEM(mapStruct, offsetName) \
  (((mapStruct)->offsets.offsetName & NCCL_NET_MAP_MASK_DEVMEM) != 0)

#define NCCL_NET_MAP_ADD_POINTER(mapStruct, shared, dev, memSize, offsetName) do { \
    int bank = NCCL_NET_MAP_MASK_USED + (dev)*NCCL_NET_MAP_MASK_DEVMEM + (shared)*NCCL_NET_MAP_MASK_SHARED; \
    if ((shared) == 0) { \
      if (dev) { \
        (mapStruct)->offsets.offsetName = bank + (mapStruct)->mems[NCCL_NET_MAP_DEVMEM].size; \
        (mapStruct)->mems[NCCL_NET_MAP_DEVMEM].size += memSize; \
      } else { \
        (mapStruct)->offsets.offsetName = bank + (mapStruct)->mems[NCCL_NET_MAP_HOSTMEM].size; \
        (mapStruct)->mems[NCCL_NET_MAP_HOSTMEM].size += memSize; \
      } \
    } else { \
      (mapStruct)->offsets.offsetName = bank; \
    } \
} while (0);

struct connectMapMem{
  char* gpuPtr;
  char* cpuPtr;
  int size;
  ncclIpcDesc ipcDesc;
  char shmPath[PATH_MAX];
  ncclShmHandle_t attachHandle;
  ncclShmHandle_t createHandle;
};

struct connectMap {
  int sameProcess;
  int shared;
  int cudaDev;
  // First 3 bits of offsets determine the mem bank. 001 is host mem, 011 is dev mem, 101 is shared host mem and 111 is shared dev mem.
  struct connectMapMem mems[NCCL_NET_MAP_MEMS];
  // Offsets. 3 MSBs indicate mem bank, 111 indicates NULL.
  struct {
    uint32_t sendMem;
    uint32_t recvMem;
    uint32_t buffs[NCCL_NUM_PROTOCOLS];
  } offsets;
};

struct sendNetResources {
  struct connectMap map;
  void* netSendComm;
  struct ncclSendMem* sendMem;
  struct ncclRecvMem* recvMem;

  int tpRank;
  int tpLocalRank;
  int tpRemoteRank;
  int netDev;
  int useGdr;
  int useDmaBuf;
  int maxRecvs;
  uint64_t* gdcSync;
  void* gdrDesc;
  int shared;
  int channelId;
  int connIndex;
  char* buffers[NCCL_NUM_PROTOCOLS];
  int buffSizes[NCCL_NUM_PROTOCOLS];
  void* mhandles[NCCL_NUM_PROTOCOLS];
  uint64_t step;
  uint64_t llLastCleaning;
<<<<<<< HEAD
  volatile uint32_t* curr_hdp_reg;  // Curr GPU in ring (for rdma transport use only)
=======
  int netDeviceVersion;
  ncclNetDeviceType netDeviceType;
  ncclNetDeviceHandle_t* netDeviceHandle;
>>>>>>> 8c6c5951
};

struct recvNetResources {
  struct connectMap map;
  void* netListenComm;
  void* netRecvComm;
  struct ncclSendMem* sendMem;
  struct ncclRecvMem* recvMem;

  int tpRank;
  int tpLocalRank;
  int tpRemoteRank;
  int tpRemoteProxyRank;
  int netDev;
  int useGdr;
  int useDmaBuf;
  int needFlush;
  int maxRecvs;
  uint64_t* gdcSync;
  uint64_t* gdcFlush;
  void* gdrDesc;
  int shared;
  int channelId;
  int connIndex;
  char* buffers[NCCL_NUM_PROTOCOLS];
  int buffSizes[NCCL_NUM_PROTOCOLS];
  void* mhandles[NCCL_NUM_PROTOCOLS];
  uint64_t step;
  uint64_t llLastCleaning;
<<<<<<< HEAD
  volatile uint32_t* curr_hdp_reg;  // Curr GPU in ring (for rdma transport use only)
=======
  int netDeviceVersion;
  ncclNetDeviceType netDeviceType;
  ncclNetDeviceHandle_t* netDeviceHandle;
>>>>>>> 8c6c5951
};

/* Determine if two peers can communicate with NET */
static ncclResult_t canConnect(int* ret, struct ncclTopoSystem* topo, struct ncclTopoGraph* graph, struct ncclPeerInfo* info1, struct ncclPeerInfo* info2) {
  *ret = 1;
#if defined(__HIP_PLATFORM_HCC__) || defined(__HCC__) || defined(__HIPCC__)
#else
  if (info1->hostHash == info2->hostHash) {
    // If on the same host, check intra-node net is not disabled.
    NCCLCHECK(ncclTopoCheckNet(topo, info1->busId, info2->busId, ret));
  }
#endif
  return ncclSuccess;
}

NCCL_PARAM(NetSharedBuffers, "NET_SHARED_BUFFERS", -2);
NCCL_PARAM(NetSharedComms, "NET_SHARED_COMMS", 1);

struct setupReq {
  int tpRank;
  int tpLocalRank;
  int tpRemoteRank;
  int shared;
  int netDev;
  int useGdr;
  int needFlush;
  int channelId;
  int connIndex;
  uint32_t* curr_hdp_reg;
};

// Forward declaration
static ncclResult_t sendProxyProgress(struct ncclProxyState* proxyState, struct ncclProxyArgs* args);

/* Determine if we will use this transport for this peer and return connect
 * information for this peer */
static ncclResult_t sendSetup(struct ncclComm* comm, struct ncclTopoGraph* graph, struct ncclPeerInfo* myInfo, struct ncclPeerInfo* peerInfo, struct ncclConnect* connectInfo, struct ncclConnector* send, int channelId, int connIndex) {
  struct setupReq req = { 0 };
  int tpProxyRank;

  send->conn.shared = req.shared = (graph || mscclIsCaller()) ? 0 : ncclParamNetSharedBuffers() != -2 ? ncclParamNetSharedBuffers() : 1;
  req.channelId = channelId;
  req.connIndex = connIndex;
  req.curr_hdp_reg = 0;
  req.netDev = -1;

  int proxyRank = myInfo->rank;
  if (connIndex == NCCL_CONN_IDX_P2P_NET) NCCLCHECK(ncclTopoGetIntraNetDev(comm->topo, myInfo->rank, graph, channelId, 1, &req.netDev));
  if (req.netDev < 0) NCCLCHECK(ncclTopoGetNetDev(comm, myInfo->rank, graph, channelId, peerInfo->rank, &req.netDev, &proxyRank));
  NCCLCHECK(ncclTopoCheckGdr(comm->topo, myInfo->busId, req.netDev, 1, &req.useGdr));
  send->conn.flags |= req.useGdr ? NCCL_DIRECT_NIC : 0;
  if (req.useGdr && !IsArchMatch(comm->topo->nodes[GPU].nodes[0].gpu.gcn, "gfx90a") && !IsArchMatch(comm->topo->nodes[GPU].nodes[0].gpu.gcn, "gfx94")) {
    CUDACHECK(hipDeviceGetAttribute((int*)&req.curr_hdp_reg, hipDeviceAttributeHdpMemFlushCntl, myInfo->cudaDev));
    send->conn.curr_hdp_reg = req.curr_hdp_reg;
  }

  tpProxyRank = comm->topParentRanks[proxyRank];
  NCCLCHECK(ncclProxyConnect(comm, TRANSPORT_NET, 1, tpProxyRank, &send->proxyConn));
  req.tpLocalRank = comm->topParentLocalRanks[comm->localRank];
  req.tpRank = comm->topParentRanks[myInfo->rank];
  req.tpRemoteRank = comm->topParentRanks[peerInfo->rank];
  NCCLCHECK(ncclProxyCallBlocking(comm, &send->proxyConn, ncclProxyMsgSetup, &req, sizeof(req), NULL, 0));

  if (proxyRank == myInfo->rank) {
    INFO(NCCL_INIT|NCCL_NET,"Channel %02d/%d : %d[%lx] -> %d[%lx] [send] via NET/%s/%d%s%s comm %p nRanks %02d", channelId, connIndex, myInfo->rank, myInfo->busId, peerInfo->rank, peerInfo->busId, comm->ncclNet->name, req.netDev,
        req.useGdr ? "/GDRDMA" : "", req.shared ? "/Shared" : "", comm, comm->nRanks);
  } else {
    INFO(NCCL_INIT|NCCL_NET,"Channel %02d/%d : %d[%lx] -> %d[%lx] [send] via NET/%s/%d(%d)%s%s comm %p nRanks %02d", channelId, connIndex, myInfo->rank, myInfo->busId, peerInfo->rank, peerInfo->busId, comm->ncclNet->name, req.netDev,
        proxyRank, req.useGdr ? "/GDRDMA" : "", req.shared ? "/Shared" : "", comm, comm->nRanks);
  }
  *((int*)connectInfo) = tpProxyRank;
  return ncclSuccess;
}

// GDRCOPY support: TAIL_ENABLE When enabled locates the RX proxy tail in CUDA memory
NCCL_PARAM(GdrCopySyncEnable, "GDRCOPY_SYNC_ENABLE", 1);
// GDRCOPY support: FLUSH_ENABLE When enabled uses a PCI-E read to flush GDRDMA buffers
NCCL_PARAM(GdrCopyFlushEnable, "GDRCOPY_FLUSH_ENABLE", 0);

/* Setup recv connector */
static ncclResult_t recvSetup(struct ncclComm* comm, struct ncclTopoGraph* graph, struct ncclPeerInfo* myInfo, struct ncclPeerInfo* peerInfo, struct ncclConnect* connectInfo, struct ncclConnector* recv, int channelId, int connIndex) {
  struct setupReq req = { 0 };

  recv->conn.shared = req.shared = (graph || mscclIsCaller()) ? 0 : ncclParamNetSharedBuffers() != -2 ? ncclParamNetSharedBuffers() : 1;
  req.channelId = channelId;
  req.connIndex = connIndex;
  req.netDev = -1;

  // Use myInfo->rank as the receiver uses its own NIC
  int proxyRank = myInfo->rank, tpProxyRank;
  if (connIndex == NCCL_CONN_IDX_P2P_NET) NCCLCHECK(ncclTopoGetIntraNetDev(comm->topo, myInfo->rank, graph, channelId, 0, &req.netDev));
  if (req.netDev < 0) NCCLCHECK(ncclTopoGetNetDev(comm, myInfo->rank, graph, channelId, myInfo->rank, &req.netDev, &proxyRank));
  NCCLCHECK(ncclTopoCheckGdr(comm->topo, myInfo->busId, req.netDev, 0, &req.useGdr));

  // Determine whether we need to flush the GDR buffer on recv or not
  if (req.useGdr) NCCLCHECK(ncclTopoNeedFlush(comm->topo, myInfo->busId, &req.needFlush));

  // We don't support PXN on receive yet
  tpProxyRank = comm->topParentRanks[myInfo->rank];
  NCCLCHECK(ncclProxyConnect(comm, TRANSPORT_NET, 0, tpProxyRank, &recv->proxyConn));

  req.tpLocalRank = comm->topParentLocalRanks[comm->localRank];
  req.tpRank = comm->topParentRanks[myInfo->rank];
  req.tpRemoteRank = comm->topParentRanks[peerInfo->rank];
  NCCLCHECK(ncclProxyCallBlocking(comm, &recv->proxyConn, ncclProxyMsgSetup, &req, sizeof(req), connectInfo, sizeof(ncclNetHandle_t)));
  INFO(NCCL_INIT|NCCL_NET,"Channel %02d/%d : %d[%lx] -> %d[%lx] [receive] via NET/%s/%d%s%s comm %p nRanks %02d", channelId, connIndex, peerInfo->rank, peerInfo->busId, myInfo->rank, myInfo->busId, comm->ncclNet->name, req.netDev,
      req.useGdr ? "/GDRDMA" : "", req.shared ? "/Shared" : "", comm, comm->nRanks);
  return ncclSuccess;
}

static ncclResult_t netMapShm(struct connectMapMem* mem) {
  NCCLCHECK(ncclShmOpen(mem->shmPath, mem->size, (void**)&mem->cpuPtr, (void**)&mem->gpuPtr, -1, &mem->attachHandle));
  return ncclSuccess;
}
static ncclResult_t netCreateShm(struct connectMapMem* mem) {
  mem->shmPath[0] = '\0'; // Let ncclShmOpen create a tmp file
  NCCLCHECK(ncclShmOpen(mem->shmPath, mem->size, (void**)&mem->cpuPtr, NULL, 1, &mem->createHandle));
  return ncclSuccess;
}

static ncclResult_t netDumpMap(struct connectMap* map) {
  printf("Dump map same process %d shared %d\n", map->sameProcess, map->shared);
  struct connectMapMem *mem = map->mems+NCCL_NET_MAP_HOSTMEM;
  printf("Mem 0: Host mem %s (%x B) CPU %p GPU %p\n", mem->shmPath, mem->size, mem->cpuPtr, mem->gpuPtr);
  mem = map->mems+NCCL_NET_MAP_DEVMEM;
  printf("Mem 1: Vid  mem (%x B) CPU %p GPU %p\n", mem->size, mem->cpuPtr, mem->gpuPtr);
  mem = map->mems+NCCL_NET_MAP_SHARED_HOSTMEM;
  printf("Mem 2: Shared Host mem %s (%x B) CPU %p GPU %p\n", mem->shmPath, mem->size, mem->cpuPtr, mem->gpuPtr);
  mem = map->mems+NCCL_NET_MAP_SHARED_DEVMEM;
  printf("Mem 3: Shared Vid mem (%x B) CPU %p GPU %p\n", mem->size, mem->cpuPtr, mem->gpuPtr);
  printf("SendMem -> Used %d Bank %d Offset %x, cpu %p gpu %p\n",
      map->offsets.sendMem & NCCL_NET_MAP_MASK_USED ? 1 : 0,
      NCCL_NET_MAP_OFFSET_BANK(map, sendMem), map->offsets.sendMem & NCCL_NET_MAP_MASK_OFFSET,
      NCCL_NET_MAP_GET_POINTER(map, cpu, sendMem), NCCL_NET_MAP_GET_POINTER(map, gpu, sendMem));
  printf("RecvMem -> Used %d Bank %d Offset %x, cpu %p gpu %p\n",
      map->offsets.recvMem & NCCL_NET_MAP_MASK_USED ? 1 : 0,
      NCCL_NET_MAP_OFFSET_BANK(map, recvMem), map->offsets.recvMem & NCCL_NET_MAP_MASK_OFFSET,
      NCCL_NET_MAP_GET_POINTER(map, cpu, recvMem), NCCL_NET_MAP_GET_POINTER(map, gpu, recvMem));
  for (int p=0; p<NCCL_NUM_PROTOCOLS; p++) {
    printf("Proto %d -> Used %d Bank %d Offset %x, cpu %p, gpu %p\n", p,
        map->offsets.buffs[p] & NCCL_NET_MAP_MASK_USED ? 1 : 0,
        NCCL_NET_MAP_OFFSET_BANK(map, buffs[p]), map->offsets.buffs[p] & NCCL_NET_MAP_MASK_OFFSET,
        NCCL_NET_MAP_GET_POINTER(map, cpu, buffs[p]), NCCL_NET_MAP_GET_POINTER(map, gpu, buffs[p]));
  }
  printf("End of dump\n");
  return ncclSuccess;
}

struct netSendConnectArgs {
  ncclNetHandle_t handle;
};

struct netRecvConnectArgs {
  int proxyRank;
};

static ncclResult_t sendConnect(struct ncclComm* comm, struct ncclConnect* connectInfo, int nranks, int rank, struct ncclConnector* send) {
  struct connectMap* map = (connectMap*) send->transportResources;

  void* opId;

  // map isn't allocated thus this op hasn't been submitted yet
  if (!map) {
    // Setup device pointers
    NCCLCHECK(ncclCalloc(&map, 1));
    send->transportResources = map;
    opId = send;
    INFO(NCCL_PROXY, "sendConnect ncclProxyCallAsync opId=%p", opId);
    netSendConnectArgs args = {0};
    memcpy(&args.handle, connectInfo, sizeof(ncclNetHandle_t));
    NCCLCHECK(ncclProxyCallAsync(comm, &send->proxyConn, ncclProxyMsgConnect, &args, sizeof(netSendConnectArgs), sizeof(struct connectMap), opId));
  } else {
    opId =  send;
  }

  ncclResult_t ret;
  NCCLCHECK(ret = ncclPollProxyResponse(comm, &send->proxyConn, map, opId));
  if (ret == ncclInProgress) {
    return ret;
  }
  INFO(NCCL_PROXY, "sendConnect ncclPollProxyResponse opId=%p", opId);

  if (map->sameProcess && !ncclCuMemEnable()) {
    if (map->cudaDev != comm->cudaDev) {
      // Enable P2P access for Legacy IPC
      cudaError_t err = cudaDeviceEnablePeerAccess(map->cudaDev, 0);
      if (err == cudaErrorPeerAccessAlreadyEnabled) {
        cudaGetLastError();
      } else if (err != cudaSuccess) {
        WARN("failed to peer with device %d: %d %s", map->cudaDev, err, cudaGetErrorString(err));
        return ncclInternalError;
      }
    }
  } else if (!(map->sameProcess && map->cudaDev == comm->cudaDev)) {
    if (!map->sameProcess) NCCLCHECK(netMapShm(map->mems+NCCL_NET_MAP_HOSTMEM));
    if (map->mems[NCCL_NET_MAP_DEVMEM].size) {
      NCCLCHECK(ncclP2pImportShareableBuffer(comm, send->proxyConn.tpRank,
                                             map->mems[NCCL_NET_MAP_DEVMEM].size,
                                             &map->mems[NCCL_NET_MAP_DEVMEM].ipcDesc,
                                             (void**)&map->mems[NCCL_NET_MAP_DEVMEM].gpuPtr));
      map->mems[NCCL_NET_MAP_DEVMEM].cpuPtr = NULL;
    }
    if (map->mems[NCCL_NET_MAP_SHARED_DEVMEM].size) {
      void** sharedDevMemPtr = comm->proxyState->sharedDevMems + send->proxyConn.tpLocalRank;
      if (*sharedDevMemPtr == NULL) {
        NCCLCHECK(ncclP2pImportShareableBuffer(comm, send->proxyConn.tpRank,
                                               map->mems[NCCL_NET_MAP_SHARED_DEVMEM].size,
                                               &map->mems[NCCL_NET_MAP_SHARED_DEVMEM].ipcDesc,
                                               sharedDevMemPtr));
      }
      map->mems[NCCL_NET_MAP_SHARED_DEVMEM].gpuPtr = (char*)(*sharedDevMemPtr);
      map->mems[NCCL_NET_MAP_SHARED_DEVMEM].cpuPtr = NULL;
    }
  }
  //NCCLCHECK(netDumpMap(map));

  struct ncclSendMem *sendMem = (struct ncclSendMem*) NCCL_NET_MAP_GET_POINTER(map, gpu, sendMem);
  void* gdcMem = map->mems[NCCL_NET_MAP_GDCMEM].gpuPtr;
  send->conn.head = gdcMem ? (uint64_t*)gdcMem : &sendMem->head;

  struct ncclRecvMem *recvMem = (struct ncclRecvMem*) NCCL_NET_MAP_GET_POINTER(map, gpu, recvMem);
  send->conn.tail = &recvMem->tail;
  send->conn.sizesFifo = recvMem->sizesFifo;
  // Only fuse P2P buffers, continue to allocate dedicated buffers for ring/tree
  send->conn.offsFifo = map->shared ? recvMem->offsFifo : NULL;

  for (int p=0; p<NCCL_NUM_PROTOCOLS; p++)
    send->conn.buffs[p] = NCCL_NET_MAP_GET_POINTER(map, gpu, buffs[p]);

  if (send->proxyConn.sameProcess) {
    if (send->proxyConn.connection->netDeviceHandle) {
      send->conn.netDeviceHandle = *send->proxyConn.connection->netDeviceHandle;

      for (int p=0; p<NCCL_NUM_PROTOCOLS; p++)
        send->conn.mhandles[p] = send->proxyConn.connection->mhandles[p];
    }

    if (send->proxyConn.connection->needsProxyProgress) {
      send->proxyConn.proxyProgress = sendProxyProgress;
    } else {
      send->proxyConn.proxyProgress = NULL;
    }
  } else {
    send->proxyConn.proxyProgress = sendProxyProgress;
  }

  return ncclSuccess;
}

// Forward declare
static ncclResult_t recvProxyProgress(struct ncclProxyState* proxyState, struct ncclProxyArgs* args);

/* Connect to this peer */
static ncclResult_t recvConnect(struct ncclComm* comm, struct ncclConnect* connectInfo, int nranks, int rank, struct ncclConnector* recv) {
  struct connectMap* map = (connectMap*) recv->transportResources;
  void* opId;
  if (!map) {
    NCCLCHECK(ncclCalloc(&map, 1));
    recv->transportResources = map;
    // Use recv connector as unique identifier
    opId = recv;
    INFO(NCCL_PROXY, "recvConnect ncclProxyCallAsync opId=%p &recv->proxyConn=%p connectInfo=%p",
       opId, &recv->proxyConn, connectInfo);
    netRecvConnectArgs args = {0};
    args.proxyRank = *((int*)connectInfo);
    NCCLCHECK(ncclProxyCallAsync(comm, &recv->proxyConn, ncclProxyMsgConnect, &args, sizeof(netRecvConnectArgs), sizeof(struct connectMap), opId));
  } else {
    opId = recv;
  }

  ncclResult_t ret;
  NCCLCHECK(ret = ncclPollProxyResponse(comm, &recv->proxyConn, map, opId));
  if (ret == ncclInProgress) {
    return ret;
  }
  INFO(NCCL_PROXY, "recvConnect ncclPollProxyResponse opId=%p", opId);
  //NCCLCHECK(netDumpMap(map));

  struct ncclSendMem *sendMem = (struct ncclSendMem*) NCCL_NET_MAP_GET_POINTER(map, gpu, sendMem);
  recv->conn.head = &sendMem->head;

  struct ncclRecvMem *recvMem = (struct ncclRecvMem*) NCCL_NET_MAP_GET_POINTER(map, gpu, recvMem);
  void* gdcMem = map->mems[NCCL_NET_MAP_GDCMEM].gpuPtr;
  recv->conn.tail = gdcMem ? (uint64_t*)gdcMem : &recvMem->tail;
  recv->conn.sizesFifo = recvMem->sizesFifo;
  // Only fuse P2P buffers, continue to allocate dedicated buffers for ring/tree
  recv->conn.offsFifo = map->shared ? recvMem->offsFifo : NULL;

  for (int p=0; p<NCCL_NUM_PROTOCOLS; p++)
    recv->conn.buffs[p] = NCCL_NET_MAP_GET_POINTER(map, gpu, buffs[p]);

  if (recv->proxyConn.sameProcess) {
    if (recv->proxyConn.connection->netDeviceHandle) {
      recv->conn.netDeviceHandle = *recv->proxyConn.connection->netDeviceHandle;

      for (int p=0; p<NCCL_NUM_PROTOCOLS; p++)
        recv->conn.mhandles[p] = recv->proxyConn.connection->mhandles[p];
    }

    if (recv->proxyConn.connection->needsProxyProgress) {
      recv->proxyConn.proxyProgress = recvProxyProgress;
    } else {
      recv->proxyConn.proxyProgress = NULL;
    }
  } else {
    recv->proxyConn.proxyProgress = recvProxyProgress;
  }

  return ncclSuccess;
}

static ncclResult_t sendFree(struct ncclConnector* send) {
  struct connectMap* map = (struct connectMap*)(send->transportResources);
  if (map) {
    int cudaDev;
    CUDACHECK(cudaGetDevice(&cudaDev));
    if (map->sameProcess && map->cudaDev == cudaDev) {
      // Our own GPU, so it wasn't mapped in
      free(map);
      return ncclSuccess;
    }
    if (!map->sameProcess || ncclCuMemEnable()) {
      if (!map->sameProcess) NCCLCHECK(ncclShmClose(map->mems[NCCL_NET_MAP_HOSTMEM].attachHandle));
      if (map->mems[NCCL_NET_MAP_DEVMEM].size) {
        if (ncclCuMemEnable()) {
          // cuMem API support
          NCCLCHECK(ncclP2pFreeShareableBuffer(&map->mems[NCCL_NET_MAP_DEVMEM].ipcDesc));
          NCCLCHECK(ncclCuMemFree(map->mems[NCCL_NET_MAP_DEVMEM].gpuPtr));
        } else {
          // Legacy CUDA IPC support
          CUDACHECK(cudaIpcCloseMemHandle(map->mems[NCCL_NET_MAP_DEVMEM].gpuPtr));
        }
      }
    }
    free(map);
  }

  return ncclSuccess;
}

static ncclResult_t recvFree(struct ncclConnector* recv) {
  if (recv->transportResources) free(recv->transportResources);
  return ncclSuccess;
}

#define NCCL_SHARED_STEPS 16
static ncclResult_t sharedNetBuffersInit(struct ncclProxyState* proxyState, int cuda, int tpLocalRank, int type, int sameProcess,
    int nChannels, char** gpuPtr, char** cpuPtr, int* size, ncclIpcDesc *ipcDesc) {
  if (cuda == 0 && sameProcess == 0) {
      WARN("PXN should not use host buffers for data");
      return ncclInternalError;
  }
  struct ncclProxyProgressState* progressState = &proxyState->progressState;
  if (progressState->localPeers == NULL) {
    NCCLCHECK(ncclCalloc(&progressState->localPeers, proxyState->tpLocalnRanks));
  }
  struct ncclProxyPeer** localPeers = progressState->localPeers;
  if (localPeers[tpLocalRank] == NULL) {
    NCCLCHECK(ncclCalloc(localPeers + tpLocalRank, 1));
  }
  struct ncclProxyPeer* peer = localPeers[tpLocalRank];
  struct ncclProxySharedP2p* state = type == 0 ? &peer->send : &peer->recv;
  state->refcount++;
  if (state->size == 0) {
    state->size = nChannels * NCCL_SHARED_STEPS * proxyState->p2pChunkSize;
  }

  if (size) *size = state->size;

  if (cuda && state->cudaBuff == NULL) {
    if (sameProcess == 0 || ncclCuMemEnable()) {
      NCCLCHECK(ncclP2pAllocateShareableBuffer(state->size, &state->ipcDesc, (void**)&state->cudaBuff));
    } else {
      NCCLCHECK(ncclCudaCalloc(&state->cudaBuff, state->size, nullptr, cuda));
    }
  }
  if (!cuda && state->hostBuff == NULL) {
    NCCLCHECK(ncclCudaHostCalloc(&state->hostBuff, state->size));
  }
  if (cpuPtr) *cpuPtr = cuda ? state->cudaBuff : state->hostBuff;
  if (gpuPtr) *gpuPtr = sameProcess ? *cpuPtr : NULL;
  if (ipcDesc) memcpy(ipcDesc, &state->ipcDesc, sizeof(state->ipcDesc));
  return ncclSuccess;
}

static ncclResult_t sharedBuffersGet(struct ncclProxyState* proxyState, int channel, int slot, int* offset) {
  // Use different pools for different channels and also separate send/recv.
  int globalSlot = (channel*NCCL_SHARED_STEPS)+slot;
  *offset = proxyState->p2pChunkSize * globalSlot;
  return ncclSuccess;
}

static ncclResult_t sharedNetBuffersDestroy(struct ncclProxyState* proxyState, int tpLocalRank, int type, struct ncclProxyConnection* connection) {
  if (proxyState->progressState.localPeers == NULL) NCCLCHECK(ncclInternalError);
  struct ncclProxyPeer* peer = proxyState->progressState.localPeers[tpLocalRank];
  if (peer == NULL) NCCLCHECK(ncclInternalError;)
  struct ncclProxySharedP2p* state = type == 0 ? &peer->send : &peer->recv;
  if (state->size == 0) NCCLCHECK(ncclInternalError);
  if (ncclAtomicRefCountDecrement(&state->refcount) == 0) {
    if (state->cudaBuff) {
      if (!connection->sameProcess || ncclCuMemEnable()) {
        NCCLCHECK(ncclP2pFreeShareableBuffer(&state->ipcDesc));
      }
      NCCLCHECK(ncclCudaFree(state->cudaBuff));
    }
    if (state->hostBuff) NCCLCHECK(ncclCudaHostFree(state->hostBuff));
  }

  if (peer->send.refcount || peer->recv.refcount) return ncclSuccess;

  free(peer);
  proxyState->progressState.localPeers[tpLocalRank] = NULL;
  for (int r = 0; r < proxyState->tpLocalnRanks; r++) {
    if (proxyState->progressState.localPeers[r]) return ncclSuccess;
  }
  // All peers are freed, free array
  free(proxyState->progressState.localPeers);
  proxyState->progressState.localPeers = NULL;
  return ncclSuccess;
}

static ncclResult_t proxySharedInit(struct ncclProxyConnection* connection, struct ncclProxyState* proxyState, int nChannels) {
  NCCLCHECK(sharedNetBuffersInit(proxyState, 1, connection->tpLocalRank, 0, connection->sameProcess, nChannels, NULL, NULL, NULL, NULL));
  return ncclSuccess;
}

static ncclResult_t sendProxySetup(struct ncclProxyConnection* connection, struct ncclProxyState* proxyState, void* reqBuff, int reqSize, void* respBuff, int respSize, int* done) {
  struct setupReq* req = (struct setupReq*) reqBuff;
  if (reqSize != sizeof(struct setupReq)) return ncclInternalError;

  struct sendNetResources* resources;
  NCCLCHECK(ncclCalloc(&resources, 1));
  connection->transportResources = resources;

  resources->tpRank = req->tpRank;
  resources->tpLocalRank = req->tpLocalRank;
  resources->tpRemoteRank = req->tpRemoteRank;
  resources->netDev = req->netDev;
  resources->shared = connection->shared = req->shared;
  resources->useGdr = req->useGdr;
  resources->channelId = req->channelId;
  resources->connIndex = req->connIndex;
  resources->curr_hdp_reg = req->curr_hdp_reg;
  ncclNetProperties_t props;
  NCCLCHECK(proxyState->ncclNet->getProperties(req->netDev, &props));
  /* DMA-BUF support */
  resources->useDmaBuf = resources->useGdr && proxyState->dmaBufSupport && (props.ptrSupport & NCCL_PTR_DMABUF);
  resources->maxRecvs = props.maxRecvs;
  resources->netDeviceVersion = props.netDeviceVersion;
  resources->netDeviceType = props.netDeviceType;

  resources->netDeviceVersion = props.netDeviceVersion;
  resources->netDeviceType = props.netDeviceType;

  // We don't return any data
  if (respSize != 0) return ncclInternalError;
  *done = 1;
  return ncclSuccess;
}

static ncclResult_t recvProxySetup(struct ncclProxyConnection* connection, struct ncclProxyState* proxyState, void* reqBuff, int reqSize, void* respBuff, int respSize, int* done) {
  struct setupReq* req = (struct setupReq*) reqBuff;
  if (reqSize != sizeof(struct setupReq)) return ncclInternalError;

  struct recvNetResources* resources;
  NCCLCHECK(ncclCalloc(&resources, 1));
  connection->transportResources = resources;

  resources->tpRank = req->tpRank;
  resources->tpLocalRank = req->tpLocalRank;
  resources->tpRemoteRank = req->tpRemoteRank;
  resources->netDev = req->netDev;
  resources->shared = connection->shared = req->shared;
  resources->useGdr = req->useGdr;
  resources->needFlush = req->needFlush;
  resources->channelId = req->channelId;
  resources->connIndex = req->connIndex;
  ncclNetProperties_t props;
  NCCLCHECK(proxyState->ncclNet->getProperties(req->netDev, &props));
  /* DMA-BUF support */
  resources->useDmaBuf = resources->useGdr && proxyState->dmaBufSupport && (props.ptrSupport & NCCL_PTR_DMABUF);
  resources->maxRecvs = props.maxRecvs;
  resources->netDeviceVersion = props.netDeviceVersion;
  resources->netDeviceType = props.netDeviceType;

  if (respSize != sizeof(ncclNetHandle_t)) return ncclInternalError;
  NCCLCHECK(proxyState->ncclNet->listen(req->netDev, respBuff, &resources->netListenComm));
  *done = 1;

  return ncclSuccess;
}

// This function embeds plugin-specific rules given the current versions
static ncclResult_t ncclNetGetDeviceHandle(ncclNetDeviceType type, int version, bool isRecv, ncclNetDeviceHandle_t** handle) {
  bool needsDeviceHandle  = false;

  if (type == NCCL_NET_DEVICE_UNPACK) {
    if (version == NCCL_NET_DEVICE_UNPACK_VERSION && isRecv) {
      needsDeviceHandle  = true;
    }
  }

  // Don't re-alloc netDeviceHandles
  if (needsDeviceHandle && (*handle == NULL)) {
    NCCLCHECK(ncclCalloc(handle, 1));
    (*handle)->netDeviceType = type;
    (*handle)->netDeviceVersion = version;
  } else if (!needsDeviceHandle) {
    *handle = NULL;
  }

  return ncclSuccess;
}

static ncclResult_t sendProxyConnect(struct ncclProxyConnection* connection, struct ncclProxyState* proxyState, void* reqBuff, int reqSize, void* respBuff, int respSize, int* done) {
  struct sendNetResources* resources = (struct sendNetResources*)(connection->transportResources);
  if (reqSize != sizeof(netSendConnectArgs)) return ncclInternalError;
  ncclResult_t ret = ncclSuccess;
  netSendConnectArgs* req = (netSendConnectArgs*) reqBuff;
  NCCLCHECK(ncclNetGetDeviceHandle(resources->netDeviceType, resources->netDeviceVersion, false /*isRecv*/, &resources->netDeviceHandle));
  if (resources->shared) {
    // Shared buffers
    struct ncclProxyProgressState* progressState = &proxyState->progressState;
    if (progressState->localPeers == NULL) {
      NCCLCHECK(ncclCalloc(&progressState->localPeers, proxyState->tpLocalnRanks));
    }
    struct ncclProxyPeer** localPeers = progressState->localPeers;
    if (localPeers[resources->tpLocalRank] == NULL) {
      NCCLCHECK(ncclCalloc(localPeers + resources->tpLocalRank, 1));
    }
    connection->proxyAppendPtr = localPeers[resources->tpLocalRank]->send.proxyAppend + resources->channelId;

    if (resources->maxRecvs > 1 && ncclParamNetSharedComms()) {
      // Connect or reuse connection for a netdev/remote rank.
      if (progressState->netComms[resources->netDev] == NULL) {
        NCCLCHECK(ncclCalloc(progressState->netComms + resources->netDev, proxyState->tpnRanks));
      }
      struct ncclSharedNetComms* comms = progressState->netComms[resources->netDev] + resources->tpRemoteRank;
      if (comms->sendComm[resources->channelId] == NULL) ret = proxyState->ncclNet->connect(resources->netDev, req->handle, comms->sendComm + resources->channelId, &resources->netDeviceHandle);
      resources->netSendComm = comms->sendComm[resources->channelId];
      if (comms->sendComm[resources->channelId]) comms->sendRefCount[resources->channelId]++;
    } else {
      ret = proxyState->ncclNet->connect(resources->netDev, req->handle, &resources->netSendComm, &resources->netDeviceHandle);
    }
  } else {
    // Connect to remote peer
    ret = proxyState->ncclNet->connect(resources->netDev, req->handle, &resources->netSendComm, &resources->netDeviceHandle);
    connection->proxyAppendPtr = &connection->proxyAppend;
  }

  NCCLCHECK(ret);
  if (resources->netSendComm == NULL) {
    *done = 0;
    return ncclInProgress;
  }
  *done = 1;

  if (resources->netDeviceHandle) {
    connection->netDeviceHandle = resources->netDeviceHandle;
    connection->needsProxyProgress = connection->netDeviceHandle->needsProxyProgress;
  } else {
    connection->needsProxyProgress = 1;
  }

  // Create structures
  struct connectMap* map = &resources->map;
  map->sameProcess = connection->sameProcess;
  map->shared = resources->shared;
  CUDACHECK(cudaGetDevice(&map->cudaDev));

  if (resources->shared == 0) { // Only allocate dedicated buffers for ring/tree, not for p2p
    for (int p=0; p<NCCL_NUM_PROTOCOLS; p++) {
      NCCL_NET_MAP_ADD_POINTER(map, 0, p!= NCCL_PROTO_LL && resources->useGdr, proxyState->buffSizes[p], buffs[p]);
      resources->buffSizes[p] = proxyState->buffSizes[p];
    }
  } else {
    // Get shared buffers
    int bank = resources->useGdr ? NCCL_NET_MAP_SHARED_DEVMEM : NCCL_NET_MAP_SHARED_HOSTMEM;
    struct connectMapMem* mapMem = map->mems+bank;
    NCCLCHECK(sharedNetBuffersInit(
          proxyState, resources->useGdr, resources->tpLocalRank, 0, map->sameProcess, proxyState->p2pnChannels,
          &mapMem->gpuPtr, &mapMem->cpuPtr, &mapMem->size, &mapMem->ipcDesc));
    resources->buffSizes[NCCL_PROTO_SIMPLE] = mapMem->size;

    if (proxyState->allocP2pNetLLBuffers) {
      NCCL_NET_MAP_ADD_POINTER(map, 0, 0 /*p == NCCL_PROTO_LL*/, proxyState->buffSizes[NCCL_PROTO_LL], buffs[NCCL_PROTO_LL]);
      resources->buffSizes[NCCL_PROTO_LL] = proxyState->buffSizes[NCCL_PROTO_LL];
    }

    NCCL_NET_MAP_ADD_POINTER(map, 1, resources->useGdr, mapMem->size, buffs[NCCL_PROTO_SIMPLE]);
  }

  NCCL_NET_MAP_ADD_POINTER(map, 0, 0, sizeof(struct ncclSendMem), sendMem);
  NCCL_NET_MAP_ADD_POINTER(map, 0, 0, sizeof(struct ncclRecvMem), recvMem);

  if (map->mems[NCCL_NET_MAP_DEVMEM].size) {
    if (resources->shared == 0) {
      if (!map->sameProcess || ncclCuMemEnable()) {
        ALIGN_SIZE(map->mems[NCCL_NET_MAP_DEVMEM].size, CUDA_IPC_MIN);
        NCCLCHECK(ncclP2pAllocateShareableBuffer(map->mems[NCCL_NET_MAP_DEVMEM].size, &map->mems[NCCL_NET_MAP_DEVMEM].ipcDesc,
                                                 (void**)&map->mems[NCCL_NET_MAP_DEVMEM].gpuPtr));
      } else {
        NCCLCHECK(ncclCudaCalloc(&map->mems[NCCL_NET_MAP_DEVMEM].gpuPtr, map->mems[NCCL_NET_MAP_DEVMEM].size, nullptr, resources->useGdr));
      }
      map->mems[NCCL_NET_MAP_DEVMEM].cpuPtr = map->mems[NCCL_NET_MAP_DEVMEM].gpuPtr;
    }
  }
  if (map->sameProcess) {
    NCCLCHECK(ncclCudaHostCalloc(&map->mems[NCCL_NET_MAP_HOSTMEM].cpuPtr, map->mems[NCCL_NET_MAP_HOSTMEM].size));
    map->mems[NCCL_NET_MAP_HOSTMEM].gpuPtr = map->mems[NCCL_NET_MAP_HOSTMEM].cpuPtr;
  } else {
    NCCLCHECK(netCreateShm(map->mems+NCCL_NET_MAP_HOSTMEM));
  }
  if (ncclGdrCopy && map->sameProcess && ncclParamGdrCopySyncEnable()) {
    uint64_t *cpuPtr, *gpuPtr;
    NCCLCHECK(ncclGdrCudaCalloc(&cpuPtr, &gpuPtr, 1, &resources->gdrDesc, nullptr));

    resources->gdcSync = cpuPtr;
    struct connectMapMem* gdcMem = map->mems+NCCL_NET_MAP_GDCMEM;
    gdcMem->cpuPtr = (char*)cpuPtr;
    gdcMem->gpuPtr = (char*)gpuPtr;
    gdcMem->size = sizeof(uint64_t); // sendMem->head
  }

  resources->sendMem = (struct ncclSendMem*) NCCL_NET_MAP_GET_POINTER(map, cpu, sendMem);
  resources->recvMem = (struct ncclRecvMem*) NCCL_NET_MAP_GET_POINTER(map, cpu, recvMem);

  // Don't give credits yet in shared mode.
  resources->sendMem->head = map->shared ? -NCCL_STEPS : 0;
  for (int i=0; i<NCCL_STEPS; i++) resources->recvMem->sizesFifo[i] = -1;

  for (int p=0; p<NCCL_NUM_PROTOCOLS; p++) {
    resources->buffers[p] = NCCL_NET_MAP_GET_POINTER(map, cpu, buffs[p]);
    if (resources->buffers[p]) {
#if CUDA_VERSION >= 11070
      /* DMA-BUF support */
      int type = NCCL_NET_MAP_DEV_MEM(map, buffs[p]) ? NCCL_PTR_CUDA : NCCL_PTR_HOST;
      if (type == NCCL_PTR_CUDA && resources->useDmaBuf) {
        int dmabuf_fd;
        CUCHECK(cuMemGetHandleForAddressRange((void *)&dmabuf_fd, (CUdeviceptr)resources->buffers[p], resources->buffSizes[p], CU_MEM_RANGE_HANDLE_TYPE_DMA_BUF_FD, 0));
        NCCLCHECK(proxyState->ncclNet->regMrDmaBuf(resources->netSendComm, resources->buffers[p], resources->buffSizes[p], type, 0ULL, dmabuf_fd, &resources->mhandles[p]));
        (void)close(dmabuf_fd);
      } else // FALL-THROUGH to nv_peermem GDR path
#else
      /* DMA-BUF support */
      int type = NCCL_NET_MAP_DEV_MEM(map, buffs[p]) ? NCCL_PTR_CUDA : NCCL_PTR_HOST;
      if (type == NCCL_PTR_CUDA && proxyState->dmaBufSupport && pfn_hsa_amd_portable_export_dmabuf) {
        int dmabuf_fd;
        uint64_t offset;
        CUCHECK(hsa_amd_portable_export_dmabuf((const void*)resources->buffers[p], resources->buffSizes[p], &dmabuf_fd, &offset));
        NCCLCHECK(proxyState->ncclNet->regMrDmaBuf(resources->netSendComm, resources->buffers[p], resources->buffSizes[p], type, offset, dmabuf_fd, &resources->mhandles[p]));
        (void)close(dmabuf_fd);
        INFO(NCCL_INIT|NCCL_NET, "hsa_amd_portable_export_dmabuf buffer %p size %d handle %x offset %ld",
          (const void*)resources->buffers[p], resources->buffSizes[p], dmabuf_fd, offset);
      } else // FALL-THROUGH to nv_peermem GDR path
#endif
      {
        NCCLCHECK(proxyState->ncclNet->regMr(resources->netSendComm, resources->buffers[p], resources->buffSizes[p], NCCL_NET_MAP_DEV_MEM(map, buffs[p]) ? NCCL_PTR_CUDA : NCCL_PTR_HOST, &resources->mhandles[p]));
      }

      // Copy the mhandle dptr, if implemented
      if (resources->netDeviceHandle && proxyState->ncclNet->getDeviceMr)
        NCCLCHECK(proxyState->ncclNet->getDeviceMr(resources->netSendComm, resources->mhandles[p], &connection->mhandles[p]));
    }
  }

  //NCCLCHECK(netDumpMap(map));
  if (respSize != sizeof(struct connectMap)) return ncclInternalError;
  memcpy(respBuff, map, sizeof(struct connectMap));
  return ncclSuccess;
}

static ncclResult_t recvProxyConnect(struct ncclProxyConnection* connection, struct ncclProxyState* proxyState, void* reqBuff, int reqSize, void* respBuff, int respSize, int* done) {
  if (reqSize != sizeof(netRecvConnectArgs)) return ncclInternalError;
  struct recvNetResources* resources = (struct recvNetResources*)(connection->transportResources);
  netRecvConnectArgs* req = (netRecvConnectArgs*) reqBuff;
  resources->tpRemoteProxyRank = req->proxyRank;
  ncclResult_t ret = ncclSuccess;

  NCCLCHECK(ncclNetGetDeviceHandle(resources->netDeviceType, resources->netDeviceVersion, true /*isRecv*/, &resources->netDeviceHandle));
  // Finish connection establishment from remote peer
  if (resources->shared) {
    // Shared buffers
    struct ncclProxyProgressState* progressState = &proxyState->progressState;
    if (progressState->localPeers == NULL) {
      NCCLCHECK(ncclCalloc(&progressState->localPeers, proxyState->tpLocalnRanks));
    }
    struct ncclProxyPeer** localPeers = progressState->localPeers;
    if (localPeers[resources->tpLocalRank] == NULL) {
      NCCLCHECK(ncclCalloc(localPeers + resources->tpLocalRank, 1));
    }
    connection->proxyAppendPtr = localPeers[resources->tpLocalRank]->recv.proxyAppend + resources->channelId;

    if (resources->maxRecvs > 1 && ncclParamNetSharedComms()) {
      // Connect or reuse connection for a netdev/remote rank.
      if (progressState->netComms[resources->netDev] == NULL) {
        NCCLCHECK(ncclCalloc(progressState->netComms + resources->netDev, proxyState->tpnRanks));
      }
      struct ncclSharedNetComms* comms = progressState->netComms[resources->netDev] + resources->tpRemoteProxyRank;
      if (comms->recvComm[resources->channelId] == NULL) ret = proxyState->ncclNet->accept(resources->netListenComm, comms->recvComm+resources->channelId, &resources->netDeviceHandle);
      resources->netRecvComm = comms->recvComm[resources->channelId];
      if (comms->recvComm[resources->channelId]) comms->recvRefCount[resources->channelId]++;
    } else {
      ret = proxyState->ncclNet->accept(resources->netListenComm, &resources->netRecvComm, &resources->netDeviceHandle);
    }
  } else {
    // Connect to remote peer
    ret = proxyState->ncclNet->accept(resources->netListenComm, &resources->netRecvComm, &resources->netDeviceHandle);
    connection->proxyAppendPtr = &connection->proxyAppend;
  }

  NCCLCHECK(ret);
  if (resources->netRecvComm == NULL) {
    *done = 0;
    return ncclInProgress;
  }
  *done = 1;

  if (resources->netDeviceHandle) {
    connection->netDeviceHandle = resources->netDeviceHandle;
    connection->needsProxyProgress = connection->netDeviceHandle->needsProxyProgress;
  } else {
    connection->needsProxyProgress = 1;
  }

  NCCLCHECK(proxyState->ncclNet->closeListen(resources->netListenComm));

  // Create structures
  struct connectMap* map = &resources->map;
  map->sameProcess = connection->sameProcess;
  if (map->sameProcess == 0) return ncclInternalError; // We don't support remote proxy for recv
  map->shared = resources->shared;

  if (resources->shared == 0) { // Only allocate dedicated buffers for ring/tree, not for p2p
    for (int p=0; p<NCCL_NUM_PROTOCOLS; p++) {
      NCCL_NET_MAP_ADD_POINTER(map, 0, resources->useGdr, proxyState->buffSizes[p], buffs[p]);
      resources->buffSizes[p] = proxyState->buffSizes[p];
    }
  } else {
    // Get shared buffers
    int bank = resources->useGdr ? NCCL_NET_MAP_SHARED_DEVMEM : NCCL_NET_MAP_SHARED_HOSTMEM;
    struct connectMapMem* mapMem = map->mems+bank;
    NCCLCHECK(sharedNetBuffersInit(
          proxyState, resources->useGdr, resources->tpLocalRank, 1, 1, proxyState->p2pnChannels,
          &mapMem->gpuPtr, &mapMem->cpuPtr, &mapMem->size, NULL));
    resources->buffSizes[NCCL_PROTO_SIMPLE] = mapMem->size;
    NCCL_NET_MAP_ADD_POINTER(map, 1, resources->useGdr, mapMem->size, buffs[NCCL_PROTO_SIMPLE]);
  }

  NCCL_NET_MAP_ADD_POINTER(map, 0, 0, sizeof(struct ncclSendMem), sendMem);
  NCCL_NET_MAP_ADD_POINTER(map, 0, 0, sizeof(struct ncclRecvMem), recvMem);

  if (proxyState->allocP2pNetLLBuffers) {
    NCCL_NET_MAP_ADD_POINTER(map, 0, 0 /*resources->useGdr*/, proxyState->buffSizes[NCCL_PROTO_LL], buffs[NCCL_PROTO_LL]);
    resources->buffSizes[NCCL_PROTO_LL] = proxyState->buffSizes[NCCL_PROTO_LL];
  }

  if (map->mems[NCCL_NET_MAP_DEVMEM].size) {
    if (resources->shared == 0) {
      if (ncclCuMemEnable()) {
        NCCLCHECK(ncclP2pAllocateShareableBuffer(map->mems[NCCL_NET_MAP_DEVMEM].size, &map->mems[NCCL_NET_MAP_DEVMEM].ipcDesc,
                                                 (void**)&map->mems[NCCL_NET_MAP_DEVMEM].gpuPtr));
      } else {
        NCCLCHECK(ncclCudaCalloc(&map->mems[NCCL_NET_MAP_DEVMEM].gpuPtr, map->mems[NCCL_NET_MAP_DEVMEM].size, nullptr, resources->useGdr));
      }
      map->mems[NCCL_NET_MAP_DEVMEM].cpuPtr = map->mems[NCCL_NET_MAP_DEVMEM].gpuPtr;
    }
  }
  NCCLCHECK(ncclCudaHostCalloc(&map->mems[NCCL_NET_MAP_HOSTMEM].cpuPtr, map->mems[NCCL_NET_MAP_HOSTMEM].size));
  map->mems[NCCL_NET_MAP_HOSTMEM].gpuPtr = map->mems[NCCL_NET_MAP_HOSTMEM].cpuPtr;
  if (ncclGdrCopy && map->sameProcess) {
    uint64_t *cpuPtr, *gpuPtr;
    NCCLCHECK(ncclGdrCudaCalloc(&cpuPtr, &gpuPtr, 2, &resources->gdrDesc, nullptr));

    if (ncclParamGdrCopySyncEnable()) {
      resources->gdcSync = cpuPtr;
      struct connectMapMem* gdcMem = map->mems+NCCL_NET_MAP_GDCMEM;
      gdcMem->cpuPtr = (char*)cpuPtr;
      gdcMem->gpuPtr = (char*)gpuPtr;
      gdcMem->size = sizeof(uint64_t);
    }
    if (ncclParamGdrCopyFlushEnable()) resources->gdcFlush = cpuPtr + 1;
  }

  resources->sendMem = (struct ncclSendMem*) NCCL_NET_MAP_GET_POINTER(map, cpu, sendMem);
  resources->recvMem = (struct ncclRecvMem*) NCCL_NET_MAP_GET_POINTER(map, cpu, recvMem);
  for (int p=0; p<NCCL_NUM_PROTOCOLS; p++) {
    resources->buffers[p] = NCCL_NET_MAP_GET_POINTER(map, cpu, buffs[p]);
    if (resources->buffers[p]) {
#if CUDA_VERSION >= 11070
      /* DMA-BUF support */
      int type = NCCL_NET_MAP_DEV_MEM(map, buffs[p]) ? NCCL_PTR_CUDA : NCCL_PTR_HOST;
      if (type == NCCL_PTR_CUDA && resources->useDmaBuf) {
        int dmabuf_fd;
        CUCHECK(cuMemGetHandleForAddressRange((void *)&dmabuf_fd, (CUdeviceptr)resources->buffers[p], resources->buffSizes[p], CU_MEM_RANGE_HANDLE_TYPE_DMA_BUF_FD, 0));
        NCCLCHECK(proxyState->ncclNet->regMrDmaBuf(resources->netRecvComm, resources->buffers[p], resources->buffSizes[p], type, 0ULL, dmabuf_fd, &resources->mhandles[p]));
        (void)close(dmabuf_fd);
      } else // FALL-THROUGH to nv_peermem GDR path
#else
      /* DMA-BUF support */
      int type = NCCL_NET_MAP_DEV_MEM(map, buffs[p]) ? NCCL_PTR_CUDA : NCCL_PTR_HOST;
      if (type == NCCL_PTR_CUDA && proxyState->dmaBufSupport && pfn_hsa_amd_portable_export_dmabuf) {
        int dmabuf_fd;
        uint64_t offset;
        CUCHECK(hsa_amd_portable_export_dmabuf((const void*)resources->buffers[p], resources->buffSizes[p], &dmabuf_fd, &offset));
        NCCLCHECK(proxyState->ncclNet->regMrDmaBuf(resources->netRecvComm, resources->buffers[p], resources->buffSizes[p], type, offset, dmabuf_fd, &resources->mhandles[p]));
        (void)close(dmabuf_fd);
        INFO(NCCL_INIT|NCCL_NET, "hsa_amd_portable_export_dmabuf buffer %p size %d handle %x offset %ld",
          (const void*)resources->buffers[p], resources->buffSizes[p], dmabuf_fd, offset);
      } else // FALL-THROUGH to nv_peermem GDR path
#endif
      {
        NCCLCHECK(proxyState->ncclNet->regMr(resources->netRecvComm, resources->buffers[p], resources->buffSizes[p], NCCL_NET_MAP_DEV_MEM(map, buffs[p]) ? NCCL_PTR_CUDA : NCCL_PTR_HOST, &resources->mhandles[p]));
      }

      // Copy the mhandle dptr
      if (resources->netDeviceType != NCCL_NET_DEVICE_HOST && proxyState->ncclNet->getDeviceMr)
        NCCLCHECK(proxyState->ncclNet->getDeviceMr(resources->netRecvComm, resources->mhandles[p], &connection->mhandles[p]));
    }
  }

  //NCCLCHECK(netDumpMap(map));
  if (respSize != sizeof(struct connectMap)) return ncclInternalError;
  memcpy(respBuff, map, sizeof(struct connectMap));
  return ncclSuccess;
}

static ncclResult_t sendProxyFree(struct ncclProxyConnection* connection, struct ncclProxyState* proxyState) {
  struct sendNetResources* resources = (struct sendNetResources*)(connection->transportResources);
  if (connection->state == connSharedInitialized) { // NVB Preconnect
    NCCLCHECK(sharedNetBuffersDestroy(proxyState, connection->tpLocalRank, 0, connection));
    return ncclSuccess;
  }

  if (connection->state == connConnected) {
    for (int p=0; p<NCCL_NUM_PROTOCOLS; p++) {
      if (resources->buffers[p]) {
        NCCLCHECK(proxyState->ncclNet->deregMr(resources->netSendComm, resources->mhandles[p]));
      }
    }
    struct connectMapMem* mems = resources->map.mems;
    if (resources->map.sameProcess) {
      NCCLCHECK(ncclCudaHostFree(mems[NCCL_NET_MAP_HOSTMEM].cpuPtr));
    } else {
      NCCLCHECK(ncclShmClose(mems[NCCL_NET_MAP_HOSTMEM].createHandle));
    }
    NCCLCHECK(ncclCudaFree(mems[NCCL_NET_MAP_DEVMEM].cpuPtr));
    if (!resources->map.sameProcess || ncclCuMemEnable()) {
      // cuMem API support
      if (mems[NCCL_NET_MAP_DEVMEM].size) {
        NCCLCHECK(ncclP2pFreeShareableBuffer(&mems[NCCL_NET_MAP_DEVMEM].ipcDesc));
      }
    }
    if (mems[NCCL_NET_MAP_GDCMEM].cpuPtr) NCCLCHECK(ncclGdrCudaFree(resources->gdrDesc));
    if (resources->shared) {
      NCCLCHECK(sharedNetBuffersDestroy(proxyState, resources->tpLocalRank, 0, connection));
      if (resources->maxRecvs > 1 && ncclParamNetSharedComms()) {
        struct ncclSharedNetComms* comms = proxyState->progressState.netComms[resources->netDev]+resources->tpRemoteRank;
        comms->sendRefCount[resources->channelId]--;
        if (comms->sendRefCount[resources->channelId] == 0) NCCLCHECK(proxyState->ncclNet->closeSend(comms->sendComm[resources->channelId]));
      } else {
        NCCLCHECK(proxyState->ncclNet->closeSend(resources->netSendComm));
      }
    } else {
      NCCLCHECK(proxyState->ncclNet->closeSend(resources->netSendComm));
    }
  }

  if (resources) free(resources);
  return ncclSuccess;
}

static ncclResult_t recvProxyFree(struct ncclProxyConnection* connection, struct ncclProxyState* proxyState) {
  struct recvNetResources* resources = (struct recvNetResources*)(connection->transportResources);
  if (connection->state == connSharedInitialized) { // NVB Preconnect
    NCCLCHECK(sharedNetBuffersDestroy(proxyState, connection->tpLocalRank, 1, connection));
    return ncclSuccess;
  }

  if (connection->state == connConnected) {
    for (int p=0; p<NCCL_NUM_PROTOCOLS; p++) {
      if (resources->buffers[p]) {
        NCCLCHECK(proxyState->ncclNet->deregMr(resources->netRecvComm, resources->mhandles[p]));
      }
    }
    struct connectMapMem* mems = resources->map.mems;
    NCCLCHECK(ncclCudaHostFree(mems[NCCL_NET_MAP_HOSTMEM].cpuPtr));
    NCCLCHECK(ncclCudaFree(mems[NCCL_NET_MAP_DEVMEM].cpuPtr));
    if (!resources->map.sameProcess || ncclCuMemEnable()) {
      // cuMem API support
      if (mems[NCCL_NET_MAP_DEVMEM].size) {
        NCCLCHECK(ncclP2pFreeShareableBuffer(&mems[NCCL_NET_MAP_DEVMEM].ipcDesc));
      }
    }
    if (mems[NCCL_NET_MAP_GDCMEM].cpuPtr) NCCLCHECK(ncclGdrCudaFree(resources->gdrDesc));
    if (resources->shared) {
      NCCLCHECK(sharedNetBuffersDestroy(proxyState, resources->tpLocalRank, 1, connection));
      if (resources->maxRecvs > 1 && ncclParamNetSharedComms()) {
        struct ncclSharedNetComms* comms = proxyState->progressState.netComms[resources->netDev] + resources->tpRemoteProxyRank;
        comms->recvRefCount[resources->channelId]--;
        if (comms->recvRefCount[resources->channelId] == 0) NCCLCHECK(proxyState->ncclNet->closeRecv(comms->recvComm[resources->channelId]));
      } else {
        NCCLCHECK(proxyState->ncclNet->closeRecv(resources->netRecvComm));
      }
    } else {
      NCCLCHECK(proxyState->ncclNet->closeRecv(resources->netRecvComm));
    }
  }

  if (resources) free(resources);
  return ncclSuccess;
}

static_assert(NCCL_STEPS <= NCCL_NET_MAX_REQUESTS, "Not enough net requests to cover for steps");

#if defined(ENABLE_NPKIT) && defined(ENABLE_NPKIT_NET_COLLECT_POLL_CNT)
static int g_npkit_net_poll_cnt = 0;
#endif

static ncclResult_t sendProxyProgress(struct ncclProxyState* proxyState, struct ncclProxyArgs* args) {
#if defined(ENABLE_NPKIT) && defined(ENABLE_NPKIT_NET_COLLECT_POLL_CNT)
  g_npkit_net_poll_cnt++;
#endif
  if (args->state == ncclProxyOpReady) {
    for (int s=0; s<args->nsubs; s++) {
      struct ncclProxySubArgs* sub = args->subs+s;
      struct sendNetResources* resources = (struct sendNetResources*) (sub->connection->transportResources);
      // Round to next multiple of sliceSteps
      sub->base = ROUNDUP(resources->step, args->chunkSteps);
      sub->posted = sub->transmitted = sub->done = 0;
      for (uint64_t step=0; step<sub->nsteps; step++) ncclProfilingRecord(args, s, step, ncclProxyProfileBegin);
    }
    args->state = ncclProxyOpProgress;
    args->hdp_flushed = 0;
  }
  args->idle = 1;
  if (args->state == ncclProxyOpProgress) {
    int p = args->protocol;
    int maxDepth = std::min(NCCL_STEPS, NCCL_SHARED_STEPS/args->nsubs);
    for (int s=0; s<args->nsubs; s++) {
      struct ncclProxySubArgs* sub = args->subs+s;
      if (sub->done == sub->nsteps) continue;
      struct sendNetResources* resources = (struct sendNetResources*) (sub->connection->transportResources);
      void* mhandle = resources->mhandles[p];
      int stepSize = resources->buffSizes[p] / NCCL_STEPS;
      char* localBuff = NCCL_NET_MAP_GET_POINTER(&resources->map, cpu, buffs[p]);
      int buffSize = stepSize*args->sliceSteps;
      if (sub->nbytes < buffSize) buffSize = sub->nbytes;
      // Post buffers to the GPU
      if (sub->posted < sub->nsteps && sub->posted < sub->done + maxDepth) {
        int buffSlot = (sub->base+sub->posted)%NCCL_STEPS;
        if (resources->shared) {
          int sharedBuffSlot = sub->posted%maxDepth;
          int offset;
          NCCLCHECK(sharedBuffersGet(proxyState, sub->channelId, sharedBuffSlot*args->nsubs+s, &offset));
          resources->recvMem->offsFifo[buffSlot] = offset;
          __sync_synchronize();
          volatile uint64_t* sendHead = resources->gdcSync ? resources->gdcSync : &resources->sendMem->head;
          sub->posted += args->sliceSteps;
          *sendHead = sub->base + sub->posted - NCCL_STEPS;
          if (resources->gdcSync) wc_store_fence(); // Flush out WC write
        } else sub->posted += args->sliceSteps;
        for (uint64_t step=sub->posted-args->sliceSteps; step<sub->posted; step++) {
          ncclProfilingRecord(args, s, step, ncclProxyProfileSendGPUWait);
        }
        args->idle = 0;
        continue;
      }
      // Check whether we received data from the GPU and send it to the network
      if (sub->transmitted < sub->posted && sub->transmitted < sub->done + NCCL_STEPS) {
        int buffSlot = (sub->base+sub->transmitted)%NCCL_STEPS;
        volatile int* sizesFifo = resources->recvMem->sizesFifo;
        volatile uint64_t* recvTail = &resources->recvMem->tail;
        if (sizesFifo[buffSlot] != -1 && ((*recvTail > (sub->base+sub->transmitted)) || p == NCCL_PROTO_LL)) {
          // We have something to receive, let's check if it's completely ready.
          int size = sizesFifo[buffSlot];
#if defined(ENABLE_NPKIT) && defined(ENABLE_NPKIT_EVENT_NET_SEND_ENTRY) && defined(ENABLE_NPKIT_EVENT_NET_SEND_EXIT)
          sub->npKitSizesFifo[buffSlot] = size;
#endif
          bool shared = (p == NCCL_PROTO_SIMPLE) && resources->shared;
          char* buff = shared ? localBuff+resources->recvMem->offsFifo[buffSlot] : localBuff+buffSlot*stepSize;
          int ready = 1;
          if (p == NCCL_PROTO_LL128) {
            ready = resources->useGdr;
            if (!ready) {
              // When data is in sysmem, we need to wait until all flags are correct since the GPU only
              // called threadfence()
              uint64_t flag = sub->base+sub->transmitted+1;
              int nFifoLines = DIVUP(sizesFifo[buffSlot], sizeof(uint64_t)*NCCL_LL128_LINEELEMS);
              volatile uint64_t* lines = (volatile uint64_t*)buff;
              ready = 1;
              for (int i=0; i<nFifoLines; i++) {
                if (lines[i*NCCL_LL128_LINEELEMS+NCCL_LL128_DATAELEMS] != flag) { ready = 0; break; }
              }
            }
          } else if (p == NCCL_PROTO_LL) {
            uint32_t flag = NCCL_LL_FLAG(sub->base+sub->transmitted+1);
            int nFifoLines = DIVUP(size, sizeof(union ncclLLFifoLine));
            union ncclLLFifoLine* lines = (union ncclLLFifoLine*)buff;
            for (int i=0; i<nFifoLines; i++) {
              volatile uint32_t *f1 = &lines[i].flag1;
              volatile uint32_t *f2 = &lines[i].flag2;
              if (f1[0] != flag || f2[0] != flag) { ready = 0; break; }
            }
          }
          if (ready) {
            // flush HDP if not done
            if (resources->curr_hdp_reg && args->hdp_flushed < *recvTail) {
              args->hdp_flushed = *recvTail;
              *resources->curr_hdp_reg = 1;
            }
            // Data is ready, try to send.
            NCCLCHECK(proxyState->ncclNet->isend(resources->netSendComm, buff, size, resources->tpRank, mhandle, sub->requests+buffSlot));
            if (sub->requests[buffSlot] != NULL) {

#if defined(ENABLE_NPKIT) && defined(ENABLE_NPKIT_EVENT_NET_SEND_ENTRY) && defined(ENABLE_NPKIT_EVENT_NET_SEND_EXIT)
              NpKit::CollectCpuEvent(
                  NPKIT_EVENT_NET_SEND_ENTRY,
#if defined(ENABLE_NPKIT_NET_COLLECT_POLL_CNT)
                  g_npkit_net_poll_cnt,
#else
                  size,
#endif
                  uint64_t(sub->requests+buffSlot)/sizeof(void*),
                  *(volatile uint64_t*)NpKit::GetCpuTimestamp(), sub->channelId);
#if defined(ENABLE_NPKIT_NET_COLLECT_POLL_CNT)
              g_npkit_net_poll_cnt = 0;
#endif
              sub->timestamp[buffSlot] = 0;
#endif

              TRACE(NCCL_NET, "sendProxy [%ld/%d] Isend posted, req %p", sub->transmitted, buffSlot, sub->requests[buffSlot]);
              sizesFifo[buffSlot] = -1;
              // Make sure size is reset to zero before we update the head.
              __sync_synchronize();
              sub->transmitted += args->sliceSteps;
              for (uint64_t step=sub->transmitted-args->sliceSteps; step<sub->transmitted; step++) ncclProfilingRecord(args, s, step, ncclProxyProfileSendWait);
              args->idle = 0;
              continue;
            }
          }
        }
      }
      // Check whether the network has completed some send operations.
      if (sub->done < sub->transmitted) {
        int done;
        int buffSlot = (sub->base+sub->done)%NCCL_STEPS;
#if defined(ENABLE_NPKIT) && defined(ENABLE_NPKIT_EVENT_NET_SEND_ENTRY) && defined(ENABLE_NPKIT_EVENT_NET_SEND_EXIT)
        if (sub->timestamp[buffSlot] == 0)
          sub->timestamp[buffSlot] = *(volatile uint64_t*)NpKit::GetCpuTimestamp();
#endif
        NCCLCHECK(proxyState->ncclNet->test(sub->requests[buffSlot], &done, NULL));
        if (done) {
#if defined(ENABLE_NPKIT) && defined(ENABLE_NPKIT_EVENT_NET_SEND_ENTRY) && defined(ENABLE_NPKIT_EVENT_NET_SEND_EXIT)
          NpKit::CollectCpuEvent(
              NPKIT_EVENT_NET_SEND_EXIT,
#if defined(ENABLE_NPKIT_NET_COLLECT_POLL_CNT)
              g_npkit_net_poll_cnt,
#else
              sub->npKitSizesFifo[buffSlot],
#endif
              uint64_t(sub->requests+buffSlot)/sizeof(void*),
              sub->timestamp[buffSlot], sub->channelId);
#if defined(ENABLE_NPKIT_NET_COLLECT_POLL_CNT)
          g_npkit_net_poll_cnt = 0;
#endif
#endif
#if defined(ENABLE_NPKIT) && defined(ENABLE_NPKIT_EVENT_NET_TEST_ENTRY) && defined(ENABLE_NPKIT_EVENT_NET_TEST_EXIT)
          NpKit::CollectCpuEvent(
              NPKIT_EVENT_NET_TEST_ENTRY,
#if defined(ENABLE_NPKIT_NET_COLLECT_POLL_CNT)
              g_npkit_net_poll_cnt,
#else
              sub->npKitSizesFifo[buffSlot],
#endif
              uint64_t(sub->requests+buffSlot)/sizeof(void*),
              sub->timestamp[buffSlot], sub->channelId);
#if defined(ENABLE_NPKIT_NET_COLLECT_POLL_CNT)
          g_npkit_net_poll_cnt = 0;
#endif
#endif
#if defined(ENABLE_NPKIT) && defined(ENABLE_NPKIT_EVENT_NET_TEST_ENTRY) && defined(ENABLE_NPKIT_EVENT_NET_TEST_EXIT)
          NpKit::CollectCpuEvent(
              NPKIT_EVENT_NET_TEST_EXIT,
#if defined(ENABLE_NPKIT_NET_COLLECT_POLL_CNT)
              g_npkit_net_poll_cnt,
#else
              sub->npKitSizesFifo[buffSlot],
#endif
              uint64_t(sub->requests+buffSlot)/sizeof(void*),
              *(volatile uint64_t*)NpKit::GetCpuTimestamp(), sub->channelId);
#if defined(ENABLE_NPKIT_NET_COLLECT_POLL_CNT)
          g_npkit_net_poll_cnt = 0;
#endif
#endif

          TRACE(NCCL_NET, "sendProxy [%ld/%d] request %p done", sub->done, buffSlot, sub->requests[buffSlot]);
          sub->done += args->sliceSteps;
          for (uint64_t step=sub->done-args->sliceSteps; step<sub->done; step++) ncclProfilingRecord(args, s, step, ncclProxyProfileEnd);

          if (resources->shared == 0) {
            volatile uint64_t* sendHead = resources->gdcSync ? resources->gdcSync : &resources->sendMem->head;
            *sendHead = sub->base + sub->done;
            if (resources->gdcSync) wc_store_fence(); // Flush out WC write
          }
          args->idle = 0;
          if (sub->done == sub->nsteps) {
            resources->step = sub->base + sub->nsteps;
            args->done++;
          }
        }
      }
    }
    if (args->done == args->nsubs) {
      args->state = ncclProxyOpNone;
    }
  }
  return ncclSuccess;
}

static ncclResult_t recvProxyProgress(struct ncclProxyState* proxyState, struct ncclProxyArgs* args) {
#if defined(ENABLE_NPKIT) && defined(ENABLE_NPKIT_NET_COLLECT_POLL_CNT)
  g_npkit_net_poll_cnt++;
#endif
  if (args->state == ncclProxyOpReady) {
    // Initialize subs and group them by same recvComm.
    void* recvComm;
    int groupSize = 0;
    int maxRecvs = 1;
    for (int s=0; s<args->nsubs; s++) {
      struct ncclProxySubArgs* sub = args->subs+s;
      if (groupSize == maxRecvs) {
        groupSize = 0;
      } else if (s>0) { // Find next sub with the same recvComm
        int next;
        for (next=s; next<args->nsubs; next++) {
          struct recvNetResources* nextRes = (struct recvNetResources*) (args->subs[next].connection->transportResources);
          if (nextRes->netRecvComm == recvComm) break;
        }
        if (next == args->nsubs) { // Not found
          groupSize = 0;
        } else if (s != next) { // We found a sub later with the same recvComm ; swap subs
          struct ncclProxySubArgs temp;
          memcpy(&temp, sub, sizeof(struct ncclProxySubArgs));
          memcpy(sub, args->subs+next, sizeof(struct ncclProxySubArgs));
          memcpy(args->subs+next, &temp, sizeof(struct ncclProxySubArgs));
        }
      }
      groupSize++;
      struct recvNetResources* resources = (struct recvNetResources*) (sub->connection->transportResources);
      maxRecvs = resources->maxRecvs;
      recvComm = resources->netRecvComm;
      // Round to next multiple of sliceSteps
      sub->base = ROUNDUP(resources->step, args->chunkSteps);
      sub->posted = sub->received = sub->transmitted = sub->done = 0;
      for (int i=0; i<groupSize; i++) sub[-i].groupSize = groupSize;
      for (uint64_t step=0; step<sub->nsteps; step++) ncclProfilingRecord(args, s, step, ncclProxyProfileBegin);
    }
    args->state = ncclProxyOpProgress;
  }
  args->idle = 1;
  if (args->state == ncclProxyOpProgress) {
    int p = args->protocol;
    int maxDepth = std::min(NCCL_STEPS, NCCL_SHARED_STEPS/args->nsubs);
    for (int s=0; s<args->nsubs; s+=args->subs[s].groupSize) {
      struct ncclProxySubArgs* subGroup = args->subs+s;
      int subCount = 0;
      void* ptrs[NCCL_PROXY_MAX_SUBS];
      int sizes[NCCL_PROXY_MAX_SUBS];
      int tags[NCCL_PROXY_MAX_SUBS];
      void* mhandles[NCCL_PROXY_MAX_SUBS];

      for (int i=0; i<subGroup->groupSize; i++) {
        struct ncclProxySubArgs* sub = subGroup + i;
        if (sub->posted < sub->nsteps) {
          if (sub->posted >= sub->done + maxDepth) { subCount = 0; break; }
          struct recvNetResources* resources = (struct recvNetResources*) (sub->connection->transportResources);
          int stepSize = resources->buffSizes[p] / NCCL_STEPS;
          char* localBuff = NCCL_NET_MAP_GET_POINTER(&resources->map, cpu, buffs[p]);
          int buffSlot = (sub->base+sub->posted)%NCCL_STEPS;
          if (p == NCCL_PROTO_SIMPLE && resources->shared) {
            int sharedBuffSlot = sub->posted%maxDepth;
            int offset;
            NCCLCHECK(sharedBuffersGet(proxyState, sub->channelId, sharedBuffSlot*args->nsubs+s+i, &offset));
            volatile int* offsFifo = (volatile int*)resources->recvMem->offsFifo;
            offsFifo[buffSlot] = offset;
            ptrs[subCount] = localBuff+offset;
          } else {
            ptrs[subCount] = localBuff+buffSlot*stepSize;
          }
          sizes[subCount] = stepSize*args->sliceSteps;
          if (sub->nbytes < sizes[subCount]) sizes[subCount] = sub->nbytes;
          tags[subCount] = resources->tpRemoteRank;
          mhandles[subCount] = resources->mhandles[p];
          subCount++;
        }
      }
      if (subCount) {
        uint64_t step = subGroup->posted;
        struct recvNetResources* resources = (struct recvNetResources*) (subGroup->connection->transportResources);
        void** requestPtr = subGroup->requests+(step%NCCL_STEPS);
        NCCLCHECK(proxyState->ncclNet->irecv(resources->netRecvComm, subCount, ptrs, sizes, tags, mhandles, requestPtr));
        if (*requestPtr) {
          subGroup->recvRequestsCache[step%NCCL_STEPS] = *requestPtr;
          subGroup->recvRequestsSubCount = subCount;
          for (int i=0; i<subGroup->groupSize; i++) {
            struct ncclProxySubArgs* sub = subGroup+i;

#if defined(ENABLE_NPKIT) && defined(ENABLE_NPKIT_EVENT_NET_RECV_ENTRY) && defined(ENABLE_NPKIT_EVENT_NET_RECV_EXIT)
            NpKit::CollectCpuEvent(
                NPKIT_EVENT_NET_RECV_ENTRY,
#if defined(ENABLE_NPKIT_NET_COLLECT_POLL_CNT)
                g_npkit_net_poll_cnt,
#else
                sizes[i],
#endif
                uint64_t(sub->requests+(step%NCCL_STEPS))/sizeof(void*),
                *(volatile uint64_t*)NpKit::GetCpuTimestamp(), sub->channelId);
#if defined(ENABLE_NPKIT_NET_COLLECT_POLL_CNT)
            g_npkit_net_poll_cnt = 0;
#endif
#endif

            sub->posted += args->sliceSteps;
            for (uint64_t step=sub->posted-args->sliceSteps; step<sub->posted; step++) ncclProfilingRecord(args, s+i, step, ncclProxyProfileRecvWait);
          }
          args->idle = 0;
        }
      }
    }
    if (args->idle == 0) return ncclSuccess;

    for (int s=0; s<args->nsubs; s+=args->subs[s].groupSize) {
      struct ncclProxySubArgs* subGroup = args->subs+s;
      if (subGroup->posted > subGroup->received) {
        uint64_t step = subGroup->received;
        int done;
        void* ptrs[NCCL_PROXY_MAX_SUBS];
        int sizes[NCCL_PROXY_MAX_SUBS];
        void* mhandles[NCCL_PROXY_MAX_SUBS];
        for (int i=0; i<NCCL_PROXY_MAX_SUBS; i++) sizes[i] = 0;
        NCCLCHECK(proxyState->ncclNet->test(subGroup->requests[step%NCCL_STEPS], &done, sizes));
        if (done) {
          int needFlush = 0;
          int totalSize = 0;
          for (int i=0; i<NCCL_PROXY_MAX_SUBS; i++) totalSize += sizes[i];
          for (int i=0; i<subGroup->groupSize; i++) {
            struct ncclProxySubArgs* sub = subGroup + i;

#if defined(ENABLE_NPKIT) && defined(ENABLE_NPKIT_EVENT_NET_RECV_ENTRY) && defined(ENABLE_NPKIT_EVENT_NET_RECV_EXIT)
            NpKit::CollectCpuEvent(
                NPKIT_EVENT_NET_RECV_EXIT,
#if defined(ENABLE_NPKIT_NET_COLLECT_POLL_CNT)
                g_npkit_net_poll_cnt,
#else
                sizes[i],
#endif
                uint64_t(sub->requests+(step%NCCL_STEPS))/sizeof(void*),
                *(volatile uint64_t*)NpKit::GetCpuTimestamp(), sub->channelId);
#if defined(ENABLE_NPKIT_NET_COLLECT_POLL_CNT)
            g_npkit_net_poll_cnt = 0;
#endif
#endif

            sub->received += args->sliceSteps;
            for (uint64_t step=sub->received-args->sliceSteps; step<sub->received; step++) ncclProfilingRecord(args, s+i, step, ncclProxyProfileRecvFlushWait);
            if (step < sub->nsteps) {
              struct recvNetResources* resources = (struct recvNetResources*) (sub->connection->transportResources);
              if (resources->useGdr) needFlush |= resources->needFlush;
            }
          }
          subGroup->requests[step%NCCL_STEPS] = NULL;
          if (totalSize > 0 && p == NCCL_PROTO_SIMPLE && needFlush) {
            // GDRCOPY support
            struct recvNetResources* resources = (struct recvNetResources*) (subGroup->connection->transportResources);
            if (resources->gdcFlush) {
#if defined (__x86_64__)
              // Force a PCI-E read from GPU memory
              asm volatile ("mov (%0), %%eax" :: "l"(resources->gdcFlush) : "%eax");
#else
              WARN("NET: GDR Flush only supported on x86_64");
              return ncclInternalError;
#endif
            } else {
              int subCount = 0;
              for (int i=0; i<subGroup->groupSize; i++) {
                struct ncclProxySubArgs* sub = subGroup + i;
                if (step < sub->nsteps) {
                  struct recvNetResources* resources = (struct recvNetResources*) (sub->connection->transportResources);
                  int stepSize = resources->buffSizes[p] / NCCL_STEPS;
                  char* localBuff = NCCL_NET_MAP_GET_POINTER(&resources->map, cpu, buffs[p]);
                  int buffSlot = (sub->base+sub->posted)%NCCL_STEPS;
                  ptrs[subCount] = resources->shared ? localBuff+resources->recvMem->offsFifo[buffSlot] : localBuff+buffSlot*stepSize;
                  mhandles[subCount] = resources->mhandles[p];
                  subCount++;
                }
              }
              struct recvNetResources* resources = (struct recvNetResources*) (subGroup->connection->transportResources);
              NCCLCHECK(proxyState->ncclNet->iflush(resources->netRecvComm, subCount, ptrs, sizes, mhandles, subGroup->requests+(step%NCCL_STEPS)));
            }
          }
          args->idle = 0;
        }
      }
    }
    if (args->idle == 0) return ncclSuccess;

    for (int s=0; s<args->nsubs; s+=args->subs[s].groupSize) {
      struct ncclProxySubArgs* subGroup = args->subs+s;
      if (subGroup->received > subGroup->transmitted) {
        uint64_t step = subGroup->transmitted;
        int done = 1;
        void* request = subGroup->requests[step%NCCL_STEPS];
        if (request) NCCLCHECK(proxyState->ncclNet->test(request, &done, NULL));
        if (done) {
          for (int i=0; i<subGroup->groupSize; i++) {
            struct ncclProxySubArgs* sub = subGroup + i;
            sub->transmitted += args->sliceSteps;
            for (uint64_t step=sub->transmitted-args->sliceSteps; step<sub->transmitted; step++) ncclProfilingRecord(args, s+i, step, ncclProxyProfileRecvGPUWait);
            if (step < sub->nsteps) {
              __sync_synchronize();
              struct recvNetResources* resources = (struct recvNetResources*) (sub->connection->transportResources);
              volatile uint64_t* recvTail = resources->gdcSync ? resources->gdcSync : &resources->recvMem->tail;
              *recvTail = sub->base + sub->transmitted;
              if (resources->gdcSync) wc_store_fence(); // Flush out WC write
            }
          }
          args->idle = 0;
        }
      }
    }
    if (args->idle == 0) return ncclSuccess;

    for (int s=0; s<args->nsubs; s+=args->subs[s].groupSize) {
      struct ncclProxySubArgs* subGroup = args->subs+s;
      for (int i=0; i<subGroup->groupSize; i++) {
        struct ncclProxySubArgs* sub = subGroup + i;
        if (sub->done == sub->nsteps) continue;
        if (sub->transmitted > sub->done) {
          struct recvNetResources* resources = (struct recvNetResources*) (sub->connection->transportResources);
          volatile uint64_t* sendHead = &resources->sendMem->head;
          uint64_t done = *sendHead;
          while (done > sub->base + sub->done &&
              // LL and LL128 can acknowledge 0-bytes send before they even happen. Don't go past what we transmitted.
              sub->transmitted > sub->done) {
            if (subGroup->recvRequestsCache[sub->done%NCCL_STEPS]) {
              // the multirecv requests are only cached in the first sub.
              if (proxyState->ncclNet->irecvConsumed)
                NCCLCHECK(proxyState->ncclNet->irecvConsumed(resources->netRecvComm, subGroup->recvRequestsSubCount, subGroup->recvRequestsCache[sub->done%NCCL_STEPS]));
              subGroup->recvRequestsCache[sub->done%NCCL_STEPS] = NULL;
            }
            sub->done += args->sliceSteps;
            for (uint64_t step=sub->done-args->sliceSteps; step<sub->done; step++) ncclProfilingRecord(args, s+i, step, ncclProxyProfileEnd);
            args->idle = 0;
            if (sub->done == sub->nsteps) {
              struct recvNetResources* resources = (struct recvNetResources*) (sub->connection->transportResources);
              resources->step = sub->base + sub->nsteps;
              args->done++;
              break;
            }
          }
        }
      }
    }
    if (args->done == args->nsubs) {
      args->state = ncclProxyOpNone;
    }
  }
  return ncclSuccess;
}

struct ncclTransport netTransport = {
  "NET",
  canConnect,
  { sendSetup, sendConnect, sendFree, proxySharedInit, sendProxySetup, sendProxyConnect, sendProxyFree, sendProxyProgress },
  { recvSetup, recvConnect, recvFree, proxySharedInit, recvProxySetup, recvProxyConnect, recvProxyFree, recvProxyProgress }
};<|MERGE_RESOLUTION|>--- conflicted
+++ resolved
@@ -111,13 +111,10 @@
   void* mhandles[NCCL_NUM_PROTOCOLS];
   uint64_t step;
   uint64_t llLastCleaning;
-<<<<<<< HEAD
-  volatile uint32_t* curr_hdp_reg;  // Curr GPU in ring (for rdma transport use only)
-=======
   int netDeviceVersion;
   ncclNetDeviceType netDeviceType;
   ncclNetDeviceHandle_t* netDeviceHandle;
->>>>>>> 8c6c5951
+  volatile uint32_t* curr_hdp_reg;  // Curr GPU in ring (for rdma transport use only)
 };
 
 struct recvNetResources {
@@ -147,13 +144,10 @@
   void* mhandles[NCCL_NUM_PROTOCOLS];
   uint64_t step;
   uint64_t llLastCleaning;
-<<<<<<< HEAD
-  volatile uint32_t* curr_hdp_reg;  // Curr GPU in ring (for rdma transport use only)
-=======
   int netDeviceVersion;
   ncclNetDeviceType netDeviceType;
   ncclNetDeviceHandle_t* netDeviceHandle;
->>>>>>> 8c6c5951
+  volatile uint32_t* curr_hdp_reg;  // Curr GPU in ring (for rdma transport use only)
 };
 
 /* Determine if two peers can communicate with NET */
