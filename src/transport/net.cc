--- conflicted
+++ resolved
@@ -1172,18 +1172,15 @@
       // Check whether we received data from the GPU and send it to the network
       if (sub->transmitted < sub->posted && sub->transmitted < sub->done + NCCL_STEPS) {
         int buffSlot = (sub->base+sub->transmitted)%NCCL_STEPS;
+        volatile int* sizesFifo = resources->recvMem->sizesFifo;
         volatile uint64_t* recvTail = &resources->recvMem->tail;
         uint64_t tail = sub->base + (sub->reg ? 0 : sub->transmitted);
         if ((sub->reg || connFifo[buffSlot].size != -1) && ((*recvTail > tail) || p == NCCL_PROTO_LL)) {
           // We have something to receive, let's check if it's completely ready.
-<<<<<<< HEAD
-          int size = sizesFifo[buffSlot];
+          int size = sub->reg ? std::min(MAX_NET_SIZE, sub->nbytes) : connFifo[buffSlot].size;
 #if defined(ENABLE_NPKIT) && defined(ENABLE_NPKIT_EVENT_NET_SEND_ENTRY) && defined(ENABLE_NPKIT_EVENT_NET_SEND_EXIT)
           sub->npKitSizesFifo[buffSlot] = size;
 #endif
-=======
-          int size = sub->reg ? std::min(MAX_NET_SIZE, sub->nbytes) : connFifo[buffSlot].size;
->>>>>>> 48bb7fec
           bool shared = (p == NCCL_PROTO_SIMPLE) && resources->shared;
           char* buff = shared ? localBuff+connFifo[buffSlot].offset : localBuff+buffSlot*stepSize;
           int ready = 1;
@@ -1221,7 +1218,6 @@
             // Data is ready, try to send.
             NCCLCHECK(proxyState->ncclNet->isend(resources->netSendComm, buff, size, resources->tpRank, sub->mhandle, sub->requests+buffSlot));
             if (sub->requests[buffSlot] != NULL) {
-<<<<<<< HEAD
 
 #if defined(ENABLE_NPKIT) && defined(ENABLE_NPKIT_EVENT_NET_SEND_ENTRY) && defined(ENABLE_NPKIT_EVENT_NET_SEND_EXIT)
               NpKit::CollectCpuEvent(
@@ -1243,9 +1239,6 @@
               sizesFifo[buffSlot] = -1;
               // Make sure size is reset to zero before we update the head.
               __sync_synchronize();
-=======
-              TRACE(NCCL_NET, "sendProxy [%ld/%d] Isend posted, req %p, size %d, proto %d, myRank %d, channelId %d", sub->transmitted, buffSlot, sub->requests[buffSlot], size, p, proxyState->tpRank, sub->channelId);
->>>>>>> 48bb7fec
               sub->transmitted += args->sliceSteps;
               for (uint64_t step=sub->transmitted-args->sliceSteps; step<sub->transmitted; step++) ncclProfilingRecord(args, s, step, ncclProxyProfileSendWait);
               args->idle = 0;
@@ -1259,7 +1252,6 @@
         int done;
         int size;
         int buffSlot = (sub->base+sub->done)%NCCL_STEPS;
-<<<<<<< HEAD
 #if defined(ENABLE_NPKIT) && defined(ENABLE_NPKIT_EVENT_NET_SEND_ENTRY) && defined(ENABLE_NPKIT_EVENT_NET_SEND_EXIT)
         if (sub->timestamp[buffSlot] == 0)
           sub->timestamp[buffSlot] = *(volatile uint64_t*)NpKit::GetCpuTimestamp();
@@ -1309,50 +1301,49 @@
 #endif
 #endif
 
-=======
-        NCCLCHECK(proxyState->ncclNet->test(sub->requests[buffSlot], &done, &size));
-        if (done) {
-          if (sub->reg) {
-            if (size < sub->nbytes) {
-              sub->buffer = ((char*)sub->buffer)+size;
-              sub->nbytes -= size;
-              // Do one more step (at least)
-              sub->nsteps++;
-            } else {
-              // Signal the GPU the send is complete and it can return.
-              connFifo[sub->base%NCCL_STEPS].size = -1;
+          NCCLCHECK(proxyState->ncclNet->test(sub->requests[buffSlot], &done, &size));
+          if (done) {
+            if (sub->reg) {
+              if (size < sub->nbytes) {
+                sub->buffer = ((char*)sub->buffer)+size;
+                sub->nbytes -= size;
+                // Do one more step (at least)
+                sub->nsteps++;
+              } else {
+                // Signal the GPU the send is complete and it can return.
+                connFifo[sub->base%NCCL_STEPS].size = -1;
+              }
+            }
+            // Make sure size is reset to -1 before we update the head.
+            if (sub->reg == 0) connFifo[buffSlot].size = -1;
+            __sync_synchronize();
+            TRACE(NCCL_NET, "sendProxy [%ld/%d] request %p done", sub->done, buffSlot, sub->requests[buffSlot]);
+            sub->done += args->sliceSteps;
+            for (uint64_t step=sub->done-args->sliceSteps; step<sub->done; step++) ncclProfilingRecord(args, s, step, ncclProxyProfileEnd);
+
+            if (resources->shared == 0) {
+              volatile uint64_t* sendHead = resources->gdcSync ? resources->gdcSync : &resources->sendMem->head;
+              if (sub->reg) {
+                // We may have added more net steps, but reg operations only have a single step w.r.t. the GPU.
+                if (sub->done == sub->nsteps) *sendHead = sub->base + args->sliceSteps;
+              } else {
+                *sendHead = sub->base + sub->done;
+              }
+              if (resources->gdcSync) wc_store_fence(); // Flush out WC write
+            }
+            args->idle = 0;
+            if (sub->done == sub->nsteps) {
+              if (sub->reg && sub->nbytes > 0) {
+                NCCLCHECK(proxyState->ncclNet->deregMr(resources->netSendComm, sub->mhandle));
+              }
+              args->done++;
             }
           }
-          // Make sure size is reset to -1 before we update the head.
-          if (sub->reg == 0) connFifo[buffSlot].size = -1;
-          __sync_synchronize();
->>>>>>> 48bb7fec
-          TRACE(NCCL_NET, "sendProxy [%ld/%d] request %p done", sub->done, buffSlot, sub->requests[buffSlot]);
-          sub->done += args->sliceSteps;
-          for (uint64_t step=sub->done-args->sliceSteps; step<sub->done; step++) ncclProfilingRecord(args, s, step, ncclProxyProfileEnd);
-
-          if (resources->shared == 0) {
-            volatile uint64_t* sendHead = resources->gdcSync ? resources->gdcSync : &resources->sendMem->head;
-            if (sub->reg) {
-              // We may have added more net steps, but reg operations only have a single step w.r.t. the GPU.
-              if (sub->done == sub->nsteps) *sendHead = sub->base + args->sliceSteps;
-            } else {
-              *sendHead = sub->base + sub->done;
-            }
-            if (resources->gdcSync) wc_store_fence(); // Flush out WC write
-          }
-          args->idle = 0;
-          if (sub->done == sub->nsteps) {
-            if (sub->reg && sub->nbytes > 0) {
-              NCCLCHECK(proxyState->ncclNet->deregMr(resources->netSendComm, sub->mhandle));
-            }
-            args->done++;
-          }
         }
       }
-    }
-    if (args->done == args->nsubs) {
-      args->state = ncclProxyOpNone;
+      if (args->done == args->nsubs) {
+        args->state = ncclProxyOpNone;
+      }
     }
   }
   return ncclSuccess;
@@ -1503,7 +1494,6 @@
           for (int i=0; i<NCCL_PROXY_MAX_SUBS; i++) totalSize += sizes[i];
           for (int i=0; i<subGroup->groupSize; i++) {
             struct ncclProxySubArgs* sub = subGroup + i;
-<<<<<<< HEAD
 
 #if defined(ENABLE_NPKIT) && defined(ENABLE_NPKIT_EVENT_NET_RECV_ENTRY) && defined(ENABLE_NPKIT_EVENT_NET_RECV_EXIT)
             NpKit::CollectCpuEvent(
@@ -1520,7 +1510,6 @@
 #endif
 #endif
 
-=======
             if (sub->received < sub->nsteps) {
               int size = sizes[subIndex++];
               if (sub->reg) {
@@ -1538,7 +1527,6 @@
                 }
               }
             }
->>>>>>> 48bb7fec
             sub->received += args->sliceSteps;
             for (uint64_t step=sub->received-args->sliceSteps; step<sub->received; step++) ncclProfilingRecord(args, s+i, step, ncclProxyProfileRecvFlushWait);
             if (step < sub->nsteps) {
