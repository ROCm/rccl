--- conflicted
+++ resolved
@@ -213,31 +213,21 @@
   #endif
     // Check that all pointers are BigPackSize aligned.
     bool aligned = true;
-<<<<<<< HEAD
-    if (lane < nSrcs) aligned &= 0 == cvta_to_global(srcPtrs[lane]) % (BigPackSize + !BigPackSize);
-    if (lane < nDsts) aligned &= 0 == cvta_to_global(dstPtrs[lane]) % (BigPackSize + !BigPackSize);
-    aligned = !(__any(!aligned));
-=======
     if (lane < nSrcs) aligned &= 0 == cvta_to_global(srcPtrFn(lane)) % (BigPackSize + !BigPackSize);
     if (lane < nDsts) aligned &= 0 == cvta_to_global(dstPtrFn(lane)) % (BigPackSize + !BigPackSize);
-    aligned = __all_sync(~0u, aligned);
->>>>>>> 48bb7fec
+    aligned = !(__any(!aligned));
     if (aligned) {
 #if defined(__gfx90a__)
       reduceCopyPacks<RedFn, T, ((MinSrcs > 1) ? 2 : Unroll), BigPackSize,
         MultimemSrcs, MinSrcs, MaxSrcs, MultimemDsts, MinDsts, MaxDsts, PreOpSrcs>
         (nThreads, thread, redArg, preOpArgs, postOp,
-         nSrcs, srcPtrs, nDsts, dstPtrs, nBytesBehind, nBytesAhead);
+         nSrcs, srcPtrFn, nDsts, dstPtrFn, nBytesBehind, nBytesAhead);
 #else
       reduceCopyPacks<RedFn, T, Unroll*((MinSrcs == 1 && MinDsts == 1) ? 2 : 1), BigPackSize,
         MultimemSrcs, MinSrcs, MaxSrcs, MultimemDsts, MinDsts, MaxDsts, PreOpSrcs>
         (nThreads, /*&*/thread, redArg, preOpArgs, postOp,
-<<<<<<< HEAD
-         nSrcs, srcPtrs, nDsts, dstPtrs, /*&*/nBytesBehind, /*&*/nBytesAhead);
+         nSrcs, srcPtrFn, nDsts, dstPtrFn, /*&*/nBytesBehind, /*&*/nBytesAhead);
 #endif
-=======
-         nSrcs, srcPtrFn, nDsts, dstPtrFn, /*&*/nBytesBehind, /*&*/nBytesAhead);
->>>>>>> 48bb7fec
       if (nBytesAhead == 0) return;
 
       reduceCopyPacks<RedFn, T, /*Unroll=*/1, BigPackSize,
@@ -253,23 +243,19 @@
     reduceCopyPacks<RedFn, T, Unroll/2*(16/sizeof(T))/2, sizeof(T),
     MultimemSrcs, MinSrcs, MaxSrcs, MultimemDsts, MinDsts, MaxDsts, PreOpSrcs>
     (nThreads, thread, redArg, preOpArgs, postOp,
-     nSrcs, srcPtrs, nDsts, dstPtrs, nBytesBehind, nBytesAhead);
+     nSrcs, srcPtrFn, nDsts, dstPtrFn, nBytesBehind, nBytesAhead);
   } else {
     reduceCopyPacks<RedFn, T, Unroll*(16/sizeof(T))/2, /*BytePerPack=*/sizeof(T),
     MultimemSrcs, MinSrcs, MaxSrcs, MultimemDsts, MinDsts, MaxDsts, PreOpSrcs>
     (nThreads, /*&*/thread, redArg, preOpArgs, postOp,
-     nSrcs, srcPtrs, nDsts, dstPtrs, /*&*/nBytesBehind, /*&*/nBytesAhead);
+     nSrcs, srcPtrFn, nDsts, dstPtrFn, /*&*/nBytesBehind, /*&*/nBytesAhead);
   }
 #else
   reduceCopyPacks<RedFn, T, Unroll*(16/sizeof(T))/2, /*BytePerPack=*/sizeof(T),
     MultimemSrcs, MinSrcs, MaxSrcs, MultimemDsts, MinDsts, MaxDsts, PreOpSrcs>
     (nThreads, /*&*/thread, redArg, preOpArgs, postOp,
-<<<<<<< HEAD
-     nSrcs, srcPtrs, nDsts, dstPtrs, /*&*/nBytesBehind, /*&*/nBytesAhead);
+     nSrcs, srcPtrFn, nDsts, dstPtrFn, /*&*/nBytesBehind, /*&*/nBytesAhead);
 #endif
-=======
-     nSrcs, srcPtrFn, nDsts, dstPtrFn, /*&*/nBytesBehind, /*&*/nBytesAhead);
->>>>>>> 48bb7fec
   if (nBytesAhead == 0) return;
 
   reduceCopyPacks<RedFn, T, /*Unroll=*/1, /*BytePerPack=*/sizeof(T),
