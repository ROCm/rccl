--- conflicted
+++ resolved
@@ -32,22 +32,6 @@
     Primitives<T, RedOp, FanSymmetric<1>, 0, Proto, 0>
       prims(tid, nthreads, &ring->prev, &ring->next, args->sendbuff, args->recvbuff, args->redOpArg, 0, args->connIndex, args->connIndex);
 
-<<<<<<< HEAD
-    auto calcChunkSize = [&]__device__(ssize_t gridOffset)->int {
-      int realChunkSize;
-      if (Proto::Id == NCCL_PROTO_SIMPLE) {
-        realChunkSize = min(chunkSize, divUp(size-gridOffset, nChannels));
-        realChunkSize = roundUp(realChunkSize, nthreads*sizeof(uint64_t)/sizeof(T));
-      }
-      else if (Proto::Id == NCCL_PROTO_LL)
-        realChunkSize = size-gridOffset < loopSize ? args->lastChunkSize : chunkSize;
-      else if (Proto::Id == NCCL_PROTO_LL128)
-        realChunkSize = min(divUp(size-gridOffset, nChannels*minChunkSizeLL128)*minChunkSizeLL128, chunkSize);
-      return realChunkSize;
-    };
-
-=======
->>>>>>> 6dd51f15
     if (prevRank == root) {
       for (size_t elemOffset = 0; elemOffset < channelCount; elemOffset += chunkCount) {
         offset = gridOffset + elemOffset;
