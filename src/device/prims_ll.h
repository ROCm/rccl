--- conflicted
+++ resolved
@@ -190,8 +190,7 @@
     for (int i=BeginIx; i < MaxRecv; i++) {
       if (i < fan.nrecv()) {
         union ncclLLFifoLine* src = recvPtr(i) + offset;
-<<<<<<< HEAD
-#if defined(__HIP_PLATFORM_HCC__) || defined(__HCC__) || defined(__HIPCC__)
+#if defined(__HIP_PLATFORM_AMD__) || defined(__HCC__) || defined(__HIPCC__)
 #ifdef __GFX11__
         asm volatile ("global_load_b128 %0, %1, off glc slc dlc\n"
           "s_waitcnt vmcnt(0)\n" : "=v"(line[i].i4) : "v"(&src->i4));
@@ -199,11 +198,6 @@
         line[i].v[0] = __builtin_nontemporal_load(src->v);
         line[i].v[1] = __builtin_nontemporal_load(src->v+1);
 #endif
-=======
-#if defined(__HIP_PLATFORM_AMD__) || defined(__HCC__) || defined(__HIPCC__)
-        line[i].v[0] = LL_LOAD(src->v);
-        line[i].v[1] = LL_LOAD(src->v+1);
->>>>>>> 0ec41f13
 #else
         asm("ld.volatile.global.v4.u32 {%0,%1,%2,%3}, [%4];" : "=r"(line[i].data1), "=r"(line[i].flag1), "=r"(line[i].data2), "=r"(line[i].flag2) : "l"(&src->i4));
 #endif
@@ -223,8 +217,7 @@
 #endif
 
     do {
-<<<<<<< HEAD
-#if defined(__HIP_PLATFORM_HCC__) || defined(__HCC__) || defined(__HIPCC__)
+#if defined(__HIP_PLATFORM_AMD__) || defined(__HCC__) || defined(__HIPCC__)
 #ifdef __GFX11__
       asm volatile ("global_load_b128 %0, %1, off glc slc dlc\n"
         "s_waitcnt vmcnt(0)\n" : "=v"(line[i].i4) : "v"(&src->i4));
@@ -232,11 +225,6 @@
       line[i].v[0] = __builtin_nontemporal_load(src->v);
       line[i].v[1] = __builtin_nontemporal_load(src->v+1);
 #endif
-=======
-#if defined(__HIP_PLATFORM_AMD__) || defined(__HCC__) || defined(__HIPCC__)
-      line[i].v[0] = LL_LOAD(src->v);
-      line[i].v[1] = LL_LOAD(src->v+1);
->>>>>>> 0ec41f13
 #else
       asm("ld.volatile.global.v4.u32 {%0,%1,%2,%3}, [%4];" : "=r"(line[i].data1), "=r"(line[i].flag1), "=r"(line[i].data2), "=r"(line[i].flag2) : "l"(&src->i4));
 #endif
