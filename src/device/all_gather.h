/*************************************************************************
 * Copyright (c) 2015-2022, NVIDIA CORPORATION. All rights reserved.
 * Modifications Copyright (c) 2019-2022 Advanced Micro Devices, Inc. All rights reserved.
 *
 * See LICENSE.txt for license information
 ************************************************************************/

#include "device.h"
#include "collectives.h"
#include "primitives.h"

namespace {
  template<typename T, typename RedOp, typename Proto>
#if defined(USE_INDIRECT_FUNCTION_CALL) && !defined(__gfx940__) && !defined(__gfx941__) && !defined(__gfx942__)
  __device__ void runRing(ncclWorkElem *args) {
#else
  __device__ __attribute__((noinline)) void runRing(ncclWorkElem *args) {
#endif
    const int tid = threadIdx.x;
    const int nthreads = (int)args->nWarps * WARP_SIZE;
    ncclRing *ring = &ncclShmem.channel.ring;
    const int *ringRanks = ring->userRanks;
    const int nranks = ncclShmem.comm.nRanks;
    const size_t chunkCount = args->chunkCount;
    const size_t channelCount = args->workCount;
    const size_t gridOffset = args->workOffset;
    const size_t count = args->count;
    size_t offset;
    size_t dataOffset;
    int nelem;
    int rankDest;

#if defined(ENABLE_NPKIT)
    int npKitCtxIdx = gridOffset / channelCount;
#endif

#if defined(ENABLE_NPKIT) && defined(ENABLE_NPKIT_EVENT_TIME_SYNC_CPU)
    if (tid == 0) {
      NpKit::CollectGpuEvent(NPKIT_EVENT_TIME_SYNC_CPU, 0, 0, NPKIT_GET_CPU_TIMESTAMP_FROM_BLOCK,
          ncclShmem.comm.npKitEventCollectContexts + npKitCtxIdx);
    }
#endif

#if defined(ENABLE_NPKIT) && defined(ENABLE_NPKIT_EVENT_TIME_SYNC_GPU)
    if (tid == 0) {
      NpKit::CollectGpuEvent(NPKIT_EVENT_TIME_SYNC_GPU, 0, 0, NPKIT_GET_GPU_TIMESTAMP(),
          ncclShmem.comm.npKitEventCollectContexts + npKitCtxIdx);
    }
#endif

#if defined(ENABLE_NPKIT) && defined(ENABLE_NPKIT_EVENT_ALL_GATHER_RING_ENTRY)
    if (tid == 0) {
      NpKit::CollectGpuEvent(NPKIT_EVENT_ALL_GATHER_RING_ENTRY, count*sizeof(T), 0, NPKIT_GET_GPU_TIMESTAMP(),
          ncclShmem.comm.npKitEventCollectContexts + npKitCtxIdx);
    }
#endif

    T *inputBuf = (T*)args->sendbuff;
    T *outputBuf = (T*)args->recvbuff;
    Primitives<T, RedOp, FanSymmetric<1>, 0, Proto, 0> prims
      (tid, nthreads, &ring->prev, &ring->next, inputBuf, outputBuf, args->redOpArg, 0, args->connIndex, args->connIndex);

#if defined(ENABLE_NPKIT)
    if (tid == 0) {
      prims.npKitCtxIdx = npKitCtxIdx;
    }
#endif

    for (size_t elemOffset = 0; elemOffset < channelCount; elemOffset += chunkCount) {
      /////////////// begin AllGather steps ///////////////
      nelem = min(chunkCount, channelCount - elemOffset);
      dataOffset = gridOffset + elemOffset;

      // step 0: push data to next GPU
      rankDest = ringRanks[0];
      offset = dataOffset + rankDest * count;

#if defined(ENABLE_NPKIT) && defined(ENABLE_NPKIT_EVENT_ALL_GATHER_RING_SEND_ENTRY)
      if (tid == 0) {
        NpKit::CollectGpuEvent(NPKIT_EVENT_ALL_GATHER_RING_SEND_ENTRY, nelem*sizeof(T), 0, NPKIT_GET_GPU_TIMESTAMP(),
            ncclShmem.comm.npKitEventCollectContexts + npKitCtxIdx);
        prims.npKitDataProcessTotalTime = 0;
      }
#endif

      if (inputBuf + dataOffset == outputBuf + offset) { // In place
        prims.directSend(dataOffset, offset, nelem);
      } else {
        prims.directCopySend(dataOffset, offset, nelem);
      }

#if defined(ENABLE_NPKIT) && defined(ENABLE_NPKIT_EVENT_ALL_GATHER_RING_SEND_EXIT)
      if (tid == 0) {
        NpKit::CollectGpuEvent(NPKIT_EVENT_ALL_GATHER_RING_SEND_EXIT, nelem*sizeof(T), prims.npKitDataProcessTotalTime, NPKIT_GET_GPU_TIMESTAMP(),
            ncclShmem.comm.npKitEventCollectContexts + npKitCtxIdx);
      }
#endif

#if defined(ENABLE_NPKIT) && defined(ENABLE_NPKIT_EVENT_ALL_GATHER_RING_RECV_COPY_SEND_ENTRY)
      if (tid == 0 && nranks > 2) {
        NpKit::CollectGpuEvent(NPKIT_EVENT_ALL_GATHER_RING_RECV_COPY_SEND_ENTRY, nelem*(nranks-2)*sizeof(T), 0, NPKIT_GET_GPU_TIMESTAMP(),
            ncclShmem.comm.npKitEventCollectContexts + npKitCtxIdx);
        prims.npKitDataProcessTotalTime = 0;
      }
#endif

      // k-2 steps: copy to next GPU
      for (int j=1; j<nranks-1; ++j) {
        rankDest = ringRanks[nranks-j];
        offset = dataOffset + rankDest * count;

        prims.directRecvCopySend(offset, nelem);
      }

#if defined(ENABLE_NPKIT) && defined(ENABLE_NPKIT_EVENT_ALL_GATHER_RING_RECV_COPY_SEND_EXIT)
      if (tid == 0 && nranks > 2) {
        NpKit::CollectGpuEvent(NPKIT_EVENT_ALL_GATHER_RING_RECV_COPY_SEND_EXIT, nelem*(nranks-2)*sizeof(T), prims.npKitDataProcessTotalTime, NPKIT_GET_GPU_TIMESTAMP(),
            ncclShmem.comm.npKitEventCollectContexts + npKitCtxIdx);
      }
#endif

      // Make final copy from buffer to dest.
      rankDest = ringRanks[1];
      offset = dataOffset + rankDest * count;

#if defined(ENABLE_NPKIT) && defined(ENABLE_NPKIT_EVENT_ALL_GATHER_RING_DIRECT_RECV_ENTRY)
      if (tid == 0) {
        NpKit::CollectGpuEvent(NPKIT_EVENT_ALL_GATHER_RING_DIRECT_RECV_ENTRY, nelem*sizeof(T), 0, NPKIT_GET_GPU_TIMESTAMP(),
            ncclShmem.comm.npKitEventCollectContexts + npKitCtxIdx);
        prims.npKitDataProcessTotalTime = 0;
      }
#endif
      // Final wait/copy.
      prims.directRecv(offset, nelem);

#if defined(ENABLE_NPKIT) && defined(ENABLE_NPKIT_EVENT_ALL_GATHER_RING_DIRECT_RECV_EXIT)
      if (tid == 0) {
        NpKit::CollectGpuEvent(NPKIT_EVENT_ALL_GATHER_RING_DIRECT_RECV_EXIT, nelem*sizeof(T), prims.npKitDataProcessTotalTime, NPKIT_GET_GPU_TIMESTAMP(),
            ncclShmem.comm.npKitEventCollectContexts + npKitCtxIdx);
      }
#endif



    }
#if defined(ENABLE_NPKIT) && defined(ENABLE_NPKIT_EVENT_ALL_GATHER_RING_EXIT)
    if (tid == 0) {
      NpKit::CollectGpuEvent(NPKIT_EVENT_ALL_GATHER_RING_EXIT, count*sizeof(T), 0, NPKIT_GET_GPU_TIMESTAMP(),
          ncclShmem.comm.npKitEventCollectContexts + npKitCtxIdx);
    }
#endif
  }
}

template<typename T, typename RedOp>
struct RunWorkElement<ncclFuncAllGather, T, RedOp, NCCL_ALGO_RING, NCCL_PROTO_SIMPLE> {
  __device__ __forceinline__ void run(ncclWorkElem *args) {
    using Proto = ProtoSimple<ALLGATHER_CHUNKSTEPS/ALLGATHER_SLICESTEPS, ALLGATHER_SLICESTEPS>;
    runRing<T, RedOp, Proto>(args);
  }
};

template<typename T, typename RedOp>
struct RunWorkElement<ncclFuncAllGather, T, RedOp, NCCL_ALGO_RING, NCCL_PROTO_LL> {
  __device__ __forceinline__ void run(ncclWorkElem *args) {
    runRing<T, RedOp, ProtoLL>(args);
  }
};

template<typename T, typename RedOp>
struct RunWorkElement<ncclFuncAllGather, T, RedOp, NCCL_ALGO_RING, NCCL_PROTO_LL128> {
  __device__ __forceinline__ void run(ncclWorkElem *args) {
    runRing<T, RedOp, ProtoLL128>(args);
  }
};

template<typename T, typename RedOp>
struct RunWorkElement<ncclFuncAllGather, T, RedOp, NCCL_ALGO_NVLS, NCCL_PROTO_SIMPLE> {
  __device__ __forceinline__ void run(ncclWorkElem *args) {
    const int tid = threadIdx.x;
    struct ncclNvls* nvls = &ncclShmem.channel.nvls;
    const ssize_t count = args->count;
    const ssize_t rank = ncclShmem.comm.rank;
    const size_t chunkCount = args->chunkCount;
    size_t gridOffset = args->workOffset;
    size_t channelCount = args->workCount;
    size_t offset;
    int nelem;

    const int nThreadsBcast = args->regUsed ? (NCCL_MAX_NTHREADS - WARP_SIZE) : 4 * WARP_SIZE;
    const int nThreadsGather = args->regUsed ? WARP_SIZE : NCCL_MAX_NTHREADS - nThreadsBcast;
    const int tidEndGather = nThreadsGather;
    const int tidEndBcast = tidEndGather + nThreadsBcast;

    if (!args->regUsed) {
      if (tid < tidEndGather) {
        // Gather
        using Proto = ProtoSimple<1, 1, COLL_UNROLL>;
        Primitives<T, RedOp, FanAsymmetric<NCCL_MAX_NVLS_ARITY, 0>, /*Direct=*/0, Proto, 0>
          prims(tid, nThreadsGather, nvls->up, NULL, NULL, args->recvbuff,
            args->redOpArg, 0 * Proto::MaxGroupWidth, 1, 1);
        for (size_t elemOffset = 0; elemOffset < channelCount; elemOffset += chunkCount) {
          offset = gridOffset + elemOffset;
          nelem = min(chunkCount, channelCount - elemOffset);
          prims.gather(offset, nvls->nHeads * count, nelem, count, -1, 0);
        }
      } else if (tid < tidEndBcast) {
        // Bcast through NVLS
        using Proto = ProtoSimple<1, 1, COLL_UNROLL, 0, 1>;
        Primitives<T, RedOp, FanAsymmetric<0, 1>, /*Direct=*/0, Proto, 0>
          prims(tid - tidEndGather, nThreadsBcast, NULL, &nvls->down, args->sendbuff, NULL,
            args->redOpArg, 3 * Proto::MaxGroupWidth, 0, 0);
        for (size_t elemOffset = 0; elemOffset < channelCount; elemOffset += chunkCount) {
          offset = gridOffset + elemOffset;
          nelem = min(chunkCount, channelCount - elemOffset);
          prims.send(offset, nelem);
        }
      }
    } else {
      /* direct allgather */
      if (tid < tidEndGather) {
        using Proto = ProtoSimple<1, 1, COLL_UNROLL>;
        Primitives<T, RedOp, FanSymmetric<NCCL_MAX_NVLS_ARITY>, /*Direct=*/0, Proto, 0>
          prims(tid, nThreadsGather, nvls->up, nvls->up, NULL, NULL,
            args->redOpArg, 0 * Proto::MaxGroupWidth, 1, 1);

        /* used as sync */
        prims.scatter(0, 0, 0, 0, -1, 0);

        for (size_t elemOffset = 0; elemOffset < channelCount; elemOffset += chunkCount) {
          prims.gather(0, 0, 0, 0, -1, 0);
        }
      } else if (tid < tidEndBcast) {
        using Proto = ProtoSimple<1, 1, COLL_UNROLL, 0, 1>;
        Primitives<T, RedOp, FanSymmetric<1>, /*Direct=*/1, Proto, 0>
          prims(tid - tidEndGather, nThreadsBcast, &nvls->down, &nvls->down, args->sendbuff, NULL,
            args->redOpArg, 1 * Proto::MaxGroupWidth, 0, 0, args);
        /* used as sync */
        prims.recv(0, 0);

        for (size_t elemOffset = 0; elemOffset < channelCount; elemOffset += chunkCount) {
          ssize_t inpOffset = gridOffset + elemOffset;
          ssize_t outOffset = inpOffset + rank * count;
          nelem = min(chunkCount, channelCount - elemOffset);
          prims.directSend(inpOffset, outOffset, nelem);
        }
      }
    }
  }
};

template<typename T, typename RedOp>
struct RunWorkElement<ncclFuncAllGather, T, RedOp, NCCL_ALGO_COLLNET_DIRECT, NCCL_PROTO_SIMPLE> {
  template<bool BcastSendNotRecv>
  struct Scatterer {
    struct ncclWorkElem* args;
    ssize_t chunkSize;
    ssize_t railGridOffset;

    template<int SlicePerChunk, int MinSrcs, int MaxSrcs, int MinDsts, int MaxDsts>
    __device__ __forceinline__ void operator()(
        int tid, int tn, int slice, int maxSliceSize,
        int nSrcs, void** srcPtrs, int nDsts, void** dstPtrs, int32_t* dstSizes
      ) {
      static_assert(SlicePerChunk==1, "require: SlicePerChunk==1");
      static_assert(MaxDsts<=1 || MaxSrcs<=1, "require: MaxDsts<=1 || MaxSrcs<=1");

      struct ncclDirect* direct = &ncclShmem.channel.collnetDirect;
      int nNodes = ncclShmem.comm.nNodes;
      int nRails = direct->nHeads;
      int bid = args->bid;
      char* inbuf = (char*)args->sendbuff;
      char* outbuf = (char*)args->recvbuff;
      ssize_t sizePerRank = args->count*sizeof(T);
      bool inPlace = (inbuf == outbuf + ncclShmem.comm.rank*sizePerRank);

      ssize_t railAllBeg = min(railGridOffset + bid*chunkSize, nNodes*sizePerRank);
      ssize_t railAllEnd = min(railAllBeg + chunkSize, nNodes*sizePerRank);
      int railAllSize = railAllEnd - railAllBeg;
      if (tid < nDsts) dstSizes[tid] = railAllSize;

      int src = 0;
      int rail;
      if (BcastSendNotRecv) {
        rail = direct->headRank;
      } else {
        rail = direct->headRank+1;
        if (rail == nRails) rail = 0;
      }
      do {
        int node = railAllBeg/sizePerRank;
        int railAllOffset = 0;
        while (railAllOffset < railAllSize) {
          ssize_t railOneBeg = node*sizePerRank;
          ssize_t railOneEnd = railOneBeg + sizePerRank;
          ssize_t railOneOffset = (railAllBeg+railAllOffset) - railOneBeg;
          int delta = min(railAllEnd, railOneEnd) - (railAllBeg+railAllOffset);
          int rank = ncclShmem.comm.collNetDenseToUserRank[node*nRails + rail];
          ssize_t userOneBeg = rank*sizePerRank + railOneOffset;
          int outIsDst = (inPlace && rank == ncclShmem.comm.rank) ? 0 : 1;
          reduceCopy<ncclCollUnroll(), RedOp, T,
                     /*MultimemSrcs,MinSrcs,MaxSrcs=*/0,1,1,
                     /*MultimemDsts=*/0, 0+MinDsts, 1+MaxDsts,
                     /*PreOpSrcs=*/0>
            (tid, tn, 0, nullptr, false,
             /*nSrcs=*/1, [=]__device__(int s/*==0*/) -> void* {
               return (char*)srcPtrs[src] + railAllOffset;
             },
             /*nDsts=*/outIsDst+nDsts, [=]__device__(int d) -> void* {
               return d < outIsDst ? outbuf + userOneBeg
                                   : (char*)dstPtrs[d-outIsDst] + railAllOffset;
             },
             delta);
          railAllOffset += delta;
          node += 1;
        }
        src += 1;
        rail += 1;
        if (rail == nRails) rail = 0;
      } while (!BcastSendNotRecv && src < nRails-1);
    }
  };

  __device__ __forceinline__ void run(ncclWorkElem *args) {
    int tid = threadIdx.x;
    const int nChannels = args->nChannels;
    struct ncclDirect* direct = &ncclShmem.channel.collnetDirect;
    int const &nNodes = ncclShmem.comm.nNodes;
    ssize_t chunkSize = int(args->chunkCount);
    ssize_t const &sizePerRank = args->count;

    bool isMultiRail = (direct->nHeads > 1);
    int nWarps1 = 1;
    int nWarps2 = (isMultiRail ? 2 : 1);
    int nWarps3 = (isMultiRail ? 2 : 0);
    float denom = float(args->nWarps)/float(nWarps1+nWarps2+nWarps3);
    nWarps3 = int(denom*nWarps3);
    nWarps2 = int(denom*nWarps2);
    nWarps1 = args->nWarps - (nWarps2+nWarps3);

    using Proto = ProtoSimple<1, 1>;

    int tn = nWarps1*WARP_SIZE;
    if (tid < tn) {
      if (args->regUsed == NCCL_COLLNET_REG_BUFFER) {
        if (tid == 0) {
          int steps = (int)divUp(nNodes * sizePerRank * sizeof(T), NCCL_MAX_COLLNET_SIZE);
          Primitives<T, RedOp, FanAsymmetric<0, 1>, /*Direct=*/0, Proto, 0>::sendPeerNotify(direct->out, 1, steps);
        }
        __syncwarp();
      } else {
        // Phase 1: send to network
        Primitives<T, RedOp, FanAsymmetric<0, 1>, /*Direct=*/0, Proto, 0>
          prims(tid, tn, nullptr, &direct->out, args->sendbuff, nullptr,
            /*redOpArg=*/0, 0 * Proto::MaxGroupWidth, 1, 1);
        for (ssize_t railGridOffset = 0; railGridOffset < nNodes * sizePerRank; railGridOffset += nChannels * chunkSize) {
          ssize_t railAllBeg = railGridOffset + args->bid * chunkSize;
          ssize_t railAllEnd = min(railAllBeg + chunkSize, nNodes * sizePerRank);
          ssize_t railOneBeg = ncclShmem.comm.node * sizePerRank;
          ssize_t railOneEnd = railOneBeg + sizePerRank;
          ssize_t beg = max(railAllBeg, railOneBeg);
          ssize_t end = min(railAllEnd, railOneEnd);
          prims.send(beg - railOneBeg, max(ssize_t(0), end - beg));
        }
      }
      return;
    }
    tid -= tn;

    tn = nWarps2*WARP_SIZE;
    if (tid < tn) {
<<<<<<< HEAD
      // Phase 2: Recv network -> deposit output + send to bcast
      Primitives<T, RedOp, FanAsymmetric<1, NCCL_MAX_DIRECT_ARITY>, /*Direct=*/0, Proto, 0>
        prims(tid, tn, &direct->out, direct->heads+1, nullptr, nullptr,
              /*redOpArg=*/0, 1*Proto::MaxGroupWidth, 0, 0);
      for (ssize_t railGridOffset=0; railGridOffset < nNodes*sizePerRank; railGridOffset += nChannels*chunkSize) {
        Scatterer</*BcastSendNotRecv=*/true> scat;
        scat.args = args;
        scat.chunkSize = chunkSize;
        scat.railGridOffset = railGridOffset;
        prims.template process</*Recv=*/1, /*Send=*/1>(scat);
=======
      if (args->regUsed == NCCL_COLLNET_REG_BUFFER) {
        if (tid == 0) {
          int steps = (int)divUp(nNodes * sizePerRank * sizeof(T), NCCL_MAX_COLLNET_SIZE);
          Primitives<T, RedOp, FanAsymmetric<1, NCCL_MAX_DIRECT_ARITY>, /*Direct=*/0, Proto, 0>::recvPeerNotify(direct->out, 0, steps);
        }
        __syncwarp();
      } else {
        // Phase 2: Recv network -> deposit output + send to bcast
        Primitives<T, RedOp, FanAsymmetric<1, NCCL_MAX_DIRECT_ARITY>, /*Direct=*/0, Proto, 0>
          prims(tid, tn, &direct->out, direct->heads + 1, nullptr, nullptr,
            /*redOpArg=*/0, 1 * Proto::MaxGroupWidth, 0, 0);
        for (ssize_t railGridOffset = 0; railGridOffset < nNodes * sizePerRank; railGridOffset += nChannels * chunkSize) {
          Scatterer</*BcastSendNotRecv=*/true> scat;
          scat.args = args;
          scat.chunkSize = chunkSize;
          scat.railGridOffset = railGridOffset;
          prims.process</*Recv=*/1, /*Send=*/1>(scat);
        }
>>>>>>> ab2b89c4
      }
      return;
    }
    tid -= tn;

    tn = nWarps3*WARP_SIZE;
    if (tid < tn) {
      // Phase 3: Recv bcast -> deposit output
      Primitives<T, RedOp, FanAsymmetric<NCCL_MAX_DIRECT_ARITY, 0>, /*Direct=*/0, Proto, 0>
        prims(tid, tn, direct->heads+1, nullptr, nullptr, nullptr,
              /*redOpArg=*/0, 2*Proto::MaxGroupWidth, 0, 0);
      for (ssize_t railGridOffset=0; railGridOffset < nNodes*sizePerRank; railGridOffset += nChannels*chunkSize) {
        Scatterer</*BcastSendNotRecv=*/false> scat;
        scat.args = args;
        scat.chunkSize = chunkSize;
        scat.railGridOffset = railGridOffset;
        prims.template process</*Recv=*/1, /*Send=*/0>(scat);
      }
      return;
    }
  }
};<|MERGE_RESOLUTION|>--- conflicted
+++ resolved
@@ -369,18 +369,6 @@
 
     tn = nWarps2*WARP_SIZE;
     if (tid < tn) {
-<<<<<<< HEAD
-      // Phase 2: Recv network -> deposit output + send to bcast
-      Primitives<T, RedOp, FanAsymmetric<1, NCCL_MAX_DIRECT_ARITY>, /*Direct=*/0, Proto, 0>
-        prims(tid, tn, &direct->out, direct->heads+1, nullptr, nullptr,
-              /*redOpArg=*/0, 1*Proto::MaxGroupWidth, 0, 0);
-      for (ssize_t railGridOffset=0; railGridOffset < nNodes*sizePerRank; railGridOffset += nChannels*chunkSize) {
-        Scatterer</*BcastSendNotRecv=*/true> scat;
-        scat.args = args;
-        scat.chunkSize = chunkSize;
-        scat.railGridOffset = railGridOffset;
-        prims.template process</*Recv=*/1, /*Send=*/1>(scat);
-=======
       if (args->regUsed == NCCL_COLLNET_REG_BUFFER) {
         if (tid == 0) {
           int steps = (int)divUp(nNodes * sizePerRank * sizeof(T), NCCL_MAX_COLLNET_SIZE);
@@ -397,9 +385,8 @@
           scat.args = args;
           scat.chunkSize = chunkSize;
           scat.railGridOffset = railGridOffset;
-          prims.process</*Recv=*/1, /*Send=*/1>(scat);
-        }
->>>>>>> ab2b89c4
+          prims.template process</*Recv=*/1, /*Send=*/1>(scat);
+        }
       }
       return;
     }
