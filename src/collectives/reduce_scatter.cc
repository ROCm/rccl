/*************************************************************************
 * Copyright (c) 2015-2020, NVIDIA CORPORATION. All rights reserved.
 * Modifications Copyright (c) Microsoft Corporation. Licensed under the MIT License.
 *
 * See LICENSE.txt for license information
 ************************************************************************/

#include "enqueue.h"
#include "collectives.h"
#include "nccl.h"

#include "msccl/msccl_lifecycle.h"

NCCL_API(ncclResult_t, ncclReduceScatter, const void* sendbuff, void* recvbuff, size_t recvcount,
    ncclDataType_t datatype, ncclRedOp_t op, ncclComm* comm, cudaStream_t stream);
ncclResult_t ncclReduceScatter(const void* sendbuff, void* recvbuff, size_t recvcount,
    ncclDataType_t datatype, ncclRedOp_t op, ncclComm* comm, cudaStream_t stream) {
<<<<<<< HEAD
  NVTX3_FUNC_RANGE_IN(nccl_domain);

  if (mscclAvailable() && !mscclIsCaller()) {
    return mscclEnqueueCheck(
      sendbuff, nullptr, nullptr, recvbuff, nullptr, nullptr,
      recvcount, datatype, 0, 0, op, mscclFuncReduceScatter, comm, stream);
  }
=======
  struct NvtxParamsReduceScatter {
    size_t bytes;
    ncclRedOp_t op;
  };
  constexpr nvtxPayloadSchemaEntry_t ReduceScatterSchema[] = {
    {0, NVTX_PAYLOAD_ENTRY_TYPE_SIZE, "Message size [bytes]"},
    {0, NVTX_PAYLOAD_ENTRY_NCCL_REDOP, "Reduction operation", nullptr, 0,
      offsetof(NvtxParamsReduceScatter, op)}
  };
  NvtxParamsReduceScatter payload{recvcount * ncclTypeSize(datatype), op};
  NVTX3_FUNC_WITH_PARAMS(ReduceScatter, ReduceScatterSchema, payload)
>>>>>>> 93840e74

  struct ncclInfo info = { ncclFuncReduceScatter, "ReduceScatter",
    sendbuff, recvbuff, recvcount, datatype, op, 0, comm, stream, /* Args */
    REDUCESCATTER_CHUNKSTEPS, REDUCESCATTER_SLICESTEPS };
  return ncclEnqueueCheck(&info);
}<|MERGE_RESOLUTION|>--- conflicted
+++ resolved
@@ -15,15 +15,6 @@
     ncclDataType_t datatype, ncclRedOp_t op, ncclComm* comm, cudaStream_t stream);
 ncclResult_t ncclReduceScatter(const void* sendbuff, void* recvbuff, size_t recvcount,
     ncclDataType_t datatype, ncclRedOp_t op, ncclComm* comm, cudaStream_t stream) {
-<<<<<<< HEAD
-  NVTX3_FUNC_RANGE_IN(nccl_domain);
-
-  if (mscclAvailable() && !mscclIsCaller()) {
-    return mscclEnqueueCheck(
-      sendbuff, nullptr, nullptr, recvbuff, nullptr, nullptr,
-      recvcount, datatype, 0, 0, op, mscclFuncReduceScatter, comm, stream);
-  }
-=======
   struct NvtxParamsReduceScatter {
     size_t bytes;
     ncclRedOp_t op;
@@ -35,7 +26,12 @@
   };
   NvtxParamsReduceScatter payload{recvcount * ncclTypeSize(datatype), op};
   NVTX3_FUNC_WITH_PARAMS(ReduceScatter, ReduceScatterSchema, payload)
->>>>>>> 93840e74
+
+  if (mscclAvailable() && !mscclIsCaller()) {
+    return mscclEnqueueCheck(
+      sendbuff, nullptr, nullptr, recvbuff, nullptr, nullptr,
+      recvcount, datatype, 0, 0, op, mscclFuncReduceScatter, comm, stream);
+  }
 
   struct ncclInfo info = { ncclFuncReduceScatter, "ReduceScatter",
     sendbuff, recvbuff, recvcount, datatype, op, 0, comm, stream, /* Args */
