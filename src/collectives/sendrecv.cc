--- conflicted
+++ resolved
@@ -9,9 +9,8 @@
 #include "collectives.h"
 #include "argcheck.h" // Need some checks here since we access comm
 
-<<<<<<< HEAD
 #include "msccl/msccl_lifecycle.h"
-=======
+
 struct NvtxParamsSendRecv {
     size_t bytes;
     int peer;
@@ -20,24 +19,19 @@
     {0, NVTX_PAYLOAD_ENTRY_TYPE_SIZE, "Bytes"},
     {0, NVTX_PAYLOAD_ENTRY_TYPE_INT, "Peer rank", nullptr, 0, offsetof(NvtxParamsSendRecv, peer)}
 };
->>>>>>> 93840e74
 
 NCCL_API(ncclResult_t, ncclSend, const void* sendbuff, size_t count, ncclDataType_t datatype, int peer,
     ncclComm_t comm, cudaStream_t stream);
 ncclResult_t ncclSend(const void* sendbuff, size_t count, ncclDataType_t datatype, int peer,
     ncclComm_t comm, cudaStream_t stream) {
-<<<<<<< HEAD
-  NVTX3_FUNC_RANGE_IN(nccl_domain);
+  NvtxParamsSendRecv payload{count * ncclTypeSize(datatype), peer};
+  NVTX3_FUNC_WITH_PARAMS(Send, SendRecvSchema, payload)
 
   if (mscclAvailable() && !mscclIsCaller()) {
     return mscclEnqueueCheck(
       sendbuff, nullptr, nullptr, nullptr, nullptr, nullptr,
       count, datatype, 0, peer, ncclSum, mscclFuncSend, comm, stream);
   }
-=======
-  NvtxParamsSendRecv payload{count * ncclTypeSize(datatype), peer};
-  NVTX3_FUNC_WITH_PARAMS(Send, SendRecvSchema, payload)
->>>>>>> 93840e74
 
   struct ncclInfo info = { ncclFuncSend, "Send",
     NULL, (void*)sendbuff, count, datatype, ncclSum, peer, comm, stream, /* Args */
@@ -53,18 +47,14 @@
     ncclComm_t comm, cudaStream_t stream);
 ncclResult_t ncclRecv(void* recvbuff, size_t count, ncclDataType_t datatype, int peer,
     ncclComm_t comm, cudaStream_t stream) {
-<<<<<<< HEAD
-  NVTX3_FUNC_RANGE_IN(nccl_domain);
+  NvtxParamsSendRecv payload{count * ncclTypeSize(datatype), peer};
+  NVTX3_FUNC_WITH_PARAMS(Recv, SendRecvSchema, payload)
 
   if (mscclAvailable() && !mscclIsCaller()) {
     return mscclEnqueueCheck(
       nullptr, nullptr, nullptr, recvbuff, nullptr, nullptr,
       count, datatype, 0, peer, ncclSum, mscclFuncRecv, comm, stream);
   }
-=======
-  NvtxParamsSendRecv payload{count * ncclTypeSize(datatype), peer};
-  NVTX3_FUNC_WITH_PARAMS(Recv, SendRecvSchema, payload)
->>>>>>> 93840e74
 
   struct ncclInfo info = { ncclFuncRecv, "Recv",
     NULL, recvbuff, count, datatype, ncclSum, peer, comm, stream, /* Args */
