/*************************************************************************
 * Copyright (c) 2015-2020, NVIDIA CORPORATION. All rights reserved.
 * Modifications Copyright (c) 2019-2020 Advanced Micro Devices, Inc. All rights reserved.
 *
 * See LICENSE.txt for license information
 ************************************************************************/

#include "devcomm.h"
#include "collectives.h"
#include "common.h"

__device__ struct ncclShmemData* ncclShmem;

<<<<<<< HEAD
#if defined(__HIP_PLATFORM_HCC__) || defined(__HCC__) || defined(__HIPCC__)
#else
NCCL_FUNC5(coll, op, dtype) \
  NCCL_COLL_NAME(coll##LL, op, dtype), \
  NCCL_COLL_NAME(coll##LL128, op, dtype), \
  NCCL_COLL_NAME(coll, op, dtype)
=======
#define NCCL_FUNC5(func, algo, redop, type) \
  NCCL_FUNC_NAME(func, algo, LL,     redop, type), \
  NCCL_FUNC_NAME(func, algo, LL128,  redop, type), \
  NCCL_FUNC_NAME(func, algo, SIMPLE, redop, type)
>>>>>>> 920dbe5b

#define NCCL_FUNC4(func, redop, type) \
  NCCL_FUNC5(func, TREE,    redop, type), \
  NCCL_FUNC5(func, RING,    redop, type), \
  NCCL_FUNC5(func, COLLNET, redop, type)

// Must be consistent with ncclDataType_t
#define NCCL_FUNCS3A(func, redop) \
  NCCL_FUNC4(func, redop, int8_t), \
  NCCL_FUNC4(func, redop, uint8_t), \
  NCCL_FUNC4(func, redop, int32_t), \
  NCCL_FUNC4(func, redop, uint32_t), \
  NCCL_FUNC4(func, redop, int64_t), \
  NCCL_FUNC4(func, redop, uint64_t), \
  NCCL_FUNC4(func, redop, half), \
  NCCL_FUNC4(func, redop, float), \
  NCCL_FUNC4(func, redop, double)
#define NCCL_FUNCS3B(func, redop) \
  NCCL_FUNC4(func, redop, int8_t), \
  NCCL_FUNC4(func, redop, int8_t), \
  NCCL_FUNC4(func, redop, int8_t), \
  NCCL_FUNC4(func, redop, int8_t), \
  NCCL_FUNC4(func, redop, int8_t), \
  NCCL_FUNC4(func, redop, int8_t), \
  NCCL_FUNC4(func, redop, int8_t), \
  NCCL_FUNC4(func, redop, int8_t), \
  NCCL_FUNC4(func, redop, int8_t)

// Must be consistent with ncclRedOp_t
#define NCCL_FUNCS2A(func) \
  NCCL_FUNCS3A(func, Sum ), \
  NCCL_FUNCS3A(func, Prod), \
  NCCL_FUNCS3A(func, Max ), \
  NCCL_FUNCS3A(func, Min )
#define NCCL_FUNCS2B(func) \
  NCCL_FUNCS3B(func, Sum), \
  NCCL_FUNCS3B(func, Sum), \
  NCCL_FUNCS3B(func, Sum), \
  NCCL_FUNCS3B(func, Sum)

// Must be consistent with ncclFunc_t
#define NCCL_FUNCS() { \
  NCCL_FUNC_NAME(SendRecv, RING, SIMPLE, Sum, int8_t),\
  NCCL_FUNCS2B(Broadcast), \
  NCCL_FUNCS2A(Reduce), \
  NCCL_FUNCS2B(AllGather), \
  NCCL_FUNCS2A(ReduceScatter), \
  NCCL_FUNCS2A(AllReduce) }

// Must be consistent with the ncclFuncSet enum
__device__ ncclKern_t ncclFuncs[1+NCCL_NUM_FUNCTIONS*ncclNumOps*ncclNumTypes*NCCL_NUM_ALGORITHMS*NCCL_NUM_PROTOCOLS] = {
// Don't try to initialize the host shadow copy of this device-side global
// variable. There is no host pointer to a device-side function, which
// confuses clang. This will be fixed in the next clang release.
#if __CUDA_ARCH__
  NCCL_FUNC_NAME(SendRecv, RING, SIMPLE, Sum, int8_t),
  NCCL_FUNCS2B(Broadcast),
  NCCL_FUNCS2A(Reduce),
  NCCL_FUNCS2B(AllGather),
  NCCL_FUNCS2A(ReduceScatter),
  NCCL_FUNCS2A(AllReduce)
#endif
};
#endif

// Workaround for https://reviews.llvm.org/D55580
__device__ void ncclWorkaroundClangD55580() {}<|MERGE_RESOLUTION|>--- conflicted
+++ resolved
@@ -11,19 +11,12 @@
 
 __device__ struct ncclShmemData* ncclShmem;
 
-<<<<<<< HEAD
 #if defined(__HIP_PLATFORM_HCC__) || defined(__HCC__) || defined(__HIPCC__)
 #else
-NCCL_FUNC5(coll, op, dtype) \
-  NCCL_COLL_NAME(coll##LL, op, dtype), \
-  NCCL_COLL_NAME(coll##LL128, op, dtype), \
-  NCCL_COLL_NAME(coll, op, dtype)
-=======
 #define NCCL_FUNC5(func, algo, redop, type) \
   NCCL_FUNC_NAME(func, algo, LL,     redop, type), \
   NCCL_FUNC_NAME(func, algo, LL128,  redop, type), \
   NCCL_FUNC_NAME(func, algo, SIMPLE, redop, type)
->>>>>>> 920dbe5b
 
 #define NCCL_FUNC4(func, redop, type) \
   NCCL_FUNC5(func, TREE,    redop, type), \
