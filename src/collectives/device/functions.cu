--- conflicted
+++ resolved
@@ -1,5 +1,5 @@
 /*************************************************************************
- * Copyright (c) 2015-2020, NVIDIA CORPORATION. All rights reserved.
+ * Copyright (c) 2015-2021, NVIDIA CORPORATION. All rights reserved.
  * Modifications Copyright (c) 2019-2021 Advanced Micro Devices, Inc. All rights reserved.
  *
  * See LICENSE.txt for license information
@@ -11,56 +11,19 @@
 
 __device__ struct ncclShmemData* ncclShmem;
 
-<<<<<<< HEAD
 #if defined(__HIP_PLATFORM_HCC__) || defined(__HCC__) || defined(__HIPCC__)
 #else
-#define NCCL_FUNC5(func, algo, redop, type) \
-  NCCL_FUNC_NAME(func, algo, LL,     redop, type), \
-  NCCL_FUNC_NAME(func, algo, LL128,  redop, type), \
-  NCCL_FUNC_NAME(func, algo, SIMPLE, redop, type)
-=======
 #define NCCL_FUNC5(func, algo, devredop, type, nullify) \
   MACRO_IF(nullify, nullptr, NCCL_FUNC_NAME(func, algo, LL,     devredop, type)), \
   MACRO_IF(nullify, nullptr, NCCL_FUNC_NAME(func, algo, LL128,  devredop, type)), \
   MACRO_IF(nullify, nullptr, NCCL_FUNC_NAME(func, algo, SIMPLE, devredop, type))
->>>>>>> 30ca3fca
 
 #define NCCL_FUNC4(func, devredop, type, nullify) \
   NCCL_FUNC5(func, TREE,    devredop, type, nullify), \
   NCCL_FUNC5(func, RING,    devredop, type, nullify), \
   NCCL_FUNC5(func, COLLNET, devredop, type, nullify)
 
-<<<<<<< HEAD
-// Must be consistent with ncclDataType_t
-#define NCCL_FUNCS3A(func, redop) \
-  NCCL_FUNC4(func, redop, int8_t), \
-  NCCL_FUNC4(func, redop, uint8_t), \
-  NCCL_FUNC4(func, redop, int32_t), \
-  NCCL_FUNC4(func, redop, uint32_t), \
-  NCCL_FUNC4(func, redop, int64_t), \
-  NCCL_FUNC4(func, redop, uint64_t), \
-  NCCL_FUNC4(func, redop, half), \
-  NCCL_FUNC4(func, redop, float), \
-  NCCL_FUNC4(func, redop, double)
-#define NCCL_FUNCS3B(func, redop) \
-  NCCL_FUNC4(func, redop, int8_t), \
-  NCCL_FUNC4(func, redop, int8_t), \
-  NCCL_FUNC4(func, redop, int8_t), \
-  NCCL_FUNC4(func, redop, int8_t), \
-  NCCL_FUNC4(func, redop, int8_t), \
-  NCCL_FUNC4(func, redop, int8_t), \
-  NCCL_FUNC4(func, redop, int8_t), \
-  NCCL_FUNC4(func, redop, int8_t), \
-  NCCL_FUNC4(func, redop, int8_t)
-
-// Must be consistent with ncclRedOp_t
-#define NCCL_FUNCS2A(func) \
-  NCCL_FUNCS3A(func, Sum ), \
-  NCCL_FUNCS3A(func, Prod), \
-  NCCL_FUNCS3A(func, Max ), \
-  NCCL_FUNCS3A(func, Min )
-=======
-#if defined(__CUDA_BF16_TYPES_EXIST__)
+#if defined(RCCL_BFLOAT16)
 // Must be consistent with ncclDataType_t
 #define NCCL_FUNCS3A(func, devredop, nullForFloat) \
   NCCL_FUNC4(func, devredop, int8_t, 0), \
@@ -72,7 +35,7 @@
   NCCL_FUNC4(func, devredop, half, nullForFloat), \
   NCCL_FUNC4(func, devredop, float, nullForFloat), \
   NCCL_FUNC4(func, devredop, double, nullForFloat), \
-  NCCL_FUNC4(func, devredop, __nv_bfloat16, nullForFloat)
+  NCCL_FUNC4(func, devredop, rccl_bfloat16, nullForFloat)
 #define NCCL_FUNCS3B(func, devredop) \
   NCCL_FUNC4(func, devredop, int8_t, 0), \
   NCCL_FUNC4(func, devredop, int8_t, 0), \
@@ -117,16 +80,12 @@
   NCCL_FUNCS3A(func, PreMulSum,  /*nullForFloat=*/0), \
   NCCL_FUNCS3A(func, SumPostDiv, /*nullForFloat=*/1)
 
->>>>>>> 30ca3fca
 #define NCCL_FUNCS2B(func) \
   NCCL_FUNCS3B(func, Sum), \
   NCCL_FUNCS3B(func, Sum), \
   NCCL_FUNCS3B(func, Sum), \
-<<<<<<< HEAD
-=======
   NCCL_FUNCS3B(func, Sum), \
   NCCL_FUNCS3B(func, Sum), \
->>>>>>> 30ca3fca
   NCCL_FUNCS3B(func, Sum)
 
 // Must be consistent with the ncclFuncSet enum
@@ -145,8 +104,8 @@
   NCCL_ONERANK_REDUCE_NAME(PreMulSum, half),
   NCCL_ONERANK_REDUCE_NAME(PreMulSum, float),
   NCCL_ONERANK_REDUCE_NAME(PreMulSum, double),
-  #if defined(__CUDA_BF16_TYPES_EXIST__)
-    NCCL_ONERANK_REDUCE_NAME(PreMulSum, __nv_bfloat16),
+  #if defined(RCCL_BFLOAT16)
+    NCCL_ONERANK_REDUCE_NAME(PreMulSum, rccl_bfloat16),
   #endif
   NCCL_FUNCS2B(Broadcast),
   NCCL_FUNCS2A(Reduce),
