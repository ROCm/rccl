--- conflicted
+++ resolved
@@ -9,60 +9,26 @@
 #include "collectives.h"
 #include "primitives.h"
 
-<<<<<<< HEAD
-template<class FUNC, typename T, int UNROLL>
-class ncclFunction<ncclFuncSendRecv, NCCL_ALGO_RING, NCCL_PROTO_SIMPLE, FUNC, T, UNROLL> {
-  public:
-    __device__ __attribute__((noinline)) void run(struct ncclWorkElem* firstArgs) {
-      struct ncclWorkElem* args = firstArgs;
-      int tid = threadIdx.x;
-      int group = 0;
-      for (int s=0; s<NCCL_MAX_WORK_ELEMENTS; s++) {
-        int nThreadsSegment = args->p2p.nThreads;
-        if (nThreadsSegment == 0) return; // Nothing else to do
-        int groupRecv = group;
-        group += 1;
-        int groupSend = group;
-        group += 1;
-        if (tid < nThreadsSegment) {
-          const int nThreads = nThreadsSegment;
-
-          // Compute pointers
-          const T* sendbuff = (const T*)args->sendbuff;
-          T* recvbuff = (T*)args->recvbuff;
-          const ssize_t sendCount = args->p2p.sendCount;
-          const ssize_t recvCount = args->p2p.recvCount;
-=======
 template<typename T, typename RedOp>
 struct RunWork<ncclFuncSendRecv, T, RedOp, NCCL_ALGO_RING, NCCL_PROTO_SIMPLE> {
   __device__ void run(ncclWork *work) {
     int tid = threadIdx.x;
     int group = 0;
-    const int rank = ncclShmem.comm.rank;
-    const int nRanks = ncclShmem.comm.nRanks;
+    const int rank = ncclShmem->comm.rank;
+    const int nRanks = ncclShmem->comm.nRanks;
     using Proto = ProtoSimple<1, 1>;
->>>>>>> 7e515921
 
     for (int s=0; s<NCCL_MAX_WORK_ELEMENTS; s++) {
       ncclWorkElem *args = &work->elems[s];
       int nThreadsSegment = args->p2p.nThreads;
       if (args->active == 0 || nThreadsSegment == 0) break;
 
-      int nThreadsSplit = (nThreadsSegment - (nThreadsSegment > 128 ? WARP_SIZE : 0))/2;
+      int nThreadsSplit = nThreadsSegment/2;
       int groupRecv = group;
       group += Proto::calcGroupWidth(/*send=*/false, nThreadsSplit);
       int groupSend = group;
       group += Proto::calcGroupWidth(/*send=*/true, nThreadsSegment - nThreadsSplit);
 
-<<<<<<< HEAD
-            int nThreadsSplit = nThreads/2;
-            if ((tid < nThreadsSplit) && recvCount >= 0) {
-	      const int chunkSize = args->p2p.recvChunkSize/sizeof(T);
-              int peer = (comm->rank-delta+comm->nRanks)%comm->nRanks;
-              int nt = nThreadsSplit;
-              ncclPrimitives<UNROLL, 1, 1, T, 1, 0, 1, FUNC>
-                prims(tid, nt, &peer, NULL, recvbuff, stepSize, channel, comm, ncclShmem->ptrs, PACK_GROUP(groupRecv, args->p2p.recvIdx));
-=======
       if (tid < nThreadsSegment) {
         // Compute pointers
         T const* sendbuff = (const T*)args->sendbuff;
@@ -70,7 +36,6 @@
         ssize_t const sendCount = args->p2p.sendCount;
         ssize_t const recvCount = args->p2p.recvCount;
         int const delta = args->p2p.delta;
->>>>>>> 7e515921
 
         if (delta == 0) {
           if (sendbuff != recvbuff) {
@@ -84,14 +49,6 @@
               sendbuff += blockSize;
               recvbuff += blockSize;
             }
-<<<<<<< HEAD
-            if ((tid >= nThreadsSplit) && sendCount >= 0) {
-	      const int chunkSize = args->p2p.sendChunkSize/sizeof(T);
-              int peer = (comm->rank+delta)%comm->nRanks;
-              int nt = nThreads-nThreadsSplit;
-              ncclPrimitives<UNROLL, 1, 1, T, 0, 1, 1, FUNC>
-                prims(tid-nThreadsSplit, nt, NULL, &peer, recvbuff, stepSize, channel, comm, ncclShmem->ptrs, PACK_GROUP(groupSend, args->p2p.sendIdx));
-=======
           }
         }
         else {
@@ -100,8 +57,8 @@
             int const t0 = 0;
             int const nt = nThreadsSplit;
             int const chunkSize = args->p2p.recvChunkSize/sizeof(T);
-            Primitives<T, RedOp, FanAsymmetric<1, 0>, 1, Proto> prims
-              (tid-t0, nt, &peer, nullptr, nullptr, recvbuff, groupRecv);
+            Primitives<T, RedOp, FanAsymmetric<1, 0>, 0, Proto> prims
+              (tid-t0, nt, &peer, nullptr, nullptr, recvbuff, groupRecv, args->p2p.recvIdx);
             ssize_t offset = 0;
             do {
               int nelem = roundUp(chunkSize, nt*(sizeof(uint64_t)/sizeof(T)));
@@ -110,15 +67,14 @@
               offset += nelem;
             } while(offset < recvCount);
           }
->>>>>>> 7e515921
 
           if ((tid >= nThreadsSplit) && sendCount >= 0) {
             int const peer = (rank + delta)%nRanks;
             int const t0 = nThreadsSplit;
             int const nt = nThreadsSegment - nThreadsSplit;
             int const chunkSize = args->p2p.sendChunkSize/sizeof(T);
-            Primitives<T, RedOp, FanAsymmetric<0, 1>, 1, Proto> prims
-              (tid-t0, nt, nullptr, &peer, sendbuff, nullptr, groupSend);
+            Primitives<T, RedOp, FanAsymmetric<0, 1>, 0, Proto> prims
+              (tid-t0, nt, nullptr, &peer, sendbuff, nullptr, groupSend, args->p2p.sendIdx);
             ssize_t offset = 0;
             do {
               int nelem = roundUp(chunkSize, nt*(sizeof(uint64_t)/sizeof(T)));
