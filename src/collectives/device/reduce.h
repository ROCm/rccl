/*************************************************************************
 * Copyright (c) 2015-2022, NVIDIA CORPORATION. All rights reserved.
 * Modifications Copyright (c) 2019-2022 Advanced Micro Devices, Inc. All rights reserved.
 *
 * See LICENSE.txt for license information
 ************************************************************************/

#include "devcomm.h"
#include "collectives.h"
#include "primitives.h"

namespace {
  template<typename T, typename RedOp, typename Proto>
  __device__ __attribute__((noinline)) void runRing(ncclWorkElem *args) {
    const int tid = threadIdx.x;
    const int nthreads = args->nWarps*WARP_SIZE;
    const int bid = args->bid;
    const int nChannels = args->nChannels;
    ncclRing *ring = &ncclShmem->channel.ring;
    const ssize_t chunkSize = int(Proto::calcBytePerStep()/sizeof(T) * (Proto::Id == NCCL_PROTO_SIMPLE ? REDUCE_CHUNKSTEPS : 1));
    const ssize_t minChunkSizeLL128 = int(nthreads*(Proto::calcBytePerGrain()/sizeof(T)));
    const int nranks = ncclShmem->comm.nRanks;
    const ssize_t loopSize = nChannels*chunkSize;
    const ssize_t size = args->count;
<<<<<<< HEAD
    const int rank = ncclShmem->comm.rank;
    const int prevRank = ring->devUserRanks[nranks-1];
=======
    const int rank = ncclShmem.comm.rank;
    const int prevRank = ring->userRanks[nranks-1];
>>>>>>> e1d9b273
    const int root = args->root;

    Primitives<T, RedOp, FanSymmetric<1>, 0, Proto, 0>
      prims(tid, nthreads, &ring->prev, &ring->next, args->sendbuff, args->recvbuff, args->redOpArg, args->connIndex << 16);

    auto calcChunkSize = [&]__device__(ssize_t gridOffset)->int {
      int realChunkSize;
      if (Proto::Id == NCCL_PROTO_SIMPLE) {
        realChunkSize = min(chunkSize, divUp(size-gridOffset, nChannels));
        realChunkSize = roundUp(realChunkSize, nthreads*sizeof(uint64_t)/sizeof(T));
      }
      else if (Proto::Id == NCCL_PROTO_LL)
        realChunkSize = size-gridOffset < loopSize ? args->lastChunkSize : chunkSize;
      else if (Proto::Id == NCCL_PROTO_LL128)
        realChunkSize = min(divUp(size-gridOffset, nChannels*minChunkSizeLL128)*minChunkSizeLL128, chunkSize);
      return realChunkSize;
    };

    if (prevRank == root) {
      for (ssize_t gridOffset = 0; gridOffset < size; gridOffset += loopSize) {
        int realChunkSize = calcChunkSize(gridOffset);
        ssize_t offset = gridOffset + bid*realChunkSize;
        int nelem = min(realChunkSize, size-offset);
        prims.send(offset, nelem);
      }
    }
    else if (rank == root) {
      for (ssize_t gridOffset = 0; gridOffset < size; gridOffset += loopSize) {
        int realChunkSize = calcChunkSize(gridOffset);
        ssize_t offset = gridOffset + bid*realChunkSize;
        int nelem = min(realChunkSize, size-offset);
        prims.recvReduceCopy(offset, offset, nelem, /*postOp=*/true);
      }
    }
    else {
      for (ssize_t gridOffset = 0; gridOffset < size; gridOffset += loopSize) {
        int realChunkSize = calcChunkSize(gridOffset);
        ssize_t offset = gridOffset + bid*realChunkSize;
        int nelem = min(realChunkSize, size-offset);
        prims.recvReduceSend(offset, nelem);
      }
    }
  }
}

template<typename T, typename RedOp>
struct RunWorkElement<ncclFuncReduce, T, RedOp, NCCL_ALGO_RING, NCCL_PROTO_SIMPLE> {
  __device__ __attribute__((noinline)) void run(ncclWorkElem *args) {
    using Proto = ProtoSimple<REDUCE_CHUNKSTEPS/REDUCE_SLICESTEPS, REDUCE_SLICESTEPS>;
    runRing<T, RedOp, Proto>(args);
  }
};

template<typename T, typename RedOp>
struct RunWorkElement<ncclFuncReduce, T, RedOp, NCCL_ALGO_RING, NCCL_PROTO_LL> {
  __device__ __attribute__((noinline)) void run(ncclWorkElem *args) {
    runRing<T, RedOp, ProtoLL>(args);
  }
};

template<typename T, typename RedOp>
struct RunWorkElement<ncclFuncReduce, T, RedOp, NCCL_ALGO_RING, NCCL_PROTO_LL128> {
  __device__ __attribute__((noinline)) void run(ncclWorkElem *args) {
    runRing<T, RedOp, ProtoLL128>(args);
  }
};<|MERGE_RESOLUTION|>--- conflicted
+++ resolved
@@ -22,13 +22,8 @@
     const int nranks = ncclShmem->comm.nRanks;
     const ssize_t loopSize = nChannels*chunkSize;
     const ssize_t size = args->count;
-<<<<<<< HEAD
     const int rank = ncclShmem->comm.rank;
-    const int prevRank = ring->devUserRanks[nranks-1];
-=======
-    const int rank = ncclShmem.comm.rank;
     const int prevRank = ring->userRanks[nranks-1];
->>>>>>> e1d9b273
     const int root = args->root;
 
     Primitives<T, RedOp, FanSymmetric<1>, 0, Proto, 0>
