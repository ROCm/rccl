/*************************************************************************
 * Copyright (c) 2015-2020, NVIDIA CORPORATION. All rights reserved.
 * Modifications Copyright (c) 2019-2020 Advanced Micro Devices, Inc. All rights reserved.
 *
 * See LICENSE.txt for license information
 ************************************************************************/

#include "devcomm.h"
#include "primitives.h"
#include "collectives.h"

<<<<<<< HEAD
template<int UNROLL, class FUNC, typename T>
__attribute__((noinline))
__device__ void ncclReduceRingKernel(struct CollectiveArgs* args) {
  const int tid = threadIdx.x;
  const int nthreads = args->coll.nThreads;
  const int bid = args->coll.bid;
  const int nChannels = args->coll.nChannels;
  struct ncclDevComm* comm = args->comm;
  struct ncclChannel* channel = comm->channels+blockIdx.x;
  struct ncclRing* ring = &channel->ring;
  const int stepSize = comm->buffSizes[NCCL_PROTO_SIMPLE] / (sizeof(T)*NCCL_STEPS);
  const int chunkSize = stepSize * REDUCE_CHUNKSTEPS;
  const int nranks = comm->nRanks;
  const ssize_t loopSize = nChannels*(ssize_t)chunkSize;
  const ssize_t size = args->coll.count;
  const int rank = ring->devUserRanks[0];
  const int prevRank = ring->devUserRanks[nranks-1];
  const int root = args->coll.root;

  // Compute pointers
  const T * __restrict__ thisInput = (const T*)args->sendbuff;
  T * __restrict__ thisOutput = (T*)args->recvbuff;

  ncclPrimitives<UNROLL, REDUCE_CHUNKSTEPS/REDUCE_SLICESTEPS, REDUCE_SLICESTEPS, T, 1, 1, 0, FUNC>
    prims(tid, nthreads, &ring->prev, &ring->next, NULL, stepSize, channel, comm);

  for (ssize_t gridOffset = 0; gridOffset < size; gridOffset += loopSize) {
    int realChunkSize = min(chunkSize, DIVUP(size-gridOffset,nChannels));
    ALIGN_SIZE(realChunkSize, nthreads*sizeof(uint64_t)/sizeof(T));
    ssize_t offset = gridOffset + bid*realChunkSize;
    int nelem = min(realChunkSize, size-offset);
    if (prevRank == root) {
      prims.send(thisInput+offset, nelem);
    } else if (rank == root) {
      prims.recvReduceCopy(thisInput+offset, thisOutput+offset, nelem);
    } else {
      prims.recvReduceSend(thisInput+offset, nelem);
    }
  }
}

template<int UNROLL, class FUNC, typename T>
__attribute__((noinline))
__device__ void ncclReduceTreeKernel(struct CollectiveArgs* args) { }

template<int UNROLL, class FUNC, typename T>
__attribute__((noinline))
__device__ void ncclReduceCollNetKernel(struct CollectiveArgs* args) { }

template<int UNUSED, class FUNC, typename T>
__attribute__((noinline))
__device__ void ncclReduceRingLLKernel(struct CollectiveArgs* args) {
  const int tid = threadIdx.x;
  const int nthreads = args->coll.nThreads;
  const int bid = args->coll.bid;
  const int nChannels = args->coll.nChannels;
  struct ncclDevComm* comm = args->comm;
  struct ncclChannel* channel = comm->channels+blockIdx.x;
  struct ncclRing* ring = &channel->ring;
  const int stepLines = comm->buffSizes[NCCL_PROTO_LL] / (sizeof(union ncclLLFifoLine)*NCCL_STEPS);
  ssize_t chunkSize = stepLines * sizeof(uint64_t) / sizeof(T);
  const int nranks = comm->nRanks;
  const ssize_t loopSize = nChannels*chunkSize;
  const ssize_t size = args->coll.count;
  const int rank = comm->rank;
  const int prevRank = ring->devUserRanks[nranks-1];
  const int root = args->coll.root;

  ncclLLPrimitives<T, FUNC, 1, 1> LLprims(tid, nthreads, &ring->prev, &ring->next, stepLines, channel, comm);

  // Compute pointers
  const T * __restrict__ thisInput = (const T*)args->sendbuff;
  T * __restrict__ thisOutput = (T*)args->recvbuff;

  for (ssize_t gridOffset = 0; gridOffset < size; gridOffset += loopSize) {
    if (size-gridOffset < loopSize) {
      chunkSize = args->coll.lastChunkSize;
    }
    ssize_t offset = gridOffset + bid*chunkSize;

    int nelem = min(chunkSize, size-offset);
    if (prevRank == root) {
      LLprims.send(thisInput+offset, nelem);
    } else if (rank == root) {
      LLprims.recvReduceCopy(thisInput+offset, thisOutput+offset, nelem);
    } else {
      LLprims.recvReduceSend(thisInput+offset, nelem);
    }
  }
}

template<int UNUSED, class FUNC, typename T>
__attribute__((noinline))
__device__ void ncclReduceTreeLLKernel(struct CollectiveArgs* args) { }

template<int UNUSED, class FUNC, typename T>
__attribute__((noinline))
__device__ void ncclReduceCollNetLLKernel(struct CollectiveArgs* args) { }

#include "prims_ll128.h"
template<int UNUSED, class FUNC, typename T>
__attribute__((noinline))
__device__ void ncclReduceRingLL128Kernel(struct CollectiveArgs* args) {
  const int tid = threadIdx.x;
  const int nthreads = args->coll.nThreads;
  const int bid = args->coll.bid;
  const int nChannels = args->coll.nChannels;
  struct ncclDevComm* comm = args->comm;
  struct ncclChannel* channel = comm->channels+blockIdx.x;
  struct ncclRing* ring = &channel->ring;
  const int stepSize = comm->buffSizes[NCCL_PROTO_LL128] / (sizeof(uint64_t)*NCCL_STEPS);
  ssize_t chunkSize = stepSize*NCCL_LL128_DATAELEMS*sizeof(uint64_t) / (NCCL_LL128_LINEELEMS*sizeof(T));
  const ssize_t minChunkSize = (NCCL_LL128_SHMEM_ELEMS_PER_THREAD*nthreads*NCCL_LL128_DATAELEMS*sizeof(uint64_t))/(NCCL_LL128_LINEELEMS*sizeof(T));
  const int nranks = comm->nRanks;
  const ssize_t loopSize = nChannels*chunkSize;
  const ssize_t size = args->coll.count;
  const int rank = comm->rank;
  const int prevRank = ring->devUserRanks[nranks-1];
  const int root = args->coll.root;

  ncclLL128Primitives<T, FUNC, 1, 1> LLprims(tid, nthreads, &ring->prev, &ring->next, stepSize, channel, comm);

  // Compute pointers
  const T * __restrict__ thisInput = (const T*)args->sendbuff;
  T * __restrict__ thisOutput = (T*)args->recvbuff;

  for (ssize_t gridOffset = 0; gridOffset < size; gridOffset += loopSize) {
    chunkSize = min(DIVUP(size-gridOffset, nChannels*minChunkSize)*minChunkSize, chunkSize);
    ssize_t offset = gridOffset + bid*chunkSize;

    int nelem = min(chunkSize, size-offset);
    if (prevRank == root) {
      LLprims.send(thisInput+offset, nelem);
    } else if (rank == root) {
      LLprims.recvReduceCopy(thisInput+offset, thisOutput+offset, nelem);
    } else {
      LLprims.recvReduceSend(thisInput+offset, nelem);
    }
  }
}

template<int UNUSED, class FUNC, typename T>
__attribute__((noinline))
__device__ void ncclReduceTreeLL128Kernel(struct CollectiveArgs* args) { }

template<int UNUSED, class FUNC, typename T>
__attribute__((noinline))
__device__ void ncclReduceCollNetLL128Kernel(struct CollectiveArgs* args) { }
=======
template<class FUNC, typename T, int UNROLL>
class ncclFunction<ncclFuncReduce, NCCL_ALGO_RING, NCCL_PROTO_SIMPLE, FUNC, T, UNROLL> {
  public:
    __device__ void run(struct ncclWorkElem* args) {
      const int tid = threadIdx.x;
      const int nthreads = args->nThreads-WARP_SIZE;
      const int bid = args->coll.bid;
      const int nChannels = args->coll.nChannels;
      struct ncclDevComm* comm = args->comm;
      struct ncclChannel* channel = comm->channels+blockIdx.x;
      struct ncclRing* ring = &channel->ring;
      const int stepSize = comm->buffSizes[NCCL_PROTO_SIMPLE] / (sizeof(T)*NCCL_STEPS);
      const int chunkSize = stepSize * REDUCE_CHUNKSTEPS;
      const int nranks = comm->nRanks;
      const ssize_t loopSize = nChannels*(ssize_t)chunkSize;
      const ssize_t size = args->coll.count;
      const int rank = ring->devUserRanks[0];
      const int prevRank = ring->devUserRanks[nranks-1];
      const int root = args->coll.root;

      // Compute pointers
      const T * __restrict__ thisInput = (const T*)args->sendbuff;
      T * __restrict__ thisOutput = (T*)args->recvbuff;

      ncclPrimitives<UNROLL, REDUCE_CHUNKSTEPS/REDUCE_SLICESTEPS, REDUCE_SLICESTEPS, T, 1, 1, 0, FUNC>
        prims(tid, nthreads, &ring->prev, &ring->next, NULL, stepSize, channel, comm, ncclShmem->ptrs, 0);

      for (ssize_t gridOffset = 0; gridOffset < size; gridOffset += loopSize) {
        int realChunkSize = min(chunkSize, DIVUP(size-gridOffset,nChannels));
        ALIGN_SIZE(realChunkSize, nthreads*sizeof(uint64_t)/sizeof(T));
        ssize_t offset = gridOffset + bid*realChunkSize;
        int nelem = min(realChunkSize, size-offset);
        if (prevRank == root) {
          prims.send(thisInput+offset, nelem);
        } else if (rank == root) {
          prims.recvReduceCopy(thisInput+offset, thisOutput+offset, nelem);
        } else {
          prims.recvReduceSend(thisInput+offset, nelem);
        }
      }
    }
};

template<class FUNC, typename T, int UNROLL>
class ncclFunction<ncclFuncReduce, NCCL_ALGO_RING, NCCL_PROTO_LL, FUNC, T, UNROLL> {
  public:
    __device__ void run(struct ncclWorkElem* args) {
      const int tid = threadIdx.x;
      const int nthreads = args->nThreads;
      const int bid = args->coll.bid;
      const int nChannels = args->coll.nChannels;
      struct ncclDevComm* comm = args->comm;
      struct ncclChannel* channel = comm->channels+blockIdx.x;
      struct ncclRing* ring = &channel->ring;
      const int stepLines = comm->buffSizes[NCCL_PROTO_LL] / (sizeof(union ncclLLFifoLine)*NCCL_STEPS);
      ssize_t chunkSize = stepLines * sizeof(uint64_t) / sizeof(T);
      const int nranks = comm->nRanks;
      const ssize_t loopSize = nChannels*chunkSize;
      const ssize_t size = args->coll.count;
      const int rank = comm->rank;
      const int prevRank = ring->devUserRanks[nranks-1];
      const int root = args->coll.root;

      ncclLLPrimitives<T, FUNC, 1, 1> LLprims(tid, nthreads, &ring->prev, &ring->next, stepLines, channel, comm);

      // Compute pointers
      const T * __restrict__ thisInput = (const T*)args->sendbuff;
      T * __restrict__ thisOutput = (T*)args->recvbuff;

      for (ssize_t gridOffset = 0; gridOffset < size; gridOffset += loopSize) {
        if (size-gridOffset < loopSize) {
          chunkSize = args->coll.lastChunkSize;
        }
        ssize_t offset = gridOffset + bid*chunkSize;

        int nelem = min(chunkSize, size-offset);
        if (prevRank == root) {
          LLprims.send(thisInput+offset, nelem);
        } else if (rank == root) {
          LLprims.recvReduceCopy(thisInput+offset, thisOutput+offset, nelem);
        } else {
          LLprims.recvReduceSend(thisInput+offset, nelem);
        }
      }
    }
};

#include "prims_ll128.h"
template<class FUNC, typename T, int UNROLL>
class ncclFunction<ncclFuncReduce, NCCL_ALGO_RING, NCCL_PROTO_LL128, FUNC, T, UNROLL> {
  public:
    __device__ void run(struct ncclWorkElem* args) {
      const int tid = threadIdx.x;
      const int nthreads = args->nThreads;
      const int bid = args->coll.bid;
      const int nChannels = args->coll.nChannels;
      struct ncclDevComm* comm = args->comm;
      struct ncclChannel* channel = comm->channels+blockIdx.x;
      struct ncclRing* ring = &channel->ring;
      const int stepSize = comm->buffSizes[NCCL_PROTO_LL128] / (sizeof(uint64_t)*NCCL_STEPS);
      ssize_t chunkSize = stepSize*NCCL_LL128_DATAELEMS*sizeof(uint64_t) / (NCCL_LL128_LINEELEMS*sizeof(T));
      const ssize_t minChunkSize = (NCCL_LL128_SHMEM_ELEMS_PER_THREAD*nthreads*NCCL_LL128_DATAELEMS*sizeof(uint64_t))/(NCCL_LL128_LINEELEMS*sizeof(T));
      const int nranks = comm->nRanks;
      const ssize_t loopSize = nChannels*chunkSize;
      const ssize_t size = args->coll.count;
      const int rank = comm->rank;
      const int prevRank = ring->devUserRanks[nranks-1];
      const int root = args->coll.root;

      ncclLL128Primitives<T, FUNC, 1, 1> LLprims(tid, nthreads, &ring->prev, &ring->next, stepSize, channel, comm);

      // Compute pointers
      const T * __restrict__ thisInput = (const T*)args->sendbuff;
      T * __restrict__ thisOutput = (T*)args->recvbuff;

      for (ssize_t gridOffset = 0; gridOffset < size; gridOffset += loopSize) {
        chunkSize = min(DIVUP(size-gridOffset, nChannels*minChunkSize)*minChunkSize, chunkSize);
        ssize_t offset = gridOffset + bid*chunkSize;

        int nelem = min(chunkSize, size-offset);
        if (prevRank == root) {
          LLprims.send(thisInput+offset, nelem);
        } else if (rank == root) {
          LLprims.recvReduceCopy(thisInput+offset, thisOutput+offset, nelem);
        } else {
          LLprims.recvReduceSend(thisInput+offset, nelem);
        }
      }
    }
};

template<int PROTO, class REDOP, typename T, int UNROLL>
class ncclFunction<ncclFuncReduce, NCCL_ALGO_TREE, PROTO, REDOP, T, UNROLL> {
  public:
    __device__ void run(struct ncclWorkElem* args) {}
};

template<int PROTO, class REDOP, typename T, int UNROLL>
class ncclFunction<ncclFuncReduce, NCCL_ALGO_COLLNET, PROTO, REDOP, T, UNROLL> {
  public:
    __device__ void run(struct ncclWorkElem* args) {}
};
>>>>>>> 920dbe5b
<|MERGE_RESOLUTION|>--- conflicted
+++ resolved
@@ -9,162 +9,12 @@
 #include "primitives.h"
 #include "collectives.h"
 
-<<<<<<< HEAD
-template<int UNROLL, class FUNC, typename T>
-__attribute__((noinline))
-__device__ void ncclReduceRingKernel(struct CollectiveArgs* args) {
-  const int tid = threadIdx.x;
-  const int nthreads = args->coll.nThreads;
-  const int bid = args->coll.bid;
-  const int nChannels = args->coll.nChannels;
-  struct ncclDevComm* comm = args->comm;
-  struct ncclChannel* channel = comm->channels+blockIdx.x;
-  struct ncclRing* ring = &channel->ring;
-  const int stepSize = comm->buffSizes[NCCL_PROTO_SIMPLE] / (sizeof(T)*NCCL_STEPS);
-  const int chunkSize = stepSize * REDUCE_CHUNKSTEPS;
-  const int nranks = comm->nRanks;
-  const ssize_t loopSize = nChannels*(ssize_t)chunkSize;
-  const ssize_t size = args->coll.count;
-  const int rank = ring->devUserRanks[0];
-  const int prevRank = ring->devUserRanks[nranks-1];
-  const int root = args->coll.root;
-
-  // Compute pointers
-  const T * __restrict__ thisInput = (const T*)args->sendbuff;
-  T * __restrict__ thisOutput = (T*)args->recvbuff;
-
-  ncclPrimitives<UNROLL, REDUCE_CHUNKSTEPS/REDUCE_SLICESTEPS, REDUCE_SLICESTEPS, T, 1, 1, 0, FUNC>
-    prims(tid, nthreads, &ring->prev, &ring->next, NULL, stepSize, channel, comm);
-
-  for (ssize_t gridOffset = 0; gridOffset < size; gridOffset += loopSize) {
-    int realChunkSize = min(chunkSize, DIVUP(size-gridOffset,nChannels));
-    ALIGN_SIZE(realChunkSize, nthreads*sizeof(uint64_t)/sizeof(T));
-    ssize_t offset = gridOffset + bid*realChunkSize;
-    int nelem = min(realChunkSize, size-offset);
-    if (prevRank == root) {
-      prims.send(thisInput+offset, nelem);
-    } else if (rank == root) {
-      prims.recvReduceCopy(thisInput+offset, thisOutput+offset, nelem);
-    } else {
-      prims.recvReduceSend(thisInput+offset, nelem);
-    }
-  }
-}
-
-template<int UNROLL, class FUNC, typename T>
-__attribute__((noinline))
-__device__ void ncclReduceTreeKernel(struct CollectiveArgs* args) { }
-
-template<int UNROLL, class FUNC, typename T>
-__attribute__((noinline))
-__device__ void ncclReduceCollNetKernel(struct CollectiveArgs* args) { }
-
-template<int UNUSED, class FUNC, typename T>
-__attribute__((noinline))
-__device__ void ncclReduceRingLLKernel(struct CollectiveArgs* args) {
-  const int tid = threadIdx.x;
-  const int nthreads = args->coll.nThreads;
-  const int bid = args->coll.bid;
-  const int nChannels = args->coll.nChannels;
-  struct ncclDevComm* comm = args->comm;
-  struct ncclChannel* channel = comm->channels+blockIdx.x;
-  struct ncclRing* ring = &channel->ring;
-  const int stepLines = comm->buffSizes[NCCL_PROTO_LL] / (sizeof(union ncclLLFifoLine)*NCCL_STEPS);
-  ssize_t chunkSize = stepLines * sizeof(uint64_t) / sizeof(T);
-  const int nranks = comm->nRanks;
-  const ssize_t loopSize = nChannels*chunkSize;
-  const ssize_t size = args->coll.count;
-  const int rank = comm->rank;
-  const int prevRank = ring->devUserRanks[nranks-1];
-  const int root = args->coll.root;
-
-  ncclLLPrimitives<T, FUNC, 1, 1> LLprims(tid, nthreads, &ring->prev, &ring->next, stepLines, channel, comm);
-
-  // Compute pointers
-  const T * __restrict__ thisInput = (const T*)args->sendbuff;
-  T * __restrict__ thisOutput = (T*)args->recvbuff;
-
-  for (ssize_t gridOffset = 0; gridOffset < size; gridOffset += loopSize) {
-    if (size-gridOffset < loopSize) {
-      chunkSize = args->coll.lastChunkSize;
-    }
-    ssize_t offset = gridOffset + bid*chunkSize;
-
-    int nelem = min(chunkSize, size-offset);
-    if (prevRank == root) {
-      LLprims.send(thisInput+offset, nelem);
-    } else if (rank == root) {
-      LLprims.recvReduceCopy(thisInput+offset, thisOutput+offset, nelem);
-    } else {
-      LLprims.recvReduceSend(thisInput+offset, nelem);
-    }
-  }
-}
-
-template<int UNUSED, class FUNC, typename T>
-__attribute__((noinline))
-__device__ void ncclReduceTreeLLKernel(struct CollectiveArgs* args) { }
-
-template<int UNUSED, class FUNC, typename T>
-__attribute__((noinline))
-__device__ void ncclReduceCollNetLLKernel(struct CollectiveArgs* args) { }
-
-#include "prims_ll128.h"
-template<int UNUSED, class FUNC, typename T>
-__attribute__((noinline))
-__device__ void ncclReduceRingLL128Kernel(struct CollectiveArgs* args) {
-  const int tid = threadIdx.x;
-  const int nthreads = args->coll.nThreads;
-  const int bid = args->coll.bid;
-  const int nChannels = args->coll.nChannels;
-  struct ncclDevComm* comm = args->comm;
-  struct ncclChannel* channel = comm->channels+blockIdx.x;
-  struct ncclRing* ring = &channel->ring;
-  const int stepSize = comm->buffSizes[NCCL_PROTO_LL128] / (sizeof(uint64_t)*NCCL_STEPS);
-  ssize_t chunkSize = stepSize*NCCL_LL128_DATAELEMS*sizeof(uint64_t) / (NCCL_LL128_LINEELEMS*sizeof(T));
-  const ssize_t minChunkSize = (NCCL_LL128_SHMEM_ELEMS_PER_THREAD*nthreads*NCCL_LL128_DATAELEMS*sizeof(uint64_t))/(NCCL_LL128_LINEELEMS*sizeof(T));
-  const int nranks = comm->nRanks;
-  const ssize_t loopSize = nChannels*chunkSize;
-  const ssize_t size = args->coll.count;
-  const int rank = comm->rank;
-  const int prevRank = ring->devUserRanks[nranks-1];
-  const int root = args->coll.root;
-
-  ncclLL128Primitives<T, FUNC, 1, 1> LLprims(tid, nthreads, &ring->prev, &ring->next, stepSize, channel, comm);
-
-  // Compute pointers
-  const T * __restrict__ thisInput = (const T*)args->sendbuff;
-  T * __restrict__ thisOutput = (T*)args->recvbuff;
-
-  for (ssize_t gridOffset = 0; gridOffset < size; gridOffset += loopSize) {
-    chunkSize = min(DIVUP(size-gridOffset, nChannels*minChunkSize)*minChunkSize, chunkSize);
-    ssize_t offset = gridOffset + bid*chunkSize;
-
-    int nelem = min(chunkSize, size-offset);
-    if (prevRank == root) {
-      LLprims.send(thisInput+offset, nelem);
-    } else if (rank == root) {
-      LLprims.recvReduceCopy(thisInput+offset, thisOutput+offset, nelem);
-    } else {
-      LLprims.recvReduceSend(thisInput+offset, nelem);
-    }
-  }
-}
-
-template<int UNUSED, class FUNC, typename T>
-__attribute__((noinline))
-__device__ void ncclReduceTreeLL128Kernel(struct CollectiveArgs* args) { }
-
-template<int UNUSED, class FUNC, typename T>
-__attribute__((noinline))
-__device__ void ncclReduceCollNetLL128Kernel(struct CollectiveArgs* args) { }
-=======
 template<class FUNC, typename T, int UNROLL>
 class ncclFunction<ncclFuncReduce, NCCL_ALGO_RING, NCCL_PROTO_SIMPLE, FUNC, T, UNROLL> {
   public:
-    __device__ void run(struct ncclWorkElem* args) {
+    __device__ __attribute__((noinline)) void run(struct ncclWorkElem* args) {
       const int tid = threadIdx.x;
-      const int nthreads = args->nThreads-WARP_SIZE;
+      const int nthreads = args->nThreads;
       const int bid = args->coll.bid;
       const int nChannels = args->coll.nChannels;
       struct ncclDevComm* comm = args->comm;
@@ -205,7 +55,7 @@
 template<class FUNC, typename T, int UNROLL>
 class ncclFunction<ncclFuncReduce, NCCL_ALGO_RING, NCCL_PROTO_LL, FUNC, T, UNROLL> {
   public:
-    __device__ void run(struct ncclWorkElem* args) {
+    __device__ __attribute__((noinline)) void run(struct ncclWorkElem* args) {
       const int tid = threadIdx.x;
       const int nthreads = args->nThreads;
       const int bid = args->coll.bid;
@@ -250,7 +100,7 @@
 template<class FUNC, typename T, int UNROLL>
 class ncclFunction<ncclFuncReduce, NCCL_ALGO_RING, NCCL_PROTO_LL128, FUNC, T, UNROLL> {
   public:
-    __device__ void run(struct ncclWorkElem* args) {
+    __device__ __attribute__((noinline)) void run(struct ncclWorkElem* args) {
       const int tid = threadIdx.x;
       const int nthreads = args->nThreads;
       const int bid = args->coll.bid;
@@ -293,12 +143,11 @@
 template<int PROTO, class REDOP, typename T, int UNROLL>
 class ncclFunction<ncclFuncReduce, NCCL_ALGO_TREE, PROTO, REDOP, T, UNROLL> {
   public:
-    __device__ void run(struct ncclWorkElem* args) {}
+    __device__ __attribute__((noinline)) void run(struct ncclWorkElem* args) {}
 };
 
 template<int PROTO, class REDOP, typename T, int UNROLL>
 class ncclFunction<ncclFuncReduce, NCCL_ALGO_COLLNET, PROTO, REDOP, T, UNROLL> {
   public:
-    __device__ void run(struct ncclWorkElem* args) {}
-};
->>>>>>> 920dbe5b
+    __device__ __attribute__((noinline)) void run(struct ncclWorkElem* args) {}
+};