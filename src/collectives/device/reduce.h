--- conflicted
+++ resolved
@@ -27,11 +27,7 @@
     const int root = args->coll.root;
 
     Primitives<T, RedOp, FanSymmetric<1>, 0, Proto>
-<<<<<<< HEAD
-      prims(tid, nthreads, &ring->prev, &ring->next, args->sendbuff, args->recvbuff, 0, args->coll.connIndex);
-=======
-      prims(tid, nthreads, &ring->prev, &ring->next, args->sendbuff, args->recvbuff, args->coll.redOpArg);
->>>>>>> 30ca3fca
+      prims(tid, nthreads, &ring->prev, &ring->next, args->sendbuff, args->recvbuff, args->coll.redOpArg, args->coll.connIndex << 16);
 
     auto calcChunkSize = [&]__device__(ssize_t gridOffset)->int {
       int realChunkSize;
@@ -75,11 +71,7 @@
 
 template<typename T, typename RedOp>
 struct RunWorkElement<ncclFuncReduce, T, RedOp, NCCL_ALGO_RING, NCCL_PROTO_SIMPLE> {
-<<<<<<< HEAD
-  __device__ __attribute__((noinline)) void run(ncclWorkElem *args) {
-=======
   __device__ __forceinline__ void run(ncclWorkElem *args) {
->>>>>>> 30ca3fca
     using Proto = ProtoSimple<REDUCE_CHUNKSTEPS/REDUCE_SLICESTEPS, REDUCE_SLICESTEPS>;
     runRing<T, RedOp, Proto>(args);
   }
@@ -87,22 +79,14 @@
 
 template<typename T, typename RedOp>
 struct RunWorkElement<ncclFuncReduce, T, RedOp, NCCL_ALGO_RING, NCCL_PROTO_LL> {
-<<<<<<< HEAD
-  __device__ __attribute__((noinline)) void run(ncclWorkElem *args) {
-=======
   __device__ __forceinline__ void run(ncclWorkElem *args) {
->>>>>>> 30ca3fca
     runRing<T, RedOp, ProtoLL>(args);
   }
 };
 
 template<typename T, typename RedOp>
 struct RunWorkElement<ncclFuncReduce, T, RedOp, NCCL_ALGO_RING, NCCL_PROTO_LL128> {
-<<<<<<< HEAD
-  __device__ __attribute__((noinline)) void run(ncclWorkElem *args) {
-=======
   __device__ __forceinline__ void run(ncclWorkElem *args) {
->>>>>>> 30ca3fca
     runRing<T, RedOp, ProtoLL128>(args);
   }
 };