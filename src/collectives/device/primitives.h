/*************************************************************************
 * Copyright (c) 2016-2022, NVIDIA CORPORATION. All rights reserved.
 * Modifications Copyright (c) 2019-2022 Advanced Micro Devices, Inc. All rights reserved.
 *
 * See LICENSE.txt for license information
 ************************************************************************/

#ifndef NCCL_PRIMITIVES_H_
#define NCCL_PRIMITIVES_H_

#include <type_traits>
#include "reduce_kernel.h" // for reduction funcs
#include "common_kernel.h"
#include "common.h"

#define NCCL_SPINS_BEFORE_CHECK_ABORT 1000000

#define barrier_by_group() do { \
  if (nthreads == NCCL_MAX_NTHREADS) { \
    __asm__ __volatile__("s_waitcnt vmcnt(0) lgkmcnt(0)\ns_barrier\ns_waitcnt lgkmcnt(0)"); \
  } else { \
    const int w = threadIdx.x/WARP_SIZE; \
    const int wid = threadIdx.x%WARP_SIZE; \
    if (wid == 0) { \
      barrier_next[w] += nthreads/WARP_SIZE; \
      atomicAdd((unsigned long long *)barriers, 1); \
      while (atomicAdd((unsigned long long *)barriers, 0) < barrier_next[w]) __builtin_amdgcn_s_sleep(1); \
      __asm__ __volatile__("s_wakeup"); \
    } \
  } \
} while (0)

/* Protocol classes: ProtoSimple, ProtoLL, ProtoLL128
 * We use these as template args to the Primtiives class instead of integral
 * enums (e.g. NCCL_PROTO_LL) because for SIMPLE we need to carry a few extra
 * numbers. Also these types hold methods which let us compute numbers important
 * to how that protocol operates with a consistent interface so that our
 * algorithm code can operate protocol parametrically.
 */
template<int SlicePerChunk_1, int StepPerSlice_1, int Unroll_1 = COLL_UNROLL, int MultimemSrcs_1 = 0, int MultimemDsts_1 = 0>
struct ProtoSimple {
  static constexpr int Id = NCCL_PROTO_SIMPLE;
  static constexpr int SlicePerChunk = SlicePerChunk_1;
  static constexpr int StepPerSlice = StepPerSlice_1;
  static constexpr int Unroll = Unroll_1;
  static constexpr int MultimemSrcs = MultimemSrcs_1;
  static constexpr int MultimemDsts = MultimemDsts_1;

  // Data bytes (no flags etc) in one step of the fifo queue.
  __device__ static int calcBytePerStep() {
    return ncclShmem.comm.buffSizes[NCCL_PROTO_SIMPLE]/NCCL_STEPS;
  }
  // Granularity of data bytes transferred per thread.
  __device__ static int calcBytePerGrain() {
    return sizeof(uint64_t); // Bogus value? Nobody queries this metric for simple.
  }
  // Group width is how many consecutive group values a subchannel occupies.
<<<<<<< HEAD
  static constexpr int MaxGroupWidth = 1;
  __device__ static int calcGroupWidth(bool send, int nthreads) {
    return 1;
  }
=======
  static constexpr int MaxGroupWidth = 2;
>>>>>>> ea383122
};

struct ProtoLL {
  static constexpr int Id = NCCL_PROTO_LL;

  // Data bytes (no flags etc) in one step of the fifo queue.
  __device__ static int calcBytePerStep() {
    return ncclShmem.comm.buffSizes[NCCL_PROTO_LL]/NCCL_STEPS/2; // Half is data
  }
  // Granularity of data bytes transferred per thread.
  __device__ static int calcBytePerGrain() {
    return sizeof(uint64_t); // One 16-byte line has 8-bytes of data
  }
  // Group width is how many consecutive group values a subchannel occupies.
  static constexpr int MaxGroupWidth = 1;
};

struct ProtoLL128 {
  static constexpr int Id = NCCL_PROTO_LL128;

  // Data bytes (no flags etc) in one step of the fifo queue.
  __device__ static int calcBytePerStep() {
    return (ncclShmem.comm.buffSizes[NCCL_PROTO_LL128]/NCCL_STEPS)*NCCL_LL128_DATAELEMS/NCCL_LL128_LINEELEMS;
  }
  // Granularity of data bytes transferred per thread.
  __device__ static int calcBytePerGrain() {
    return NCCL_LL128_SHMEM_ELEMS_PER_THREAD*NCCL_LL128_DATAELEMS*sizeof(uint64_t)/NCCL_LL128_LINEELEMS;
  }
  // Group width is how many consecutive group values a subchannel occupies.
  static constexpr int MaxGroupWidth = 1;
};

/* Fan (as in fan-in & fan-out) classes hold recv and send counts. The template
 * arguments are static bounds on the maximum values. Asymmetric counts are
 * independent. Symmetric is a static guarantee that nrecv==nsend, so it only
 * stores one value at runtime. This optimization save 32-bit register, but more
 * importantly uses fewer predicate registers when unrolling loops.
 */
template<int MaxRecv_, int MaxSend_>
struct FanAsymmetric {
  static constexpr int MaxRecv = MaxRecv_, MaxSend = MaxSend_;
  int nr, ns;
  FanAsymmetric() = default;
  __device__ FanAsymmetric(int nrecv, int nsend): nr(nrecv), ns(nsend) {
    // assert(nrecv <= MaxRecv && nsend <= MaxSend);
  }
  __device__ int nrecv() const { return MaxRecv ? nr : 0; }
  __device__ int nsend() const { return MaxSend ? ns : 0; }
};

template<int MaxArity>
struct FanSymmetric {
  static constexpr int MaxRecv = MaxArity, MaxSend = MaxArity;
  int n;
  FanSymmetric() = default;
  __device__ FanSymmetric(int nrecv, int nsend): n(nrecv) {
    // assert(nrecv == nsend && nrecv <= MaxArity);
  }
  __device__ int nrecv() const { return n; }
  __device__ int nsend() const { return n; }
};

// The primitives class. Specialized per protocol in the other headers.
template<typename T, typename RedOp, typename Fan, int Direct, typename Proto, int P2p>
class Primitives;

// Used by LL & LL128 to implement direct members in the naive way.
template<typename RealPrimitives>
struct PrimitivesWithoutDirect {
  __device__ void directSend(intptr_t inpIx, intptr_t outIx, int eltN) {
    static_cast<RealPrimitives*>(this)->send(inpIx, eltN);
  }
  __device__ void directSendFromOutput(intptr_t outIx, int eltN) {
    static_cast<RealPrimitives*>(this)->sendFromOutput(outIx, eltN);
  }
  __device__ void directRecv(intptr_t outIx, int eltN) {
    static_cast<RealPrimitives*>(this)->recv(outIx, eltN, /*postOp=*/false);
  }
  __device__ void directCopySend(intptr_t inpIx, intptr_t outIx, int eltN, bool postOp=false) {
    static_cast<RealPrimitives*>(this)->copySend(inpIx, outIx, eltN, postOp);
  }
  __device__ void directRecvCopySend(intptr_t outIx, int eltN) {
    static_cast<RealPrimitives*>(this)->recvCopySend(outIx, eltN, /*postOp=*/false);
  }
  __device__ void directRecvReduceCopySend(intptr_t inpIx, intptr_t outIx, int eltN, bool postOp=false) {
    // Direct is only for the send part
    static_cast<RealPrimitives*>(this)->recvReduceCopySend(inpIx, outIx, eltN, postOp);
  }
};

#include "prims_simple.h"
#include "prims_ll.h"
#include "prims_ll128.h"
#endif<|MERGE_RESOLUTION|>--- conflicted
+++ resolved
@@ -55,14 +55,7 @@
     return sizeof(uint64_t); // Bogus value? Nobody queries this metric for simple.
   }
   // Group width is how many consecutive group values a subchannel occupies.
-<<<<<<< HEAD
   static constexpr int MaxGroupWidth = 1;
-  __device__ static int calcGroupWidth(bool send, int nthreads) {
-    return 1;
-  }
-=======
-  static constexpr int MaxGroupWidth = 2;
->>>>>>> ea383122
 };
 
 struct ProtoLL {
