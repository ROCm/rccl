/*************************************************************************
 * Copyright (c) 2015-2021, NVIDIA CORPORATION. All rights reserved.
 * Modifications Copyright (c) 2019-2021 Advanced Micro Devices, Inc. All rights reserved.
 *
 * See LICENSE.txt for license information
 ************************************************************************/


#ifndef NCCL_REDUCE_KERNEL_H_
#define NCCL_REDUCE_KERNEL_H_

#include "common_kernel.h"
#include <limits>
#include <type_traits>

template<typename T>
struct FuncNull {
  __device__ FuncNull(uint64_t opArg=0) {}
  __device__ T operator()(const T x, const T y) const {
    return 0;
  }
};

template<typename T>
struct FuncSum {
  __device__ FuncSum(uint64_t opArg=0) {}
  __device__ T operator()(const T x, const T y) const {
    return x + y;
  }
};

template<typename T>
struct FuncProd {
  __device__ FuncProd(uint64_t opArg=0) {}
  __device__ T operator()(const T x, const T y) const {
    return x * y;
  }
};

template<typename T>
struct FuncMax {
  __device__ FuncMax(uint64_t opArg=0) {}
  __device__ T operator()(const T x, const T y) const {
    return (x < y) ? y : x;
  }
};

template<typename T>
struct FuncMin {
  __device__ FuncMin(uint64_t opArg=0) {}
  __device__ T operator()(const T x, const T y) const {
    return (x < y) ? x : y;
  }
};

template<typename Fn>
struct FuncTraits { // generic implementation for FuncSum,Prod,Min,Max
  static constexpr bool IsPreOpIdentity = true;
  static constexpr bool IsPostOpIdentity = true;

  template<typename T>
  __device__ static T preOp(Fn, T x) { return x; }
  template<typename T>
  __device__ static T postOp(Fn, T x) { return x; }
};

#define NCCL_MASK0 0x00ff00ff
#define NCCL_MASK1 0xff00ff00
static __device__ uint32_t addChar4(const uint32_t x, const uint32_t y) {
  /* This can be used both for signed and unsigned 8-bit addition */
  const uint32_t x0 = x & NCCL_MASK0;
  const uint32_t x1 = x & NCCL_MASK1;
  const uint32_t y0 = y & NCCL_MASK0;
  const uint32_t y1 = y & NCCL_MASK1;
  const uint32_t r0 = (x0+y0);
  const uint32_t r1 = (x1+y1);
  return (r0 & NCCL_MASK0) | (r1 & NCCL_MASK1);
}

template<>
struct FuncSum<int8_t> {
  __device__ FuncSum(uint64_t opArg=0) {}
  __device__ uint32_t operator()(const uint32_t x, const uint32_t y) const {
#if (__CUDA_ARCH__ >= 300) && (__CUDA_ARCH__ < 500)
    int32_t rv, z=0;
    asm("vadd4.s32.s32.s32 %0, %1, %2, %3;" : "=r"(rv) : "r"(x), "r"(y), "r"(z));
    return rv;
#else
    return addChar4(x, y);
#endif
  }
  __device__ int8_t operator()(const int8_t x, const int8_t y) const {
    return x+y;
  }
};
template<>
struct FuncSum<uint8_t> {
  __device__ FuncSum(uint64_t opArg=0) {}
  __device__ uint32_t operator()(const uint32_t x, const uint32_t y) const {
#if (__CUDA_ARCH__ >= 300) && (__CUDA_ARCH__ < 500)
    int32_t rv, z=0;
    asm("vadd4.u32.u32.u32 %0, %1, %2, %3;" : "=r"(rv) : "r"(x), "r"(y), "r"(z));
    return rv;
#else
    return addChar4(x, y);
#endif
  }
  __device__ uint8_t operator()(const uint8_t x, const uint8_t y) const {
    return x+y;
  }
};

static __device__ uint32_t mulChar4(const uint32_t x, const uint32_t y) {
  /* This can be used both for signed and unsigned 8-bit multiplication */
  union converter { uint32_t storage; char4 a; };
  converter cx, cy, cr;
  cx.storage = x;
  cy.storage = y;
  cr.a.x = cx.a.x * cy.a.x;
  cr.a.y = cx.a.y * cy.a.y;
  cr.a.z = cx.a.z * cy.a.z;
  cr.a.w = cx.a.w * cy.a.w;
  return cr.storage;
}

template<>
struct FuncProd<int8_t> {
  __device__ FuncProd(uint64_t opArg=0) {}
  __device__ uint32_t operator()(const uint32_t x, const uint32_t y) const {
    return mulChar4(x, y);
  }
  __device__ int8_t operator()(const int8_t x, const int8_t y) const {
    return x*y;
  }
};
template<>
struct FuncProd<uint8_t> {
  __device__ FuncProd(uint64_t opArg=0) {}
  __device__ uint32_t operator()(const uint32_t x, const uint32_t y) const {
    return mulChar4(x, y);
  }
  __device__ uint8_t operator()(const uint8_t x, const uint8_t y) const {
    return x*y;
  }
};

template<>
struct FuncMax<int8_t> {
  __device__ FuncMax(uint64_t opArg=0) {}
  union converter { uint32_t storage; char4 a; };
  __device__ uint32_t operator()(const uint32_t x, const uint32_t y) const {
#if (__CUDA_ARCH__ >= 300) && (__CUDA_ARCH__ < 500)
    int32_t rv, z=0;
    asm("vmax4.s32.s32.s32 %0, %1, %2, %3;" : "=r"(rv) : "r"(x), "r"(y), "r"(z));
    return rv;
#else
    converter cx, cy, cr;
    cx.storage = x;
    cy.storage = y;
    cr.a.x = max(cx.a.x, cy.a.x);
    cr.a.y = max(cx.a.y, cy.a.y);
    cr.a.z = max(cx.a.z, cy.a.z);
    cr.a.w = max(cx.a.w, cy.a.w);
    return cr.storage;
#endif
  }
  __device__ int8_t operator()(const int8_t x, const int8_t y) const {
    return (x>y) ? x : y;
  }
};
template<>
struct FuncMax<uint8_t> {
  __device__ FuncMax(uint64_t opArg=0) {}
  union converter { uint32_t storage; uchar4 a; };
  __device__ uint32_t operator()(const uint32_t x, const uint32_t y) const {
#if (__CUDA_ARCH__ >= 300) && (__CUDA_ARCH__ < 500)
    int32_t rv, z=0;
    asm("vmax4.u32.u32.u32 %0, %1, %2, %3;" : "=r"(rv) : "r"(x), "r"(y), "r"(z));
    return rv;
#else
    converter cx, cy, cr;
    cx.storage = x;
    cy.storage = y;
    cr.a.x = max(cx.a.x, cy.a.x);
    cr.a.y = max(cx.a.y, cy.a.y);
    cr.a.z = max(cx.a.z, cy.a.z);
    cr.a.w = max(cx.a.w, cy.a.w);
    return cr.storage;
#endif
  }
  __device__ uint8_t operator()(const uint8_t x, const uint8_t y) const {
    return (x>y) ? x : y;
  }
};

template<>
struct FuncMin<int8_t> {
  __device__ FuncMin(uint64_t opArg=0) {}
  union converter { uint32_t storage; char4 a; };
  __device__ uint32_t operator()(const uint32_t x, const uint32_t y) const {
#if (__CUDA_ARCH__ >= 300) && (__CUDA_ARCH__ < 500)
    int32_t rv, z=0;
    asm("vmin4.s32.s32.s32 %0, %1, %2, %3;" : "=r"(rv) : "r"(x), "r"(y), "r"(z));
    return rv;
#else
    converter cx, cy, cr;
    cx.storage = x;
    cy.storage = y;
    cr.a.x = min(cx.a.x, cy.a.x);
    cr.a.y = min(cx.a.y, cy.a.y);
    cr.a.z = min(cx.a.z, cy.a.z);
    cr.a.w = min(cx.a.w, cy.a.w);
    return cr.storage;
#endif
  }
  __device__ int8_t operator()(const int8_t x, const int8_t y) const {
    return (x<y) ? x : y;
  }
};
template<>
struct FuncMin<uint8_t> {
  __device__ FuncMin(uint64_t opArg=0) {}
  union converter { uint32_t storage; uchar4 a; };
  __device__ uint32_t operator()(const uint32_t x, const uint32_t y) const {
#if (__CUDA_ARCH__ >= 300) && (__CUDA_ARCH__ < 500)
    int32_t rv, z=0;
    asm("vmin4.u32.u32.u32 %0, %1, %2, %3;" : "=r"(rv) : "r"(x), "r"(y), "r"(z));
    return rv;
#else
    converter cx, cy, cr;
    cx.storage = x;
    cy.storage = y;
    cr.a.x = min(cx.a.x, cy.a.x);
    cr.a.y = min(cx.a.y, cy.a.y);
    cr.a.z = min(cx.a.z, cy.a.z);
    cr.a.w = min(cx.a.w, cy.a.w);
    return cr.storage;
#endif
  }
  __device__ uint8_t operator()(const uint8_t x, const uint8_t y) const {
    return (x<y) ? x : y;
  }
};

template<>
struct FuncSum<half> {
  __device__ FuncSum(uint64_t opArg=0) {}
  __device__ half2 operator()(const half2 x, const half2 y) const {
#if __CUDA_ARCH__ >= 530 && __CUDA_ARCH__ != 610
    return __hadd2(x, y);
#else
    float2 fx, fy, fr;
    fx = __half22float2(x);
    fy = __half22float2(y);
    fr.x = fx.x + fy.x;
    fr.y = fx.y + fy.y;
    return __float22half2_rn(fr);
#endif
  }
  __device__ half operator()(const half x, const half y) const {
#if __CUDA_ARCH__ >= 530 && __CUDA_ARCH__ != 610
    return __hadd(x, y);
#else
    return __float2half( __half2float(x) + __half2float(y) );
#endif
  }
};

#if defined(RCCL_BFLOAT16)
template<>
<<<<<<< HEAD
struct FuncSum<rccl_bfloat16> {
  __device__ rccl_bfloat16 operator()(const rccl_bfloat16 x, const rccl_bfloat16 y) const {
=======
struct FuncSum<__nv_bfloat16> {
  __device__ FuncSum(uint64_t opArg=0) {}
  __device__ __nv_bfloat162 operator()(const __nv_bfloat162 x, const __nv_bfloat162 y) const {
#if __CUDA_ARCH__ >= 800
    return __hadd2(x, y);
#else
    float fxl, fxh, fyl, fyh;
    fxl = __low2float(x);
    fxh = __high2float(x);
    fyl = __low2float(y);
    fyh = __high2float(y);
    return __floats2bfloat162_rn(fxl + fyl, fxh + fyh);
#endif
   }
  __device__ __nv_bfloat16 operator()(const __nv_bfloat16 x, const __nv_bfloat16 y) const {
>>>>>>> 30ca3fca
#if __CUDA_ARCH__ >= 800
    return __hadd(x, y);
#else
    return x + y;
#endif
  }
};
#endif

template<>
struct FuncProd<half> {
  __device__ FuncProd(uint64_t opArg=0) {}
  __device__ half2 operator()(const half2 x, const half2 y) const {
#if __CUDA_ARCH__ >= 530 && __CUDA_ARCH__ != 610
    return __hmul2(x, y);
#else
    float2 fx, fy, fr;
    fx = __half22float2(x);
    fy = __half22float2(y);
    fr.x = fx.x * fy.x;
    fr.y = fx.y * fy.y;
    return __float22half2_rn(fr);
#endif
  }
  __device__ half operator()(const half x, const half y) const {
#if __CUDA_ARCH__ >= 530 && __CUDA_ARCH__ != 610
    return __hmul(x, y);
#else
    return __float2half( __half2float(x) * __half2float(y) );
#endif
  }
};

#if defined(RCCL_BFLOAT16)
template<>
<<<<<<< HEAD
struct FuncProd<rccl_bfloat16> {
  __device__ rccl_bfloat16 operator()(const rccl_bfloat16 x, const rccl_bfloat16 y) const {
=======
struct FuncProd<__nv_bfloat16> {
  __device__ FuncProd(uint64_t opArg=0) {}
  __device__ __nv_bfloat162 operator()(const __nv_bfloat162 x, const __nv_bfloat162 y) const {
#if __CUDA_ARCH__ >= 800
    return __hmul2(x, y);
#else
    float fxl, fxh, fyl, fyh;
    fxl = __low2float(x);
    fxh = __high2float(x);
    fyl = __low2float(y);
    fyh = __high2float(y);
    return __floats2bfloat162_rn(fxl * fyl, fxh * fyh);
#endif
  }
  __device__ __nv_bfloat16 operator()(const __nv_bfloat16 x, const __nv_bfloat16 y) const {
>>>>>>> 30ca3fca
#if __CUDA_ARCH__ >= 800
    return __hmul(x, y);
#else
    return x * y;
#endif
  }
};
#endif

template<>
struct FuncMax<half> {
  __device__ FuncMax(uint64_t opArg=0) {}
  __device__ half2 operator()(const half2 x, const half2 y) const {
    float2 fx, fy, fr;
    fx = __half22float2(x);
    fy = __half22float2(y);
    fr.x = fmaxf(fx.x, fy.x);
    fr.y = fmaxf(fx.y, fy.y);
    return __float22half2_rn(fr);
  }
  __device__ half operator()(const half x, const half y) const {
    float fx, fy, fm;
    fx = __half2float(x);
    fy = __half2float(y);
    fm = fmaxf(fx, fy);
    return __float2half(fm);
  }
};

#if defined(RCCL_BFLOAT16)
template<>
<<<<<<< HEAD
struct FuncMax<rccl_bfloat16> {
  __device__ rccl_bfloat16 operator()(const rccl_bfloat16 x, const rccl_bfloat16 y) const {
=======
struct FuncMax<__nv_bfloat16> {
  __device__ FuncMax(uint64_t opArg=0) {}
  __device__ __nv_bfloat162 operator()(const __nv_bfloat162 x, const __nv_bfloat162 y) const {
#if __CUDA_ARCH__ >= 800
    return __hmax2(x, y);
#else
    float fxl, fxh, fyl, fyh;
    fxl = __low2float(x);
    fxh = __high2float(x);
    fyl = __low2float(y);
    fyh = __high2float(y);
    return __floats2bfloat162_rn(fmaxf(fxl, fyl), fmaxf(fxh, fyh));
#endif
  }
  __device__ __nv_bfloat16 operator()(const __nv_bfloat16 x, const __nv_bfloat16 y) const {
>>>>>>> 30ca3fca
#if __CUDA_ARCH__ >= 800
    return __hmax(x, y);
#else
    return x < y ? y : x;
#endif
  }
};
#endif

template<>
struct FuncMin<half> {
  __device__ FuncMin(uint64_t opArg=0) {}
  __device__ half2 operator()(const half2 x, const half2 y) const {
    float2 fx, fy, fr;
    fx = __half22float2(x);
    fy = __half22float2(y);
    fr.x = fminf(fx.x, fy.x);
    fr.y = fminf(fx.y, fy.y);
    return __float22half2_rn(fr);
  }
  __device__ half operator()(const half x, const half y) const {
    float fx, fy, fm;
    fx = __half2float(x);
    fy = __half2float(y);
    fm = fminf(fx, fy);
    return __float2half(fm);
  }
};

#if defined(RCCL_BFLOAT16)
template<>
<<<<<<< HEAD
struct FuncMin<rccl_bfloat16> {
  __device__ rccl_bfloat16 operator()(const rccl_bfloat16 x, const rccl_bfloat16 y) const {
=======
struct FuncMin<__nv_bfloat16> {
  __device__ FuncMin(uint64_t opArg=0) {}
   __device__ __nv_bfloat162 operator()(const __nv_bfloat162 x, const __nv_bfloat162 y) const {
#if __CUDA_ARCH__ >= 800
    return __hmin2(x, y);
#else
    float fxl, fxh, fyl, fyh;
    fxl = __low2float(x);
    fxh = __high2float(x);
    fyl = __low2float(y);
    fyh = __high2float(y);
    return __floats2bfloat162_rn(fminf(fxl, fyl), fminf(fxh, fyh));
#endif
  }
  __device__ __nv_bfloat16 operator()(const __nv_bfloat16 x, const __nv_bfloat16 y) const {
>>>>>>> 30ca3fca
#if __CUDA_ARCH__ >= 800
    return __hmin(x, y);
#else
    return x < y ? x : y;
#endif
  }
};
#endif

template<>
struct FuncMax<float> {
  __device__ FuncMax(uint64_t opArg=0) {}
  __device__ float operator()(float x, float y) const {
    return fmaxf(x, y);
  }
};
template<>
struct FuncMin<float> {
  __device__ FuncMin(uint64_t opArg=0) {}
  __device__ float operator()(float x, float y) const {
    return fminf(x, y);
  }
};

template<>
struct FuncMax<double> {
  __device__ FuncMax(uint64_t opArg=0) {}
  __device__ double operator()(double x, double y) const {
    return fmax(x, y);
  }
};
template<>
struct FuncMin<double> {
  __device__ FuncMin(uint64_t opArg=0) {}
  __device__ double operator()(double x, double y) const {
    return fmin(x, y);
  }
};

template<typename T>
struct IsFloatingPoint: std::false_type {};
template<>
struct IsFloatingPoint<half>: std::true_type {};
#if defined(__CUDA_BF16_TYPES_EXIST__)
template<>
struct IsFloatingPoint<__nv_bfloat16>: std::true_type {};
#endif
template<>
struct IsFloatingPoint<float>: std::true_type {};
template<>
struct IsFloatingPoint<double>: std::true_type {};

template<typename T, bool IsFloating=IsFloatingPoint<T>::value>
struct FuncSumPostDiv;

template<typename T>
struct FuncSumPostDiv<T, /*IsFloating=*/false>: FuncSum<T> {
  static constexpr bool IsPreOpIdentity = true;
  static constexpr bool IsPostOpIdentity = false;
  int n;
  __device__ FuncSumPostDiv(uint64_t opArg): n(opArg) {}
  // inherits FuncSum::operator()
  __device__ T preOp(T x) const { return x; }
  __device__ T postOp(T x) const { return T(x/n); }
};

template<typename T>
struct FuncSumPostDiv<T, /*IsFloating=*/true> {
  static_assert(sizeof(T)!=sizeof(T), "FuncSumPostDiv is only for implementing ncclAvg on integral types.");
};

template<typename T>
struct FuncPreMulSum: FuncSum<T> { // integral T since all floats are specialized below
  static constexpr bool IsPreOpIdentity = false;
  static constexpr bool IsPostOpIdentity = true;
  T scale;
  __device__ FuncPreMulSum(uint64_t opArg) { scale = *(T*)&opArg; }
  // inherits FuncSum::operator()
  __device__ T preOp(T x) const { return x*scale; }
  __device__ T postOp(T x) const { return x; }
};

template<>
struct FuncPreMulSum<double>: FuncSum<double> {
  static constexpr bool IsPreOpIdentity = false;
  static constexpr bool IsPostOpIdentity = true;
  double scale;
  __device__ FuncPreMulSum(uint64_t opArg) {
    scale = *(double*)&opArg;
  }
  // inherits FuncSum::operator()
  __device__ double preOp(double x) const {
    return IsPreOpIdentity ? x : x*scale;
  }
  __device__ double postOp(double x) const {
    return IsPostOpIdentity ? x : x*scale;
  }
};

template<>
struct FuncPreMulSum<float>: FuncSum<float> {
  static constexpr bool IsPreOpIdentity = false;
  static constexpr bool IsPostOpIdentity = true;
  float scale;
  __device__ FuncPreMulSum(uint64_t opArg) {
    scale = *(float*)&opArg;
  }
  // inherits FuncSum::operator()
  __device__ float preOp(float x) const {
    return IsPreOpIdentity ? x : x*scale;
  }
  __device__ float postOp(float x) const {
    return IsPostOpIdentity ? x : x*scale;
  }
};

template<>
struct FuncPreMulSum<half>: FuncSum<half> {
  // Change these to switch between all prescale, all postscale, or both by sqrt(N).
  // Obviously, the only invalid combination is both true. An improvement would be
  // make this parameterized as a build time setting and passed here through
  // preprocessor definitions.
  static constexpr bool IsPreOpIdentity = false;
  static constexpr bool IsPostOpIdentity = true;

#if __CUDA_ARCH__ >= 530 && __CUDA_ARCH__ != 610
  half2 scale;
  __device__ FuncPreMulSum(uint64_t opArg) {
    scale.x = *(half*)&opArg;
    scale.y = scale.x;
  }
  // inherits FuncSum::operator()
  __device__ half preOp(half x) const {
    return IsPreOpIdentity ? x : __hmul(x, scale.x);
  }
  __device__ half2 preOp(half2 x) const {
    return IsPreOpIdentity ? x : __hmul2(x, scale);
  }
  __device__ half postOp(half x) const {
    return IsPostOpIdentity ? x : __hmul(x, scale.x);
  }
  __device__ half2 postOp(half2 x) const {
    return IsPostOpIdentity ? x : __hmul2(x, scale);
  }
#else
  float scale;
  __device__ FuncPreMulSum(uint64_t opArg) {
    scale = __half2float(*(half*)&opArg);
  }
  // inherits FuncSum::operator()
  __device__ half preOp(half x) const {
    return IsPreOpIdentity ? x : __float2half(__half2float(x)*scale);
  }
  __device__ half2 preOp(half2 x) const {
    if (IsPreOpIdentity)
      return x;
    else {
      float2 a = __half22float2(x);
      a.x *= scale;
      a.y *= scale;
      return __float22half2_rn(a);
    }
  }
  __device__ half postOp(half x) const {
    return IsPostOpIdentity ? x : __float2half(__half2float(x)*scale);
  }
  __device__ half2 postOp(half2 x) const {
    if (IsPostOpIdentity)
      return x;
    else {
      float2 a = __half22float2(x);
      a.x *= scale;
      a.y *= scale;
      return __float22half2_rn(a);
    }
  }
#endif
};

#if defined(RCCL_BFLOAT16)
template<>
<<<<<<< HEAD
struct FuncAvg<rccl_bfloat16>: FuncSum<rccl_bfloat16> {
=======
struct FuncPreMulSum<__nv_bfloat16>: FuncSum<__nv_bfloat16> {
>>>>>>> 30ca3fca
  // Change these to switch between all prescale, all postscale, or both by sqrt(N).
  // Obviously, the only invalid combination is both true. An improvement would be
  // make this parameterized as a build time setting and passed here through
  // preprocessor definitions.
  static constexpr bool IsPreOpIdentity = true;
  static constexpr bool IsPostOpIdentity = false;

#if __CUDA_ARCH__ >= 800
<<<<<<< HEAD
  __device__ FuncAvg(int n) {
    if (!IsPreOpIdentity && !IsPostOpIdentity)
      scale.x = __float2bfloat16(__frsqrt_rn(float(n)));
    else
      scale.x = __float2bfloat16(__frcp_rn(float(n)));
=======
  __nv_bfloat162 scale;
  __device__ FuncPreMulSum(uint64_t opArg) {
    scale.x = *(__nv_bfloat16*)&opArg;
>>>>>>> 30ca3fca
    scale.y = scale.x;
  }
  // inherits FuncSum::operator()
  __device__ rccl_bfloat16 preOp(rccl_bfloat16 x) const {
    return IsPreOpIdentity ? x : __hmul(x, scale.x);
  }
  __device__ rccl_bfloat16 postOp(rccl_bfloat16 x) const {
    return IsPostOpIdentity ? x : __hmul(x, scale.x);
  }
#else
  float scale;
  __device__ FuncPreMulSum(uint64_t opArg) {
    scale = *(__nv_bfloat16*)&opArg;
  }
  // inherits FuncSum::operator()
  __device__ rccl_bfloat16 preOp(rccl_bfloat16 x) const {
    return IsPreOpIdentity ? x : (rccl_bfloat16)(x*scale);
  }
  __device__ rccl_bfloat16 postOp(rccl_bfloat16 x) const {
    return IsPostOpIdentity ? x : (rccl_bfloat16)(x*scale);
  }
#endif
};
#endif

template<typename T>
struct FuncTraits<FuncPreMulSum<T>> {
  static constexpr bool IsPreOpIdentity = FuncPreMulSum<T>::IsPreOpIdentity;
  static constexpr bool IsPostOpIdentity = FuncPreMulSum<T>::IsPostOpIdentity;

  template<typename U>
  __device__ static U preOp(FuncPreMulSum<T> fn, U x) {
    return fn.preOp(x);
  }
  template<typename U>
  __device__ static U postOp(FuncPreMulSum<T> fn, U x) {
    return fn.postOp(x);
  }
};
template<typename T>
struct FuncTraits<FuncSumPostDiv<T>> {
  static constexpr bool IsPreOpIdentity = FuncSumPostDiv<T>::IsPreOpIdentity;
  static constexpr bool IsPostOpIdentity = FuncSumPostDiv<T>::IsPostOpIdentity;

  template<typename U>
  __device__ static U preOp(FuncSumPostDiv<T> fn, U x) {
    return fn.preOp(x);
  }
  template<typename U>
  __device__ static U postOp(FuncSumPostDiv<T> fn, U x) {
    return fn.postOp(x);
  }
};
#endif // REDUCE_KERNEL_H_<|MERGE_RESOLUTION|>--- conflicted
+++ resolved
@@ -268,31 +268,10 @@
 
 #if defined(RCCL_BFLOAT16)
 template<>
-<<<<<<< HEAD
 struct FuncSum<rccl_bfloat16> {
+  __device__ FuncSum(uint64_t opArg=0) {}
   __device__ rccl_bfloat16 operator()(const rccl_bfloat16 x, const rccl_bfloat16 y) const {
-=======
-struct FuncSum<__nv_bfloat16> {
-  __device__ FuncSum(uint64_t opArg=0) {}
-  __device__ __nv_bfloat162 operator()(const __nv_bfloat162 x, const __nv_bfloat162 y) const {
-#if __CUDA_ARCH__ >= 800
-    return __hadd2(x, y);
-#else
-    float fxl, fxh, fyl, fyh;
-    fxl = __low2float(x);
-    fxh = __high2float(x);
-    fyl = __low2float(y);
-    fyh = __high2float(y);
-    return __floats2bfloat162_rn(fxl + fyl, fxh + fyh);
-#endif
-   }
-  __device__ __nv_bfloat16 operator()(const __nv_bfloat16 x, const __nv_bfloat16 y) const {
->>>>>>> 30ca3fca
-#if __CUDA_ARCH__ >= 800
-    return __hadd(x, y);
-#else
-    return x + y;
-#endif
+    return (rccl_bfloat16)((float)x + (float)y);
   }
 };
 #endif
@@ -323,31 +302,10 @@
 
 #if defined(RCCL_BFLOAT16)
 template<>
-<<<<<<< HEAD
 struct FuncProd<rccl_bfloat16> {
+  __device__ FuncProd(uint64_t opArg=0) {}
   __device__ rccl_bfloat16 operator()(const rccl_bfloat16 x, const rccl_bfloat16 y) const {
-=======
-struct FuncProd<__nv_bfloat16> {
-  __device__ FuncProd(uint64_t opArg=0) {}
-  __device__ __nv_bfloat162 operator()(const __nv_bfloat162 x, const __nv_bfloat162 y) const {
-#if __CUDA_ARCH__ >= 800
-    return __hmul2(x, y);
-#else
-    float fxl, fxh, fyl, fyh;
-    fxl = __low2float(x);
-    fxh = __high2float(x);
-    fyl = __low2float(y);
-    fyh = __high2float(y);
-    return __floats2bfloat162_rn(fxl * fyl, fxh * fyh);
-#endif
-  }
-  __device__ __nv_bfloat16 operator()(const __nv_bfloat16 x, const __nv_bfloat16 y) const {
->>>>>>> 30ca3fca
-#if __CUDA_ARCH__ >= 800
-    return __hmul(x, y);
-#else
-    return x * y;
-#endif
+    return (rccl_bfloat16)((float)x * (float)y);
   }
 };
 #endif
@@ -374,31 +332,10 @@
 
 #if defined(RCCL_BFLOAT16)
 template<>
-<<<<<<< HEAD
 struct FuncMax<rccl_bfloat16> {
+  __device__ FuncMax(uint64_t opArg=0) {}
   __device__ rccl_bfloat16 operator()(const rccl_bfloat16 x, const rccl_bfloat16 y) const {
-=======
-struct FuncMax<__nv_bfloat16> {
-  __device__ FuncMax(uint64_t opArg=0) {}
-  __device__ __nv_bfloat162 operator()(const __nv_bfloat162 x, const __nv_bfloat162 y) const {
-#if __CUDA_ARCH__ >= 800
-    return __hmax2(x, y);
-#else
-    float fxl, fxh, fyl, fyh;
-    fxl = __low2float(x);
-    fxh = __high2float(x);
-    fyl = __low2float(y);
-    fyh = __high2float(y);
-    return __floats2bfloat162_rn(fmaxf(fxl, fyl), fmaxf(fxh, fyh));
-#endif
-  }
-  __device__ __nv_bfloat16 operator()(const __nv_bfloat16 x, const __nv_bfloat16 y) const {
->>>>>>> 30ca3fca
-#if __CUDA_ARCH__ >= 800
-    return __hmax(x, y);
-#else
-    return x < y ? y : x;
-#endif
+    return (float)x < (float)y ? y : x;
   }
 };
 #endif
@@ -425,31 +362,10 @@
 
 #if defined(RCCL_BFLOAT16)
 template<>
-<<<<<<< HEAD
 struct FuncMin<rccl_bfloat16> {
+  __device__ FuncMin(uint64_t opArg=0) {}
   __device__ rccl_bfloat16 operator()(const rccl_bfloat16 x, const rccl_bfloat16 y) const {
-=======
-struct FuncMin<__nv_bfloat16> {
-  __device__ FuncMin(uint64_t opArg=0) {}
-   __device__ __nv_bfloat162 operator()(const __nv_bfloat162 x, const __nv_bfloat162 y) const {
-#if __CUDA_ARCH__ >= 800
-    return __hmin2(x, y);
-#else
-    float fxl, fxh, fyl, fyh;
-    fxl = __low2float(x);
-    fxh = __high2float(x);
-    fyl = __low2float(y);
-    fyh = __high2float(y);
-    return __floats2bfloat162_rn(fminf(fxl, fyl), fminf(fxh, fyh));
-#endif
-  }
-  __device__ __nv_bfloat16 operator()(const __nv_bfloat16 x, const __nv_bfloat16 y) const {
->>>>>>> 30ca3fca
-#if __CUDA_ARCH__ >= 800
-    return __hmin(x, y);
-#else
-    return x < y ? x : y;
-#endif
+    return (float)x < (float)y ? x : y;
   }
 };
 #endif
@@ -488,9 +404,9 @@
 struct IsFloatingPoint: std::false_type {};
 template<>
 struct IsFloatingPoint<half>: std::true_type {};
-#if defined(__CUDA_BF16_TYPES_EXIST__)
-template<>
-struct IsFloatingPoint<__nv_bfloat16>: std::true_type {};
+#if defined(RCCL_BFLOAT16)
+template<>
+struct IsFloatingPoint<rccl_bfloat16>: std::true_type {};
 #endif
 template<>
 struct IsFloatingPoint<float>: std::true_type {};
@@ -626,52 +542,25 @@
 
 #if defined(RCCL_BFLOAT16)
 template<>
-<<<<<<< HEAD
-struct FuncAvg<rccl_bfloat16>: FuncSum<rccl_bfloat16> {
-=======
-struct FuncPreMulSum<__nv_bfloat16>: FuncSum<__nv_bfloat16> {
->>>>>>> 30ca3fca
+struct FuncPreMulSum<rccl_bfloat16>: FuncSum<rccl_bfloat16> {
   // Change these to switch between all prescale, all postscale, or both by sqrt(N).
   // Obviously, the only invalid combination is both true. An improvement would be
   // make this parameterized as a build time setting and passed here through
   // preprocessor definitions.
-  static constexpr bool IsPreOpIdentity = true;
-  static constexpr bool IsPostOpIdentity = false;
-
-#if __CUDA_ARCH__ >= 800
-<<<<<<< HEAD
-  __device__ FuncAvg(int n) {
-    if (!IsPreOpIdentity && !IsPostOpIdentity)
-      scale.x = __float2bfloat16(__frsqrt_rn(float(n)));
-    else
-      scale.x = __float2bfloat16(__frcp_rn(float(n)));
-=======
-  __nv_bfloat162 scale;
-  __device__ FuncPreMulSum(uint64_t opArg) {
-    scale.x = *(__nv_bfloat16*)&opArg;
->>>>>>> 30ca3fca
-    scale.y = scale.x;
-  }
-  // inherits FuncSum::operator()
-  __device__ rccl_bfloat16 preOp(rccl_bfloat16 x) const {
-    return IsPreOpIdentity ? x : __hmul(x, scale.x);
-  }
-  __device__ rccl_bfloat16 postOp(rccl_bfloat16 x) const {
-    return IsPostOpIdentity ? x : __hmul(x, scale.x);
-  }
-#else
+  static constexpr bool IsPreOpIdentity = false;
+  static constexpr bool IsPostOpIdentity = true;
+
   float scale;
   __device__ FuncPreMulSum(uint64_t opArg) {
-    scale = *(__nv_bfloat16*)&opArg;
+    scale = *(rccl_bfloat16*)&opArg;
   }
   // inherits FuncSum::operator()
   __device__ rccl_bfloat16 preOp(rccl_bfloat16 x) const {
-    return IsPreOpIdentity ? x : (rccl_bfloat16)(x*scale);
+    return IsPreOpIdentity ? x : (rccl_bfloat16)((float)x*scale);
   }
   __device__ rccl_bfloat16 postOp(rccl_bfloat16 x) const {
-    return IsPostOpIdentity ? x : (rccl_bfloat16)(x*scale);
-  }
-#endif
+    return IsPostOpIdentity ? x : (rccl_bfloat16)((float)x*scale);
+  }
 };
 #endif
 
