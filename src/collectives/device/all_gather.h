--- conflicted
+++ resolved
@@ -73,6 +73,7 @@
 __device__ void ncclAllGatherTreeKernel(struct CollectiveArgs* args) { }
 
 template<int UNROLL, class FUNC, typename T>
+__attribute__((noinline))
 __device__ void ncclAllGatherCollNetKernel(struct CollectiveArgs* args) { }
 
 template<int UNUSED, class FUNC, typename T>
@@ -139,6 +140,7 @@
 __device__ void ncclAllGatherTreeLLKernel(struct CollectiveArgs* args) { }
 
 template<int UNUSED, class FUNC, typename T>
+__attribute__((noinline))
 __device__ void ncclAllGatherCollNetLLKernel(struct CollectiveArgs* args) { }
 
 #include "prims_ll128.h"
@@ -204,12 +206,9 @@
 }
 
 template<int UNUSED, class FUNC, typename T>
-<<<<<<< HEAD
 __attribute__((noinline))
 __device__ void ncclAllGatherTreeLL128Kernel(struct CollectiveArgs* args) { }
-=======
-__device__ void ncclAllGatherTreeLL128Kernel(struct CollectiveArgs* args) { }
-
-template<int UNUSED, class FUNC, typename T>
-__device__ void ncclAllGatherCollNetLL128Kernel(struct CollectiveArgs* args) { }
->>>>>>> 533e3702
+
+template<int UNUSED, class FUNC, typename T>
+__attribute__((noinline))
+__device__ void ncclAllGatherCollNetLL128Kernel(struct CollectiveArgs* args) { }