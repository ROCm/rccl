--- conflicted
+++ resolved
@@ -9,217 +9,12 @@
 #include "primitives.h"
 #include "collectives.h"
 
-<<<<<<< HEAD
-template<int UNROLL, class FUNC, typename T>
-__attribute__((noinline))
-__device__ void ncclAllGatherRingKernel(struct CollectiveArgs* args) {
-  const int tid = threadIdx.x;
-  const int nthreads = args->coll.nThreads;
-  const int bid = args->coll.bid;
-  const int nChannels = args->coll.nChannels;
-  struct ncclDevComm* comm = args->comm;
-  struct ncclChannel* channel = comm->channels+blockIdx.x;
-  struct ncclRing* ring = &channel->ring;
-  const int stepSize = comm->buffSizes[NCCL_PROTO_SIMPLE] / (sizeof(T)*NCCL_STEPS);
-  const int chunkSize = stepSize * ALLGATHER_CHUNKSTEPS;
-  const int nranks = comm->nRanks;
-  const ssize_t loopSize = nChannels*(ssize_t)chunkSize;
-  const ssize_t size = args->coll.count;
-
-  // Compute pointers
-  const T * __restrict__ thisInput = (const T*)args->sendbuff;
-  T * __restrict__ thisOutput = (T*)args->recvbuff;
-
-  ncclPrimitives<UNROLL, ALLGATHER_CHUNKSTEPS/ALLGATHER_SLICESTEPS, ALLGATHER_SLICESTEPS, T, 1, 1, 1, FUNC>
-    prims(tid, nthreads, &ring->prev, &ring->next, thisOutput, stepSize, channel, comm);
-
-  for (ssize_t gridOffset = 0; gridOffset < size; gridOffset += loopSize) {
-    int realChunkSize = min(chunkSize, DIVUP(size-gridOffset,nChannels));
-    ALIGN_SIZE(realChunkSize, nthreads*sizeof(uint64_t)/sizeof(T));
-    ssize_t chunkOffset = gridOffset + bid*realChunkSize;
-
-    /////////////// begin AllGather steps ///////////////
-    ssize_t offset;
-    int nelem = min(realChunkSize, size-chunkOffset);
-    int rankDest;
-
-    // step 0: push data to next GPU
-    rankDest = ring->devUserRanks[0];
-    offset = chunkOffset + rankDest * size;
-
-    if (thisInput + chunkOffset == thisOutput + offset) { // In place
-      prims.directSend(thisInput+chunkOffset, offset, nelem);
-    } else {
-      prims.directCopySend(thisInput+chunkOffset, thisOutput+offset, offset, nelem);
-    }
-
-    // k-2 steps: copy to next GPU
-    for (int j=1; j<nranks-1; ++j) {
-      rankDest = ring->devUserRanks[nranks-j];
-      offset = chunkOffset + rankDest * size;
-
-      prims.directRecvCopySend(thisOutput+offset, offset, nelem);
-    }
-
-    // Make final copy from buffer to dest.
-    rankDest = ring->devUserRanks[1];
-    offset = chunkOffset + rankDest * size;
-
-    // Final wait/copy.
-    prims.directRecv(thisOutput+offset, offset, nelem);
-  }
-}
-
-template<int UNROLL, class FUNC, typename T>
-__attribute__((noinline))
-__device__ void ncclAllGatherTreeKernel(struct CollectiveArgs* args) { }
-
-template<int UNROLL, class FUNC, typename T>
-__attribute__((noinline))
-__device__ void ncclAllGatherCollNetKernel(struct CollectiveArgs* args) { }
-
-template<int UNUSED, class FUNC, typename T>
-__attribute__((noinline))
-__device__ void ncclAllGatherRingLLKernel(struct CollectiveArgs* args) {
-  const int tid = threadIdx.x;
-  const int nthreads = args->coll.nThreads;
-  const int bid = args->coll.bid;
-  const int nChannels = args->coll.nChannels;
-  struct ncclDevComm* comm = args->comm;
-  struct ncclChannel* channel = comm->channels+blockIdx.x;
-  struct ncclRing* ring = &channel->ring;
-  const int stepLines = comm->buffSizes[NCCL_PROTO_LL] / (sizeof(union ncclLLFifoLine)*NCCL_STEPS);
-  ssize_t chunkSize = stepLines * sizeof(uint64_t) / sizeof(T);
-  const int nranks = comm->nRanks;
-  const ssize_t loopSize = nChannels*chunkSize;
-  const ssize_t size = args->coll.count;
-
-  ncclLLPrimitives<T, FUNC, 1, 1> LLprims(tid, nthreads, &ring->prev, &ring->next, stepLines, channel, comm);
-
-  // Compute pointers
-  const T * __restrict__ thisInput = (const T*)args->sendbuff;
-  T * __restrict__ thisOutput = (T*)args->recvbuff;
-
-  for (ssize_t gridOffset = 0; gridOffset < size; gridOffset += loopSize) {
-    if (size-gridOffset < loopSize) {
-      chunkSize = args->coll.lastChunkSize;
-    }
-    ssize_t chunkOffset = gridOffset + bid*chunkSize;
-
-    /////////////// begin AllGather steps ///////////////
-    ssize_t offset;
-    int nelem = min(chunkSize, size-chunkOffset);
-    int rankDest;
-
-    // step 0: push data to next GPU
-    rankDest = ring->devUserRanks[0];
-    offset = chunkOffset + rankDest * size;
-
-    if (thisInput + chunkOffset == thisOutput + offset) { // In place
-      LLprims.send(thisInput+chunkOffset, nelem);
-    } else {
-      LLprims.copySend(thisInput+chunkOffset, thisOutput+offset, nelem);
-    }
-
-    // k-2 steps: copy to next GPU
-    for (int j=1; j<nranks-1; ++j) {
-      rankDest = ring->devUserRanks[nranks-j];
-      offset = chunkOffset + rankDest * size;
-
-      LLprims.recvCopySend(thisOutput+offset, nelem);
-    }
-
-    // step k-1: final store
-    rankDest = ring->devUserRanks[1];
-    offset = chunkOffset + rankDest * size;
-
-    LLprims.recv(thisOutput+offset, nelem);
-  }
-}
-
-template<int UNUSED, class FUNC, typename T>
-__attribute__((noinline))
-__device__ void ncclAllGatherTreeLLKernel(struct CollectiveArgs* args) { }
-
-template<int UNUSED, class FUNC, typename T>
-__attribute__((noinline))
-__device__ void ncclAllGatherCollNetLLKernel(struct CollectiveArgs* args) { }
-
-#include "prims_ll128.h"
-template<int UNUSED, class FUNC, typename T>
-__attribute__((noinline))
-__device__ void ncclAllGatherRingLL128Kernel(struct CollectiveArgs* args) {
-  const int tid = threadIdx.x;
-  const int nthreads = args->coll.nThreads;
-  const int bid = args->coll.bid;
-  const int nChannels = args->coll.nChannels;
-  struct ncclDevComm* comm = args->comm;
-  struct ncclChannel* channel = comm->channels+blockIdx.x;
-  struct ncclRing* ring = &channel->ring;
-  const int stepSize = comm->buffSizes[NCCL_PROTO_LL128] / (sizeof(uint64_t)*NCCL_STEPS);
-  ssize_t chunkSize = stepSize*NCCL_LL128_DATAELEMS*sizeof(uint64_t) / (NCCL_LL128_LINEELEMS*sizeof(T));
-  // We should not need the final /2 but it makes performance much, much smoother. Might be a bug somewhere.
-  const ssize_t minChunkSize = (NCCL_LL128_SHMEM_ELEMS_PER_THREAD*nthreads*NCCL_LL128_DATAELEMS*sizeof(uint64_t))/(NCCL_LL128_LINEELEMS*sizeof(T))/2;
-  const int nranks = comm->nRanks;
-  const ssize_t loopSize = nChannels*chunkSize;
-  const ssize_t size = args->coll.count;
-
-  ncclLL128Primitives<T, FUNC, 1, 1> LLprims(tid, nthreads, &ring->prev, &ring->next, stepSize, channel, comm);
-
-  // Compute pointers
-  const T * __restrict__ thisInput = (const T*)args->sendbuff;
-  T * __restrict__ thisOutput = (T*)args->recvbuff;
-
-  for (ssize_t gridOffset = 0; gridOffset < size; gridOffset += loopSize) {
-    chunkSize = min(DIVUP(size-gridOffset, nChannels*minChunkSize)*minChunkSize, chunkSize);
-
-    ssize_t chunkOffset = gridOffset + bid*chunkSize;
-
-    /////////////// begin AllGather steps ///////////////
-    ssize_t offset;
-    int nelem = min(chunkSize, size-chunkOffset);
-    int rankDest;
-
-    // step 0: push data to next GPU
-    rankDest = ring->devUserRanks[0];
-    offset = chunkOffset + rankDest * size;
-
-    if (thisInput + chunkOffset == thisOutput + offset) { // In place
-      LLprims.send(thisInput+chunkOffset, nelem);
-    } else {
-      LLprims.copySend(thisInput+chunkOffset, thisOutput+offset, nelem);
-    }
-
-    // k-2 steps: copy to next GPU
-    for (int j=1; j<nranks-1; ++j) {
-      rankDest = ring->devUserRanks[nranks-j];
-      offset = chunkOffset + rankDest * size;
-
-      LLprims.recvCopySend(thisOutput+offset, nelem);
-    }
-
-    // step k-1: final store
-    rankDest = ring->devUserRanks[1];
-    offset = chunkOffset + rankDest * size;
-
-    LLprims.recv(thisOutput+offset, nelem);
-  }
-}
-
-template<int UNUSED, class FUNC, typename T>
-__attribute__((noinline))
-__device__ void ncclAllGatherTreeLL128Kernel(struct CollectiveArgs* args) { }
-
-template<int UNUSED, class FUNC, typename T>
-__attribute__((noinline))
-__device__ void ncclAllGatherCollNetLL128Kernel(struct CollectiveArgs* args) { }
-=======
 template<class FUNC, typename T, int UNROLL>
 class ncclFunction<ncclFuncAllGather, NCCL_ALGO_RING, NCCL_PROTO_SIMPLE, FUNC, T, UNROLL> {
   public:
-    __device__ void run(struct ncclWorkElem* args) {
+    __device__ __attribute__((noinline)) void run(struct ncclWorkElem* args) {
       const int tid = threadIdx.x;
-      const int nthreads = args->nThreads-WARP_SIZE;
+      const int nthreads = args->nThreads;
       const int bid = args->coll.bid;
       const int nChannels = args->coll.nChannels;
       struct ncclDevComm* comm = args->comm;
@@ -279,7 +74,7 @@
 template<class FUNC, typename T, int UNROLL>
 class ncclFunction<ncclFuncAllGather, NCCL_ALGO_RING, NCCL_PROTO_LL, FUNC, T, UNROLL> {
   public:
-    __device__ void run(struct ncclWorkElem* args) {
+    __device__ __attribute__((noinline)) void run(struct ncclWorkElem* args) {
       const int tid = threadIdx.x;
       const int nthreads = args->nThreads;
       const int bid = args->coll.bid;
@@ -341,7 +136,7 @@
 template<class FUNC, typename T, int UNROLL>
 class ncclFunction<ncclFuncAllGather, NCCL_ALGO_RING, NCCL_PROTO_LL128, FUNC, T, UNROLL> {
   public:
-    __device__ void run(struct ncclWorkElem* args) {
+    __device__ __attribute__((noinline)) void run(struct ncclWorkElem* args) {
       const int tid = threadIdx.x;
       const int nthreads = args->nThreads;
       const int bid = args->coll.bid;
@@ -403,12 +198,11 @@
 template<int PROTO, class FUNC, typename T, int UNROLL>
 class ncclFunction<ncclFuncAllGather, NCCL_ALGO_TREE, PROTO, FUNC, T, UNROLL> {
   public:
-    __device__ void run(struct ncclWorkElem* args) {}
+    __device__ __attribute__((noinline)) void run(struct ncclWorkElem* args) {}
 };
 
 template<int PROTO, class FUNC, typename T, int UNROLL>
 class ncclFunction<ncclFuncAllGather, NCCL_ALGO_COLLNET, PROTO, FUNC, T, UNROLL> {
   public:
-    __device__ void run(struct ncclWorkElem* args) {}
-};
->>>>>>> 920dbe5b
+    __device__ __attribute__((noinline)) void run(struct ncclWorkElem* args) {}
+};
