--- conflicted
+++ resolved
@@ -27,13 +27,8 @@
 
     T *inputBuf = (T*)args->sendbuff;
     T *outputBuf = (T*)args->recvbuff;
-<<<<<<< HEAD
     Primitives<T, RedOp, FanSymmetric<1>, 0, Proto>
-      prims(tid, nthreads, &ring->prev, &ring->next, inputBuf, outputBuf, 0, args->coll.connIndex);
-=======
-    Primitives<T, RedOp, FanSymmetric<1>, 1, Proto>
-      prims(tid, nthreads, &ring->prev, &ring->next, inputBuf, outputBuf, args->coll.redOpArg);
->>>>>>> 30ca3fca
+      prims(tid, nthreads, &ring->prev, &ring->next, inputBuf, outputBuf, args->coll.redOpArg, args->coll.connIndex << 16);
 
     for (ssize_t gridOffset = 0; gridOffset < size; gridOffset += loopSize) {
       ssize_t realChunkSize;
@@ -84,11 +79,7 @@
 
 template<typename T, typename RedOp>
 struct RunWorkElement<ncclFuncAllGather, T, RedOp, NCCL_ALGO_RING, NCCL_PROTO_SIMPLE> {
-<<<<<<< HEAD
-  __device__ __attribute__((noinline)) void run(ncclWorkElem *args) {
-=======
   __device__ __forceinline__ void run(ncclWorkElem *args) {
->>>>>>> 30ca3fca
     using Proto = ProtoSimple<ALLGATHER_CHUNKSTEPS/ALLGATHER_SLICESTEPS, ALLGATHER_SLICESTEPS>;
     runRing<T, RedOp, Proto>(args);
   }
@@ -96,22 +87,14 @@
 
 template<typename T, typename RedOp>
 struct RunWorkElement<ncclFuncAllGather, T, RedOp, NCCL_ALGO_RING, NCCL_PROTO_LL> {
-<<<<<<< HEAD
-  __device__ __attribute__((noinline)) void run(ncclWorkElem *args) {
-=======
   __device__ __forceinline__ void run(ncclWorkElem *args) {
->>>>>>> 30ca3fca
     runRing<T, RedOp, ProtoLL>(args);
   }
 };
 
 template<typename T, typename RedOp>
 struct RunWorkElement<ncclFuncAllGather, T, RedOp, NCCL_ALGO_RING, NCCL_PROTO_LL128> {
-<<<<<<< HEAD
-  __device__ __attribute__((noinline)) void run(ncclWorkElem *args) {
-=======
   __device__ __forceinline__ void run(ncclWorkElem *args) {
->>>>>>> 30ca3fca
     runRing<T, RedOp, ProtoLL128>(args);
   }
 };