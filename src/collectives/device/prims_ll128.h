/*************************************************************************
 * Copyright (c) 2016-2022, NVIDIA CORPORATION. All rights reserved.
 * Modifications Copyright (c) 2019-2022 Advanced Micro Devices, Inc. All rights reserved.
 * Modifications Copyright (c) Microsoft Corporation. Licensed under the MIT License.
 *
 * See LICENSE.txt for license information
 ************************************************************************/

#if defined(ENABLE_NPKIT)
#include "npkit/npkit.h"
#endif

#define NCCL_LL128_FLAGTHREAD (NCCL_LL128_LINEELEMS-1)

template<typename T, typename RedOp, typename Fan, int Direct, int P2p>
class Primitives<T, RedOp, Fan, Direct, ProtoLL128, P2p>:
  public PrimitivesWithoutDirect<Primitives<T, RedOp, Fan, Direct, ProtoLL128, P2p>> {

  static constexpr int MaxRecv = Fan::MaxRecv, MaxSend = Fan::MaxSend;
  static constexpr int Input=0, Output=1;
  RedOp redOp;
  const int tid;
  const int nthreads;
  const int wid;
  const int stepSize;
  const int warp;
  const bool flagThread;
  const int group;
  Fan fan;
  T *userBufs[2];
  struct ncclConnInfo* recvConn = NULL;
  volatile uint64_t* recvConnHeadPtr = NULL;
  uint64_t recvConnHead;

  struct ncclConnInfo* sendConn = NULL;
  volatile int* sendConnFifoPtr = NULL;
  volatile uint64_t* sendConnTailPtr = NULL;
  uint64_t sendConnTail;
  volatile uint64_t* sendConnHeadPtr = NULL;
  uint64_t sendConnHead;
  uint64_t sendConnHeadCache; // Cache last seen value

  uint64_t recvStep[MaxRecv];
  uint64_t sendStep[MaxSend];
  uint64_t* recvBuff[MaxRecv];
  uint64_t* sendBuff[MaxSend];

  inline __device__ int recvOffset(int i) { return (recvStep[i]%NCCL_STEPS)*stepSize; }
  inline __device__ int sendOffset(int i) { return (sendStep[i]%NCCL_STEPS)*stepSize; }
  inline __device__ uint64_t* recvPtr(int i) { return recvBuff[i]+recvOffset(i); }
  inline __device__ uint64_t* sendPtr(int i) { return sendBuff[i]+sendOffset(i); }
  inline __device__ uint64_t recvFlag(int i) { return recvStep[i]+1; }
  inline __device__ uint64_t sendFlag(int i) { return sendStep[i]+1; }

  uint64_t* barriers;
  uint64_t* barrier_next;

#if defined(ENABLE_NPKIT)
public:
  int npKitCtxIdx = 0;
  uint64_t npKitDataProcessEntryTime = 0;
  uint64_t npKitDataProcessExitTime = 0;
  uint64_t npKitDataProcessTotalTime = 0;
private:
#endif

  inline __device__ void barrier() {
#if defined(__HIP_PLATFORM_HCC__) || defined(__HCC__) || defined(__HIPCC__)
  if (nthreads != WARP_SIZE)
    barrier_by_group();
#else
   asm volatile ("bar.sync %1, %0;" :: "r"(nthreads), "r"(15-group));
#endif
  }

  uint32_t abort = 0;
  uint32_t* sync;

  inline __device__ int checkAbort(int &spins, int i, int send) {
    spins++;
    if (abort == 0 && spins == NCCL_SPINS_BEFORE_CHECK_ABORT) {
      abort = __atomic_load_n(ncclShmem.comm.abortFlag, __ATOMIC_SEQ_CST);
      spins = 0;
    }
    return abort;
  }

  inline __device__ void waitSend(int nbytes) {
    if (sendConnHeadPtr) {
      int spins = 0;
      while (sendConnHeadCache + NCCL_STEPS < sendConnHead + 1) {
        __builtin_amdgcn_s_sleep(1);
        sendConnHeadCache = atomicAdd_system((unsigned long long *)sendConnHeadPtr, 0);
        if (checkAbort(spins, wid, 1)) break;
      }
      __asm__ __volatile__("s_wakeup");
      if (sendConnFifoPtr) {
        __atomic_store_n(sendConnFifoPtr+sendStep[wid]%NCCL_STEPS, nbytes, __ATOMIC_SEQ_CST);
      }
      sendConnHead += 1;
    }
  }

  inline __device__ void postRecv() {
    if (recvConnHeadPtr) STORE(recvConnHeadPtr, recvConnHead += 1);
  }
  inline __device__ void postSend() {
<<<<<<< HEAD
    if (sendConnTailPtr) { __threadfence(); STORE((unsigned long long *)sendConnTailPtr, sendConnTail += 1); }
=======
    if (sendConnTailPtr) {
#if __CUDA_ARCH__ >= 900
      __threadfence_system();
#else
      __threadfence();
#endif
      *sendConnTailPtr = sendConnTail += 1;
    }
>>>>>>> 9b7d5edb
  }

  template<int WordPerThread>
  __device__ __forceinline__ void loadRegsBegin(uint64_t(&regs)[WordPerThread], T const *src, int eltN) {
    constexpr int EltPer16B = 16/sizeof(T);
<<<<<<< HEAD
    /* We are aligned to 16 bytes, so load directly to registers no shmem.
     * Flag threads load half as much data which gets shuffled to the even
     * registers during Finish. The point of splitting into two phases is to
     * defer that shuffle, which incurs a dependency stall, until after other
     * memops are launched by the caller.
     */
    #pragma unroll
    for(int g=0; g < WordPerThread/2; g++) {
      int ix = g*WARP_SIZE - 16*(g/2) + wid - (g%2)*(wid/4);
      if(!flagThread || g%2==0) {
        if(ix*EltPer16B < eltN) {
          if(reinterpret_cast<uintptr_t>(src)%4 == 0) {
            regs[2*g+0] = __builtin_nontemporal_load((uint64_t*)(src + ix*EltPer16B));
            regs[2*g+1] = __builtin_nontemporal_load((uint64_t*)(src + ix*EltPer16B)+1);
          } else {
            union {
              uint64_t regs64[WordPerThread];
              uint32_t regs32[WordPerThread*2];
              uint16_t regs16[WordPerThread*4];
              uint8_t regs8[WordPerThread*8];
            };
            if (sizeof(T) == 8) {
              uint64_t *src64 = (uint64_t*)(src+ix*EltPer16B);
              for (int i=0; i < 2; i++)
                regs64[2*g+i] = __builtin_nontemporal_load(src64+i);
            } else if (sizeof(T) == 4) {
              uint32_t *src32 = (uint32_t*)(src+ix*EltPer16B);
              for (int i=0; i < 2*sizeof(uint64_t)/sizeof(T); i++)
                regs32[2*g+i] = __builtin_nontemporal_load(src32+i);
            } else if (sizeof(T) == 2) {
              uint16_t *src16 = (uint16_t*)(src+ix*EltPer16B);
              for (int i=0; i < 2*sizeof(uint64_t)/sizeof(T); i++)
                regs16[2*g+i] = __builtin_nontemporal_load(src16+i);
            } else if (sizeof(T) == 1) {
              uint8_t *src8 = (uint8_t*)(src+ix*EltPer16B);
              for (int i=0; i < 2*sizeof(uint64_t)/sizeof(T); i++)
                regs8[2*g+i] = __builtin_nontemporal_load(src8+i);
            }
            regs[2*g+0] = regs64[2*g+0];
            regs[2*g+1] = regs64[2*g+1];
          }
=======
    if(reinterpret_cast<uintptr_t>(src)%16 == 0) {
      /* We are aligned to 16 bytes, so load directly to registers no shmem.
       * Flag threads load half as much data which gets shuffled to the even
       * registers during Finish. The point of splitting into two phases is to
       * defer that shuffle, which incurs a dependency stall, until after other
       * memops are launched by the caller.
       */
      #pragma unroll
      for(int g=0; g < WordPerThread/2; g++) {
        int ix = g*WARP_SIZE - 4*(g/2) + wid - (g%2)*(wid/8);
        if(!flagThread || g%2==0) {
          if(ix*EltPer16B < eltN)
            load128((uint64_t*)(src + ix*EltPer16B), regs[2*g+0], regs[2*g+1]);
        }
      }
    }
    else {
      // Not aligned. Stage the smallest 16 byte aligned region subsuming the
      // buffer into shmem.
      int misalignment = reinterpret_cast<uintptr_t>(src) % 16;
      uint64_t *src8 = reinterpret_cast<uint64_t*>(reinterpret_cast<uintptr_t>(src) & -uintptr_t(16));
      uint64_t *shm8 = shmemCvtPtr((uint64_t*)ncclScratchForWarp(warpInBlock));
      #pragma unroll
      for(int g=0; g < WordPerThread/2; g++)
        if((g*WARP_SIZE + wid)*16 < misalignment + eltN*sizeof(T))
          load128(src8 + 2*(g*WARP_SIZE + wid), regs[2*g+0], regs[2*g+1]);
      #pragma unroll
      for(int g=0; g < WordPerThread/2; g++)
        storeShmem128(shm8 + 2*(g*WARP_SIZE + wid), regs[2*g+0], regs[2*g+1]);

      __syncwarp();

      // Now load from shmem stage to regs. Preserve the same pre-shuffled layout
      // as the aligned case since Finish() will be applied regardless.
      T *shm = (T*)shm8 + misalignment/sizeof(T);
      #pragma unroll
      for(int g=0; g < WordPerThread/2; g++) {
        int ix = g*WARP_SIZE - 4*(g/2) + wid - (g%2)*(wid/8);
        if(!flagThread || g%2==0) {
          if(ix*EltPer16B < eltN)
            loadShmemMisaligned128(shm + ix*EltPer16B, regs[2*g+0], regs[2*g+1]);
>>>>>>> 9b7d5edb
        }
      }
    }
  }

  template<int WordPerThread>
  __device__ __forceinline__ void loadRegsFinish(uint64_t(&regs)[WordPerThread]) {
    // Move data out of flag registers into the vacant registers.
    #pragma unroll
    for (int g=1; g < WordPerThread/2; g+=2) {
      if (flagThread) regs[2*g] = regs[2*g-1];
    }
  }

  template<int WordPerThread>
  __device__ __forceinline__ void storeRegs(T *dst, uint64_t(&regs)[WordPerThread], int eltN) {
    constexpr int EltPer16B = 16/sizeof(T);
    // Reverse Finish() register permuatation.
    #pragma unroll
    for (int g=1; g < WordPerThread/2; g+=2) {
      if (flagThread) regs[2*g-1] = regs[2*g];
    }
<<<<<<< HEAD
    // Write to dst if 4-byte aligned, shmem otherwise.
    int misalignment = reinterpret_cast<uintptr_t>(dst)%4;
=======
    // Write to dst if 16-byte aligned, shmem otherwise.
    int misalignment = reinterpret_cast<uintptr_t>(dst)%16;
    uint64_t *shm8 = shmemCvtPtr((uint64_t*)ncclScratchForWarp(warpInBlock));
>>>>>>> 9b7d5edb
    #pragma unroll
    for(int g=0; g < WordPerThread/2; g++) {
      int ix = g*WARP_SIZE - 16*(g/2) + wid - (g%2)*(wid/4);
      if (!flagThread || g%2==0) {
        if(misalignment == 0 && (ix+1)*EltPer16B <= eltN) {
          __builtin_nontemporal_store(regs[2*g+0], (uint64_t*)(dst + ix*EltPer16B));
          __builtin_nontemporal_store(regs[2*g+1], (uint64_t*)(dst + ix*EltPer16B)+1);
        } else {
          union {
            uint64_t regs64[WordPerThread];
            uint32_t regs32[WordPerThread*2];
            uint16_t regs16[WordPerThread*4];
            uint8_t regs8[WordPerThread*8];
          };
          regs64[2*g+0] = regs[2*g+0];
          regs64[2*g+1] = regs[2*g+1];
          int remaining = eltN - ix*EltPer16B;
          if (sizeof(T) == 8) {
            uint64_t *dst64 = (uint64_t*)(dst+ix*EltPer16B);
            for (int i=0; i < 2 && i < remaining; i++)
              __builtin_nontemporal_store(regs64[2*g+i], dst64+i);
          } else if (sizeof(T) == 4) {
            uint32_t *dst32 = (uint32_t*)(dst+ix*EltPer16B);
            for (int i=0; i < 2*sizeof(uint64_t)/sizeof(T) && i < remaining; i++)
              __builtin_nontemporal_store(regs32[2*g+i], dst32+i);
          } else if (sizeof(T) == 2) {
            uint16_t *dst16 = (uint16_t*)(dst+ix*EltPer16B);
            for (int i=0; i < 2*sizeof(uint64_t)/sizeof(T) && i < remaining; i++)
              __builtin_nontemporal_store(regs16[2*g+i], dst16+i);
          } else if (sizeof(T) == 1) {
            uint8_t *dst8 = (uint8_t*)(dst+ix*EltPer16B);
            for (int i=0; i < 2*sizeof(uint64_t)/sizeof(T) && i < remaining; i++)
              __builtin_nontemporal_store(regs8[2*g+i], dst8+i);
          }
        }
      }
    }
<<<<<<< HEAD
=======
    __syncwarp();
    // Write rest from shmem to dst. No need to coalesce stores to 16-bytes,
    // the hardware keeps up fine.
    T *shm = (T*)ncclScratchForWarp(warpInBlock);
    int skip = misalignment == 0 ? eltN & -EltPer16B : 0;
    for(int i=skip+wid; i < eltN; i += WARP_SIZE)
      dst[i] = shm[i];
>>>>>>> 9b7d5edb
  }

  #define WARP_MASK 0xffffffff

  template <int ELEMS_PER_THREAD, int RECV, int SEND, int SrcBuf, int DstBuf>
  __device__ __forceinline__ void recvReduceSendCopy(uint64_t(&v)[ELEMS_PER_THREAD], int ll128Offset, bool postOp) {
    constexpr int SRC = SrcBuf != -1 ? 1 : 0;
    uint64_t vr[ELEMS_PER_THREAD];

    __syncwarp();
    /************************ Wait first recv ********************/
    if (RECV) {
      uint64_t* ptr = recvPtr(0)+ll128Offset;
      uint64_t flag = recvFlag(0);
      bool needReload;
      int spins = 0;
      do {
        needReload = false;
        #pragma unroll
        for (int u=0; u<ELEMS_PER_THREAD; u+=2) {
          vr[u] = __builtin_nontemporal_load(ptr+u*WARP_SIZE);
          vr[u+1] = __builtin_nontemporal_load(ptr+u*WARP_SIZE+1);
          needReload |= flagThread && (vr[u+1] != flag);
        }
        needReload &= (0 == checkAbort(spins, 0, 0));
<<<<<<< HEAD
      } while (__any(needReload));
=======
      } while (__any_sync(WARP_MASK, needReload));

      #pragma unroll
      for (int u=0; u<ELEMS_PER_THREAD; u+=2)
        load128(ptr+u*WARP_SIZE, vr[u], vr[u+1]);
>>>>>>> 9b7d5edb
    }

    /************* Finish register load **************/
    if (SRC) {
      // By deferring register shuffle here we've overlapped spinning on first
      // peer's data with memory loads of src data.
      loadRegsFinish(v);
      if (SrcBuf == Input) {
        #pragma unroll
        for (int u=0; u<ELEMS_PER_THREAD; u+=2) {
          v[u] = applyPreOp(redOp, v[u]);
          if (!flagThread)
            v[u+1] = applyPreOp(redOp, v[u+1]);
        }
      }
    }

    /************************ Recv rest *********************/
    if (RECV) {
      { // Consume data from first recv
        uint64_t* ptr = recvPtr(0)+ll128Offset;
        #pragma unroll
        for (int u=0; u<ELEMS_PER_THREAD; u+=2) {
          v[u]   = SRC ? applyReduce(redOp, vr[u], v[u]) : vr[u];
          v[u+1] = SRC ? applyReduce(redOp, vr[u+1], v[u+1]) : vr[u+1];
        }
      }

      for (int i=1; i<MaxRecv && i<fan.nrecv(); i++) {
        uint64_t flag = recvFlag(i);
        uint64_t* ptr = recvPtr(i)+ll128Offset;
        bool needReload;
        int spins = 0;
        do {
          needReload = false;
          #pragma unroll
          for (int u=0; u<ELEMS_PER_THREAD; u+=2) {
            vr[u] = __builtin_nontemporal_load(ptr+u*WARP_SIZE);
            vr[u+1] = __builtin_nontemporal_load(ptr+u*WARP_SIZE+1);
            needReload |= flagThread && (vr[u+1] != flag);
          }
          needReload &= (0 == checkAbort(spins, i, 0));
        } while (__any(needReload));

        #pragma unroll
        for (int u=0; u<ELEMS_PER_THREAD; u+=2)
          load128(ptr+u*WARP_SIZE, vr[u], vr[u+1]);

        #pragma unroll
        for (int u=0; u<ELEMS_PER_THREAD; u+=2) {
          v[u]   = applyReduce(redOp, vr[u], v[u]);
          v[u+1] = applyReduce(redOp, vr[u+1], v[u+1]);
        }
      }
    }
    /********************** End Recv ************************/

    if (postOp) {
      #pragma unroll
      for (int u=0; u<ELEMS_PER_THREAD; u+=2) {
        v[u]   = applyPostOp(redOp, v[u]);
        v[u+1] = applyPostOp(redOp, v[u+1]);
      }
    }

#if !defined(__gfx1030__) && !defined(__gfx1100__) && !defined(__gfx1101__) && !defined(__gfx1102__)
    if (tid == 0) __asm__ __volatile__("buffer_wbinvl1_vol");
#endif
    /************************ Send **************************/
    if (SEND) {
      for (int i=1; i<MaxSend && i<fan.nsend(); i++) {
        uint64_t flag = sendFlag(i);
        uint64_t* ptr = sendPtr(i)+ll128Offset;
        #pragma unroll
        for (int u=0; u<ELEMS_PER_THREAD; u+=2) {
          __builtin_nontemporal_store(v[u], ptr+u*WARP_SIZE);
          __builtin_nontemporal_store(flagThread ? flag : v[u+1], ptr+u*WARP_SIZE+1);
        }
      }
      uint64_t flag = sendFlag(0);
      uint64_t* ptr = sendPtr(0)+ll128Offset;
      #pragma unroll
      for (int u=0; u<ELEMS_PER_THREAD; u+=2) {
        __builtin_nontemporal_store(v[u], ptr+u*WARP_SIZE);
        __builtin_nontemporal_store(flagThread ? flag : v[u+1], ptr+u*WARP_SIZE+1);
      }
    }
    /********************** End Send ************************/
  }

  static constexpr int WireWordPerSlice = WARP_SIZE*NCCL_LL128_SHMEM_ELEMS_PER_THREAD;
  static constexpr int DataEltPerSlice = (WireWordPerSlice - WireWordPerSlice/NCCL_LL128_LINEELEMS)*(sizeof(uint64_t)/sizeof(T));

  template <int RECV, int SEND, int SrcBuf, int DstBuf>
  __device__ __forceinline__ void GenericOp(intptr_t srcIx, intptr_t dstIx, int nelem, bool postOp) {
    constexpr int SRC = SrcBuf != -1 ? 1 : 0;
    constexpr int DST = DstBuf != -1 ? 1 : 0;
    T const *srcPtr = SrcBuf == -1 ? nullptr : userBufs[SrcBuf] + srcIx;
    T       *dstPtr = DstBuf == -1 ? nullptr : userBufs[DstBuf] + dstIx;
    int wireOffset = WireWordPerSlice*warp + 2*wid;
    const int nwarps = nthreads/WARP_SIZE;
    nelem = nelem < 0 ? 0 : nelem;

    if (SEND) waitSend(divUp(nelem, DataEltPerSlice)*WireWordPerSlice*sizeof(uint64_t));
    barrier();
    nelem -= DataEltPerSlice*warp;
    srcPtr += DataEltPerSlice*warp;
    dstPtr += DataEltPerSlice*warp;
    while (nelem > 0) {
      const int eltInSlice = min(nelem, DataEltPerSlice);
      uint64_t regs[NCCL_LL128_SHMEM_ELEMS_PER_THREAD];
      if (SRC) loadRegsBegin(regs, srcPtr, eltInSlice);
      recvReduceSendCopy<NCCL_LL128_SHMEM_ELEMS_PER_THREAD, RECV, SEND, SrcBuf, DstBuf>(regs, wireOffset, postOp);
      if (DST) storeRegs(dstPtr, regs, eltInSlice);

      wireOffset += WireWordPerSlice*nwarps;
      srcPtr += DataEltPerSlice*nwarps;
      dstPtr += DataEltPerSlice*nwarps;
      nelem -= DataEltPerSlice*nwarps;
    }

    barrier();
    if (SEND) for (int i=0; i < MaxSend; i++) sendStep[i] += 1;
    if (SEND) postSend();
    if (RECV) for (int i=0; i < MaxRecv; i++) recvStep[i] += 1;
    if (RECV) postRecv();
  }

  template <int REDUCE, int COPY, int MULTISRCS, int MULTIDSTS>
  __device__ __forceinline__ void mscclGenericOp(T** srcs, int nsrcs, T** dsts, int ndsts, int nelem) {
    T const *srcPtr = srcs[0];
    T       *dstPtr = dsts[0];
    int wireOffset = WireWordPerSlice*warp + 2*wid;
    const int nwarps = nthreads/WARP_SIZE;
    nelem = nelem < 0 ? 0 : nelem;

    nelem -= DataEltPerSlice*warp;
    srcPtr += DataEltPerSlice*warp;
    dstPtr += DataEltPerSlice*warp;
    if (MULTISRCS){
      for (int i = 1; i < nsrcs; i++){
        srcs[i] += DataEltPerSlice*warp;
      }
    }
    if (MULTIDSTS){
      for (int i = 1; i < ndsts; i++){
        dsts[i] += DataEltPerSlice*warp;
      }
    }
    while (nelem > 0) {
      const int eltInSlice = min(nelem, DataEltPerSlice);
      uint64_t regs[NCCL_LL128_SHMEM_ELEMS_PER_THREAD];
      loadRegsBegin(regs, srcPtr, eltInSlice);
      loadRegsFinish(regs);
      if (REDUCE){
        uint64_t regsD[NCCL_LL128_SHMEM_ELEMS_PER_THREAD];
        loadRegsBegin(regsD, dstPtr, eltInSlice);
        loadRegsFinish(regsD);
        #pragma unroll
        for (int u=0; u<NCCL_LL128_SHMEM_ELEMS_PER_THREAD; u+=2) {
          regsD[u] = MULTI<RedOp, T>()(redOp, regs[u], regsD[u]);
          if (!flagThread)
            regsD[u+1] = MULTI<RedOp, T>()(redOp, regs[u+1], regsD[u+1]);
        }
        if (MULTISRCS){
          for (int i = 1; i < nsrcs; i++){
            loadRegsBegin(regs, srcs[i], eltInSlice);
            loadRegsFinish(regs);
            for (int u=0; u<NCCL_LL128_SHMEM_ELEMS_PER_THREAD; u+=2) {
              regsD[u] = MULTI<RedOp, T>()(redOp, regs[u], regsD[u]);
              if (!flagThread)
                regsD[u+1] = MULTI<RedOp, T>()(redOp, regs[u+1], regsD[u+1]);
            }
          }
        }
        storeRegs(dstPtr, regsD, eltInSlice);
      }
      if (COPY){
        storeRegs(dstPtr, regs, eltInSlice);
        if (MULTIDSTS){
          for (int i = 1; i < nsrcs; i++){
            loadRegsBegin(regs, srcs[i], eltInSlice);
            loadRegsFinish(regs);
            storeRegs(dsts[i], regs, eltInSlice);
          }
        }
      }

      wireOffset += WireWordPerSlice*nwarps;
      srcPtr += DataEltPerSlice*nwarps;
      dstPtr += DataEltPerSlice*nwarps;
      if (MULTISRCS){
        for (int i = 1; i < nsrcs; i++){
          srcs[i] += DataEltPerSlice*nwarps;
        }
      }
      if (MULTIDSTS){
        for (int i = 1; i < ndsts; i++){
          dsts[i] += DataEltPerSlice*nwarps;
        }
      }
      nelem -= DataEltPerSlice*nwarps;
    }
    barrier();
  }

  __device__ __forceinline__ void loadRecvConn(struct ncclConnInfo* conn, int i) {
    recvBuff[i] = (uint64_t*)conn->buffs[NCCL_PROTO_LL128];
    recvStep[i] = conn->step;
    if (wid == i) recvConn = conn;
  }
  __device__ __forceinline__ void loadRecvSync() {
    if (tid >= nthreads-WARP_SIZE && wid < fan.nrecv()) {
      recvConnHeadPtr = recvConn->head;
      recvConnHead = recvConn->step;
    }
  }

  __device__ __forceinline__ void loadSendConn(struct ncclConnInfo* conn, int i) {
    sendBuff[i] = (uint64_t*)conn->buffs[NCCL_PROTO_LL128];
    sendStep[i] = conn->step;
    if (wid == i) sendConn = conn;
  }
  __device__ __forceinline__ void loadSendSync() {
    if (tid < fan.nsend()) {
      sendConnHeadPtr = sendConn->head;
      sendConnHeadCache = *sendConnHeadPtr;
      sendConnHead = sendConn->step;
      sendConnFifoPtr = sendConn->sizesFifo;
    }
    if (tid >= nthreads-WARP_SIZE && wid<fan.nsend()) {
      if (sendConn->sizesFifo) {
        sendConnTailPtr = sendConn->tail;
        sendConnTail = sendConn->step;
      }
    }
  }

public:
  __device__ Primitives(
      const int tid, const int nthreads, int const *recvPeers, int const *sendPeers,
      void const *inputBuf, void *outputBuf, uint64_t redOpArg, int group=0
    ):
    redOp(redOpArg),
    tid(tid), nthreads(nthreads), wid(tid%WARP_SIZE), warp(tid/WARP_SIZE),
    flagThread((tid%4)==3), group(group&(uint16_t)0xFFFF),
    stepSize(ncclShmem.comm.buffSizes[NCCL_PROTO_LL128]/NCCL_STEPS/sizeof(uint64_t)) {
    int connIndex = group >> 16;
    auto *channel = &ncclShmem.channel;
    barriers = &ncclShmem.groups[this->group].barrier;
    barrier_next = ncclShmem.groups[this->group].barrier_next;
    int nrecv=0, nsend=0;
    while (nrecv < MaxRecv && recvPeers[nrecv] >= 0) {
      loadRecvConn(&channel->peers[recvPeers[nrecv]].recv[connIndex], nrecv);
      nrecv++;
    }
    while (nsend < MaxSend && sendPeers[nsend] >= 0) {
      loadSendConn(&channel->peers[sendPeers[nsend]].send[connIndex], nsend);
      nsend++;
    }
    this->fan = Fan(nrecv, nsend);
    loadRecvSync();
    loadSendSync();
    setDataPtrs(inputBuf, outputBuf);
  }

  __device__ ~Primitives() {
    // Save steps for the next operation
    if (tid >= nthreads-WARP_SIZE && wid < fan.nrecv())
      recvConn->step = recvConnHead;
    if (tid < fan.nsend())
      sendConn->step = sendConnHead;
    // Ensure all steps written back
    barrier();
  }

  __device__ void setDataPtrs(void const *inputBuf, void *outputBuf) {
    userBufs[Input] = (T*)inputBuf;
    userBufs[Output] = (T*)outputBuf;
  }

  __device__ void moveDataPtrs(intptr_t delta) {
    userBufs[Input] += delta;
    userBufs[Output] += delta;
  }

  __device__ void send(intptr_t inpIx, int eltN) {
    return GenericOp<0, 1, Input, -1>(inpIx, -1, eltN, false);
  }
  __device__ void sendFromOutput(intptr_t outIx, int eltN) {
    return GenericOp<0, 1, Output, -1>(outIx, -1, eltN, false);
  }
  __device__ void recv(intptr_t outIx, int eltN, bool postOp=false) {
    return GenericOp<1, 0, -1, Output>(-1, outIx, eltN, postOp);
  }
  __device__ void recvReduceSend(intptr_t inpIx, int eltN) {
    return GenericOp<1, 1, Input, -1>(inpIx, -1, eltN, false);
  }
  __device__ void recvReduceCopy(intptr_t inpIx, intptr_t outIx, int eltN, bool postOp=false) {
    return GenericOp<1, 0, Input, Output>(inpIx, outIx, eltN, postOp);
  }
  __device__ void copySend(intptr_t inpIx, intptr_t outIx, int eltN, bool postOp=false) {
    return GenericOp<0, 1, Input, Output>(inpIx, outIx, eltN, postOp);
  }
  __device__ void recvCopySend(intptr_t outIx, int eltN, bool postOp=false) {
    return GenericOp<1, 1, -1, Output>(-1, outIx, eltN, postOp);
  }
  __device__ void recvReduceCopySend(intptr_t inpIx, intptr_t outIx, int eltN, bool postOp=false) {
    return GenericOp<1, 1, Input, Output>(inpIx, outIx, eltN, postOp);
  }
  __device__ void recvSend(int eltN) {
    return GenericOp<1, 1, -1, -1>(-1, -1, eltN, false);
  }

  // MSCCL primitives
  __device__ void sendWithBarrier(intptr_t inpIx, int eltN) {
    send(inpIx, eltN);
  }
  __device__ void localCopy(T* srcs, T* dsts, int eltN) {
    return mscclGenericOp<0,1,0,0>(&srcs, 1, &dsts, 1, eltN);
  }
  __device__ void reduce(T** srcs, int nsrcs, T** dsts, int ndsts, int eltN) {
    if (nsrcs == 1) {
      return mscclGenericOp<1,0,0,0>(srcs, 1, dsts, 1, eltN);
    } else {
      return mscclGenericOp<1,0,1,0>(srcs, nsrcs, dsts, 1, eltN);
    }
  }
};<|MERGE_RESOLUTION|>--- conflicted
+++ resolved
@@ -105,24 +105,12 @@
     if (recvConnHeadPtr) STORE(recvConnHeadPtr, recvConnHead += 1);
   }
   inline __device__ void postSend() {
-<<<<<<< HEAD
     if (sendConnTailPtr) { __threadfence(); STORE((unsigned long long *)sendConnTailPtr, sendConnTail += 1); }
-=======
-    if (sendConnTailPtr) {
-#if __CUDA_ARCH__ >= 900
-      __threadfence_system();
-#else
-      __threadfence();
-#endif
-      *sendConnTailPtr = sendConnTail += 1;
-    }
->>>>>>> 9b7d5edb
   }
 
   template<int WordPerThread>
   __device__ __forceinline__ void loadRegsBegin(uint64_t(&regs)[WordPerThread], T const *src, int eltN) {
     constexpr int EltPer16B = 16/sizeof(T);
-<<<<<<< HEAD
     /* We are aligned to 16 bytes, so load directly to registers no shmem.
      * Flag threads load half as much data which gets shuffled to the even
      * registers during Finish. The point of splitting into two phases is to
@@ -164,49 +152,6 @@
             regs[2*g+0] = regs64[2*g+0];
             regs[2*g+1] = regs64[2*g+1];
           }
-=======
-    if(reinterpret_cast<uintptr_t>(src)%16 == 0) {
-      /* We are aligned to 16 bytes, so load directly to registers no shmem.
-       * Flag threads load half as much data which gets shuffled to the even
-       * registers during Finish. The point of splitting into two phases is to
-       * defer that shuffle, which incurs a dependency stall, until after other
-       * memops are launched by the caller.
-       */
-      #pragma unroll
-      for(int g=0; g < WordPerThread/2; g++) {
-        int ix = g*WARP_SIZE - 4*(g/2) + wid - (g%2)*(wid/8);
-        if(!flagThread || g%2==0) {
-          if(ix*EltPer16B < eltN)
-            load128((uint64_t*)(src + ix*EltPer16B), regs[2*g+0], regs[2*g+1]);
-        }
-      }
-    }
-    else {
-      // Not aligned. Stage the smallest 16 byte aligned region subsuming the
-      // buffer into shmem.
-      int misalignment = reinterpret_cast<uintptr_t>(src) % 16;
-      uint64_t *src8 = reinterpret_cast<uint64_t*>(reinterpret_cast<uintptr_t>(src) & -uintptr_t(16));
-      uint64_t *shm8 = shmemCvtPtr((uint64_t*)ncclScratchForWarp(warpInBlock));
-      #pragma unroll
-      for(int g=0; g < WordPerThread/2; g++)
-        if((g*WARP_SIZE + wid)*16 < misalignment + eltN*sizeof(T))
-          load128(src8 + 2*(g*WARP_SIZE + wid), regs[2*g+0], regs[2*g+1]);
-      #pragma unroll
-      for(int g=0; g < WordPerThread/2; g++)
-        storeShmem128(shm8 + 2*(g*WARP_SIZE + wid), regs[2*g+0], regs[2*g+1]);
-
-      __syncwarp();
-
-      // Now load from shmem stage to regs. Preserve the same pre-shuffled layout
-      // as the aligned case since Finish() will be applied regardless.
-      T *shm = (T*)shm8 + misalignment/sizeof(T);
-      #pragma unroll
-      for(int g=0; g < WordPerThread/2; g++) {
-        int ix = g*WARP_SIZE - 4*(g/2) + wid - (g%2)*(wid/8);
-        if(!flagThread || g%2==0) {
-          if(ix*EltPer16B < eltN)
-            loadShmemMisaligned128(shm + ix*EltPer16B, regs[2*g+0], regs[2*g+1]);
->>>>>>> 9b7d5edb
         }
       }
     }
@@ -229,14 +174,8 @@
     for (int g=1; g < WordPerThread/2; g+=2) {
       if (flagThread) regs[2*g-1] = regs[2*g];
     }
-<<<<<<< HEAD
     // Write to dst if 4-byte aligned, shmem otherwise.
     int misalignment = reinterpret_cast<uintptr_t>(dst)%4;
-=======
-    // Write to dst if 16-byte aligned, shmem otherwise.
-    int misalignment = reinterpret_cast<uintptr_t>(dst)%16;
-    uint64_t *shm8 = shmemCvtPtr((uint64_t*)ncclScratchForWarp(warpInBlock));
->>>>>>> 9b7d5edb
     #pragma unroll
     for(int g=0; g < WordPerThread/2; g++) {
       int ix = g*WARP_SIZE - 16*(g/2) + wid - (g%2)*(wid/4);
@@ -274,16 +213,6 @@
         }
       }
     }
-<<<<<<< HEAD
-=======
-    __syncwarp();
-    // Write rest from shmem to dst. No need to coalesce stores to 16-bytes,
-    // the hardware keeps up fine.
-    T *shm = (T*)ncclScratchForWarp(warpInBlock);
-    int skip = misalignment == 0 ? eltN & -EltPer16B : 0;
-    for(int i=skip+wid; i < eltN; i += WARP_SIZE)
-      dst[i] = shm[i];
->>>>>>> 9b7d5edb
   }
 
   #define WARP_MASK 0xffffffff
@@ -309,15 +238,7 @@
           needReload |= flagThread && (vr[u+1] != flag);
         }
         needReload &= (0 == checkAbort(spins, 0, 0));
-<<<<<<< HEAD
       } while (__any(needReload));
-=======
-      } while (__any_sync(WARP_MASK, needReload));
-
-      #pragma unroll
-      for (int u=0; u<ELEMS_PER_THREAD; u+=2)
-        load128(ptr+u*WARP_SIZE, vr[u], vr[u+1]);
->>>>>>> 9b7d5edb
     }
 
     /************* Finish register load **************/
@@ -478,18 +399,18 @@
         loadRegsFinish(regsD);
         #pragma unroll
         for (int u=0; u<NCCL_LL128_SHMEM_ELEMS_PER_THREAD; u+=2) {
-          regsD[u] = MULTI<RedOp, T>()(redOp, regs[u], regsD[u]);
+          regsD[u] = applyReduce(redOp, regs[u], regsD[u]);
           if (!flagThread)
-            regsD[u+1] = MULTI<RedOp, T>()(redOp, regs[u+1], regsD[u+1]);
+            regsD[u+1] = applyReduce(redOp, regs[u+1], regsD[u+1]);
         }
         if (MULTISRCS){
           for (int i = 1; i < nsrcs; i++){
             loadRegsBegin(regs, srcs[i], eltInSlice);
             loadRegsFinish(regs);
             for (int u=0; u<NCCL_LL128_SHMEM_ELEMS_PER_THREAD; u+=2) {
-              regsD[u] = MULTI<RedOp, T>()(redOp, regs[u], regsD[u]);
+              regsD[u] = applyReduce(redOp, regs[u], regsD[u]);
               if (!flagThread)
-                regsD[u+1] = MULTI<RedOp, T>()(redOp, regs[u+1], regsD[u+1]);
+                regsD[u+1] = applyReduce(redOp, regs[u+1], regsD[u+1]);
             }
           }
         }
