--- conflicted
+++ resolved
@@ -32,6 +32,7 @@
   const int wid;
   const int stepSize;
   const int warp;
+  const int warpInBlock; // warp index in thread block
   const bool flagThread;
   const int group;
   Fan fan;
@@ -493,16 +494,12 @@
     ):
     redOp(redOpArg),
     tid(tid), nthreads(nthreads), wid(tid%WARP_SIZE), warp(tid/WARP_SIZE),
-<<<<<<< HEAD
-    flagThread((tid%4)==3), group(group&(uint16_t)0xFFFF),
-=======
     warpInBlock(threadIdx.x/WARP_SIZE),
-    flagThread((tid%8)==7), group(group),
->>>>>>> ea383122
+    flagThread((tid%4)==3), group(group),
     stepSize(ncclShmem.comm.buffSizes[NCCL_PROTO_LL128]/NCCL_STEPS/sizeof(uint64_t)) {
     auto *channel = &ncclShmem.channel;
-    barriers = &ncclShmem.groups[this->group].barrier;
-    barrier_next = ncclShmem.groups[this->group].barrier_next;
+    barriers = &ncclShmem.groups[group].barrier;
+    barrier_next = ncclShmem.groups[group].barrier_next;
     int nrecv=0, nsend=0;
     while (nrecv < MaxRecv && recvPeers[nrecv] >= 0) {
       loadRecvConn(&channel->peers[recvPeers[nrecv]]->recv[connIndexRecv], nrecv);
