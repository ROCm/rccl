/*************************************************************************
 * Copyright (c) 2015-2022, NVIDIA CORPORATION. All rights reserved.
 * Modifications Copyright (c) 2019-2022 Advanced Micro Devices, Inc. All rights reserved.
 *
 * See LICENSE.txt for license information
 ************************************************************************/

#include "devcomm.h"
#include "collectives.h"
#include "primitives.h"
//#include "clique/AllReduceCliqueKernel.h" // [RCCL] AllReduce Clique-based kernel support

#if defined(ENABLE_NPKIT)
#include "npkit/npkit.h"
#endif

namespace {
  template<typename T, typename RedOp, typename Proto>
  __device__ __attribute__((noinline)) void runRing(ncclWorkElem *args) {
    const int tid = threadIdx.x;
    const int nthreads = args->nWarps*WARP_SIZE;
    const int bid = args->bid;
    const int nChannels = args->nChannels;
    ncclRing *ring = &ncclShmem->channel.ring;
    int ringIx = ring->index;
    const ssize_t chunkSize = int(Proto::calcBytePerStep()/sizeof(T) * (Proto::Id == NCCL_PROTO_SIMPLE ? ALLREDUCE_CHUNKSTEPS : 1));
    const int nranks = ncclShmem->comm.nRanks;
    const ssize_t loopSize = nChannels*nranks*chunkSize;
    const ssize_t size = args->count;

#if defined(ENABLE_NPKIT)
    int npKitCtxIdx = bid;
#endif

#if defined(ENABLE_NPKIT) && defined(ENABLE_NPKIT_EVENT_TIME_SYNC_CPU)
    if (tid == 0) {
      uint64_t* cpuTimestamp = ncclShmem->comm.cpuTimestamp;
      NpKit::CollectGpuEvent(NPKIT_EVENT_TIME_SYNC_CPU, 0, 0, *cpuTimestamp,
          ncclShmem->comm.npKitEventCollectContexts + npKitCtxIdx);
    }
#endif

#if defined(ENABLE_NPKIT) && defined(ENABLE_NPKIT_EVENT_TIME_SYNC_GPU)
    if (tid == 0) {
      NpKit::CollectGpuEvent(NPKIT_EVENT_TIME_SYNC_GPU, 0, 0, __builtin_amdgcn_s_memrealtime(),
          ncclShmem->comm.npKitEventCollectContexts + npKitCtxIdx);
    }
#endif

#if defined(ENABLE_NPKIT) && defined(ENABLE_NPKIT_EVENT_ALL_REDUCE_RING_ENTRY)
    if (tid == 0) {
      NpKit::CollectGpuEvent(NPKIT_EVENT_ALL_REDUCE_RING_ENTRY, size*sizeof(T), 0, __builtin_amdgcn_s_memrealtime(),
          ncclShmem->comm.npKitEventCollectContexts + npKitCtxIdx);
    }
#endif

    int minChunkSize;
    if (Proto::Id == NCCL_PROTO_LL)
      minChunkSize = nthreads*(Proto::calcBytePerGrain()/sizeof(T));
    if (Proto::Id == NCCL_PROTO_LL128) {
      // We should not need the final /2 but it makes performance much, much smoother. Might be a bug somewhere.
      minChunkSize = nthreads*(Proto::calcBytePerGrain()/sizeof(T))/2;
    }

    Primitives<T, RedOp, FanSymmetric<1>, 0, Proto, 0> prims
      (tid, nthreads, &ring->prev, &ring->next, args->sendbuff, args->recvbuff, args->redOpArg, args->connIndex << 16);

#if defined(ENABLE_NPKIT)
    if (tid == 0) {
      prims.npKitCtxIdx = npKitCtxIdx;
    }
#endif

    for (ssize_t gridOffset = 0; gridOffset < size; gridOffset += loopSize) {
      ssize_t realChunkSize;
      if (Proto::Id == NCCL_PROTO_SIMPLE) {
        realChunkSize = min(chunkSize, divUp(size-gridOffset, nChannels*nranks));
        realChunkSize = roundUp(realChunkSize, nthreads*sizeof(uint64_t)/sizeof(T));
      }
      else
        realChunkSize = min(chunkSize, divUp(size-gridOffset, nChannels*nranks*minChunkSize)*minChunkSize);
      realChunkSize = int(realChunkSize);

      auto calcOffset = [&]__device__(int chunk)->ssize_t {
        if (Proto::Id == NCCL_PROTO_SIMPLE)
          return gridOffset + bid*nranks*realChunkSize + chunk*realChunkSize;
        else
          return gridOffset + (chunk*nChannels + bid)*realChunkSize;
      };
      auto modRanks = [&]__device__(int r)->int {
        return r - (r >= nranks ? nranks : 0);
      };

      ssize_t offset;
      int nelem;
      int chunk;

      // step 0: push data to next GPU
      chunk = modRanks(ringIx + nranks-1);
      offset = calcOffset(chunk);
      nelem = min(realChunkSize, size-offset);

#if defined(ENABLE_NPKIT) && defined(ENABLE_NPKIT_EVENT_ALL_REDUCE_RING_SEND_ENTRY)
      if (tid == 0) {
        NpKit::CollectGpuEvent(NPKIT_EVENT_ALL_REDUCE_RING_SEND_ENTRY, nelem*sizeof(T), 0, __builtin_amdgcn_s_memrealtime(),
            ncclShmem->comm.npKitEventCollectContexts + npKitCtxIdx);
        prims.npKitDataProcessTotalTime = 0;
      }
#endif

      prims.send(offset, nelem);

#if defined(ENABLE_NPKIT) && defined(ENABLE_NPKIT_EVENT_ALL_REDUCE_RING_SEND_EXIT)
      if (tid == 0) {
        NpKit::CollectGpuEvent(NPKIT_EVENT_ALL_REDUCE_RING_SEND_EXIT, nelem*sizeof(T), prims.npKitDataProcessTotalTime, __builtin_amdgcn_s_memrealtime(),
            ncclShmem->comm.npKitEventCollectContexts + npKitCtxIdx);
      }
#endif

      // k-2 steps: reduce and copy to next GPU

#if defined(ENABLE_NPKIT) && defined(ENABLE_NPKIT_EVENT_ALL_REDUCE_RING_RECV_REDUCE_SEND_ENTRY)
      if (tid == 0 && nranks > 2) {
        NpKit::CollectGpuEvent(NPKIT_EVENT_ALL_REDUCE_RING_RECV_REDUCE_SEND_ENTRY, nelem*(nranks-2)*sizeof(T), 0, __builtin_amdgcn_s_memrealtime(),
            ncclShmem->comm.npKitEventCollectContexts + npKitCtxIdx);
        prims.npKitDataProcessTotalTime = 0;
      }
#endif

      for (int j=2; j<nranks; ++j) {
        chunk = modRanks(ringIx + nranks-j);
        offset = calcOffset(chunk);
        nelem = min(realChunkSize, size-offset);
        prims.recvReduceSend(offset, nelem);
      }

#if defined(ENABLE_NPKIT) && defined(ENABLE_NPKIT_EVENT_ALL_REDUCE_RING_RECV_REDUCE_SEND_EXIT)
      if (tid == 0 && nranks > 2) {
        NpKit::CollectGpuEvent(NPKIT_EVENT_ALL_REDUCE_RING_RECV_REDUCE_SEND_EXIT, nelem*(nranks-2)*sizeof(T), prims.npKitDataProcessTotalTime, __builtin_amdgcn_s_memrealtime(),
            ncclShmem->comm.npKitEventCollectContexts + npKitCtxIdx);
      }
#endif

      // step k-1: reduce this buffer and data, which will produce the final
      // result that we store in this data and push to the next GPU
      chunk = ringIx + 0;
      offset = calcOffset(chunk);
      nelem = min(realChunkSize, size-offset);

#if defined(ENABLE_NPKIT) && defined(ENABLE_NPKIT_EVENT_ALL_REDUCE_RING_DIRECT_RECV_REDUCE_COPY_SEND_ENTRY)
      if (tid == 0) {
        NpKit::CollectGpuEvent(NPKIT_EVENT_ALL_REDUCE_RING_DIRECT_RECV_REDUCE_COPY_SEND_ENTRY, nelem*sizeof(T), 0, __builtin_amdgcn_s_memrealtime(),
            ncclShmem->comm.npKitEventCollectContexts + npKitCtxIdx);
        prims.npKitDataProcessTotalTime = 0;
      }
#endif

      prims.directRecvReduceCopySend(offset, offset, offset, nelem, /*postOp=*/true);

#if defined(ENABLE_NPKIT) && defined(ENABLE_NPKIT_EVENT_ALL_REDUCE_RING_DIRECT_RECV_REDUCE_COPY_SEND_EXIT)
      if (tid == 0) {
        NpKit::CollectGpuEvent(NPKIT_EVENT_ALL_REDUCE_RING_DIRECT_RECV_REDUCE_COPY_SEND_EXIT, nelem*sizeof(T), prims.npKitDataProcessTotalTime, __builtin_amdgcn_s_memrealtime(),
            ncclShmem->comm.npKitEventCollectContexts + npKitCtxIdx);
      }
#endif

#if defined(ENABLE_NPKIT) && defined(ENABLE_NPKIT_EVENT_ALL_REDUCE_RING_DIRECT_RECV_COPY_SEND_ENTRY)
      if (tid == 0 && nranks > 2) {
        NpKit::CollectGpuEvent(NPKIT_EVENT_ALL_REDUCE_RING_DIRECT_RECV_COPY_SEND_ENTRY, nelem*(nranks-2)*sizeof(T), 0, __builtin_amdgcn_s_memrealtime(),
            ncclShmem->comm.npKitEventCollectContexts + npKitCtxIdx);
        prims.npKitDataProcessTotalTime = 0;
      }
#endif

      // k-2 steps: copy to next GPU
      for (int j=1; j<nranks-1; ++j) {
        chunk = modRanks(ringIx + nranks-j);
        offset = calcOffset(chunk);
        nelem = min(realChunkSize, size-offset);
        prims.directRecvCopySend(offset, offset, nelem);
      }

#if defined(ENABLE_NPKIT) && defined(ENABLE_NPKIT_EVENT_ALL_REDUCE_RING_DIRECT_RECV_COPY_SEND_EXIT)
      if (tid == 0 && nranks > 2) {
        NpKit::CollectGpuEvent(NPKIT_EVENT_ALL_REDUCE_RING_DIRECT_RECV_COPY_SEND_EXIT, nelem*(nranks-2)*sizeof(T), prims.npKitDataProcessTotalTime, __builtin_amdgcn_s_memrealtime(),
            ncclShmem->comm.npKitEventCollectContexts + npKitCtxIdx);
      }
#endif

      // Make final copy from buffer to dest.
      chunk = modRanks(ringIx + 1);
      offset = calcOffset(chunk);
      nelem = min(realChunkSize, size-offset);

#if defined(ENABLE_NPKIT) && defined(ENABLE_NPKIT_EVENT_ALL_REDUCE_RING_DIRECT_RECV_ENTRY)
      if (tid == 0) {
        NpKit::CollectGpuEvent(NPKIT_EVENT_ALL_REDUCE_RING_DIRECT_RECV_ENTRY, nelem*sizeof(T), 0, __builtin_amdgcn_s_memrealtime(),
            ncclShmem->comm.npKitEventCollectContexts + npKitCtxIdx);
        prims.npKitDataProcessTotalTime = 0;
      }
#endif

      prims.directRecv(offset, nelem);

#if defined(ENABLE_NPKIT) && defined(ENABLE_NPKIT_EVENT_ALL_REDUCE_RING_DIRECT_RECV_EXIT)
      if (tid == 0) {
        NpKit::CollectGpuEvent(NPKIT_EVENT_ALL_REDUCE_RING_DIRECT_RECV_EXIT, nelem*sizeof(T), prims.npKitDataProcessTotalTime, __builtin_amdgcn_s_memrealtime(),
            ncclShmem->comm.npKitEventCollectContexts + npKitCtxIdx);
      }
#endif

    }

#if defined(ENABLE_NPKIT) && defined(ENABLE_NPKIT_EVENT_ALL_REDUCE_RING_EXIT)
    if (tid == 0) {
      NpKit::CollectGpuEvent(NPKIT_EVENT_ALL_REDUCE_RING_EXIT, size*sizeof(T), 0, __builtin_amdgcn_s_memrealtime(),
          ncclShmem->comm.npKitEventCollectContexts + npKitCtxIdx);
    }
#endif

  }

  template<typename T, typename RedOp, typename Proto>
  __device__ __attribute__((noinline)) void runTreeUpDown(ncclWorkElem *args) {
    const int tid = threadIdx.x;
    const int nthreads = args->nWarps*WARP_SIZE;
    const int bid = args->bid;
    const int nChannels = args->nChannels;
    ncclTree *tree = &ncclShmem->channel.tree;
    ssize_t chunkSize = int(
      Proto::Id == NCCL_PROTO_SIMPLE ? args->lastChunkSize
                   /* LL & LL128 */  : Proto::calcBytePerStep()/sizeof(T));
    const ssize_t minChunkSize = int(
      Proto::Id == NCCL_PROTO_SIMPLE ? nthreads*8*(sizeof(uint64_t)/sizeof(T))
                   /* LL & LL128 */  : nthreads*(Proto::calcBytePerGrain()/sizeof(T)));
    const ssize_t loopSize = int(nChannels*chunkSize);
    const ssize_t size = args->count;

#if defined(ENABLE_NPKIT)
    int npKitCtxIdx = bid;
#endif

#if defined(ENABLE_NPKIT) && defined(ENABLE_NPKIT_EVENT_TIME_SYNC_CPU)
    if (tid == 0) {
      uint64_t* cpuTimestamp = ncclShmem->comm.cpuTimestamp;
      NpKit::CollectGpuEvent(NPKIT_EVENT_TIME_SYNC_CPU, 0, 0, *cpuTimestamp,
          ncclShmem->comm.npKitEventCollectContexts + npKitCtxIdx);
    }
#endif

#if defined(ENABLE_NPKIT) && defined(ENABLE_NPKIT_EVENT_TIME_SYNC_GPU)
    if (tid == 0) {
      NpKit::CollectGpuEvent(NPKIT_EVENT_TIME_SYNC_GPU, 0, 0, __builtin_amdgcn_s_memrealtime(),
          ncclShmem->comm.npKitEventCollectContexts + npKitCtxIdx);
    }
#endif

#if defined(ENABLE_NPKIT) && defined(ENABLE_NPKIT_EVENT_ALL_REDUCE_TREE_UPDOWN_ENTRY)
    if (tid == 0) {
      NpKit::CollectGpuEvent(NPKIT_EVENT_ALL_REDUCE_TREE_UPDOWN_ENTRY, size*sizeof(T), 0, __builtin_amdgcn_s_memrealtime(),
          ncclShmem->comm.npKitEventCollectContexts + npKitCtxIdx);
    }
#endif

    if (loopSize > size)
      chunkSize = divUp((int)size, int(nChannels*minChunkSize))*int(minChunkSize);

    { // Reduce : max number of recv is 3, max number of send is 1 (binary tree + local)
      Primitives<T, RedOp, FanAsymmetric<NCCL_MAX_DEV_ARITY, 1>, /*Direct=*/0, Proto, 0> prims
        (tid, nthreads, tree->down, &tree->up, args->sendbuff, args->recvbuff, args->redOpArg);

#if defined(ENABLE_NPKIT)
      if (tid == 0) {
        prims.npKitCtxIdx = npKitCtxIdx;
      }
#endif

#if defined(ENABLE_NPKIT) && defined(ENABLE_NPKIT_EVENT_ALL_REDUCE_TREE_UPDOWN_REDUCE_ENTRY)
      if (tid == 0) {
        NpKit::CollectGpuEvent(NPKIT_EVENT_ALL_REDUCE_TREE_UPDOWN_REDUCE_ENTRY, size*sizeof(T), 0, __builtin_amdgcn_s_memrealtime(),
            ncclShmem->comm.npKitEventCollectContexts + npKitCtxIdx);
        prims.npKitDataProcessTotalTime = 0;
      }
#endif

      if (tree->up == -1) {
        for (ssize_t gridOffset = 0; gridOffset < size; gridOffset += loopSize) {
          ssize_t offset = gridOffset + bid*int(chunkSize);
          int nelem = min(chunkSize, size-offset);
          prims.recvReduceCopy(offset, offset, nelem, /*postOp=*/true);
        }
      }
      else if (tree->down[0] == -1) {
        for (ssize_t gridOffset = 0; gridOffset < size; gridOffset += loopSize) {
          ssize_t offset = gridOffset + bid*int(chunkSize);
          int nelem = min(chunkSize, size-offset);
          prims.send(offset, nelem);
        }
      }
      else {
        for (ssize_t gridOffset = 0; gridOffset < size; gridOffset += loopSize) {
          ssize_t offset = gridOffset + bid*int(chunkSize);
          int nelem = min(chunkSize, size-offset);
          prims.recvReduceSend(offset, nelem);
        }
      }

#if defined(ENABLE_NPKIT) && defined(ENABLE_NPKIT_EVENT_ALL_REDUCE_TREE_UPDOWN_REDUCE_EXIT)
      if (tid == 0) {
        NpKit::CollectGpuEvent(NPKIT_EVENT_ALL_REDUCE_TREE_UPDOWN_REDUCE_EXIT, size*sizeof(T), prims.npKitDataProcessTotalTime, __builtin_amdgcn_s_memrealtime(),
            ncclShmem->comm.npKitEventCollectContexts + npKitCtxIdx);
      }
#endif

    }

    { // Broadcast : max number of recv is 1, max number of send is 3 (binary tree + local)
      Primitives<T, RedOp, FanAsymmetric<1, NCCL_MAX_DEV_ARITY>, /*Direct=*/0, Proto, 0> prims
        (tid, nthreads, &tree->up, tree->down, args->sendbuff, args->recvbuff, args->redOpArg);

#if defined(ENABLE_NPKIT)
      if (tid == 0) {
        prims.npKitCtxIdx = npKitCtxIdx;
      }
#endif

#if defined(ENABLE_NPKIT) && defined(ENABLE_NPKIT_EVENT_ALL_REDUCE_TREE_UPDOWN_BROADCAST_ENTRY)
      if (tid == 0) {
        NpKit::CollectGpuEvent(NPKIT_EVENT_ALL_REDUCE_TREE_UPDOWN_BROADCAST_ENTRY, size*sizeof(T), 0, __builtin_amdgcn_s_memrealtime(),
            ncclShmem->comm.npKitEventCollectContexts + npKitCtxIdx);
        prims.npKitDataProcessTotalTime = 0;
      }
#endif

      if (tree->up == -1) {
        for (ssize_t gridOffset = 0; gridOffset < size; gridOffset += loopSize) {
          ssize_t offset = gridOffset + bid*int(chunkSize);
          int nelem = min(chunkSize, size-offset);
          prims.directSendFromOutput(offset, offset, nelem);
        }
      }
      else if (tree->down[0] == -1) {
        for (ssize_t gridOffset = 0; gridOffset < size; gridOffset += loopSize) {
          ssize_t offset = gridOffset + bid*int(chunkSize);
          int nelem = min(chunkSize, size-offset);
          prims.directRecv(offset, nelem);
        }
      }
      else {
        for (ssize_t gridOffset = 0; gridOffset < size; gridOffset += loopSize) {
          ssize_t offset = gridOffset + bid*int(chunkSize);
          int nelem = min(chunkSize, size-offset);
          prims.directRecvCopySend(offset, offset, nelem);
        }
      }

#if defined(ENABLE_NPKIT) && defined(ENABLE_NPKIT_EVENT_ALL_REDUCE_TREE_UPDOWN_BROADCAST_EXIT)
      if (tid == 0) {
        NpKit::CollectGpuEvent(NPKIT_EVENT_ALL_REDUCE_TREE_UPDOWN_BROADCAST_EXIT, size*sizeof(T), prims.npKitDataProcessTotalTime, __builtin_amdgcn_s_memrealtime(),
            ncclShmem->comm.npKitEventCollectContexts + npKitCtxIdx);
      }
#endif

    }

#if defined(ENABLE_NPKIT) && defined(ENABLE_NPKIT_EVENT_ALL_REDUCE_TREE_UPDOWN_EXIT)
    if (tid == 0) {
      NpKit::CollectGpuEvent(NPKIT_EVENT_ALL_REDUCE_TREE_UPDOWN_EXIT, size*sizeof(T), 0, __builtin_amdgcn_s_memrealtime(),
          ncclShmem->comm.npKitEventCollectContexts + npKitCtxIdx);
    }
#endif

  }

  template<typename T, typename RedOp, typename Proto>
  __device__ __attribute__((noinline)) void runTreeSplit(ncclWorkElem *args) {
    const int tid = threadIdx.x;
    const int nthreads = args->nWarps*WARP_SIZE;
    const int bid = args->bid;
    const int nChannels = args->nChannels;
    ncclTree *tree = &ncclShmem->channel.tree;
    ssize_t chunkSize = int(
      Proto::Id != NCCL_PROTO_LL ? args->lastChunkSize
                                 : Proto::calcBytePerStep()/sizeof(T));
    const ssize_t minChunkSize = int(
      Proto::Id == NCCL_PROTO_SIMPLE ? nthreads*8*(sizeof(uint64_t)/sizeof(T)) :
      Proto::Id == NCCL_PROTO_LL     ? nthreads*(Proto::calcBytePerGrain()/sizeof(T))
                   /* LL128 */       : nthreads*(Proto::calcBytePerGrain()/sizeof(T))/8);
    const ssize_t loopSize = int(nChannels*chunkSize);
    const ssize_t size = args->count;
    int nthreadsSplit;
    if (Proto::Id == NCCL_PROTO_SIMPLE) {
      nthreadsSplit = nthreads/2;
      if (nthreadsSplit >= 256) nthreadsSplit += 64;
    } else { // LL & LL128
      // Receiving from up to 3 sources is more compute intensive than sending
      // to 3 dests. Use 70% for reduce and 30% for bcast.
      nthreadsSplit = (nthreads*7/(10*WARP_SIZE))*WARP_SIZE;
    }

#if defined(ENABLE_NPKIT)
    bool isNpKitThread = false;
    int npKitCtxIdx = 0;
    if (threadIdx.x == 0) {
      isNpKitThread = true;
      npKitCtxIdx = bid * 2;
    } else if (tree->up != -1 && threadIdx.x == nthreadsSplit) {
      isNpKitThread = true;
      npKitCtxIdx = bid * 2 + 1;
    }
#endif

#if defined(ENABLE_NPKIT) && defined(ENABLE_NPKIT_EVENT_TIME_SYNC_CPU)
    if (isNpKitThread) {
      uint64_t* cpuTimestamp = ncclShmem->comm.cpuTimestamp;
      NpKit::CollectGpuEvent(NPKIT_EVENT_TIME_SYNC_CPU, 0, 0, *cpuTimestamp,
          ncclShmem->comm.npKitEventCollectContexts + npKitCtxIdx);
    }
#endif

#if defined(ENABLE_NPKIT) && defined(ENABLE_NPKIT_EVENT_TIME_SYNC_GPU)
    if (isNpKitThread) {
      NpKit::CollectGpuEvent(NPKIT_EVENT_TIME_SYNC_GPU, 0, 0, __builtin_amdgcn_s_memrealtime(),
          ncclShmem->comm.npKitEventCollectContexts + npKitCtxIdx);
    }
#endif

#if defined(ENABLE_NPKIT) && defined(ENABLE_NPKIT_EVENT_ALL_REDUCE_TREE_SPLIT_ENTRY)
    if (isNpKitThread) {
      NpKit::CollectGpuEvent(NPKIT_EVENT_ALL_REDUCE_TREE_SPLIT_ENTRY, size*sizeof(T), 0, __builtin_amdgcn_s_memrealtime(),
          ncclShmem->comm.npKitEventCollectContexts + npKitCtxIdx);
    }
#endif

    if (loopSize > size)
      chunkSize = divUp((int)size, nChannels*int(minChunkSize))*int(minChunkSize);

    if (tree->up == -1) {
      // Reduce and broadcast. Max number of recv is 3, max number of send is 3
      Primitives<T, RedOp, FanSymmetric<NCCL_MAX_DEV_ARITY>, /*Direct=*/0, Proto, 0>
        prims(tid, nthreads, tree->down, tree->down, args->sendbuff, args->recvbuff, args->redOpArg);

#if defined(ENABLE_NPKIT)
      if (isNpKitThread) {
        prims.npKitCtxIdx = npKitCtxIdx;
      }
#endif

#if defined(ENABLE_NPKIT) && defined(ENABLE_NPKIT_EVENT_ALL_REDUCE_TREE_SPLIT_REDUCE_BROADCAST_ENTRY)
      if (isNpKitThread) {
        NpKit::CollectGpuEvent(NPKIT_EVENT_ALL_REDUCE_TREE_SPLIT_REDUCE_BROADCAST_ENTRY, size*sizeof(T), 0, __builtin_amdgcn_s_memrealtime(),
            ncclShmem->comm.npKitEventCollectContexts + npKitCtxIdx);
        prims.npKitDataProcessTotalTime = 0;
      }
#endif

      for (ssize_t gridOffset = 0; gridOffset < size; gridOffset += loopSize) {
        ssize_t offset = gridOffset + bid*int(chunkSize);
        int nelem = min(chunkSize, size-offset);
        prims.directRecvReduceCopySend(offset, offset, offset, nelem, /*doPost=*/true);
      }

#if defined(ENABLE_NPKIT) && defined(ENABLE_NPKIT_EVENT_ALL_REDUCE_TREE_SPLIT_REDUCE_BROADCAST_EXIT)
      if (isNpKitThread) {
        NpKit::CollectGpuEvent(NPKIT_EVENT_ALL_REDUCE_TREE_SPLIT_REDUCE_BROADCAST_EXIT, size*sizeof(T), prims.npKitDataProcessTotalTime, __builtin_amdgcn_s_memrealtime(),
            ncclShmem->comm.npKitEventCollectContexts + npKitCtxIdx);
      }
#endif

    }
    else if (tid < nthreadsSplit) {
      /* Reduce up. Max number of recv is 3, max number of send is 1 (binary tree + local).
       * Why Direct=1????
       * Answer: Because despite not performing any direct operations, the ctor
       * must assume Direct so that it can exchange direct pointers with remote ctors
       * that are Direct, otherwise it hangs. A cleaner solution would be to seperate
       * into DirectRecv and DirectSend capabilities, this ctor would have both=0,
       * but the ctor above for tree roots would be DirectRecv=0 DirectSend=1.
       */
      Primitives<T, RedOp, FanAsymmetric<NCCL_MAX_DEV_ARITY, 1>, /*Direct=*/0, Proto, 0>
        prims(tid, nthreadsSplit, tree->down, &tree->up, args->sendbuff, args->recvbuff, args->redOpArg, 0*Proto::MaxGroupWidth);

#if defined(ENABLE_NPKIT)
      if (isNpKitThread) {
        prims.npKitCtxIdx = npKitCtxIdx;
      }
#endif

#if defined(ENABLE_NPKIT) && defined(ENABLE_NPKIT_EVENT_ALL_REDUCE_TREE_SPLIT_REDUCE_ENTRY)
      if (isNpKitThread) {
        NpKit::CollectGpuEvent(NPKIT_EVENT_ALL_REDUCE_TREE_SPLIT_REDUCE_ENTRY, size*sizeof(T), 0, __builtin_amdgcn_s_memrealtime(),
            ncclShmem->comm.npKitEventCollectContexts + npKitCtxIdx);
        prims.npKitDataProcessTotalTime = 0;
      }
#endif

      if (tree->down[0] == -1) {
        for (ssize_t gridOffset = 0; gridOffset < size; gridOffset += loopSize) {
          ssize_t offset = gridOffset + bid*int(chunkSize);
          int nelem = min(chunkSize, size-offset);
          prims.send(offset, nelem);
        }
      }
      else {
        for (ssize_t gridOffset = 0; gridOffset < size; gridOffset += loopSize) {
          ssize_t offset = gridOffset + bid*int(chunkSize);
          int nelem = min(chunkSize, size-offset);
          prims.recvReduceSend(offset, nelem);
        }
      }

#if defined(ENABLE_NPKIT) && defined(ENABLE_NPKIT_EVENT_ALL_REDUCE_TREE_SPLIT_REDUCE_EXIT)
      if (isNpKitThread) {
        NpKit::CollectGpuEvent(NPKIT_EVENT_ALL_REDUCE_TREE_SPLIT_REDUCE_EXIT, size*sizeof(T), prims.npKitDataProcessTotalTime, __builtin_amdgcn_s_memrealtime(),
            ncclShmem->comm.npKitEventCollectContexts + npKitCtxIdx);
      }
#endif

    }
    else {
      // Broadcast down. Max number of recv is 1, max number of send is 3 (binary tree + local)
      Primitives<T, RedOp, FanAsymmetric<1, NCCL_MAX_DEV_ARITY>, /*Direct=*/0, Proto, 0>
        prims(tid-nthreadsSplit, nthreads-nthreadsSplit, &tree->up, tree->down, args->sendbuff, args->recvbuff, args->redOpArg, 1*Proto::MaxGroupWidth);

#if defined(ENABLE_NPKIT)
      if (isNpKitThread) {
        prims.npKitCtxIdx = npKitCtxIdx;
      }
#endif

#if defined(ENABLE_NPKIT) && defined(ENABLE_NPKIT_EVENT_ALL_REDUCE_TREE_SPLIT_BROADCAST_ENTRY)
      if (isNpKitThread) {
        NpKit::CollectGpuEvent(NPKIT_EVENT_ALL_REDUCE_TREE_SPLIT_BROADCAST_ENTRY, size*sizeof(T), 0, __builtin_amdgcn_s_memrealtime(),
            ncclShmem->comm.npKitEventCollectContexts + npKitCtxIdx);
        prims.npKitDataProcessTotalTime = 0;
      }
#endif

      if (tree->down[0] == -1) {
        for (ssize_t gridOffset = 0; gridOffset < size; gridOffset += loopSize) {
          ssize_t offset = gridOffset + bid*int(chunkSize);
          int nelem = min(chunkSize, size-offset);
          prims.directRecv(offset, nelem);
        }
      }
      else {
        for (ssize_t gridOffset = 0; gridOffset < size; gridOffset += loopSize) {
          ssize_t offset = gridOffset + bid*int(chunkSize);
          int nelem = min(chunkSize, size-offset);
          prims.directRecvCopySend(offset, offset, nelem);
        }
      }

#if defined(ENABLE_NPKIT) && defined(ENABLE_NPKIT_EVENT_ALL_REDUCE_TREE_SPLIT_BROADCAST_EXIT)
      if (isNpKitThread) {
        NpKit::CollectGpuEvent(NPKIT_EVENT_ALL_REDUCE_TREE_SPLIT_BROADCAST_EXIT, size*sizeof(T), prims.npKitDataProcessTotalTime, __builtin_amdgcn_s_memrealtime(),
            ncclShmem->comm.npKitEventCollectContexts + npKitCtxIdx);
      }
#endif

    }

#if defined(ENABLE_NPKIT) && defined(ENABLE_NPKIT_EVENT_ALL_REDUCE_TREE_SPLIT_EXIT)
    if (isNpKitThread) {
      NpKit::CollectGpuEvent(NPKIT_EVENT_ALL_REDUCE_TREE_SPLIT_EXIT, size*sizeof(T), 0, __builtin_amdgcn_s_memrealtime(),
          ncclShmem->comm.npKitEventCollectContexts + npKitCtxIdx);
    }
#endif

  }
}

template<typename T, typename RedOp>
struct RunWorkElement<ncclFuncAllReduce, T, RedOp, NCCL_ALGO_RING, NCCL_PROTO_SIMPLE> {
  __device__ __attribute__((noinline)) void run(ncclWorkElem *args) {
    using Proto = ProtoSimple<ALLREDUCE_CHUNKSTEPS/ALLREDUCE_SLICESTEPS, ALLREDUCE_SLICESTEPS>;
    runRing<T, RedOp, Proto>(args);
  }
};

template<typename T, typename RedOp>
struct RunWorkElement<ncclFuncAllReduce, T, RedOp, NCCL_ALGO_TREE, NCCL_PROTO_SIMPLE> {
  __device__ __attribute__((noinline)) void run(ncclWorkElem *args) {
    runTreeUpDown<T, RedOp, ProtoSimple<1, 1>>(args);
  }
};

template<typename T, typename RedOp>
struct RunWorkElement<ncclFuncAllReduce, T, RedOp, NCCL_ALGO_COLLNET, NCCL_PROTO_SIMPLE> {
  __device__ __attribute__((noinline)) void run(ncclWorkElem *args) {
    static constexpr int COLLNET_COPY_THREADS = 64;
    const int tid = threadIdx.x;
    const int bid = args->bid;
    const int nChannels = args->nChannels;
    struct ncclDirect* tree = &ncclShmem->channel.collTree;
    const ssize_t chunkSize = int(args->lastChunkSize);
    const ssize_t size = args->count;
    const ssize_t loopSize = nChannels*tree->nHeads*chunkSize;

    const int hasUp = (tree->up[0] >= 0) ? 1 : 0;
    const int hasDn = (tree->down[0] >= 0) ? 1 : 0;
<<<<<<< HEAD
    const int nThreadsScatter = ((hasUp && hasDn) ? COLLNET_COPY_THREADS : hasUp ? 2*COLLNET_COPY_THREADS : 0);
    const int nThreadsGather  = ((hasUp && hasDn) ? COLLNET_COPY_THREADS : hasUp ? 1*COLLNET_COPY_THREADS : 0);
    const int nThreadsBcast   = ((hasUp && hasDn) ? COLLNET_COPY_THREADS : hasUp ? 0 : 1*COLLNET_COPY_THREADS);
    const int nThreadsReduce = args->header.nWarps*WARP_SIZE - nThreadsScatter - nThreadsGather - nThreadsBcast;
=======
    const int nThreadsScatter = WARP_SIZE + ((hasUp && hasDn) ? COLLNET_COPY_THREADS : hasUp ? 3*COLLNET_COPY_THREADS : 0);
    const int nThreadsGather  =             ((hasUp && hasDn) ? COLLNET_COPY_THREADS : hasUp ? 2*COLLNET_COPY_THREADS : 0);
    const int nThreadsBcast   = WARP_SIZE + ((hasUp && hasDn) ? COLLNET_COPY_THREADS : hasUp ? 0 : 2*COLLNET_COPY_THREADS);
    const int nThreadsReduce = args->nWarps*WARP_SIZE - nThreadsScatter - nThreadsGather - nThreadsBcast;
>>>>>>> e1d9b273
    const int tidStartBcast = nThreadsGather;
    const int tidStartScatter = tidStartBcast + nThreadsBcast;
    const int tidStartReduce = tidStartScatter + nThreadsScatter;

    using Proto = ProtoSimple<1, 1>;

    if (tid >= tidStartScatter && tid < tidStartReduce && hasUp) {
      // Scatter
      int group = (2*Proto::MaxGroupWidth) | (1<<16);
      Primitives<T, RedOp, FanAsymmetric<0, NCCL_MAX_DIRECT_ARITY>, /*Direct=*/0, Proto, 0>
        prims(tid-tidStartScatter, nThreadsScatter, NULL, tree->up, args->sendbuff, args->recvbuff, args->redOpArg, group, args);
      for (ssize_t gridOffset = 0; gridOffset < size; gridOffset += loopSize) {
        ssize_t offset = gridOffset + bid*tree->nHeads*chunkSize;
        int nelem = min(tree->nHeads*chunkSize, size-offset);
        if (args->regUsed) {
          prims.directScatter(offset, nelem, chunkSize, tree->headRank, tree->shift);
        } else {
          prims.scatter(offset, nelem, chunkSize, tree->headRank, tree->shift);
        }
      }
    } else if (tid >= tidStartReduce && tree->out != -1) {
      int group = (3*Proto::MaxGroupWidth) | (1<<16);
      if (hasDn) {
        // Reduce, send to network
        Primitives<T, RedOp, FanAsymmetric<NCCL_MAX_DIRECT_ARITY, 1>, /*Direct=*/0, Proto, 0>
          prims(tid-tidStartReduce, nThreadsReduce, tree->down, &tree->out, args->sendbuff, args->recvbuff, args->redOpArg, group, args);
        for (ssize_t gridOffset = 0; gridOffset < size; gridOffset += loopSize) {
          ssize_t offset = gridOffset + (bid*tree->nHeads+tree->headRank)*chunkSize;
          int nelem = min(chunkSize, size-offset);
          if (args->regUsed) {
            prims.directRecvReduceSend(offset, offset, nelem);
          } else {
            prims.recvReduceSend(offset, nelem);
          }
        }
      } else {
        // Directly send to network
        Primitives<T, RedOp, FanAsymmetric<0, 1>, /*Direct=*/0, Proto, 0>
          prims(tid-tidStartReduce, nThreadsReduce, nullptr, &tree->out, args->sendbuff, args->recvbuff, args->redOpArg, group);
        for (ssize_t gridOffset = 0; gridOffset < size; gridOffset += loopSize) {
          ssize_t offset = gridOffset + (bid*tree->nHeads+tree->headRank)*chunkSize;
          int nelem = min(chunkSize, size-offset);
          prims.send(offset, nelem);
        }
      }
    } else if (tid < tidStartBcast && hasUp) {
      // Gather
      int group = (0*Proto::MaxGroupWidth) | (0<<16);
      Primitives<T, RedOp, FanAsymmetric<NCCL_MAX_DIRECT_ARITY, 0>, /*Direct=*/0, Proto, 0>
        prims(tid, nThreadsGather, tree->up, NULL, args->sendbuff, args->recvbuff, args->redOpArg, group, args);
      for (ssize_t gridOffset = 0; gridOffset < size; gridOffset += loopSize) {
        ssize_t offset = gridOffset + bid*tree->nHeads*chunkSize;
        int nelem = min(tree->nHeads*chunkSize, size-offset);
        prims.directGather(offset, nelem, chunkSize, tree->headRank, tree->shift);
      }
    } else if (tid >= tidStartBcast && tid < tidStartScatter && tree->out != -1) {
      int group = (1*Proto::MaxGroupWidth) | (0<<16);
      if (hasDn) {
        // Recv from network, broadcast
        Primitives<T, RedOp, FanAsymmetric<1, NCCL_MAX_DIRECT_ARITY>, /*Direct=*/0, Proto, 0>
          prims(tid-tidStartBcast, nThreadsBcast, &tree->out, tree->down, args->sendbuff, args->recvbuff, args->redOpArg, group, args);
        for (ssize_t gridOffset = 0; gridOffset < size; gridOffset += loopSize) {
          ssize_t offset = gridOffset + (bid*tree->nHeads+tree->headRank)*chunkSize;
          int nelem = min(chunkSize, size-offset);
          prims.recvCopyDirectSend(offset, offset, nelem, /*postOp=*/true);
        }
      } else {
        // Recv from network (no post thread needed)
        Primitives<T, RedOp, FanAsymmetric<1, 0>, /*Direct=*/0, Proto, 0>
          prims(tid-tidStartBcast, nThreadsBcast, &tree->out, nullptr, args->sendbuff, args->recvbuff, args->redOpArg, group);
        for (ssize_t gridOffset = 0; gridOffset < size; gridOffset += loopSize) {
          ssize_t offset = gridOffset + (bid*tree->nHeads+tree->headRank)*chunkSize;
          int nelem = min(chunkSize, size-offset);
          prims.recv(offset, nelem, /*postOp=*/true);
        }
      }
    }
  }
};

template<typename T, typename RedOp>
struct RunWorkElement<ncclFuncAllReduce, T, RedOp, NCCL_ALGO_RING, NCCL_PROTO_LL> {
  __device__ __attribute__((noinline)) void run(ncclWorkElem *args) {
    runRing<T, RedOp, ProtoLL>(args);
  }
};

template<typename T, typename RedOp>
struct RunWorkElement<ncclFuncAllReduce, T, RedOp, NCCL_ALGO_TREE, NCCL_PROTO_LL> {
  __device__ __attribute__((noinline)) void run(ncclWorkElem *args) {
    if (args->pad_0 == 0) runTreeUpDown<T, RedOp, ProtoLL>(args);
    else runTreeSplit<T, RedOp, ProtoLL>(args);
  }
};

template<typename T, typename RedOp>
struct RunWorkElement<ncclFuncAllReduce, T, RedOp, NCCL_ALGO_RING, NCCL_PROTO_LL128> {
  __device__ __attribute__((noinline)) void run(ncclWorkElem *args) {
    runRing<T, RedOp, ProtoLL128>(args);
    //LAUNCH_CLIQUE_KERNEL(AllReduceCliqueSplitKernel, RedOp, T, args);
  }
};

template<typename T, typename RedOp>
struct RunWorkElement<ncclFuncAllReduce, T, RedOp, NCCL_ALGO_TREE, NCCL_PROTO_LL128> {
  __device__ __attribute__((noinline)) void run(ncclWorkElem *args) {
    runTreeSplit<T, RedOp, ProtoLL128>(args);
    //LAUNCH_CLIQUE_KERNEL(AllReduceCliqueSplitKernel, RedOp, T, args);
  }
};<|MERGE_RESOLUTION|>--- conflicted
+++ resolved
@@ -8,7 +8,6 @@
 #include "devcomm.h"
 #include "collectives.h"
 #include "primitives.h"
-//#include "clique/AllReduceCliqueKernel.h" // [RCCL] AllReduce Clique-based kernel support
 
 #if defined(ENABLE_NPKIT)
 #include "npkit/npkit.h"
@@ -187,19 +186,18 @@
       }
 #endif
 
+#if defined(ENABLE_NPKIT) && defined(ENABLE_NPKIT_EVENT_ALL_REDUCE_RING_DIRECT_RECV_ENTRY)
+      if (tid == 0) {
+        NpKit::CollectGpuEvent(NPKIT_EVENT_ALL_REDUCE_RING_DIRECT_RECV_ENTRY, nelem*sizeof(T), 0, __builtin_amdgcn_s_memrealtime(),
+            ncclShmem->comm.npKitEventCollectContexts + npKitCtxIdx);
+        prims.npKitDataProcessTotalTime = 0;
+      }
+#endif
+
       // Make final copy from buffer to dest.
       chunk = modRanks(ringIx + 1);
       offset = calcOffset(chunk);
       nelem = min(realChunkSize, size-offset);
-
-#if defined(ENABLE_NPKIT) && defined(ENABLE_NPKIT_EVENT_ALL_REDUCE_RING_DIRECT_RECV_ENTRY)
-      if (tid == 0) {
-        NpKit::CollectGpuEvent(NPKIT_EVENT_ALL_REDUCE_RING_DIRECT_RECV_ENTRY, nelem*sizeof(T), 0, __builtin_amdgcn_s_memrealtime(),
-            ncclShmem->comm.npKitEventCollectContexts + npKitCtxIdx);
-        prims.npKitDataProcessTotalTime = 0;
-      }
-#endif
-
       prims.directRecv(offset, nelem);
 
 #if defined(ENABLE_NPKIT) && defined(ENABLE_NPKIT_EVENT_ALL_REDUCE_RING_DIRECT_RECV_EXIT)
@@ -599,17 +597,10 @@
 
     const int hasUp = (tree->up[0] >= 0) ? 1 : 0;
     const int hasDn = (tree->down[0] >= 0) ? 1 : 0;
-<<<<<<< HEAD
     const int nThreadsScatter = ((hasUp && hasDn) ? COLLNET_COPY_THREADS : hasUp ? 2*COLLNET_COPY_THREADS : 0);
-    const int nThreadsGather  = ((hasUp && hasDn) ? COLLNET_COPY_THREADS : hasUp ? 1*COLLNET_COPY_THREADS : 0);
+    const int nThreadsGather  =             ((hasUp && hasDn) ? COLLNET_COPY_THREADS : hasUp ? 1*COLLNET_COPY_THREADS : 0);
     const int nThreadsBcast   = ((hasUp && hasDn) ? COLLNET_COPY_THREADS : hasUp ? 0 : 1*COLLNET_COPY_THREADS);
-    const int nThreadsReduce = args->header.nWarps*WARP_SIZE - nThreadsScatter - nThreadsGather - nThreadsBcast;
-=======
-    const int nThreadsScatter = WARP_SIZE + ((hasUp && hasDn) ? COLLNET_COPY_THREADS : hasUp ? 3*COLLNET_COPY_THREADS : 0);
-    const int nThreadsGather  =             ((hasUp && hasDn) ? COLLNET_COPY_THREADS : hasUp ? 2*COLLNET_COPY_THREADS : 0);
-    const int nThreadsBcast   = WARP_SIZE + ((hasUp && hasDn) ? COLLNET_COPY_THREADS : hasUp ? 0 : 2*COLLNET_COPY_THREADS);
     const int nThreadsReduce = args->nWarps*WARP_SIZE - nThreadsScatter - nThreadsGather - nThreadsBcast;
->>>>>>> e1d9b273
     const int tidStartBcast = nThreadsGather;
     const int tidStartScatter = tidStartBcast + nThreadsBcast;
     const int tidStartReduce = tidStartScatter + nThreadsScatter;
