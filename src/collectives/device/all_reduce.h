--- conflicted
+++ resolved
@@ -9,71 +9,12 @@
 #include "primitives.h"
 #include "collectives.h"
 
-<<<<<<< HEAD
-template<int UNROLL, class FUNC, typename T>
-__attribute__((noinline))
-__device__ void ncclAllReduceRingKernel(struct CollectiveArgs* args) {
-  const int tid = threadIdx.x;
-  const int nthreads = args->coll.nThreads;
-  const int bid = args->coll.bid;
-  const int nChannels = args->coll.nChannels;
-  struct ncclDevComm* comm = args->comm;
-  struct ncclChannel* channel = comm->channels+blockIdx.x;
-  struct ncclRing* ring = &channel->ring;
-  const int stepSize = comm->buffSizes[NCCL_PROTO_SIMPLE] / (sizeof(T)*NCCL_STEPS);
-  const int chunkSize = stepSize * ALLREDUCE_CHUNKSTEPS;
-  const int nranks = comm->nRanks;
-  const ssize_t loopSize = nChannels*(ssize_t)chunkSize;
-  const ssize_t size = args->coll.count;
-#ifdef ENABLE_PROFILING
-  auto devProf = comm->devProf;
-  uint64_t clk, t0 = 0ULL, ws;
-  if (tid == 0) clk = __rtc64();
-#endif
-
-  // Compute pointers
-  const T * __restrict__ thisInput = (const T*)args->sendbuff;
-  T * __restrict__ thisOutput = (T*)args->recvbuff;
-
-  ncclPrimitives<UNROLL, ALLREDUCE_CHUNKSTEPS/ALLREDUCE_SLICESTEPS, ALLREDUCE_SLICESTEPS, T, 1, 1, 1, FUNC>
-    prims(tid, nthreads, &ring->prev, &ring->next, thisOutput, stepSize, channel, comm);
-
-  for (ssize_t gridOffset = 0; gridOffset < size; gridOffset += nranks*loopSize) {
-    ssize_t realChunkSize = min(chunkSize, DIVUP(size-gridOffset,nranks*nChannels));
-    ALIGN_SIZE(realChunkSize, nthreads*sizeof(uint64_t)/sizeof(T));
-    ssize_t chunkOffset = gridOffset + bid*nranks*realChunkSize;
-
-    /////////////// begin AllReduce steps ///////////////
-    ssize_t offset;
-    int nelem;
-    int chunk;
-
-    // step 0: push data to next GPU
-    chunk = ring->devUserRanks[nranks-1];
-    offset = chunkOffset + chunk * realChunkSize;
-    nelem = min(realChunkSize, size-offset);
-
-    INIT_COUNTER;
-    prims.send(thisInput+offset, nelem);
-    ACCUMULATE_COUNTER(send);
-
-    // k-2 steps: reduce and copy to next GPU
-    for (int j=2; j<nranks; ++j) {
-      chunk = ring->devUserRanks[nranks-j];
-      offset = chunkOffset + chunk * realChunkSize;
-      nelem = min(realChunkSize, size-offset);
-
-      INIT_COUNTER;
-      prims.recvReduceSend(thisInput+offset, nelem);
-      ACCUMULATE_COUNTER(recvReduceSend);
-    }
-=======
 template<class FUNC, typename T, int UNROLL>
 class ncclFunction<ncclFuncAllReduce, NCCL_ALGO_RING, NCCL_PROTO_SIMPLE, FUNC, T, UNROLL> {
   public:
-  __device__ void run(struct ncclWorkElem* args) {
-    const int tid = threadIdx.x;
-    const int nthreads = args->nThreads-WARP_SIZE;
+  __device__ __attribute__((noinline)) void run(struct ncclWorkElem* args) {
+    const int tid = threadIdx.x;
+    const int nthreads = args->nThreads;
     const int bid = args->coll.bid;
     const int nChannels = args->coll.nChannels;
     struct ncclDevComm* comm = args->comm;
@@ -84,6 +25,11 @@
     const int nranks = comm->nRanks;
     const ssize_t loopSize = nChannels*(ssize_t)chunkSize;
     const ssize_t size = args->coll.count;
+#ifdef ENABLE_PROFILING
+    auto devProf = comm->devProf;
+    uint64_t clk, t0 = 0ULL, ws;
+    if (tid == 0) clk = __builtin_amdgcn_s_memrealtime();
+#endif
 
     // Compute pointers
     const T * __restrict__ thisInput = (const T*)args->sendbuff;
@@ -107,8 +53,9 @@
       offset = chunkOffset + chunk * realChunkSize;
       nelem = min(realChunkSize, size-offset);
 
+      INIT_COUNTER;
       prims.send(thisInput+offset, nelem);
->>>>>>> 920dbe5b
+      ACCUMULATE_COUNTER(send);
 
       // k-2 steps: reduce and copy to next GPU
       for (int j=2; j<nranks; ++j) {
@@ -116,14 +63,10 @@
         offset = chunkOffset + chunk * realChunkSize;
         nelem = min(realChunkSize, size-offset);
 
-<<<<<<< HEAD
-    INIT_COUNTER;
-    prims.directRecvReduceCopySend(thisInput+offset, thisOutput+offset, offset, nelem);
-    ACCUMULATE_COUNTER(directRecvReduceCopySend);
-=======
+        INIT_COUNTER;
         prims.recvReduceSend(thisInput+offset, nelem);
-      }
->>>>>>> 920dbe5b
+        ACCUMULATE_COUNTER(recvReduceSend);
+      }
 
       // step k-1: reduce this buffer and data, which will produce the final
       // result that we store in this data and push to the next GPU
@@ -131,14 +74,9 @@
       offset = chunkOffset + chunk * realChunkSize;
       nelem = min(realChunkSize, size-offset);
 
-<<<<<<< HEAD
       INIT_COUNTER;
-      prims.directRecvCopySend(thisOutput+offset, offset, nelem);
-      ACCUMULATE_COUNTER(directRecvCopySend);
-    }
-=======
       prims.directRecvReduceCopySend(thisInput+offset, thisOutput+offset, offset, nelem);
->>>>>>> 920dbe5b
+      ACCUMULATE_COUNTER(directRecvReduceCopySend);
 
       // k-2 steps: copy to next GPU
       for (int j=1; j<nranks-1; ++j) {
@@ -146,36 +84,9 @@
         offset = chunkOffset + chunk * realChunkSize;
         nelem = min(realChunkSize, size-offset);
 
-<<<<<<< HEAD
-    // Final wait/copy.
-    INIT_COUNTER;
-    prims.directRecv(thisOutput+offset, offset, nelem);
-    ACCUMULATE_COUNTER(directRecv);
-  }
-#ifdef ENABLE_PROFILING
-  if (tid == 0) __atomic_fetch_add(&(devProf->total_cycle), __rtc64() - clk, __ATOMIC_SEQ_CST);
-#endif
-}
-
-template<int UNROLL, class FUNC, typename T>
-__attribute__((noinline))
-__device__ void ncclAllReduceTreeKernel(struct CollectiveArgs* args) {
-  const int tid = threadIdx.x;
-  const int nthreads = args->coll.nThreads;
-  const int bid = args->coll.bid;
-  const int nChannels = args->coll.nChannels;
-  struct ncclDevComm* comm = args->comm;
-  struct ncclChannel* channel = comm->channels+blockIdx.x;
-  const int stepSize = comm->buffSizes[NCCL_PROTO_SIMPLE] / (sizeof(T)*NCCL_STEPS);
-  int chunkSize = args->coll.lastChunkSize;
-  const ssize_t minChunkSize = nthreads*8*sizeof(uint64_t) / sizeof(T);
-  const ssize_t loopSize = nChannels*chunkSize;
-  const ssize_t size = args->coll.count;
-
-  if (loopSize > size) {
-    chunkSize = DIVUP(size, nChannels*minChunkSize)*minChunkSize;
-=======
+        INIT_COUNTER;
         prims.directRecvCopySend(thisOutput+offset, offset, nelem);
+        ACCUMULATE_COUNTER(directRecvCopySend);
       }
 
       // Make final copy from buffer to dest.
@@ -183,19 +94,23 @@
       offset = chunkOffset + chunk * realChunkSize;
       nelem = min(realChunkSize, size-offset);
 
-      // Final wait/copy.
+    // Final wait/copy.
+      INIT_COUNTER;
       prims.directRecv(thisOutput+offset, offset, nelem);
-    }
->>>>>>> 920dbe5b
+      ACCUMULATE_COUNTER(directRecv);
+    }
+#ifdef ENABLE_PROFILING
+    if (tid == 0) __atomic_fetch_add(&(devProf->total_cycle), __builtin_amdgcn_s_memrealtime() - clk, __ATOMIC_SEQ_CST);
+#endif
   }
 };
 
 template<class FUNC, typename T, int UNROLL>
 class ncclFunction<ncclFuncAllReduce, NCCL_ALGO_TREE, NCCL_PROTO_SIMPLE, FUNC, T, UNROLL> {
   public:
-  __device__ void run(struct ncclWorkElem* args) {
-    const int tid = threadIdx.x;
-    const int nthreads = args->nThreads-2*WARP_SIZE;
+  __device__ __attribute__((noinline)) void run(struct ncclWorkElem* args) {
+    const int tid = threadIdx.x;
+    const int nthreads = args->nThreads;
     const int bid = args->coll.bid;
     const int nChannels = args->coll.nChannels;
     struct ncclDevComm* comm = args->comm;
@@ -216,7 +131,7 @@
     T * __restrict__ thisOutput = (T*)args->recvbuff;
 
 #if 1
-    if (tid < nthreads+WARP_SIZE) {
+    if (tid < nthreads) {
       // Reduce : max number of recv is 3, max number of send is 1 (binary tree + local)
       ncclPrimitives<UNROLL, 1, 1, T, NCCL_MAX_DEV_ARITY, 1, 0, FUNC>
         prims(tid, nthreads, tree->down, &tree->up, NULL, stepSize, channel, comm, ncclShmem->ptrs, 0);
@@ -234,7 +149,7 @@
       }
     }
 
-    if (tid < nthreads+WARP_SIZE) {
+    if (tid < nthreads) {
       // Broadcast : max number of recv is 1, max number of send is 3 (binary tree + local)
       ncclPrimitives<UNROLL, 1, 1, T, 1, NCCL_MAX_DEV_ARITY, 1, FUNC>
         prims(tid, nthreads, &tree->up, tree->down, thisOutput, stepSize, channel, comm, ncclShmem->ptrs, 0);
@@ -255,7 +170,7 @@
     int nthreadsSplit = nthreads/2;
     if (nthreadsSplit == 256) nthreadsSplit += 64;
     if (tree->up == -1) {
-      if (tid < nthreads+WARP_SIZE) {
+      if (tid < nthreads) {
         // ReduceAndBroadcast : max number of recv is 3, max number of send is 3
         ncclPrimitives<UNROLL, 1, 1, T, NCCL_MAX_DEV_ARITY, NCCL_MAX_DEV_ARITY, 1, FUNC>
           prims(tid, nthreads, tree->down, tree->down, thisOutput, stepSize, channel, comm, ncclShmem->ptrs, 0);
@@ -266,7 +181,7 @@
         }
       }
     } else {
-      if (tid < nthreadsSplit + WARP_SIZE) {
+      if (tid < nthreadsSplit) {
         // Reduce : max number of recv is 3, max number of send is 1 (binary tree + local)
         ncclPrimitives<UNROLL, 1, 1, T, NCCL_MAX_DEV_ARITY, 1, 0, FUNC>
           prims(tid, nthreadsSplit, tree->down, &tree->up, NULL, stepSize, channel, comm, ncclShmem->ptrs, 0);
@@ -283,7 +198,7 @@
       } else {
         // Broadcast : max number of recv is 1, max number of send is 3 (binary tree + local)
         ncclPrimitives<UNROLL, 1, 1, T, 1, NCCL_MAX_DEV_ARITY, 1, FUNC>
-          prims(tid-nthreadsSplit-WARP_SIZE, nthreads-nthreadsSplit, &tree->up, tree->down, thisOutput, stepSize, channel, comm, ncclShmem->ptrs, 2);
+          prims(tid-nthreadsSplit, nthreads-nthreadsSplit, &tree->up, tree->down, thisOutput, stepSize, channel, comm, ncclShmem->ptrs, 2);
         for (ssize_t gridOffset = 0; gridOffset < size; gridOffset += loopSize) {
           // Down
           ssize_t offset = gridOffset + bid*chunkSize;
@@ -296,39 +211,16 @@
         }
       }
     }
-<<<<<<< HEAD
-  } while(0);
-}
-
-template<int UNROLL, class FUNC, typename T>
-__attribute__((noinline))
-__device__ void ncclAllReduceCollNetKernel(struct CollectiveArgs* args) {
-  const int tid = threadIdx.x;
-  const int nthreads = args->coll.nThreads;
-  const int bid = args->coll.bid;
-  const int nChannels = args->coll.nChannels;
-  struct ncclDevComm* comm = args->comm;
-  struct ncclChannel* channel = comm->channels+blockIdx.x;
-  const int stepSize = comm->buffSizes[NCCL_PROTO_SIMPLE] / (sizeof(T)*NCCL_STEPS);
-  int chunkSize = args->coll.lastChunkSize;
-  const ssize_t minChunkSize = nthreads*8*sizeof(uint64_t) / sizeof(T);
-  const ssize_t loopSize = nChannels*chunkSize;
-  const ssize_t size = args->coll.count;
-
-  if (loopSize > size) {
-    chunkSize = DIVUP(size, nChannels*minChunkSize)*minChunkSize;
-=======
 #endif
->>>>>>> 920dbe5b
   }
 };
 
 template<class FUNC, typename T, int UNROLL>
 class ncclFunction<ncclFuncAllReduce, NCCL_ALGO_COLLNET, NCCL_PROTO_SIMPLE, FUNC, T, UNROLL> {
   public:
-  __device__ void run(struct ncclWorkElem* args) {
-    const int tid = threadIdx.x;
-    const int nthreads = args->nThreads-WARP_SIZE;
+  __device__ __attribute__((noinline)) void run(struct ncclWorkElem* args) {
+    const int tid = threadIdx.x;
+    const int nthreads = args->nThreads;
     const int bid = args->coll.bid;
     const int nChannels = args->coll.nChannels;
     struct ncclDevComm* comm = args->comm;
@@ -382,57 +274,12 @@
       }
     }
   }
-<<<<<<< HEAD
-}
-
-template<int UNUSED, class FUNC, typename T>
-__attribute__((noinline))
-__device__ void ncclAllReduceRingLLKernel(struct CollectiveArgs* args) {
-  const int tid = threadIdx.x;
-  const int nthreads = args->coll.nThreads;
-  const int bid = args->coll.bid;
-  const int nChannels = args->coll.nChannels;
-  struct ncclDevComm* comm = args->comm;
-  struct ncclChannel* channel = comm->channels+blockIdx.x;
-  struct ncclRing* ring = &channel->ring;
-  const int stepLines = comm->buffSizes[NCCL_PROTO_LL] / (sizeof(union ncclLLFifoLine)*NCCL_STEPS);
-  ssize_t chunkSize = stepLines * sizeof(uint64_t) / sizeof(T);
-  const ssize_t minChunkSize = nthreads * (sizeof(uint64_t)) / sizeof(T);
-  const int nranks = comm->nRanks;
-  const ssize_t loopSize = nChannels*nranks*chunkSize;
-  const ssize_t size = args->coll.count;
-
-  ncclLLPrimitives<T, FUNC, 1, 1> LLprims(tid, nthreads, &ring->prev, &ring->next, stepLines, channel, comm);
-
-  // Compute pointers
-  const T * __restrict__ thisInput = (const T*)args->sendbuff;
-  T * __restrict__ thisOutput = (T*)args->recvbuff;
-
-  for (ssize_t gridOffset = 0; gridOffset < size; gridOffset += loopSize) {
-    chunkSize = min(DIVUP(size-gridOffset, nChannels*nranks*minChunkSize)*minChunkSize, chunkSize);
-
-    /////////////// begin AllReduce steps ///////////////
-    ssize_t offset;
-    int nelem;
-    int chunk;
-
-    // step 0: push data to next GPU
-    chunk = ring->devUserRanks[nranks-1];
-    offset = gridOffset + (chunk*nChannels+bid) * chunkSize;
-    nelem = min(chunkSize, size-offset);
-
-    LLprims.send(thisInput+offset, nelem);
-
-    // k-2 steps: reduce and copy to next GPU
-    for (int j=2; j<nranks; ++j) {
-      chunk = ring->devUserRanks[nranks-j];
-=======
 };
 
 template<class FUNC, typename T, int UNROLL>
 class ncclFunction<ncclFuncAllReduce, NCCL_ALGO_RING, NCCL_PROTO_LL, FUNC, T, UNROLL> {
   public:
-  __device__ void run(struct ncclWorkElem* args) {
+  __device__ __attribute__((noinline)) void run(struct ncclWorkElem* args) {
     const int tid = threadIdx.x;
     const int nthreads = args->nThreads;
     const int bid = args->coll.bid;
@@ -463,7 +310,6 @@
 
       // step 0: push data to next GPU
       chunk = ring->devUserRanks[nranks-1];
->>>>>>> 920dbe5b
       offset = gridOffset + (chunk*nChannels+bid) * chunkSize;
       nelem = min(chunkSize, size-offset);
 
@@ -492,30 +338,6 @@
         offset = gridOffset + (chunk*nChannels+bid) * chunkSize;
         nelem = min(chunkSize, size-offset);
 
-<<<<<<< HEAD
-    // Here we need to copy from buffer to this output.
-    LLprims.recv(thisOutput+offset, nelem);
-  }
-}
-
-template<int UNUSED, class FUNC, typename T>
-__attribute__((noinline))
-__device__ void ncclAllReduceTreeLLKernel(struct CollectiveArgs* args) {
-  const int tid = threadIdx.x;
-  const int nthreads = args->coll.nThreads;
-  const int bid = args->coll.bid;
-  const int nChannels = args->coll.nChannels;
-  struct ncclDevComm* comm = args->comm;
-  struct ncclChannel* channel = comm->channels+blockIdx.x;
-  const int stepLines = comm->buffSizes[NCCL_PROTO_LL] / (sizeof(union ncclLLFifoLine)*NCCL_STEPS);
-  ssize_t chunkSize = stepLines * sizeof(uint64_t) / sizeof(T);
-  const ssize_t minChunkSize = nthreads*sizeof(uint64_t) / sizeof(T);
-  const ssize_t loopSize = nChannels*chunkSize;
-  const ssize_t size = args->coll.count;
-
-  if (loopSize > size) {
-    chunkSize = DIVUP(size, nChannels*minChunkSize)*minChunkSize;
-=======
         LLprims.recvCopySend(thisOutput+offset, nelem);
       }
 
@@ -527,14 +349,13 @@
       // Here we need to copy from buffer to this output.
       LLprims.recv(thisOutput+offset, nelem);
     }
->>>>>>> 920dbe5b
   }
 };
 
 template<class FUNC, typename T, int UNROLL>
 class ncclFunction<ncclFuncAllReduce, NCCL_ALGO_TREE, NCCL_PROTO_LL, FUNC, T, UNROLL> {
   public:
-  __device__ void run(struct ncclWorkElem* args) {
+  __device__ __attribute__((noinline)) void run(struct ncclWorkElem* args) {
     const int tid = threadIdx.x;
     const int nthreads = args->nThreads;
     const int bid = args->coll.bid;
@@ -588,38 +409,14 @@
           LLprims.recvCopySend(thisOutput+offset, nelem);
         }
       }
-<<<<<<< HEAD
-    }
-  } while(0);
-}
-
-template<int UNUSED, class FUNC, typename T>
-__attribute__((noinline))
-__device__ void ncclAllReduceCollNetLLKernel(struct CollectiveArgs* args) {
-  const int tid = threadIdx.x;
-  const int nthreads = args->coll.nThreads;
-  const int bid = args->coll.bid;
-  const int nChannels = args->coll.nChannels;
-  struct ncclDevComm* comm = args->comm;
-  struct ncclChannel* channel = comm->channels+blockIdx.x;
-  const int stepLines = comm->buffSizes[NCCL_PROTO_LL] / (sizeof(union ncclLLFifoLine)*NCCL_STEPS);
-  ssize_t chunkSize = stepLines * sizeof(uint64_t) / sizeof(T);
-  const ssize_t minChunkSize = nthreads*sizeof(uint64_t) / sizeof(T);
-  const ssize_t loopSize = nChannels*chunkSize;
-  const ssize_t size = args->coll.count;
-
-  if (loopSize > size) {
-    chunkSize = DIVUP(size, nChannels*minChunkSize)*minChunkSize;
-=======
     } while(0);
->>>>>>> 920dbe5b
   }
 };
 
 template<class FUNC, typename T, int UNROLL>
 class ncclFunction<ncclFuncAllReduce, NCCL_ALGO_COLLNET, NCCL_PROTO_LL, FUNC, T, UNROLL> {
   public:
-  __device__ void run(struct ncclWorkElem* args) {
+  __device__ __attribute__((noinline)) void run(struct ncclWorkElem* args) {
     const int tid = threadIdx.x;
     const int nthreads = args->nThreads;
     const int bid = args->coll.bid;
@@ -676,54 +473,10 @@
 };
 
 #include "prims_ll128.h"
-<<<<<<< HEAD
-template<int UNUSED, class FUNC, typename T>
-__attribute__((noinline))
-__device__ void ncclAllReduceRingLL128Kernel(struct CollectiveArgs* args) {
-  const int tid = threadIdx.x;
-  const int nthreads = args->coll.nThreads;
-  const int bid = args->coll.bid;
-  const int nChannels = args->coll.nChannels;
-  struct ncclDevComm* comm = args->comm;
-  struct ncclChannel* channel = comm->channels+blockIdx.x;
-  struct ncclRing* ring = &channel->ring;
-  const int stepSize = comm->buffSizes[NCCL_PROTO_LL128] / (sizeof(uint64_t)*NCCL_STEPS);
-  ssize_t chunkSize = stepSize*NCCL_LL128_DATAELEMS*sizeof(uint64_t) / (NCCL_LL128_LINEELEMS*sizeof(T));
-  // We should not need the final /2 but it makes performance much, much smoother. Might be a bug somewhere.
-  const ssize_t minChunkSize = (NCCL_LL128_SHMEM_ELEMS_PER_THREAD*nthreads*NCCL_LL128_DATAELEMS*sizeof(uint64_t))/(NCCL_LL128_LINEELEMS*sizeof(T))/2;
-  const int nranks = comm->nRanks;
-  const ssize_t loopSize = nChannels*nranks*chunkSize;
-  const ssize_t size = args->coll.count;
-
-  ncclLL128Primitives<T, FUNC, 1, 1> LLprims(tid, nthreads, &ring->prev, &ring->next, stepSize, channel, comm);
-
-  // Compute pointers
-  const T * __restrict__ thisInput = (const T*)args->sendbuff;
-  T * __restrict__ thisOutput = (T*)args->recvbuff;
-
-  for (ssize_t gridOffset = 0; gridOffset < size; gridOffset += loopSize) {
-    chunkSize = min(DIVUP(size-gridOffset, nChannels*nranks*minChunkSize)*minChunkSize, chunkSize);
-
-    /////////////// begin AllReduce steps ///////////////
-    ssize_t offset;
-    int nelem;
-    int chunk;
-
-    // step 0: push data to next GPU
-    chunk = ring->devUserRanks[nranks-1];
-    offset = gridOffset + (chunk*nChannels+bid) * chunkSize;
-    nelem = min(chunkSize, size-offset);
-
-    LLprims.send(thisInput+offset, nelem);
-
-    // k-2 steps: reduce and copy to next GPU
-    for (int j=2; j<nranks; ++j) {
-      chunk = ring->devUserRanks[nranks-j];
-=======
 template<class FUNC, typename T, int UNROLL>
 class ncclFunction<ncclFuncAllReduce, NCCL_ALGO_RING, NCCL_PROTO_LL128, FUNC, T, UNROLL> {
   public:
-  __device__ void run(struct ncclWorkElem* args) {
+  __device__ __attribute__((noinline)) void run(struct ncclWorkElem* args) {
     const int tid = threadIdx.x;
     const int nthreads = args->nThreads;
     const int bid = args->coll.bid;
@@ -755,7 +508,6 @@
 
       // step 0: push data to next GPU
       chunk = ring->devUserRanks[nranks-1];
->>>>>>> 920dbe5b
       offset = gridOffset + (chunk*nChannels+bid) * chunkSize;
       nelem = min(chunkSize, size-offset);
 
@@ -784,37 +536,8 @@
         offset = gridOffset + (chunk*nChannels+bid) * chunkSize;
         nelem = min(chunkSize, size-offset);
 
-<<<<<<< HEAD
-    // Here we need to copy from buffer to this output.
-    LLprims.recv(thisOutput+offset, nelem);
-  }
-}
-
-template<int UNUSED, class FUNC, typename T>
-__attribute__((noinline))
-__device__ void ncclAllReduceTreeLL128Kernel(struct CollectiveArgs* args) {
-  const int tid = threadIdx.x;
-  const int nthreads = args->coll.nThreads;
-  const int bid = args->coll.bid;
-  const int nChannels = args->coll.nChannels;
-  struct ncclDevComm* comm = args->comm;
-  struct ncclChannel* channel = comm->channels+blockIdx.x;
-  struct ncclTree* treeUp = &channel->treeUp;
-  struct ncclTree* treeDn = &channel->treeDn;
-  const int stepSize = comm->buffSizes[NCCL_PROTO_LL128] / (sizeof(uint64_t)*NCCL_STEPS);
-  ssize_t chunkSize = args->coll.lastChunkSize;
-  const ssize_t minChunkSize = (NCCL_LL128_SHMEM_ELEMS_PER_THREAD*nthreads*NCCL_LL128_DATAELEMS*sizeof(uint64_t))/(NCCL_LL128_LINEELEMS*sizeof(T))/8;
-  const ssize_t loopSize = nChannels*chunkSize;
-  int nthreadsSplit = NCCL_LL128_SPLIT(nthreads);
-  const ssize_t size = args->coll.count;
-
-  if (loopSize > size) {
-    chunkSize = DIVUP(size, nChannels*minChunkSize)*minChunkSize;
-  }
-=======
         LLprims.recvCopySend(thisOutput+offset, nelem);
       }
->>>>>>> 920dbe5b
 
       // Make final copy from buffer to dest.
       chunk = ring->devUserRanks[1];
@@ -830,7 +553,7 @@
 template<class FUNC, typename T, int UNROLL>
 class ncclFunction<ncclFuncAllReduce, NCCL_ALGO_TREE, NCCL_PROTO_LL128, FUNC, T, UNROLL> {
   public:
-  __device__ void run(struct ncclWorkElem* args) {
+  __device__ __attribute__((noinline)) void run(struct ncclWorkElem* args) {
     const int tid = threadIdx.x;
     const int nthreads = args->nThreads;
     const int bid = args->coll.bid;
@@ -893,14 +616,8 @@
   }
 };
 
-<<<<<<< HEAD
-template<int UNUSED, class FUNC, typename T>
-__attribute__((noinline))
-__device__ void ncclAllReduceCollNetLL128Kernel(struct CollectiveArgs* args) { }
-=======
 template<class FUNC, typename T, int UNROLL>
 class ncclFunction<ncclFuncAllReduce, NCCL_ALGO_COLLNET, NCCL_PROTO_LL128, FUNC, T, UNROLL> {
   public:
-__device__ void run(struct ncclWorkElem* args) { }
-};
->>>>>>> 920dbe5b
+__device__ __attribute__((noinline)) void run(struct ncclWorkElem* args) { }
+};