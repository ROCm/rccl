/*************************************************************************
 * Copyright (c) 2015-2022, NVIDIA CORPORATION. All rights reserved.
 * Modifications Copyright (c) 2019-2022 Advanced Micro Devices, Inc. All rights reserved.
 *
 * See LICENSE.txt for license information
 ************************************************************************/

#include "devcomm.h"
#include "collectives.h"
#include "primitives.h"
//#include "clique/AllReduceCliqueKernel.h" // [RCCL] AllReduce Clique-based kernel support

#if defined(ENABLE_NPKIT)
#include "npkit/npkit.h"
#endif

namespace all_reduce {
  template<typename T, typename RedOp, typename Proto>
  __device__ __attribute__((noinline)) void runRing(ncclWorkElem *args) {
    const int tid = threadIdx.x;
    const int nthreads = args->header.nWarps*WARP_SIZE;
    const int bid = args->bid;
    const int nChannels = args->nChannels;
    ncclRing *ring = &ncclShmem->channel.ring;
    int ringIx = ring->index;
    const ssize_t chunkSize = int(Proto::calcBytePerStep()/sizeof(T) * (Proto::Id == NCCL_PROTO_SIMPLE ? ALLREDUCE_CHUNKSTEPS : 1));
    const int nranks = ncclShmem->comm.nRanks;
    const ssize_t loopSize = nChannels*nranks*chunkSize;
    const ssize_t size = args->count;

#if defined(ENABLE_NPKIT)
    int npKitCtxIdx = bid;
#endif

#if defined(ENABLE_NPKIT) && defined(ENABLE_NPKIT_EVENT_TIME_SYNC_CPU)
    if (tid == 0) {
      uint64_t* cpuTimestamp = ncclShmem->comm.cpuTimestamp;
      NpKit::CollectGpuEvent(NPKIT_EVENT_TIME_SYNC_CPU, 0, 0, *cpuTimestamp,
          ncclShmem->comm.npKitEventCollectContexts + npKitCtxIdx);
    }
#endif

#if defined(ENABLE_NPKIT) && defined(ENABLE_NPKIT_EVENT_TIME_SYNC_GPU)
    if (tid == 0) {
      NpKit::CollectGpuEvent(NPKIT_EVENT_TIME_SYNC_GPU, 0, 0, __builtin_amdgcn_s_memrealtime(),
          ncclShmem->comm.npKitEventCollectContexts + npKitCtxIdx);
    }
#endif

#if defined(ENABLE_NPKIT) && defined(ENABLE_NPKIT_EVENT_ALL_REDUCE_RING_ENTRY)
    if (tid == 0) {
      NpKit::CollectGpuEvent(NPKIT_EVENT_ALL_REDUCE_RING_ENTRY, size*sizeof(T), 0, __builtin_amdgcn_s_memrealtime(),
          ncclShmem->comm.npKitEventCollectContexts + npKitCtxIdx);
    }
#endif

    int minChunkSize;
    if (Proto::Id == NCCL_PROTO_LL)
      minChunkSize = nthreads*(Proto::calcBytePerGrain()/sizeof(T));
    if (Proto::Id == NCCL_PROTO_LL128) {
      // We should not need the final /2 but it makes performance much, much smoother. Might be a bug somewhere.
      minChunkSize = nthreads*(Proto::calcBytePerGrain()/sizeof(T))/2;
    }

    Primitives<T, RedOp, FanSymmetric<1>, 0, Proto, 0> prims
      (tid, nthreads, &ring->prev, &ring->next, args->sendbuff, args->recvbuff, args->redOpArg, args->connIndex << 16);

#if defined(ENABLE_NPKIT)
    if (tid == 0) {
      prims.npKitCtxIdx = npKitCtxIdx;
    }
#endif

    for (ssize_t gridOffset = 0; gridOffset < size; gridOffset += loopSize) {
      ssize_t realChunkSize;
      if (Proto::Id == NCCL_PROTO_SIMPLE) {
        realChunkSize = min(chunkSize, divUp(size-gridOffset, nChannels*nranks));
        realChunkSize = roundUp(realChunkSize, nthreads*sizeof(uint64_t)/sizeof(T));
      }
      else
        realChunkSize = min(chunkSize, divUp(size-gridOffset, nChannels*nranks*minChunkSize)*minChunkSize);
      realChunkSize = int(realChunkSize);

      auto calcOffset = [&]__device__(int chunk)->ssize_t {
        if (Proto::Id == NCCL_PROTO_SIMPLE)
          return gridOffset + bid*nranks*realChunkSize + chunk*realChunkSize;
        else
          return gridOffset + (chunk*nChannels + bid)*realChunkSize;
      };
      auto modRanks = [&]__device__(int r)->int {
        return r - (r >= nranks ? nranks : 0);
      };

      ssize_t offset;
      int nelem;
      int chunk;

      // step 0: push data to next GPU
      chunk = modRanks(ringIx + nranks-1);
      offset = calcOffset(chunk);
      nelem = min(realChunkSize, size-offset);

#if defined(ENABLE_NPKIT) && defined(ENABLE_NPKIT_EVENT_ALL_REDUCE_RING_SEND_ENTRY)
      if (tid == 0) {
        NpKit::CollectGpuEvent(NPKIT_EVENT_ALL_REDUCE_RING_SEND_ENTRY, nelem*sizeof(T), 0, __builtin_amdgcn_s_memrealtime(),
            ncclShmem->comm.npKitEventCollectContexts + npKitCtxIdx);
        prims.npKitDataProcessTotalTime = 0;
      }
#endif

      prims.send(offset, nelem);

#if defined(ENABLE_NPKIT) && defined(ENABLE_NPKIT_EVENT_ALL_REDUCE_RING_SEND_EXIT)
      if (tid == 0) {
        NpKit::CollectGpuEvent(NPKIT_EVENT_ALL_REDUCE_RING_SEND_EXIT, nelem*sizeof(T), prims.npKitDataProcessTotalTime, __builtin_amdgcn_s_memrealtime(),
            ncclShmem->comm.npKitEventCollectContexts + npKitCtxIdx);
      }
#endif

      // k-2 steps: reduce and copy to next GPU

#if defined(ENABLE_NPKIT) && defined(ENABLE_NPKIT_EVENT_ALL_REDUCE_RING_RECV_REDUCE_SEND_ENTRY)
      if (tid == 0 && nranks > 2) {
        NpKit::CollectGpuEvent(NPKIT_EVENT_ALL_REDUCE_RING_RECV_REDUCE_SEND_ENTRY, nelem*(nranks-2)*sizeof(T), 0, __builtin_amdgcn_s_memrealtime(),
            ncclShmem->comm.npKitEventCollectContexts + npKitCtxIdx);
        prims.npKitDataProcessTotalTime = 0;
      }
#endif

      for (int j=2; j<nranks; ++j) {
        chunk = modRanks(ringIx + nranks-j);
        offset = calcOffset(chunk);
        nelem = min(realChunkSize, size-offset);
        prims.recvReduceSend(offset, nelem);
      }

#if defined(ENABLE_NPKIT) && defined(ENABLE_NPKIT_EVENT_ALL_REDUCE_RING_RECV_REDUCE_SEND_EXIT)
      if (tid == 0 && nranks > 2) {
        NpKit::CollectGpuEvent(NPKIT_EVENT_ALL_REDUCE_RING_RECV_REDUCE_SEND_EXIT, nelem*(nranks-2)*sizeof(T), prims.npKitDataProcessTotalTime, __builtin_amdgcn_s_memrealtime(),
            ncclShmem->comm.npKitEventCollectContexts + npKitCtxIdx);
      }
#endif

      // step k-1: reduce this buffer and data, which will produce the final
      // result that we store in this data and push to the next GPU
      chunk = ringIx + 0;
      offset = calcOffset(chunk);
      nelem = min(realChunkSize, size-offset);

#if defined(ENABLE_NPKIT) && defined(ENABLE_NPKIT_EVENT_ALL_REDUCE_RING_DIRECT_RECV_REDUCE_COPY_SEND_ENTRY)
      if (tid == 0) {
        NpKit::CollectGpuEvent(NPKIT_EVENT_ALL_REDUCE_RING_DIRECT_RECV_REDUCE_COPY_SEND_ENTRY, nelem*sizeof(T), 0, __builtin_amdgcn_s_memrealtime(),
            ncclShmem->comm.npKitEventCollectContexts + npKitCtxIdx);
        prims.npKitDataProcessTotalTime = 0;
      }
#endif

      prims.directRecvReduceCopySend(offset, offset, offset, nelem, /*postOp=*/true);

#if defined(ENABLE_NPKIT) && defined(ENABLE_NPKIT_EVENT_ALL_REDUCE_RING_DIRECT_RECV_REDUCE_COPY_SEND_EXIT)
      if (tid == 0) {
        NpKit::CollectGpuEvent(NPKIT_EVENT_ALL_REDUCE_RING_DIRECT_RECV_REDUCE_COPY_SEND_EXIT, nelem*sizeof(T), prims.npKitDataProcessTotalTime, __builtin_amdgcn_s_memrealtime(),
            ncclShmem->comm.npKitEventCollectContexts + npKitCtxIdx);
      }
#endif

#if defined(ENABLE_NPKIT) && defined(ENABLE_NPKIT_EVENT_ALL_REDUCE_RING_DIRECT_RECV_COPY_SEND_ENTRY)
      if (tid == 0 && nranks > 2) {
        NpKit::CollectGpuEvent(NPKIT_EVENT_ALL_REDUCE_RING_DIRECT_RECV_COPY_SEND_ENTRY, nelem*(nranks-2)*sizeof(T), 0, __builtin_amdgcn_s_memrealtime(),
            ncclShmem->comm.npKitEventCollectContexts + npKitCtxIdx);
        prims.npKitDataProcessTotalTime = 0;
      }
#endif

      // k-2 steps: copy to next GPU
      for (int j=1; j<nranks-1; ++j) {
        chunk = modRanks(ringIx + nranks-j);
        offset = calcOffset(chunk);
        nelem = min(realChunkSize, size-offset);
        prims.directRecvCopySend(offset, offset, nelem);
      }

#if defined(ENABLE_NPKIT) && defined(ENABLE_NPKIT_EVENT_ALL_REDUCE_RING_DIRECT_RECV_COPY_SEND_EXIT)
      if (tid == 0 && nranks > 2) {
        NpKit::CollectGpuEvent(NPKIT_EVENT_ALL_REDUCE_RING_DIRECT_RECV_COPY_SEND_EXIT, nelem*(nranks-2)*sizeof(T), prims.npKitDataProcessTotalTime, __builtin_amdgcn_s_memrealtime(),
            ncclShmem->comm.npKitEventCollectContexts + npKitCtxIdx);
      }
#endif

      // Make final copy from buffer to dest.
      chunk = modRanks(ringIx + 1);
      offset = calcOffset(chunk);
      nelem = min(realChunkSize, size-offset);

#if defined(ENABLE_NPKIT) && defined(ENABLE_NPKIT_EVENT_ALL_REDUCE_RING_DIRECT_RECV_ENTRY)
      if (tid == 0) {
        NpKit::CollectGpuEvent(NPKIT_EVENT_ALL_REDUCE_RING_DIRECT_RECV_ENTRY, nelem*sizeof(T), 0, __builtin_amdgcn_s_memrealtime(),
            ncclShmem->comm.npKitEventCollectContexts + npKitCtxIdx);
        prims.npKitDataProcessTotalTime = 0;
      }
#endif

      prims.directRecv(offset, nelem);

#if defined(ENABLE_NPKIT) && defined(ENABLE_NPKIT_EVENT_ALL_REDUCE_RING_DIRECT_RECV_EXIT)
      if (tid == 0) {
        NpKit::CollectGpuEvent(NPKIT_EVENT_ALL_REDUCE_RING_DIRECT_RECV_EXIT, nelem*sizeof(T), prims.npKitDataProcessTotalTime, __builtin_amdgcn_s_memrealtime(),
            ncclShmem->comm.npKitEventCollectContexts + npKitCtxIdx);
      }
#endif

    }

#if defined(ENABLE_NPKIT) && defined(ENABLE_NPKIT_EVENT_ALL_REDUCE_RING_EXIT)
    if (tid == 0) {
      NpKit::CollectGpuEvent(NPKIT_EVENT_ALL_REDUCE_RING_EXIT, size*sizeof(T), 0, __builtin_amdgcn_s_memrealtime(),
          ncclShmem->comm.npKitEventCollectContexts + npKitCtxIdx);
    }
#endif

  }

  template<typename T, typename RedOp, typename Proto>
  __device__ __attribute__((noinline)) void runTreeUpDown(ncclWorkElem *args) {
    const int tid = threadIdx.x;
    const int nthreads = args->header.nWarps*WARP_SIZE;
    const int bid = args->bid;
    const int nChannels = args->nChannels;
    ncclTree *tree = &ncclShmem->channel.tree;
    ssize_t chunkSize = int(
      Proto::Id == NCCL_PROTO_SIMPLE ? args->lastChunkSize
                   /* LL & LL128 */  : Proto::calcBytePerStep()/sizeof(T));
    const ssize_t minChunkSize = int(
      Proto::Id == NCCL_PROTO_SIMPLE ? nthreads*8*(sizeof(uint64_t)/sizeof(T))
                   /* LL & LL128 */  : nthreads*(Proto::calcBytePerGrain()/sizeof(T)));
    const ssize_t loopSize = int(nChannels*chunkSize);
    const ssize_t size = args->count;

#if defined(ENABLE_NPKIT)
    int npKitCtxIdx = bid;
#endif

#if defined(ENABLE_NPKIT) && defined(ENABLE_NPKIT_EVENT_TIME_SYNC_CPU)
    if (tid == 0) {
      uint64_t* cpuTimestamp = ncclShmem->comm.cpuTimestamp;
      NpKit::CollectGpuEvent(NPKIT_EVENT_TIME_SYNC_CPU, 0, 0, *cpuTimestamp,
          ncclShmem->comm.npKitEventCollectContexts + npKitCtxIdx);
    }
#endif

#if defined(ENABLE_NPKIT) && defined(ENABLE_NPKIT_EVENT_TIME_SYNC_GPU)
    if (tid == 0) {
      NpKit::CollectGpuEvent(NPKIT_EVENT_TIME_SYNC_GPU, 0, 0, __builtin_amdgcn_s_memrealtime(),
          ncclShmem->comm.npKitEventCollectContexts + npKitCtxIdx);
    }
#endif

#if defined(ENABLE_NPKIT) && defined(ENABLE_NPKIT_EVENT_ALL_REDUCE_TREE_UPDOWN_ENTRY)
    if (tid == 0) {
      NpKit::CollectGpuEvent(NPKIT_EVENT_ALL_REDUCE_TREE_UPDOWN_ENTRY, size*sizeof(T), 0, __builtin_amdgcn_s_memrealtime(),
          ncclShmem->comm.npKitEventCollectContexts + npKitCtxIdx);
    }
#endif

    if (loopSize > size)
      chunkSize = divUp((int)size, int(nChannels*minChunkSize))*int(minChunkSize);

    { // Reduce : max number of recv is 3, max number of send is 1 (binary tree + local)
      Primitives<T, RedOp, FanAsymmetric<NCCL_MAX_DEV_ARITY, 1>, /*Direct=*/0, Proto, 0> prims
        (tid, nthreads, tree->down, &tree->up, args->sendbuff, args->recvbuff, args->redOpArg);

#if defined(ENABLE_NPKIT)
      if (tid == 0) {
        prims.npKitCtxIdx = npKitCtxIdx;
      }
#endif

#if defined(ENABLE_NPKIT) && defined(ENABLE_NPKIT_EVENT_ALL_REDUCE_TREE_UPDOWN_REDUCE_ENTRY)
      if (tid == 0) {
        NpKit::CollectGpuEvent(NPKIT_EVENT_ALL_REDUCE_TREE_UPDOWN_REDUCE_ENTRY, size*sizeof(T), 0, __builtin_amdgcn_s_memrealtime(),
            ncclShmem->comm.npKitEventCollectContexts + npKitCtxIdx);
        prims.npKitDataProcessTotalTime = 0;
      }
#endif

      if (tree->up == -1) {
        for (ssize_t gridOffset = 0; gridOffset < size; gridOffset += loopSize) {
          ssize_t offset = gridOffset + bid*int(chunkSize);
          int nelem = min(chunkSize, size-offset);
          prims.recvReduceCopy(offset, offset, nelem, /*postOp=*/true);
        }
      }
      else if (tree->down[0] == -1) {
        for (ssize_t gridOffset = 0; gridOffset < size; gridOffset += loopSize) {
          ssize_t offset = gridOffset + bid*int(chunkSize);
          int nelem = min(chunkSize, size-offset);
          prims.send(offset, nelem);
        }
      }
      else {
        for (ssize_t gridOffset = 0; gridOffset < size; gridOffset += loopSize) {
          ssize_t offset = gridOffset + bid*int(chunkSize);
          int nelem = min(chunkSize, size-offset);
          prims.recvReduceSend(offset, nelem);
        }
      }

#if defined(ENABLE_NPKIT) && defined(ENABLE_NPKIT_EVENT_ALL_REDUCE_TREE_UPDOWN_REDUCE_EXIT)
      if (tid == 0) {
        NpKit::CollectGpuEvent(NPKIT_EVENT_ALL_REDUCE_TREE_UPDOWN_REDUCE_EXIT, size*sizeof(T), prims.npKitDataProcessTotalTime, __builtin_amdgcn_s_memrealtime(),
            ncclShmem->comm.npKitEventCollectContexts + npKitCtxIdx);
      }
#endif

    }

    { // Broadcast : max number of recv is 1, max number of send is 3 (binary tree + local)
      Primitives<T, RedOp, FanAsymmetric<1, NCCL_MAX_DEV_ARITY>, /*Direct=*/0, Proto, 0> prims
        (tid, nthreads, &tree->up, tree->down, args->sendbuff, args->recvbuff, args->redOpArg);

#if defined(ENABLE_NPKIT)
      if (tid == 0) {
        prims.npKitCtxIdx = npKitCtxIdx;
      }
#endif

#if defined(ENABLE_NPKIT) && defined(ENABLE_NPKIT_EVENT_ALL_REDUCE_TREE_UPDOWN_BROADCAST_ENTRY)
      if (tid == 0) {
        NpKit::CollectGpuEvent(NPKIT_EVENT_ALL_REDUCE_TREE_UPDOWN_BROADCAST_ENTRY, size*sizeof(T), 0, __builtin_amdgcn_s_memrealtime(),
            ncclShmem->comm.npKitEventCollectContexts + npKitCtxIdx);
        prims.npKitDataProcessTotalTime = 0;
      }
#endif

      if (tree->up == -1) {
        for (ssize_t gridOffset = 0; gridOffset < size; gridOffset += loopSize) {
          ssize_t offset = gridOffset + bid*int(chunkSize);
          int nelem = min(chunkSize, size-offset);
          prims.directSendFromOutput(offset, offset, nelem);
        }
      }
      else if (tree->down[0] == -1) {
        for (ssize_t gridOffset = 0; gridOffset < size; gridOffset += loopSize) {
          ssize_t offset = gridOffset + bid*int(chunkSize);
          int nelem = min(chunkSize, size-offset);
          prims.directRecv(offset, nelem);
        }
      }
      else {
        for (ssize_t gridOffset = 0; gridOffset < size; gridOffset += loopSize) {
          ssize_t offset = gridOffset + bid*int(chunkSize);
          int nelem = min(chunkSize, size-offset);
          prims.directRecvCopySend(offset, offset, nelem);
        }
      }

#if defined(ENABLE_NPKIT) && defined(ENABLE_NPKIT_EVENT_ALL_REDUCE_TREE_UPDOWN_BROADCAST_EXIT)
      if (tid == 0) {
        NpKit::CollectGpuEvent(NPKIT_EVENT_ALL_REDUCE_TREE_UPDOWN_BROADCAST_EXIT, size*sizeof(T), prims.npKitDataProcessTotalTime, __builtin_amdgcn_s_memrealtime(),
            ncclShmem->comm.npKitEventCollectContexts + npKitCtxIdx);
      }
#endif

    }

#if defined(ENABLE_NPKIT) && defined(ENABLE_NPKIT_EVENT_ALL_REDUCE_TREE_UPDOWN_EXIT)
    if (tid == 0) {
      NpKit::CollectGpuEvent(NPKIT_EVENT_ALL_REDUCE_TREE_UPDOWN_EXIT, size*sizeof(T), 0, __builtin_amdgcn_s_memrealtime(),
          ncclShmem->comm.npKitEventCollectContexts + npKitCtxIdx);
    }
#endif

  }

  template<typename T, typename RedOp, typename Proto>
  __device__ __attribute__((noinline)) void runTreeSplit(ncclWorkElem *args) {
    const int tid = threadIdx.x;
    const int nthreads = args->header.nWarps*WARP_SIZE;
    const int bid = args->bid;
    const int nChannels = args->nChannels;
    ncclTree *tree = &ncclShmem->channel.tree;
    ssize_t chunkSize = int(
      Proto::Id != NCCL_PROTO_LL ? args->lastChunkSize
                                 : Proto::calcBytePerStep()/sizeof(T));
    const ssize_t minChunkSize = int(
      Proto::Id == NCCL_PROTO_SIMPLE ? nthreads*8*(sizeof(uint64_t)/sizeof(T)) :
      Proto::Id == NCCL_PROTO_LL     ? nthreads*(Proto::calcBytePerGrain()/sizeof(T))
                   /* LL128 */       : nthreads*(Proto::calcBytePerGrain()/sizeof(T))/8);
    const ssize_t loopSize = int(nChannels*chunkSize);
    const ssize_t size = args->count;
    int nthreadsSplit;
    if (Proto::Id == NCCL_PROTO_SIMPLE) {
      nthreadsSplit = nthreads/2;
      if (nthreadsSplit >= 256) nthreadsSplit += 64;
    } else { // LL & LL128
      // Receiving from up to 3 sources is more compute intensive than sending
      // to 3 dests. Use 70% for reduce and 30% for bcast.
      nthreadsSplit = (nthreads*7/(10*WARP_SIZE))*WARP_SIZE;
    }

#if defined(ENABLE_NPKIT)
    bool isNpKitThread = false;
    int npKitCtxIdx = 0;
    if (threadIdx.x == 0) {
      isNpKitThread = true;
      npKitCtxIdx = bid * 2;
    } else if (tree->up != -1 && threadIdx.x == nthreadsSplit) {
      isNpKitThread = true;
      npKitCtxIdx = bid * 2 + 1;
    }
#endif

#if defined(ENABLE_NPKIT) && defined(ENABLE_NPKIT_EVENT_TIME_SYNC_CPU)
    if (isNpKitThread) {
      uint64_t* cpuTimestamp = ncclShmem->comm.cpuTimestamp;
      NpKit::CollectGpuEvent(NPKIT_EVENT_TIME_SYNC_CPU, 0, 0, *cpuTimestamp,
          ncclShmem->comm.npKitEventCollectContexts + npKitCtxIdx);
    }
#endif

#if defined(ENABLE_NPKIT) && defined(ENABLE_NPKIT_EVENT_TIME_SYNC_GPU)
    if (isNpKitThread) {
      NpKit::CollectGpuEvent(NPKIT_EVENT_TIME_SYNC_GPU, 0, 0, __builtin_amdgcn_s_memrealtime(),
          ncclShmem->comm.npKitEventCollectContexts + npKitCtxIdx);
    }
#endif

#if defined(ENABLE_NPKIT) && defined(ENABLE_NPKIT_EVENT_ALL_REDUCE_TREE_SPLIT_ENTRY)
    if (isNpKitThread) {
      NpKit::CollectGpuEvent(NPKIT_EVENT_ALL_REDUCE_TREE_SPLIT_ENTRY, size*sizeof(T), 0, __builtin_amdgcn_s_memrealtime(),
          ncclShmem->comm.npKitEventCollectContexts + npKitCtxIdx);
    }
#endif

    if (loopSize > size)
      chunkSize = divUp((int)size, nChannels*int(minChunkSize))*int(minChunkSize);

    if (tree->up == -1) {
      // Reduce and broadcast. Max number of recv is 3, max number of send is 3
      Primitives<T, RedOp, FanSymmetric<NCCL_MAX_DEV_ARITY>, /*Direct=*/0, Proto, 0>
        prims(tid, nthreads, tree->down, tree->down, args->sendbuff, args->recvbuff, args->redOpArg);

#if defined(ENABLE_NPKIT)
      if (isNpKitThread) {
        prims.npKitCtxIdx = npKitCtxIdx;
      }
#endif

#if defined(ENABLE_NPKIT) && defined(ENABLE_NPKIT_EVENT_ALL_REDUCE_TREE_SPLIT_REDUCE_BROADCAST_ENTRY)
      if (isNpKitThread) {
        NpKit::CollectGpuEvent(NPKIT_EVENT_ALL_REDUCE_TREE_SPLIT_REDUCE_BROADCAST_ENTRY, size*sizeof(T), 0, __builtin_amdgcn_s_memrealtime(),
            ncclShmem->comm.npKitEventCollectContexts + npKitCtxIdx);
        prims.npKitDataProcessTotalTime = 0;
      }
#endif

      for (ssize_t gridOffset = 0; gridOffset < size; gridOffset += loopSize) {
        ssize_t offset = gridOffset + bid*int(chunkSize);
        int nelem = min(chunkSize, size-offset);
        prims.directRecvReduceCopySend(offset, offset, offset, nelem, /*doPost=*/true);
      }

#if defined(ENABLE_NPKIT) && defined(ENABLE_NPKIT_EVENT_ALL_REDUCE_TREE_SPLIT_REDUCE_BROADCAST_EXIT)
      if (isNpKitThread) {
        NpKit::CollectGpuEvent(NPKIT_EVENT_ALL_REDUCE_TREE_SPLIT_REDUCE_BROADCAST_EXIT, size*sizeof(T), prims.npKitDataProcessTotalTime, __builtin_amdgcn_s_memrealtime(),
            ncclShmem->comm.npKitEventCollectContexts + npKitCtxIdx);
      }
#endif

    }
    else if (tid < nthreadsSplit) {
      /* Reduce up. Max number of recv is 3, max number of send is 1 (binary tree + local).
       * Why Direct=1????
       * Answer: Because despite not performing any direct operations, the ctor
       * must assume Direct so that it can exchange direct pointers with remote ctors
       * that are Direct, otherwise it hangs. A cleaner solution would be to seperate
       * into DirectRecv and DirectSend capabilities, this ctor would have both=0,
       * but the ctor above for tree roots would be DirectRecv=0 DirectSend=1.
       */
      Primitives<T, RedOp, FanAsymmetric<NCCL_MAX_DEV_ARITY, 1>, /*Direct=*/0, Proto, 0>
        prims(tid, nthreadsSplit, tree->down, &tree->up, args->sendbuff, args->recvbuff, args->redOpArg, 0*Proto::MaxGroupWidth);

#if defined(ENABLE_NPKIT)
      if (isNpKitThread) {
        prims.npKitCtxIdx = npKitCtxIdx;
      }
#endif

#if defined(ENABLE_NPKIT) && defined(ENABLE_NPKIT_EVENT_ALL_REDUCE_TREE_SPLIT_REDUCE_ENTRY)
      if (isNpKitThread) {
        NpKit::CollectGpuEvent(NPKIT_EVENT_ALL_REDUCE_TREE_SPLIT_REDUCE_ENTRY, size*sizeof(T), 0, __builtin_amdgcn_s_memrealtime(),
            ncclShmem->comm.npKitEventCollectContexts + npKitCtxIdx);
        prims.npKitDataProcessTotalTime = 0;
      }
#endif

      if (tree->down[0] == -1) {
        for (ssize_t gridOffset = 0; gridOffset < size; gridOffset += loopSize) {
          ssize_t offset = gridOffset + bid*int(chunkSize);
          int nelem = min(chunkSize, size-offset);
          prims.send(offset, nelem);
        }
      }
      else {
        for (ssize_t gridOffset = 0; gridOffset < size; gridOffset += loopSize) {
          ssize_t offset = gridOffset + bid*int(chunkSize);
          int nelem = min(chunkSize, size-offset);
          prims.recvReduceSend(offset, nelem);
        }
      }

#if defined(ENABLE_NPKIT) && defined(ENABLE_NPKIT_EVENT_ALL_REDUCE_TREE_SPLIT_REDUCE_EXIT)
      if (isNpKitThread) {
        NpKit::CollectGpuEvent(NPKIT_EVENT_ALL_REDUCE_TREE_SPLIT_REDUCE_EXIT, size*sizeof(T), prims.npKitDataProcessTotalTime, __builtin_amdgcn_s_memrealtime(),
            ncclShmem->comm.npKitEventCollectContexts + npKitCtxIdx);
      }
#endif

    }
    else {
      // Broadcast down. Max number of recv is 1, max number of send is 3 (binary tree + local)
      Primitives<T, RedOp, FanAsymmetric<1, NCCL_MAX_DEV_ARITY>, /*Direct=*/0, Proto, 0>
        prims(tid-nthreadsSplit, nthreads-nthreadsSplit, &tree->up, tree->down, args->sendbuff, args->recvbuff, args->redOpArg, 1*Proto::MaxGroupWidth);

#if defined(ENABLE_NPKIT)
      if (isNpKitThread) {
        prims.npKitCtxIdx = npKitCtxIdx;
      }
#endif

#if defined(ENABLE_NPKIT) && defined(ENABLE_NPKIT_EVENT_ALL_REDUCE_TREE_SPLIT_BROADCAST_ENTRY)
      if (isNpKitThread) {
        NpKit::CollectGpuEvent(NPKIT_EVENT_ALL_REDUCE_TREE_SPLIT_BROADCAST_ENTRY, size*sizeof(T), 0, __builtin_amdgcn_s_memrealtime(),
            ncclShmem->comm.npKitEventCollectContexts + npKitCtxIdx);
        prims.npKitDataProcessTotalTime = 0;
      }
#endif

      if (tree->down[0] == -1) {
        for (ssize_t gridOffset = 0; gridOffset < size; gridOffset += loopSize) {
          ssize_t offset = gridOffset + bid*int(chunkSize);
          int nelem = min(chunkSize, size-offset);
          prims.directRecv(offset, nelem);
        }
      }
      else {
        for (ssize_t gridOffset = 0; gridOffset < size; gridOffset += loopSize) {
          ssize_t offset = gridOffset + bid*int(chunkSize);
          int nelem = min(chunkSize, size-offset);
          prims.directRecvCopySend(offset, offset, nelem);
        }
      }

#if defined(ENABLE_NPKIT) && defined(ENABLE_NPKIT_EVENT_ALL_REDUCE_TREE_SPLIT_BROADCAST_EXIT)
      if (isNpKitThread) {
        NpKit::CollectGpuEvent(NPKIT_EVENT_ALL_REDUCE_TREE_SPLIT_BROADCAST_EXIT, size*sizeof(T), prims.npKitDataProcessTotalTime, __builtin_amdgcn_s_memrealtime(),
            ncclShmem->comm.npKitEventCollectContexts + npKitCtxIdx);
      }
#endif

    }

#if defined(ENABLE_NPKIT) && defined(ENABLE_NPKIT_EVENT_ALL_REDUCE_TREE_SPLIT_EXIT)
    if (isNpKitThread) {
      NpKit::CollectGpuEvent(NPKIT_EVENT_ALL_REDUCE_TREE_SPLIT_EXIT, size*sizeof(T), 0, __builtin_amdgcn_s_memrealtime(),
          ncclShmem->comm.npKitEventCollectContexts + npKitCtxIdx);
    }
#endif

  }
}

template<typename T, typename RedOp>
struct RunWorkElement<ncclFuncAllReduce, T, RedOp, NCCL_ALGO_RING, NCCL_PROTO_SIMPLE> {
  __device__ __attribute__((noinline)) void run(ncclWorkElem *args) {
    using Proto = ProtoSimple<ALLREDUCE_CHUNKSTEPS/ALLREDUCE_SLICESTEPS, ALLREDUCE_SLICESTEPS>;
<<<<<<< HEAD
    all_reduce::runRing<T, RedOp, Proto>(args);
=======
    if (threadIdx.x == 0) __insert_timestamp(__LINE__);
    runRing<T, RedOp, Proto>(args);
>>>>>>> 3c1b1ec8
  }
};

template<typename T, typename RedOp>
struct RunWorkElement<ncclFuncAllReduce, T, RedOp, NCCL_ALGO_TREE, NCCL_PROTO_SIMPLE> {
  __device__ __attribute__((noinline)) void run(ncclWorkElem *args) {
<<<<<<< HEAD
    all_reduce::runTreeUpDown<T, RedOp, ProtoSimple<1, 1>>(args);
=======
    if (threadIdx.x == 0) __insert_timestamp(__LINE__);
    runTreeUpDown<T, RedOp, ProtoSimple<1, 1>>(args);
>>>>>>> 3c1b1ec8
  }
};

template<typename T, typename RedOp>
struct RunWorkElement<ncclFuncAllReduce, T, RedOp, NCCL_ALGO_COLLNET, NCCL_PROTO_SIMPLE> {
  __device__ __attribute__((noinline)) void run(ncclWorkElem *args) {
    static constexpr int COLLNET_COPY_THREADS = 64;
    const int tid = threadIdx.x;
    const int bid = args->bid;
    const int nChannels = args->nChannels;
    struct ncclDirect* tree = &ncclShmem->channel.collTree;
    const ssize_t chunkSize = int(args->lastChunkSize);
    const ssize_t size = args->count;
    const ssize_t loopSize = nChannels*tree->nHeads*chunkSize;

    const int hasUp = (tree->up[0] >= 0) ? 1 : 0;
    const int hasDn = (tree->down[0] >= 0) ? 1 : 0;
    const int nThreadsScatter = ((hasUp && hasDn) ? COLLNET_COPY_THREADS : hasUp ? 2*COLLNET_COPY_THREADS : 0);
    const int nThreadsGather  = ((hasUp && hasDn) ? COLLNET_COPY_THREADS : hasUp ? 1*COLLNET_COPY_THREADS : 0);
    const int nThreadsBcast   = ((hasUp && hasDn) ? COLLNET_COPY_THREADS : hasUp ? 0 : 1*COLLNET_COPY_THREADS);
    const int nThreadsReduce = args->header.nWarps*WARP_SIZE - nThreadsScatter - nThreadsGather - nThreadsBcast;
    const int tidStartBcast = nThreadsGather;
    const int tidStartScatter = tidStartBcast + nThreadsBcast;
    const int tidStartReduce = tidStartScatter + nThreadsScatter;

    using Proto = ProtoSimple<1, 1>;

    if (tid >= tidStartScatter && tid < tidStartReduce && hasUp) {
      // Scatter
      int group = (2*Proto::MaxGroupWidth) | (1<<16);
      Primitives<T, RedOp, FanAsymmetric<0, NCCL_MAX_DIRECT_ARITY>, /*Direct=*/0, Proto, 0>
        prims(tid-tidStartScatter, nThreadsScatter, NULL, tree->up, args->sendbuff, args->recvbuff, args->redOpArg, group, args);
      for (ssize_t gridOffset = 0; gridOffset < size; gridOffset += loopSize) {
        ssize_t offset = gridOffset + bid*tree->nHeads*chunkSize;
        int nelem = min(tree->nHeads*chunkSize, size-offset);
        if (args->regUsed) {
          prims.directScatter(offset, nelem, chunkSize, tree->headRank, tree->shift);
        } else {
          prims.scatter(offset, nelem, chunkSize, tree->headRank, tree->shift);
        }
      }
    } else if (tid >= tidStartReduce && tree->out != -1) {
      int group = (3*Proto::MaxGroupWidth) | (1<<16);
      if (hasDn) {
        // Reduce, send to network
        Primitives<T, RedOp, FanAsymmetric<NCCL_MAX_DIRECT_ARITY, 1>, /*Direct=*/0, Proto, 0>
          prims(tid-tidStartReduce, nThreadsReduce, tree->down, &tree->out, args->sendbuff, args->recvbuff, args->redOpArg, group, args);
        for (ssize_t gridOffset = 0; gridOffset < size; gridOffset += loopSize) {
          ssize_t offset = gridOffset + (bid*tree->nHeads+tree->headRank)*chunkSize;
          int nelem = min(chunkSize, size-offset);
          if (args->regUsed) {
            prims.directRecvReduceSend(offset, offset, nelem);
          } else {
            prims.recvReduceSend(offset, nelem);
          }
        }
      } else {
        // Directly send to network
        Primitives<T, RedOp, FanAsymmetric<0, 1>, /*Direct=*/0, Proto, 0>
          prims(tid-tidStartReduce, nThreadsReduce, nullptr, &tree->out, args->sendbuff, args->recvbuff, args->redOpArg, group);
        for (ssize_t gridOffset = 0; gridOffset < size; gridOffset += loopSize) {
          ssize_t offset = gridOffset + (bid*tree->nHeads+tree->headRank)*chunkSize;
          int nelem = min(chunkSize, size-offset);
          prims.send(offset, nelem);
        }
      }
    } else if (tid < tidStartBcast && hasUp) {
      // Gather
      int group = (0*Proto::MaxGroupWidth) | (0<<16);
      Primitives<T, RedOp, FanAsymmetric<NCCL_MAX_DIRECT_ARITY, 0>, /*Direct=*/0, Proto, 0>
        prims(tid, nThreadsGather, tree->up, NULL, args->sendbuff, args->recvbuff, args->redOpArg, group, args);
      for (ssize_t gridOffset = 0; gridOffset < size; gridOffset += loopSize) {
        ssize_t offset = gridOffset + bid*tree->nHeads*chunkSize;
        int nelem = min(tree->nHeads*chunkSize, size-offset);
        prims.directGather(offset, nelem, chunkSize, tree->headRank, tree->shift);
      }
    } else if (tid >= tidStartBcast && tid < tidStartScatter && tree->out != -1) {
      int group = (1*Proto::MaxGroupWidth) | (0<<16);
      if (hasDn) {
        // Recv from network, broadcast
        Primitives<T, RedOp, FanAsymmetric<1, NCCL_MAX_DIRECT_ARITY>, /*Direct=*/0, Proto, 0>
          prims(tid-tidStartBcast, nThreadsBcast, &tree->out, tree->down, args->sendbuff, args->recvbuff, args->redOpArg, group, args);
        for (ssize_t gridOffset = 0; gridOffset < size; gridOffset += loopSize) {
          ssize_t offset = gridOffset + (bid*tree->nHeads+tree->headRank)*chunkSize;
          int nelem = min(chunkSize, size-offset);
          prims.recvCopyDirectSend(offset, offset, nelem, /*postOp=*/true);
        }
      } else {
        // Recv from network (no post thread needed)
        Primitives<T, RedOp, FanAsymmetric<1, 0>, /*Direct=*/0, Proto, 0>
          prims(tid-tidStartBcast, nThreadsBcast, &tree->out, nullptr, args->sendbuff, args->recvbuff, args->redOpArg, group);
        for (ssize_t gridOffset = 0; gridOffset < size; gridOffset += loopSize) {
          ssize_t offset = gridOffset + (bid*tree->nHeads+tree->headRank)*chunkSize;
          int nelem = min(chunkSize, size-offset);
          prims.recv(offset, nelem, /*postOp=*/true);
        }
      }
    }
  }
};

template<typename T, typename RedOp>
struct RunWorkElement<ncclFuncAllReduce, T, RedOp, NCCL_ALGO_RING, NCCL_PROTO_LL> {
  __device__ __attribute__((noinline)) void run(ncclWorkElem *args) {
<<<<<<< HEAD
    all_reduce::runRing<T, RedOp, ProtoLL>(args);
=======
    if (threadIdx.x == 0) __insert_timestamp(__LINE__);
    runRing<T, RedOp, ProtoLL>(args);
>>>>>>> 3c1b1ec8
  }
};

template<typename T, typename RedOp>
struct RunWorkElement<ncclFuncAllReduce, T, RedOp, NCCL_ALGO_TREE, NCCL_PROTO_LL> {
  __device__ __attribute__((noinline)) void run(ncclWorkElem *args) {
<<<<<<< HEAD
    if (args->pad_0 == 0) all_reduce::runTreeUpDown<T, RedOp, ProtoLL>(args);
    else all_reduce::runTreeSplit<T, RedOp, ProtoLL>(args);
=======
    if (threadIdx.x == 0) __insert_timestamp(__LINE__);
    if (args->pad_0 == 0) runTreeUpDown<T, RedOp, ProtoLL>(args);
    else runTreeSplit<T, RedOp, ProtoLL>(args);
>>>>>>> 3c1b1ec8
  }
};

template<typename T, typename RedOp>
struct RunWorkElement<ncclFuncAllReduce, T, RedOp, NCCL_ALGO_RING, NCCL_PROTO_LL128> {
  __device__ __attribute__((noinline)) void run(ncclWorkElem *args) {
    all_reduce::runRing<T, RedOp, ProtoLL128>(args);
    //LAUNCH_CLIQUE_KERNEL(AllReduceCliqueSplitKernel, RedOp, T, args);
  }
};

template<typename T, typename RedOp>
struct RunWorkElement<ncclFuncAllReduce, T, RedOp, NCCL_ALGO_TREE, NCCL_PROTO_LL128> {
  __device__ __attribute__((noinline)) void run(ncclWorkElem *args) {
    all_reduce::runTreeSplit<T, RedOp, ProtoLL128>(args);
    //LAUNCH_CLIQUE_KERNEL(AllReduceCliqueSplitKernel, RedOp, T, args);
  }
};<|MERGE_RESOLUTION|>--- conflicted
+++ resolved
@@ -574,24 +574,16 @@
 struct RunWorkElement<ncclFuncAllReduce, T, RedOp, NCCL_ALGO_RING, NCCL_PROTO_SIMPLE> {
   __device__ __attribute__((noinline)) void run(ncclWorkElem *args) {
     using Proto = ProtoSimple<ALLREDUCE_CHUNKSTEPS/ALLREDUCE_SLICESTEPS, ALLREDUCE_SLICESTEPS>;
-<<<<<<< HEAD
+    if (threadIdx.x == 0) __insert_timestamp(__LINE__);
     all_reduce::runRing<T, RedOp, Proto>(args);
-=======
-    if (threadIdx.x == 0) __insert_timestamp(__LINE__);
-    runRing<T, RedOp, Proto>(args);
->>>>>>> 3c1b1ec8
   }
 };
 
 template<typename T, typename RedOp>
 struct RunWorkElement<ncclFuncAllReduce, T, RedOp, NCCL_ALGO_TREE, NCCL_PROTO_SIMPLE> {
   __device__ __attribute__((noinline)) void run(ncclWorkElem *args) {
-<<<<<<< HEAD
+    if (threadIdx.x == 0) __insert_timestamp(__LINE__);
     all_reduce::runTreeUpDown<T, RedOp, ProtoSimple<1, 1>>(args);
-=======
-    if (threadIdx.x == 0) __insert_timestamp(__LINE__);
-    runTreeUpDown<T, RedOp, ProtoSimple<1, 1>>(args);
->>>>>>> 3c1b1ec8
   }
 };
 
@@ -696,26 +688,17 @@
 template<typename T, typename RedOp>
 struct RunWorkElement<ncclFuncAllReduce, T, RedOp, NCCL_ALGO_RING, NCCL_PROTO_LL> {
   __device__ __attribute__((noinline)) void run(ncclWorkElem *args) {
-<<<<<<< HEAD
+    if (threadIdx.x == 0) __insert_timestamp(__LINE__);
     all_reduce::runRing<T, RedOp, ProtoLL>(args);
-=======
-    if (threadIdx.x == 0) __insert_timestamp(__LINE__);
-    runRing<T, RedOp, ProtoLL>(args);
->>>>>>> 3c1b1ec8
   }
 };
 
 template<typename T, typename RedOp>
 struct RunWorkElement<ncclFuncAllReduce, T, RedOp, NCCL_ALGO_TREE, NCCL_PROTO_LL> {
   __device__ __attribute__((noinline)) void run(ncclWorkElem *args) {
-<<<<<<< HEAD
+    if (threadIdx.x == 0) __insert_timestamp(__LINE__);
     if (args->pad_0 == 0) all_reduce::runTreeUpDown<T, RedOp, ProtoLL>(args);
     else all_reduce::runTreeSplit<T, RedOp, ProtoLL>(args);
-=======
-    if (threadIdx.x == 0) __insert_timestamp(__LINE__);
-    if (args->pad_0 == 0) runTreeUpDown<T, RedOp, ProtoLL>(args);
-    else runTreeSplit<T, RedOp, ProtoLL>(args);
->>>>>>> 3c1b1ec8
   }
 };
 
