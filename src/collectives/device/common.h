--- conflicted
+++ resolved
@@ -11,11 +11,6 @@
 
 #include "collectives.h"
 #include "devcomm.h"
-<<<<<<< HEAD
-#include "nccl.h"
-#include <type_traits>
-=======
->>>>>>> 299c554d
 
 // Exit If Abort Barrier across CTA: make sure all threads exit consistently
 // Each thread sets a predicate to true if abort == 1
@@ -26,6 +21,7 @@
   if (abort) __atomic_fetch_add(abortCount, 1, __ATOMIC_SEQ_CST); \
   __syncthreads(); \
   if (LOAD(abortCount)) { asm volatile ("s_endpgm"); return; }
+#define __syncwarp()
 #else
 static inline __device__ void exitIfAbortBarrier(int abort) {
   uint32_t popc;
@@ -39,12 +35,13 @@
 #endif
 
 #define NCCL_FUNC5(coll, op, dtype) \
-  NCCL_COLL_NAME(coll, op, dtype), \
-  NCCL_COLL_NAME(coll##LL, op, dtype)
+  NCCL_COLL_NAME(coll##LL, op, dtype), \
+  NCCL_COLL_NAME(coll##LL128, op, dtype), \
+  NCCL_COLL_NAME(coll, op, dtype)
 
 #define NCCL_FUNC4(coll, op, dtype) \
-  NCCL_FUNC5(coll##Ring, op, dtype), \
-  NCCL_FUNC5(coll##Tree, op, dtype)
+  NCCL_FUNC5(coll##Tree, op, dtype), \
+  NCCL_FUNC5(coll##Ring, op, dtype)
 
 // Must be consistent with ncclDataType_t
 #define NCCL_FUNCS3A(coll, op) \
@@ -82,7 +79,7 @@
   NCCL_FUNCS3B(coll, copy), \
   NCCL_FUNCS3B(coll, copy)
 
-// Must be consistent with ncclColl_t
+// Must be consistent with ncclFunc_t
 #define NCCL_FUNCS() { \
   NCCL_FUNCS2B(ncclBroadcast), \
   NCCL_FUNCS2A(ncclReduce), \
@@ -91,9 +88,9 @@
   NCCL_FUNCS2A(ncclAllReduce) }
 
 // Must be consistent with the ncclFuncSet enum
-using ncclFunc_t = void (*)(struct CollectiveArgs*);
-
-static const __device__ constexpr ncclFunc_t ncclFuncs[]{
+using ncclKernelFunc_t = void (*)(struct CollectiveArgs*);
+
+static const __device__ constexpr ncclKernelFunc_t ncclFuncs[]{
 // Don't try to initialize the host shadow copy of this device-side global
 // variable. There is no host pointer to a device-side function, which
 // confuses clang. This will be fixed in the next clang release.
@@ -126,44 +123,38 @@
 inline
 __device__
 void NCCL_CALL_FUNCTIONS(struct ncclColl* const c) noexcept {
-  if (c->funcIndex < 160) {
-    if (c->funcIndex % 4 == 0) ncclBroadcastRing_copy_i8(&c->args);
-    else if (c->funcIndex % 4 == 1) ncclBroadcastRingLL_copy_i8(&c->args);
-    else if (c->funcIndex % 4 == 2) ncclBroadcastTree_copy_i8(&c->args);
-    else ncclBroadcastTreeLL_copy_i8(&c->args);
+  if (c->funcIndex < 240) {
+    if (c->funcIndex % 6 == 0) ncclBroadcastTreeLL_copy_i8(&c->args);
+    else if (c->funcIndex % 6 == 1) ncclBroadcastTreeLL128_copy_i8(&c->args);
+    else if (c->funcIndex % 6 == 2) ncclBroadcastTree_copy_i8(&c->args);
+    else if (c->funcIndex % 6 == 3) ncclBroadcastRingLL_copy_i8(&c->args);
+    else if (c->funcIndex % 6 == 4) ncclBroadcastRingLL128_copy_i8(&c->args);
+    else ncclBroadcastRing_copy_i8(&c->args);
   }
-  else if (c->funcIndex < 320) Caller<160, 320>::call(c);
-  else if (c->funcIndex < 480) {
-    if (c->funcIndex % 4 == 0) ncclAllGatherRing_copy_i8(&c->args);
-    else if (c->funcIndex % 4 == 1) ncclAllGatherRingLL_copy_i8(&c->args);
-    else if (c->funcIndex % 4 == 2) ncclAllGatherTree_copy_i8(&c->args);
-    else ncclAllGatherTreeLL_copy_i8(&c->args);
+  else if (c->funcIndex < 480) Caller<240, 480>::call(c);
+  else if (c->funcIndex < 720) {
+    if (c->funcIndex % 6 == 0) ncclAllGatherTreeLL_copy_i8(&c->args);
+    else if (c->funcIndex % 6 == 1) ncclAllGatherTreeLL128_copy_i8(&c->args);
+    else if (c->funcIndex % 6 == 2) ncclAllGatherTree_copy_i8(&c->args);
+    else if (c->funcIndex % 6 == 3) ncclAllGatherRingLL_copy_i8(&c->args);
+    else if (c->funcIndex % 6 == 4) ncclAllGatherRingLL128_copy_i8(&c->args);
+    else ncclAllGatherRing_copy_i8(&c->args);
   }
-  else Caller<480, 800>::call(c);
+  else Caller<720, 1200>::call(c);
 }
 
 static __device__ void load_parallel(void* dst, void* src, size_t size, int tid, uint32_t* abortCount) {
   int* d = (int*)dst;
   int* s = (int*)src;
-<<<<<<< HEAD
-  // When aggregation is effective, if some threads have aborted inside the LL kernel,
-  // make sure the rest of the threads abort as well
-  exitIfAbortBarrier(0, abortCount);
-=======
->>>>>>> 299c554d
   for (int o = tid; o < (size/sizeof(int)); o += blockDim.x) d[o] = s[o];
 }
-<<<<<<< HEAD
-static __device__ void load_coll(struct ncclColl* localColl, struct ncclColl* hostColl, int tid, uint32_t* abortCount) {
-  load_parallel(localColl, hostColl, sizeof(struct ncclColl), tid, abortCount);
-=======
-static __device__ void load_coll(struct ncclColl* localColl, struct ncclColl* hostColl, int tid, struct ncclDevComm* comm) {
+
+static __device__ void load_coll(struct ncclColl* localColl, struct ncclColl* hostColl, int tid, struct ncclDevComm* comm, uint32_t* abortCount) {
   // Check whether the last operation was aborted and make sure all threads exit
   int abort = tid == 0 ? *(comm->abortFlag) : 0;
-  exitIfAbortBarrier(abort);
-  load_parallel(localColl, hostColl, sizeof(struct ncclColl), tid);
+  exitIfAbortBarrier(abort, abortCount);
+  load_parallel(localColl, hostColl, sizeof(struct ncclColl), tid, abortCount);
   __syncthreads();
->>>>>>> 299c554d
   if (tid == 0) hostColl->active = 0;
 }
 
@@ -184,6 +175,7 @@
   ncclShmem = shmem; \
   __shared__ struct ncclColl localColl; \
   __shared__ uint32_t abortCount; \
+  __shared__ uint32_t sync[NCCL_LL128_MAX_NTHREADS/WARP_SIZE]; \
   if (tid == 0) abortCount = 0; \
   __syncthreads(); \
  \
@@ -191,16 +183,13 @@
   struct ncclChannel* channel = comm->channels+bid; \
   struct ncclColl* c; \
   channel->abortCount = &abortCount; \
+  channel->sync = sync; \
   if (bid == 0) { \
     /* To optimize for latency, (only) the first operation is passed as argument.*/ \
     c = &firstColl; \
   } else { \
     c = &localColl; \
-<<<<<<< HEAD
-    load_coll(c, channel->devCollectives+channel->collFifoHead, tid, &abortCount); \
-=======
-    load_coll(c, channel->devCollectives+channel->collFifoHead, tid, comm); \
->>>>>>> 299c554d
+    load_coll(c, channel->devCollectives+channel->collFifoHead, tid, comm, &abortCount); \
   } \
   while (1) { \
     if (tid < c->args.nThreads) { \
@@ -219,11 +208,7 @@
  \
     /* Load next collective operation*/ \
     c = &localColl; /* for bid 0 */ \
-<<<<<<< HEAD
-    load_coll(c, channel->devCollectives+nextIndex, tid, &abortCount); \
-=======
-    load_coll(c, channel->devCollectives+nextIndex, tid, comm); \
->>>>>>> 299c554d
+    load_coll(c, channel->devCollectives+nextIndex, tid, comm, &abortCount); \
   } \
 }
 
@@ -238,13 +223,9 @@
 // Only generate inline kernels for LL
 #define IMPL_COLL4(coll, op, ncclFunc, dtype, ctype, ncclColl, ncclOp, ncclType, al) \
   IMPL_COLL_FUNC(coll##LL, op, ncclFunc, dtype, ctype) \
-<<<<<<< HEAD
-  IMPL_COLL_KERN_##op(coll##LL, op, ncclFunc, dtype, ctype, FUNC_INDEX(ncclColl, ncclOp, ncclType, 1, al)) \
-=======
   IMPL_COLL_FUNC(coll##LL128, op, ncclFunc, dtype, ctype) \
   IMPL_COLL_FUNC(coll, op, ncclFunc, dtype, ctype) \
-  IMPL_COLL_KERN(coll##LL, op, ncclFunc, dtype, ctype, FUNC_INDEX(ncclColl, ncclOp, ncclType, al, NCCL_PROTO_LL)) \
->>>>>>> 299c554d
+  IMPL_COLL_KERN_##op(coll##LL, op, ncclFunc, dtype, ctype, FUNC_INDEX(ncclColl, ncclOp, ncclType, al, NCCL_PROTO_LL)) \
 
 #define IMPL_COLL3(coll, op, ncclFunc, dtype, ctype, ncclColl, ncclOp, ncclType) \
   IMPL_COLL4(coll##Tree, op, ncclFunc, dtype, ctype, ncclColl, ncclOp, ncclType, NCCL_ALGO_TREE) \
@@ -262,6 +243,17 @@
   IMPL_COLL3(coll, op, ncclFunc, f64, double,   ncclColl, ncclOp, ncclFloat64) \
   IMPL_COLL3(coll, op, ncclFunc, b16, rccl_bfloat16, ncclColl, ncclOp, ncclBfloat16)
 
+// Reduction define all functions
+#define IMPL_COLL_R(collf, colln) \
+  IMPL_COLL2(collf, sum,  FuncSum,  colln, ncclSum); \
+  IMPL_COLL2(collf, prod, FuncProd, colln, ncclProd); \
+  IMPL_COLL2(collf, min,  FuncMin,  colln, ncclMin); \
+  IMPL_COLL2(collf, max,  FuncMax,  colln, ncclMax);
+
+// Copy primitives only define one
+#define IMPL_COLL_C(collf, colln) \
+  IMPL_COLL3(collf, copy, FuncSum, i8, int8_t, colln, ncclSum, ncclInt8);
+
 #define COLL_UNROLL 2
 
 #endif