/*************************************************************************
 * Copyright (c) 2017-2021, NVIDIA CORPORATION. All rights reserved.
 * Modifications Copyright (c) 2019-2021 Advanced Micro Devices, Inc. All rights reserved.
 *
 * See LICENSE.txt for license information
 ************************************************************************/

#ifndef NCCL_DEVICE_COMMON_H_
#define NCCL_DEVICE_COMMON_H_

#include "collectives.h"
#include "devcomm.h"

<<<<<<< HEAD
#define COLL_UNROLL 2
#define NCCL_MAX_DEV_ARITY NCCL_MAX_TREE_ARITY

// Exit If Abort Barrier across CTA: make sure all threads exit consistently
// Each thread sets a predicate to true if abort == 1
// all CTA's threads enter the barrier and do a popc on their predicates being True
// If any of the thread's predicate was True, all the threads call exit()
#define exitIfAbortBarrier(abort, abortCount) \
  if (abort) __atomic_fetch_add(abortCount, 1, __ATOMIC_SEQ_CST); \
  __syncthreads(); \
  if (LOAD(abortCount)) { /*asm volatile ("s_endpgm");*/ return false; }
#define __syncwarp()

#define NCCL_FUNC5(func, algo, redop, type) \
  NCCL_FUNC_NAME(func, algo, LL,     redop, type), \
  NCCL_FUNC_NAME(func, algo, LL,     redop, type), \
  NCCL_FUNC_NAME(func, algo, SIMPLE, redop, type)

#define NCCL_FUNC4(func, redop, type) \
  NCCL_FUNC5(func, TREE,    redop, type), \
  NCCL_FUNC5(func, RING,    redop, type), \
  NCCL_FUNC5(func, COLLNET, redop, type)

// Must be consistent with ncclDataType_t
#define NCCL_FUNCS3A(func, redop) \
  NCCL_FUNC4(func, redop, int8_t), \
  NCCL_FUNC4(func, redop, uint8_t), \
  NCCL_FUNC4(func, redop, int32_t), \
  NCCL_FUNC4(func, redop, uint32_t), \
  NCCL_FUNC4(func, redop, int64_t), \
  NCCL_FUNC4(func, redop, uint64_t), \
  NCCL_FUNC4(func, redop, half), \
  NCCL_FUNC4(func, redop, float), \
  NCCL_FUNC4(func, redop, double), \
  NCCL_FUNC4(func, redop, rccl_bfloat16)
#define NCCL_FUNCS3B(func, redop) \
  NCCL_FUNC4(func, redop, int8_t), \
  NCCL_FUNC4(func, redop, int8_t), \
  NCCL_FUNC4(func, redop, int8_t), \
  NCCL_FUNC4(func, redop, int8_t), \
  NCCL_FUNC4(func, redop, int8_t), \
  NCCL_FUNC4(func, redop, int8_t), \
  NCCL_FUNC4(func, redop, int8_t), \
  NCCL_FUNC4(func, redop, int8_t), \
  NCCL_FUNC4(func, redop, int8_t), \
  NCCL_FUNC4(func, redop, int8_t)

// Must be consistent with ncclRedOp_t
#define NCCL_FUNCS2A(func) \
  NCCL_FUNCS3A(func, Sum ), \
  NCCL_FUNCS3A(func, Prod), \
  NCCL_FUNCS3A(func, Max ), \
  NCCL_FUNCS3A(func, Min )
#define NCCL_FUNCS2B(func) \
  NCCL_FUNCS3B(func, Sum), \
  NCCL_FUNCS3B(func, Sum), \
  NCCL_FUNCS3B(func, Sum), \
  NCCL_FUNCS3B(func, Sum)

// [RCCL] Adding clique-based kernels for AllReduce, in-place of unused RingLL28 kernels
#define NCCL_FUNC5B(func, algo, redop, type) \
  NCCL_FUNC_NAME(func, algo, LL,     redop, type), \
  NCCL_FUNC_NAME(func, algo, LL128,  redop, type), \
  NCCL_FUNC_NAME(func, algo, SIMPLE, redop, type)

#define NCCL_FUNC4B(func, redop, type) \
  NCCL_FUNC5(func, TREE,    redop, type), \
  NCCL_FUNC5B(func, RING,    redop, type), \
  NCCL_FUNC5(func, COLLNET, redop, type)

#define NCCL_FUNCS3C(func, redop) \
  NCCL_FUNC4B(func, redop, int8_t), \
  NCCL_FUNC4B(func, redop, uint8_t), \
  NCCL_FUNC4B(func, redop, int32_t), \
  NCCL_FUNC4B(func, redop, uint32_t), \
  NCCL_FUNC4B(func, redop, int64_t), \
  NCCL_FUNC4B(func, redop, uint64_t), \
  NCCL_FUNC4B(func, redop, half), \
  NCCL_FUNC4B(func, redop, float), \
  NCCL_FUNC4B(func, redop, double), \
  NCCL_FUNC4B(func, redop, rccl_bfloat16)

#define NCCL_FUNCS2C(func) \
  NCCL_FUNCS3C(func, Sum ), \
  NCCL_FUNCS3C(func, Prod), \
  NCCL_FUNCS3C(func, Max ), \
  NCCL_FUNCS3C(func, Min )

// Must be consistent with ncclFunc_t
#define NCCL_FUNCS() { \
  NCCL_FUNCS2B(Broadcast), \
  NCCL_FUNCS2A(Reduce), \
  NCCL_FUNCS2B(AllGather), \
  NCCL_FUNCS2A(ReduceScatter), \
  NCCL_FUNCS2C(AllReduce), \
  NCCL_FUNC_NAME(SendRecv, RING, SIMPLE, Sum, int8_t) }
// [/RCCL]

// Must be consistent with the ncclFuncSet enum
using ncclKernelFunc_t = void (*)(struct ncclWorkElem* args);

static const __device__ constexpr ncclKernelFunc_t ncclFuncs[]{
// Don't try to initialize the host shadow copy of this device-side global
// variable. There is no host pointer to a device-side function, which
// confuses clang. This will be fixed in the next clang release.
#if defined(__HIP_DEVICE_COMPILE__)
  NCCL_FUNCS2B(Broadcast),
  NCCL_FUNCS2A(Reduce),
  NCCL_FUNCS2B(AllGather),
  NCCL_FUNCS2A(ReduceScatter),
  NCCL_FUNCS2C(AllReduce),
  NCCL_FUNC_NAME(SendRecv, RING, SIMPLE, Sum, int8_t),
#endif
};

template<unsigned short f, unsigned short l>
struct Caller {
  static __device__ __host__
  void call(struct ncclWorkElem* const c) noexcept
  {
    constexpr unsigned short m = f + (l - f) / 2;

     return (c->funcIndex < m) ? Caller<f, m>::call(c) : Caller<m, l>::call(c);
  }
};

template<unsigned short f>
struct Caller<f, f + 1>{
  static __device__ __host__
  void call(struct ncclWorkElem* const c) noexcept { ncclFuncs[f](c); }
};

static_assert(FUNC_INDEX_P2P == 1800, "Wrong P2P function index");

inline
__device__
void NCCL_CALL_FUNCTIONS(struct ncclWorkElem* const c) noexcept {
  if (c->funcIndex < 360) {
    if (c->funcIndex % 9 == 0) ncclFunction_Broadcast_TREE_LL_Sum_int8_t(c);
    else if (c->funcIndex % 9 == 1) ncclFunction_Broadcast_TREE_LL_Sum_int8_t(c);
    else if (c->funcIndex % 9 == 2) ncclFunction_Broadcast_TREE_SIMPLE_Sum_int8_t(c);
    else if (c->funcIndex % 9 == 3) ncclFunction_Broadcast_RING_LL_Sum_int8_t(c);
    else if (c->funcIndex % 9 == 4) ncclFunction_Broadcast_RING_LL_Sum_int8_t(c);
    else if (c->funcIndex % 9 == 5) ncclFunction_Broadcast_RING_SIMPLE_Sum_int8_t(c);
    else if (c->funcIndex % 9 == 6) ncclFunction_Broadcast_COLLNET_LL_Sum_int8_t(c);
    else if (c->funcIndex % 9 == 7) ncclFunction_Broadcast_COLLNET_LL_Sum_int8_t(c);
    else ncclFunction_Broadcast_COLLNET_SIMPLE_Sum_int8_t(c);
  }
  else if (c->funcIndex < 720) Caller<360, 720>::call(c);
  else if (c->funcIndex < 1080) {
    if (c->funcIndex % 9 == 0) ncclFunction_AllGather_TREE_LL_Sum_int8_t(c);
    else if (c->funcIndex % 9 == 1) ncclFunction_AllGather_TREE_LL_Sum_int8_t(c);
    else if (c->funcIndex % 9 == 2) ncclFunction_AllGather_TREE_SIMPLE_Sum_int8_t(c);
    else if (c->funcIndex % 9 == 3) ncclFunction_AllGather_RING_LL_Sum_int8_t(c);
    else if (c->funcIndex % 9 == 4) ncclFunction_AllGather_RING_LL_Sum_int8_t(c);
    else if (c->funcIndex % 9 == 5) ncclFunction_AllGather_RING_SIMPLE_Sum_int8_t(c);
    else if (c->funcIndex % 9 == 6) ncclFunction_AllGather_COLLNET_LL_Sum_int8_t(c);
    else if (c->funcIndex % 9 == 7) ncclFunction_AllGather_COLLNET_LL_Sum_int8_t(c);
    else ncclFunction_AllGather_COLLNET_SIMPLE_Sum_int8_t(c);
  }
  else if (c->funcIndex < 1800) Caller<1080, 1800>::call(c);
  else ncclFunction_SendRecv_RING_SIMPLE_Sum_int8_t(c);
}

static __device__ void load_parallel(void* dst, void* src, size_t size, int tid) {
  int* d = (int*)dst;
  int* s = (int*)src;
  for (int o = tid; o < (size/sizeof(int)); o += blockDim.x) d[o] = s[o];
}

static __device__ bool load_coll(struct ncclWork* localWork, struct ncclWork *hostWork, struct ncclWork* workFifo, int tid, struct ncclDevComm* comm, uint32_t* abortCount) {
  load_parallel(localWork, workFifo, sizeof(struct ncclWork), tid);
  // Check whether the last operation was aborted and make sure all threads exit
  int abort = tid == 0 ? LOAD(comm->abortFlag) : 0;
  exitIfAbortBarrier(abort, abortCount);
  if (tid == 0) hostWork->elems[0].active = 0;
  return true;
}
=======
#if __CUDA_ARCH__ >= 800
#define COLL_UNROLL 8
#else
#define COLL_UNROLL 4
#endif

#define NCCL_MAX_DEV_ARITY (NCCL_MAX_TREE_ARITY-1)  // Using balanced tree instead of split tree

__device__ inline bool barrierReduceAny(int bit) {
  uint32_t popc;
  asm ("{"
    ".reg .pred barr_pred;"
    "setp.eq.u32 barr_pred, %1, 1;"
    "bar.red.popc.u32 %0, 0, barr_pred;"
  "}" : "=r"(popc) : "r"(bit));
  return popc != 0;
}

template<typename T>
__device__ int copyToShmem(T *dst, T const *src, int turn=0) {
  static_assert(sizeof(uint64_t) <= alignof(T), "Uhoh");
  uint64_t *d = reinterpret_cast<uint64_t*>(dst);
  uint64_t const *s = reinterpret_cast<uint64_t const*>(src);
  int t = threadIdx.x - turn;
  if (t < 0) t += blockDim.x;
  int n = sizeof(T)/sizeof(uint64_t);

  int delta = (n + WARP_SIZE-1) & -WARP_SIZE; // round up to warp lane 0
  if (delta < blockDim.x) {
    turn += delta;
    if (turn >= blockDim.x) turn -= blockDim.x;
  }
  else
    turn = 0;

  n -= t;
  d += t;
  s += t;
  #pragma unroll
  for (int i=0; i < divUp(sizeof(T), WARP_SIZE*sizeof(uint64_t)); i++) {
    if (n > 0) {
      *d = *s;
      d += blockDim.x;
      s += blockDim.x;
      n -= blockDim.x;
    }
  }
  return turn;
}

template<ncclFunc_t Fn, typename T, typename RedOp, int Algo, int Proto>
struct RunWorkElement {
  __device__ void run(ncclWorkElem*) {
    // Put NOT IMPLEMENTED behavior here.
  }
};
>>>>>>> 7e515921

template<ncclFunc_t Fn, typename T, typename RedOp, int Algo, int Proto>
struct RunWork {
  __device__ void run(ncclWork *w) {
    int tid = threadIdx.x;
    #pragma unroll 1
    for(int e=0; e < NCCL_MAX_WORK_ELEMENTS && w->elems[e].active != 0; e++) {
      if (tid < w->elems[e].nThreads)
        RunWorkElement<Fn, T, RedOp, Algo, Proto>().run(&w->elems[e]);
    }
  }
};

<<<<<<< HEAD
#ifdef ENABLE_COLLTRACE
#define traceColl(fIdx)  \
    uint32_t pos = __atomic_fetch_add(comm->collTraceTail, 1, __ATOMIC_SEQ_CST)%COLLTRACE_NUM_ITEMS; \
    comm->collTrace[pos].timeStamp = __builtin_amdgcn_s_memrealtime(); \
    comm->collTrace[pos].opCount = w->op.opCount; \
    comm->collTrace[pos].bid = bid; \
    comm->collTrace[pos].funcIndex = fIdx; \
    if (fIdx == FUNC_INDEX_P2P) { \
      comm->collTrace[pos].p2p.nThreads = w->p2p.nThreads; \
      comm->collTrace[pos].p2p.delta = (uint16_t)(w->p2p.delta); \
    } else { \
      comm->collTrace[pos].coll.nThreads = w->nThreads; \
      comm->collTrace[pos].coll.bid = w->coll.bid; \
      comm->collTrace[pos].coll.nChannels = w->coll.nChannels; \
    }
#define traceKernelLaunch(fIdx)  { \
    traceColl(fIdx); \
    asm volatile ("s_getreg_b32 %0, hwreg(HW_REG_HW_ID)" : "=s" (comm->collTrace[pos].data_0)); \
    comm->collTrace[pos].type = ncclCollTraceKernelLaunchType; \
  }
#define traceCollEnd(fIdx)  { \
    traceColl(fIdx); \
    comm->collTrace[pos].type = ncclCollTraceCollEndType; \
  }
#define traceAbort(fIdx)  { \
    traceColl(fIdx); \
    comm->collTrace[pos].type = ncclCollTraceAbortType; \
  }
//  traceData(int16_t data2, uint32_t data4, uint64_t data8_0, uint64_t data8_1)
#define traceData(data2, data4, data8_0, data8_1) { \
    uint32_t pos = __atomic_fetch_add(comm->collTraceTail, 1, __ATOMIC_SEQ_CST)%COLLTRACE_NUM_ITEMS; \
    comm->collTrace[pos].bid = blockIdx.x; \
    comm->collTrace[pos].timeStamp = __builtin_amdgcn_s_memrealtime(); \
    comm->collTrace[pos].funcIndex = data2; \
    comm->collTrace[pos].data_0 = data4; \
    comm->collTrace[pos].opCount = data8_0; \
    comm->collTrace[pos].data_1 = data8_1; \
    comm->collTrace[pos].type = ncclCollTraceDataType; \
  }
#else
#define traceKernelLaunch(fIdx)
#define traceCollEnd(fIdx)
#define traceAbort(fIdx)
#define traceData(data2, data4, data8_0, data8_1)
#endif

#define MAXWARPS (NCCL_MAX_NTHREADS/WARP_SIZE)

struct ncclShmemPtrs {
=======
typedef void(*ncclKern_t)();
extern __device__ ncclKern_t ncclFuncs[];

struct ncclShmemGroup {
  ncclConnInfo *recvConns[NCCL_MAX_DIRECT_ARITY];
  ncclConnInfo *sendConns[NCCL_MAX_DIRECT_ARITY];
>>>>>>> 7e515921
  void* srcs[NCCL_MAX_DIRECT_ARITY+1];
  void* dsts[NCCL_MAX_DIRECT_ARITY+1];
  uint64_t barrier;
  uint64_t barrier_next[MAXWARPS];
};

struct ncclShmemData {
  union {
<<<<<<< HEAD
#ifdef ENABLE_LL128
    volatile uint64_t data[NCCL_LL128_SHMEM_SIZE];
#else
    volatile uint64_t* data;
#endif
    struct ncclShmemPtrs ptrs[NCCL_MAX_GROUPS];
  };
  uint32_t sync[MAXWARPS];
  struct ncclWork localWork;
};

extern __device__ struct ncclShmemData *ncclShmem;
template <ncclFunc_t FUNCTION, int ALGO, int PROTO, class REDOP, typename T, int UNROLL, int FINDEX, bool COLLTRACE>
__device__ void ncclKernel(struct ncclWorkElem first)  {
  int tid = threadIdx.x;
  int bid = blockIdx.x;
  __shared__ struct ncclShmemData shmem;
  ncclShmem = &shmem;
  __shared__ uint32_t abortCount;
  if (tid == 0) {
    abortCount = 0;
    for (auto i = 0; i < NCCL_MAX_GROUPS; i++) {
      shmem.ptrs[i].barrier = 0;
      for (auto j = 0; j < MAXWARPS; j++) shmem.ptrs[i].barrier_next[j] = 0;
    }
  }
  __syncthreads();
=======
    uint64_t ll128warp[NCCL_LL128_MAX_NTHREADS/WARP_SIZE][NCCL_LL128_SHMEM_ELEMS_PER_THREAD*WARP_SIZE];
    struct ncclShmemGroup groups[NCCL_MAX_GROUPS];
  };
  ncclDevComm comm;
  ncclChannel channel;
  ncclWork work;
};

extern __shared__ ncclShmemData ncclShmem;

template<ncclFunc_t Fn, typename T, typename RedOp, int Algo, int Proto, int FnIndex>
__device__ void ncclKernel(ncclWorkElem first)  {
  int tid = threadIdx.x;
  int bid = blockIdx.x;
>>>>>>> 7e515921

  int turn = copyToShmem(&ncclShmem.comm, first.comm);
  // get address of channel without incurring indirect load from ncclDevCom::channels
  ncclChannel *channel = &((ncclDevCommAndChannels*)first.comm)->channels[bid];
  turn = copyToShmem(&ncclShmem.channel, channel, turn);

<<<<<<< HEAD
  struct ncclDevComm* comm = first.comm;
  struct ncclChannel* channel = comm->channels+bid;
  struct ncclWorkElem* w = NULL;
  bool firstLaunch = true;

  if (bid == 0 && first.funcIndex != FUNC_INDEX_P2P) w = &first;

  while (1) {
    if (w == NULL) {
      w = shmem.localWork.elems;
      __syncthreads();
      if (!load_coll(&shmem.localWork, channel->workFifo+channel->index, channel->workFifoDev+channel->index, tid, comm, &abortCount)) {
        if (COLLTRACE && tid == 0) traceAbort(0xffff);
        return;
      }
      if (COLLTRACE && tid == 0) {
        if (firstLaunch) traceKernelLaunch(w->funcIndex);
        if (!firstLaunch) traceCollEnd(w->funcIndex);
        firstLaunch = false;
      }
    } else if (COLLTRACE && tid == 0) {
        traceKernelLaunch(w->funcIndex);
        firstLaunch = false;
    }
    if (tid < w->nThreads) {
      if (w->funcIndex == FINDEX) {
        f.run(w);
      } else {
        NCCL_CALL_FUNCTIONS(w);
      }
    }
    if (tid == 0) channel->index = (channel->index+1) % NCCL_MAX_OPS;
    if (w->active == 2) {
      if (COLLTRACE && tid == 0) traceCollEnd(0xffff);
      return;
    }
    w = NULL;
=======
  // To optimize for latency, (only) the first operation is passed as argument.
  if (bid == 0 && first.active != 0) {
    turn = copyToShmem(&ncclShmem.work.elems[0], &first, turn);
    if (tid == 0) ncclShmem.work.elems[1].active = 0;
  }
  __syncthreads(); // publish ncclShmem

  ncclWork *workFifoHost = ncclShmem.channel.workFifo;
  ncclWork *workFifoDev = ncclShmem.channel.workFifoDev;
  int workFifoIx = ncclShmem.channel.index;

  if (bid == 0 && first.active != 0)
    goto SkipLoadWork;

  while (true) {
    copyToShmem(&ncclShmem.work, &workFifoDev[workFifoIx]); // turn no longer helps
    { // Check whether the last operation was aborted and make sure all threads exit
      int aborted = tid == 0 ? *ncclShmem.comm.abortFlag : 0;
      if (barrierReduceAny(aborted)) // publish ncclShmem.work
        break;
      if (tid == 0)
        workFifoHost[workFifoIx].elems[0].active = 0;
    }

  SkipLoadWork:
    workFifoIx = (workFifoIx + 1)%NCCL_MAX_OPS;
    if (tid == 0)
      channel->index = workFifoIx; // write back to real channel, not shmem shadow

    if (ncclShmem.work.elems[0].funcIndex == FnIndex)
      RunWork<Fn, T, RedOp, Algo, Proto>().run(&ncclShmem.work);
    else
      ncclFuncs[ncclShmem.work.elems[0].funcIndex]();

    if (ncclShmem.work.elems[0].active == 2)
      break;
    __syncthreads();
>>>>>>> 7e515921
  }
}

#define IMPL_COLL_KERN(func, algo, proto, redop, type, fIndex) \
<<<<<<< HEAD
__launch_bounds__(NCCL_MAX_NTHREADS, 1) \
__global__ void NCCL_KERN_NAME(func, algo, proto, redop, type)(struct ncclWorkElem first) { \
  if (first.comm->collTraceThread) \
    ncclKernel<ncclFunc##func, NCCL_ALGO_##algo, NCCL_PROTO_##proto, Func##redop<type>, type, COLL_UNROLL, fIndex, true>(first); \
  else \
    ncclKernel<ncclFunc##func, NCCL_ALGO_##algo, NCCL_PROTO_##proto, Func##redop<type>, type, COLL_UNROLL, fIndex, false>(first); \
=======
__global__ void NCCL_KERN_NAME(func, algo, proto, redop, type)(ncclWorkElem first) { \
  ncclKernel<ncclFunc##func, type, Func##redop<type>, NCCL_ALGO_##algo, NCCL_PROTO_##proto, fIndex>(first); \
>>>>>>> 7e515921
}

// Examples :     AllReduce, RING, LL,    Sum,   uint8
/* Functions for aggregation case */
#define IMPL_COLL_FUNC(func, algo, proto, redop, type) \
<<<<<<< HEAD
__device__  __attribute__((noinline)) void NCCL_FUNC_NAME(func, algo, proto, redop, type)(struct ncclWorkElem* args) { \
  auto f = ncclFunction<ncclFunc##func, NCCL_ALGO_##algo, NCCL_PROTO_##proto, Func##redop<type>, type, COLL_UNROLL>(); \
  f.run(args); \
=======
__device__ void NCCL_FUNC_NAME(func, algo, proto, redop, type)() { \
  RunWork<ncclFunc##func, type, Func##redop<type>, NCCL_ALGO_##algo, NCCL_PROTO_##proto>().run(&ncclShmem.work); \
>>>>>>> 7e515921
}

// Only generate inline kernels for LL
#define IMPL_COLL4(func, algo, redop, type, ncclType) \
  IMPL_COLL_FUNC(func, algo, LL,     redop, type) \
  IMPL_COLL_FUNC(func, algo, SIMPLE, redop, type)

#define IMPL_COLL3(func, redop, type, ncclType) \
  IMPL_COLL4(func, TREE,    redop, type, ncclType) \
  IMPL_COLL4(func, RING,    redop, type, ncclType) \
  IMPL_COLL4(func, COLLNET, redop, type, ncclType)

<<<<<<< HEAD
#define IMPL_COLL2(func, redop) \
  IMPL_COLL3(func, redop, int8_t,   ncclInt8) \
  IMPL_COLL3(func, redop, uint8_t,  ncclUint8) \
  IMPL_COLL3(func, redop, int32_t,  ncclInt32) \
  IMPL_COLL3(func, redop, uint32_t, ncclUint32) \
  IMPL_COLL3(func, redop, int64_t,  ncclInt64) \
  IMPL_COLL3(func, redop, uint64_t, ncclUint64) \
  IMPL_COLL3(func, redop, half,     ncclFloat16) \
  IMPL_COLL3(func, redop, float,    ncclFloat32) \
  IMPL_COLL3(func, redop, double,   ncclFloat64) \
  IMPL_COLL3(func, redop, rccl_bfloat16,   ncclBfloat16)

// Reduction define all functions
#define IMPL_COLL_R(func) \
  IMPL_COLL2(func, Sum) \
  IMPL_COLL2(func, Prod) \
  IMPL_COLL2(func, Min) \
  IMPL_COLL2(func, Max)

// [RCCL] Define clique-based implementations (repurposed LL128)
#define IMPL_COLL4_CLIQUE(func, algo, redop, type, ncclType) \
  IMPL_COLL_FUNC(func, algo, LL,     redop, type) \
  IMPL_COLL_FUNC(func, algo, LL128,  redop, type) \
  IMPL_COLL_FUNC(func, algo, SIMPLE, redop, type)

#define IMPL_COLL3_CLIQUE(func, redop, type, ncclType) \
  IMPL_COLL4(func, TREE,    redop, type, ncclType) \
  IMPL_COLL4_CLIQUE(func, RING,    redop, type, ncclType) \
  IMPL_COLL4(func, COLLNET, redop, type, ncclType)

#define IMPL_COLL2_CLIQUE(func, redop) \
  IMPL_COLL3_CLIQUE(func, redop, int8_t,   ncclInt8) \
  IMPL_COLL3_CLIQUE(func, redop, uint8_t,  ncclUint8) \
  IMPL_COLL3_CLIQUE(func, redop, int32_t,  ncclInt32) \
  IMPL_COLL3_CLIQUE(func, redop, uint32_t, ncclUint32) \
  IMPL_COLL3_CLIQUE(func, redop, int64_t,  ncclInt64) \
  IMPL_COLL3_CLIQUE(func, redop, uint64_t, ncclUint64) \
  IMPL_COLL3_CLIQUE(func, redop, half,     ncclFloat16) \
  IMPL_COLL3_CLIQUE(func, redop, float,    ncclFloat32) \
  IMPL_COLL3_CLIQUE(func, redop, double,   ncclFloat64) \
  IMPL_COLL3_CLIQUE(func, redop, rccl_bfloat16,   ncclBfloat16)

#define IMPL_COLL_CLIQUE(func) \
  IMPL_COLL2_CLIQUE(func, Sum) \
  IMPL_COLL2_CLIQUE(func, Prod) \
  IMPL_COLL2_CLIQUE(func, Min) \
  IMPL_COLL2_CLIQUE(func, Max)
// [/RCCL]

=======
#if NCCL_TYPE == 0
#define IMPL_COLL2(func, redop) IMPL_COLL3(func, redop, int8_t,   ncclInt8)
#elif NCCL_TYPE == 1
#define IMPL_COLL2(func, redop) IMPL_COLL3(func, redop, uint8_t,  ncclUint8)
#elif NCCL_TYPE == 2
#define IMPL_COLL2(func, redop) IMPL_COLL3(func, redop, int32_t,  ncclInt32)
#elif NCCL_TYPE == 3
#define IMPL_COLL2(func, redop) IMPL_COLL3(func, redop, uint32_t, ncclUint32)
#elif NCCL_TYPE == 4
#define IMPL_COLL2(func, redop) IMPL_COLL3(func, redop, int64_t,  ncclInt64)
#elif NCCL_TYPE == 5
#define IMPL_COLL2(func, redop) IMPL_COLL3(func, redop, uint64_t, ncclUint64)
#elif NCCL_TYPE == 6
#define IMPL_COLL2(func, redop) IMPL_COLL3(func, redop, half,     ncclFloat16)
#elif NCCL_TYPE == 7
#define IMPL_COLL2(func, redop) IMPL_COLL3(func, redop, float,    ncclFloat32)
#elif NCCL_TYPE == 8
#define IMPL_COLL2(func, redop) IMPL_COLL3(func, redop, double,   ncclFloat64)
#elif NCCL_TYPE == 9 && defined(__CUDA_BF16_TYPES_EXIST__)
#define IMPL_COLL2(func, redop) IMPL_COLL3(func, redop, __nv_bfloat16, ncclBfloat16)
#endif

// Reduction define all functions
#if NCCL_OP == 0
#define IMPL_COLL_R(func) IMPL_COLL2(func, Sum);
#elif NCCL_OP == 1
#define IMPL_COLL_R(func) IMPL_COLL2(func, Prod);
#elif NCCL_OP == 2
#define IMPL_COLL_R(func) IMPL_COLL2(func, Min);
#elif NCCL_OP == 3
#define IMPL_COLL_R(func) IMPL_COLL2(func, Max);
#elif NCCL_OP == 4
#define IMPL_COLL_R(func) IMPL_COLL2(func, Avg);
#endif
>>>>>>> 7e515921

// Copy primitives only define one function for copy
#define IMPL_COLL_C(func) IMPL_COLL3(func, Sum, int8_t, ncclInt8);

// Point-to-point primitives only have one function/kernel.
#define IMPL_COLL_P(func) \
  IMPL_COLL_FUNC(func, RING, SIMPLE, Sum, int8_t); \
  IMPL_COLL_KERN(func, RING, SIMPLE, Sum, int8_t, FUNC_INDEX_P2P);

#endif<|MERGE_RESOLUTION|>--- conflicted
+++ resolved
@@ -11,18 +11,9 @@
 #include "collectives.h"
 #include "devcomm.h"
 
-<<<<<<< HEAD
 #define COLL_UNROLL 2
 #define NCCL_MAX_DEV_ARITY NCCL_MAX_TREE_ARITY
 
-// Exit If Abort Barrier across CTA: make sure all threads exit consistently
-// Each thread sets a predicate to true if abort == 1
-// all CTA's threads enter the barrier and do a popc on their predicates being True
-// If any of the thread's predicate was True, all the threads call exit()
-#define exitIfAbortBarrier(abort, abortCount) \
-  if (abort) __atomic_fetch_add(abortCount, 1, __ATOMIC_SEQ_CST); \
-  __syncthreads(); \
-  if (LOAD(abortCount)) { /*asm volatile ("s_endpgm");*/ return false; }
 #define __syncwarp()
 
 #define NCCL_FUNC5(func, algo, redop, type) \
@@ -64,8 +55,10 @@
   NCCL_FUNCS3A(func, Sum ), \
   NCCL_FUNCS3A(func, Prod), \
   NCCL_FUNCS3A(func, Max ), \
-  NCCL_FUNCS3A(func, Min )
+  NCCL_FUNCS3A(func, Min ), \
+  NCCL_FUNCS3A(func, Avg)
 #define NCCL_FUNCS2B(func) \
+  NCCL_FUNCS3B(func, Sum), \
   NCCL_FUNCS3B(func, Sum), \
   NCCL_FUNCS3B(func, Sum), \
   NCCL_FUNCS3B(func, Sum), \
@@ -98,7 +91,8 @@
   NCCL_FUNCS3C(func, Sum ), \
   NCCL_FUNCS3C(func, Prod), \
   NCCL_FUNCS3C(func, Max ), \
-  NCCL_FUNCS3C(func, Min )
+  NCCL_FUNCS3C(func, Min ), \
+  NCCL_FUNCS3A(func, Avg)
 
 // Must be consistent with ncclFunc_t
 #define NCCL_FUNCS() { \
@@ -122,7 +116,7 @@
   NCCL_FUNCS2A(Reduce),
   NCCL_FUNCS2B(AllGather),
   NCCL_FUNCS2A(ReduceScatter),
-  NCCL_FUNCS2C(AllReduce),
+  NCCL_FUNCS2A(AllReduce),
   NCCL_FUNC_NAME(SendRecv, RING, SIMPLE, Sum, int8_t),
 #endif
 };
@@ -144,12 +138,12 @@
   void call(struct ncclWorkElem* const c) noexcept { ncclFuncs[f](c); }
 };
 
-static_assert(FUNC_INDEX_P2P == 1800, "Wrong P2P function index");
+static_assert(FUNC_INDEX_P2P == 2250, "Wrong P2P function index");
 
 inline
 __device__
 void NCCL_CALL_FUNCTIONS(struct ncclWorkElem* const c) noexcept {
-  if (c->funcIndex < 360) {
+  if (c->funcIndex < 450) {
     if (c->funcIndex % 9 == 0) ncclFunction_Broadcast_TREE_LL_Sum_int8_t(c);
     else if (c->funcIndex % 9 == 1) ncclFunction_Broadcast_TREE_LL_Sum_int8_t(c);
     else if (c->funcIndex % 9 == 2) ncclFunction_Broadcast_TREE_SIMPLE_Sum_int8_t(c);
@@ -160,8 +154,8 @@
     else if (c->funcIndex % 9 == 7) ncclFunction_Broadcast_COLLNET_LL_Sum_int8_t(c);
     else ncclFunction_Broadcast_COLLNET_SIMPLE_Sum_int8_t(c);
   }
-  else if (c->funcIndex < 720) Caller<360, 720>::call(c);
-  else if (c->funcIndex < 1080) {
+  else if (c->funcIndex < 900) Caller<450, 900>::call(c);
+  else if (c->funcIndex < 1350) {
     if (c->funcIndex % 9 == 0) ncclFunction_AllGather_TREE_LL_Sum_int8_t(c);
     else if (c->funcIndex % 9 == 1) ncclFunction_AllGather_TREE_LL_Sum_int8_t(c);
     else if (c->funcIndex % 9 == 2) ncclFunction_AllGather_TREE_SIMPLE_Sum_int8_t(c);
@@ -172,41 +166,66 @@
     else if (c->funcIndex % 9 == 7) ncclFunction_AllGather_COLLNET_LL_Sum_int8_t(c);
     else ncclFunction_AllGather_COLLNET_SIMPLE_Sum_int8_t(c);
   }
-  else if (c->funcIndex < 1800) Caller<1080, 1800>::call(c);
+  else if (c->funcIndex < 2250) Caller<1350, 2250>::call(c);
   else ncclFunction_SendRecv_RING_SIMPLE_Sum_int8_t(c);
 }
 
-static __device__ void load_parallel(void* dst, void* src, size_t size, int tid) {
-  int* d = (int*)dst;
-  int* s = (int*)src;
-  for (int o = tid; o < (size/sizeof(int)); o += blockDim.x) d[o] = s[o];
-}
-
-static __device__ bool load_coll(struct ncclWork* localWork, struct ncclWork *hostWork, struct ncclWork* workFifo, int tid, struct ncclDevComm* comm, uint32_t* abortCount) {
-  load_parallel(localWork, workFifo, sizeof(struct ncclWork), tid);
-  // Check whether the last operation was aborted and make sure all threads exit
-  int abort = tid == 0 ? LOAD(comm->abortFlag) : 0;
-  exitIfAbortBarrier(abort, abortCount);
-  if (tid == 0) hostWork->elems[0].active = 0;
-  return true;
-}
-=======
-#if __CUDA_ARCH__ >= 800
-#define COLL_UNROLL 8
+template <ncclFunc_t FUNCTION, int ALGO, int PROTO, class REDOP, typename T, int UNROLL>
+class ncclFunction {
+  public:
+  __device__ void run(struct ncclWorkElem* args) {}
+};
+
+#ifdef ENABLE_COLLTRACE
+#define traceColl(fIdx)  \
+    uint32_t pos = __atomic_fetch_add(shmem.comm.collTraceTail, 1, __ATOMIC_SEQ_CST)%COLLTRACE_NUM_ITEMS; \
+    shmem.comm.collTrace[pos].timeStamp = __builtin_amdgcn_s_memrealtime(); \
+    shmem.comm.collTrace[pos].opCount = elems[0].op.opCount; \
+    shmem.comm.collTrace[pos].bid = bid; \
+    shmem.comm.collTrace[pos].funcIndex = fIdx; \
+    if (fIdx == FUNC_INDEX_P2P) { \
+      shmem.comm.collTrace[pos].p2p.nThreads = elems[0].p2p.nThreads; \
+      shmem.comm.collTrace[pos].p2p.delta = (uint16_t)(elems[0].p2p.delta); \
+    } else { \
+      shmem.comm.collTrace[pos].coll.nThreads = elems[0].nThreads; \
+      shmem.comm.collTrace[pos].coll.bid = elems[0].coll.bid; \
+      shmem.comm.collTrace[pos].coll.nChannels = elems[0].coll.nChannels; \
+    }
+#define traceKernelLaunch(fIdx)  { \
+    traceColl(fIdx); \
+    asm volatile ("s_getreg_b32 %0, hwreg(HW_REG_HW_ID)" : "=s" (shmem.comm.collTrace[pos].data_0)); \
+    shmem.comm.collTrace[pos].type = ncclCollTraceKernelLaunchType; \
+  }
+#define traceCollEnd(fIdx)  { \
+    traceColl(fIdx); \
+    shmem.comm.collTrace[pos].type = ncclCollTraceCollEndType; \
+  }
+#define traceAbort(fIdx)  { \
+    traceColl(fIdx); \
+    shmem.comm.collTrace[pos].type = ncclCollTraceAbortType; \
+  }
+//  traceData(int16_t data2, uint32_t data4, uint64_t data8_0, uint64_t data8_1)
+#define traceData(data2, data4, data8_0, data8_1) { \
+    uint32_t pos = __atomic_fetch_add(shmem.comm.collTraceTail, 1, __ATOMIC_SEQ_CST)%COLLTRACE_NUM_ITEMS; \
+    shmem.comm.collTrace[pos].bid = blockIdx.x; \
+    shmem.comm.collTrace[pos].timeStamp = __builtin_amdgcn_s_memrealtime(); \
+    shmem.comm.collTrace[pos].funcIndex = data2; \
+    shmem.comm.collTrace[pos].data_0 = data4; \
+    shmem.comm.collTrace[pos].opCount = data8_0; \
+    shmem.comm.collTrace[pos].data_1 = data8_1; \
+    shmem.comm.collTrace[pos].type = ncclCollTraceDataType; \
+  }
 #else
-#define COLL_UNROLL 4
+#define traceKernelLaunch(fIdx)
+#define traceCollEnd(fIdx)
+#define traceAbort(fIdx)
+#define traceData(data2, data4, data8_0, data8_1)
 #endif
 
-#define NCCL_MAX_DEV_ARITY (NCCL_MAX_TREE_ARITY-1)  // Using balanced tree instead of split tree
-
-__device__ inline bool barrierReduceAny(int bit) {
-  uint32_t popc;
-  asm ("{"
-    ".reg .pred barr_pred;"
-    "setp.eq.u32 barr_pred, %1, 1;"
-    "bar.red.popc.u32 %0, 0, barr_pred;"
-  "}" : "=r"(popc) : "r"(bit));
-  return popc != 0;
+__device__ inline bool barrierReduceAny(int bit, uint32_t* abortCount) {
+  if (bit) __atomic_fetch_add(abortCount, 1, __ATOMIC_SEQ_CST); \
+  __syncthreads(); \
+  return LOAD(abortCount) != 0;
 }
 
 template<typename T>
@@ -247,78 +266,17 @@
     // Put NOT IMPLEMENTED behavior here.
   }
 };
->>>>>>> 7e515921
 
 template<ncclFunc_t Fn, typename T, typename RedOp, int Algo, int Proto>
 struct RunWork {
   __device__ void run(ncclWork *w) {
-    int tid = threadIdx.x;
-    #pragma unroll 1
-    for(int e=0; e < NCCL_MAX_WORK_ELEMENTS && w->elems[e].active != 0; e++) {
-      if (tid < w->elems[e].nThreads)
-        RunWorkElement<Fn, T, RedOp, Algo, Proto>().run(&w->elems[e]);
-    }
-  }
-};
-
-<<<<<<< HEAD
-#ifdef ENABLE_COLLTRACE
-#define traceColl(fIdx)  \
-    uint32_t pos = __atomic_fetch_add(comm->collTraceTail, 1, __ATOMIC_SEQ_CST)%COLLTRACE_NUM_ITEMS; \
-    comm->collTrace[pos].timeStamp = __builtin_amdgcn_s_memrealtime(); \
-    comm->collTrace[pos].opCount = w->op.opCount; \
-    comm->collTrace[pos].bid = bid; \
-    comm->collTrace[pos].funcIndex = fIdx; \
-    if (fIdx == FUNC_INDEX_P2P) { \
-      comm->collTrace[pos].p2p.nThreads = w->p2p.nThreads; \
-      comm->collTrace[pos].p2p.delta = (uint16_t)(w->p2p.delta); \
-    } else { \
-      comm->collTrace[pos].coll.nThreads = w->nThreads; \
-      comm->collTrace[pos].coll.bid = w->coll.bid; \
-      comm->collTrace[pos].coll.nChannels = w->coll.nChannels; \
-    }
-#define traceKernelLaunch(fIdx)  { \
-    traceColl(fIdx); \
-    asm volatile ("s_getreg_b32 %0, hwreg(HW_REG_HW_ID)" : "=s" (comm->collTrace[pos].data_0)); \
-    comm->collTrace[pos].type = ncclCollTraceKernelLaunchType; \
-  }
-#define traceCollEnd(fIdx)  { \
-    traceColl(fIdx); \
-    comm->collTrace[pos].type = ncclCollTraceCollEndType; \
-  }
-#define traceAbort(fIdx)  { \
-    traceColl(fIdx); \
-    comm->collTrace[pos].type = ncclCollTraceAbortType; \
-  }
-//  traceData(int16_t data2, uint32_t data4, uint64_t data8_0, uint64_t data8_1)
-#define traceData(data2, data4, data8_0, data8_1) { \
-    uint32_t pos = __atomic_fetch_add(comm->collTraceTail, 1, __ATOMIC_SEQ_CST)%COLLTRACE_NUM_ITEMS; \
-    comm->collTrace[pos].bid = blockIdx.x; \
-    comm->collTrace[pos].timeStamp = __builtin_amdgcn_s_memrealtime(); \
-    comm->collTrace[pos].funcIndex = data2; \
-    comm->collTrace[pos].data_0 = data4; \
-    comm->collTrace[pos].opCount = data8_0; \
-    comm->collTrace[pos].data_1 = data8_1; \
-    comm->collTrace[pos].type = ncclCollTraceDataType; \
-  }
-#else
-#define traceKernelLaunch(fIdx)
-#define traceCollEnd(fIdx)
-#define traceAbort(fIdx)
-#define traceData(data2, data4, data8_0, data8_1)
-#endif
+  }
+};
 
 #define MAXWARPS (NCCL_MAX_NTHREADS/WARP_SIZE)
-
-struct ncclShmemPtrs {
-=======
-typedef void(*ncclKern_t)();
-extern __device__ ncclKern_t ncclFuncs[];
-
 struct ncclShmemGroup {
   ncclConnInfo *recvConns[NCCL_MAX_DIRECT_ARITY];
   ncclConnInfo *sendConns[NCCL_MAX_DIRECT_ARITY];
->>>>>>> 7e515921
   void* srcs[NCCL_MAX_DIRECT_ARITY+1];
   void* dsts[NCCL_MAX_DIRECT_ARITY+1];
   uint64_t barrier;
@@ -327,21 +285,19 @@
 
 struct ncclShmemData {
   union {
-<<<<<<< HEAD
-#ifdef ENABLE_LL128
-    volatile uint64_t data[NCCL_LL128_SHMEM_SIZE];
-#else
-    volatile uint64_t* data;
-#endif
-    struct ncclShmemPtrs ptrs[NCCL_MAX_GROUPS];
+    uint64_t ll128warp[NCCL_MAX_GROUPS][NCCL_MAX_GROUPS];
+    struct ncclShmemGroup groups[NCCL_MAX_GROUPS];
   };
   uint32_t sync[MAXWARPS];
-  struct ncclWork localWork;
+  ncclDevComm comm;
+  ncclChannel channel;
+  ncclWork work;
 };
 
 extern __device__ struct ncclShmemData *ncclShmem;
-template <ncclFunc_t FUNCTION, int ALGO, int PROTO, class REDOP, typename T, int UNROLL, int FINDEX, bool COLLTRACE>
-__device__ void ncclKernel(struct ncclWorkElem first)  {
+
+template<ncclFunc_t Fn, typename T, typename RedOp, int Algo, int Proto, int FnIndex, bool COLLTRACE>
+__device__ void ncclKernel(ncclWorkElem first)  {
   int tid = threadIdx.x;
   int bid = blockIdx.x;
   __shared__ struct ncclShmemData shmem;
@@ -350,138 +306,80 @@
   if (tid == 0) {
     abortCount = 0;
     for (auto i = 0; i < NCCL_MAX_GROUPS; i++) {
-      shmem.ptrs[i].barrier = 0;
-      for (auto j = 0; j < MAXWARPS; j++) shmem.ptrs[i].barrier_next[j] = 0;
+      shmem.groups[i].barrier = 0;
+      for (auto j = 0; j < MAXWARPS; j++) shmem.groups[i].barrier_next[j] = 0;
     }
   }
   __syncthreads();
-=======
-    uint64_t ll128warp[NCCL_LL128_MAX_NTHREADS/WARP_SIZE][NCCL_LL128_SHMEM_ELEMS_PER_THREAD*WARP_SIZE];
-    struct ncclShmemGroup groups[NCCL_MAX_GROUPS];
-  };
-  ncclDevComm comm;
-  ncclChannel channel;
-  ncclWork work;
-};
-
-extern __shared__ ncclShmemData ncclShmem;
-
-template<ncclFunc_t Fn, typename T, typename RedOp, int Algo, int Proto, int FnIndex>
-__device__ void ncclKernel(ncclWorkElem first)  {
-  int tid = threadIdx.x;
-  int bid = blockIdx.x;
->>>>>>> 7e515921
-
-  int turn = copyToShmem(&ncclShmem.comm, first.comm);
+
+  int turn = copyToShmem(&shmem.comm, first.comm);
   // get address of channel without incurring indirect load from ncclDevCom::channels
   ncclChannel *channel = &((ncclDevCommAndChannels*)first.comm)->channels[bid];
-  turn = copyToShmem(&ncclShmem.channel, channel, turn);
-
-<<<<<<< HEAD
-  struct ncclDevComm* comm = first.comm;
-  struct ncclChannel* channel = comm->channels+bid;
-  struct ncclWorkElem* w = NULL;
+  turn = copyToShmem(&shmem.channel, channel, turn);
+
+  // To optimize for latency, (only) the first operation is passed as argument.
+  struct ncclWorkElem* elems = NULL;
   bool firstLaunch = true;
-
-  if (bid == 0 && first.funcIndex != FUNC_INDEX_P2P) w = &first;
+  if (bid == 0 && first.funcIndex != FUNC_INDEX_P2P) elems = &first;
+
+  ncclWork *workFifoHost = channel->workFifo;
+  ncclWork *workFifoDev = channel->workFifoDev;
+  int workFifoIx = channel->index;
 
   while (1) {
-    if (w == NULL) {
-      w = shmem.localWork.elems;
+    if (elems == NULL) {
+      elems = shmem.work.elems;
       __syncthreads();
-      if (!load_coll(&shmem.localWork, channel->workFifo+channel->index, channel->workFifoDev+channel->index, tid, comm, &abortCount)) {
-        if (COLLTRACE && tid == 0) traceAbort(0xffff);
-        return;
+      copyToShmem(&shmem.work, &workFifoDev[workFifoIx]);
+      { // Check whether the last operation was aborted and make sure all threads exit
+        int aborted = tid == 0 ? *shmem.comm.abortFlag : 0;
+        if (barrierReduceAny(aborted, &abortCount)) { // publish ncclShmem->work
+          if (COLLTRACE && tid == 0) traceAbort(0xffff);
+          break;
+        }
+        if (tid == 0)
+          workFifoHost[workFifoIx].elems[0].active = 0;
       }
       if (COLLTRACE && tid == 0) {
-        if (firstLaunch) traceKernelLaunch(w->funcIndex);
-        if (!firstLaunch) traceCollEnd(w->funcIndex);
+        if (firstLaunch) traceKernelLaunch(elems->funcIndex);
+        if (!firstLaunch) traceCollEnd(elems->funcIndex);
         firstLaunch = false;
       }
     } else if (COLLTRACE && tid == 0) {
-        traceKernelLaunch(w->funcIndex);
+        traceKernelLaunch(elems->funcIndex);
         firstLaunch = false;
     }
-    if (tid < w->nThreads) {
-      if (w->funcIndex == FINDEX) {
-        f.run(w);
-      } else {
-        NCCL_CALL_FUNCTIONS(w);
-      }
-    }
-    if (tid == 0) channel->index = (channel->index+1) % NCCL_MAX_OPS;
-    if (w->active == 2) {
-      if (COLLTRACE && tid == 0) traceCollEnd(0xffff);
-      return;
-    }
-    w = NULL;
-=======
-  // To optimize for latency, (only) the first operation is passed as argument.
-  if (bid == 0 && first.active != 0) {
-    turn = copyToShmem(&ncclShmem.work.elems[0], &first, turn);
-    if (tid == 0) ncclShmem.work.elems[1].active = 0;
-  }
-  __syncthreads(); // publish ncclShmem
-
-  ncclWork *workFifoHost = ncclShmem.channel.workFifo;
-  ncclWork *workFifoDev = ncclShmem.channel.workFifoDev;
-  int workFifoIx = ncclShmem.channel.index;
-
-  if (bid == 0 && first.active != 0)
-    goto SkipLoadWork;
-
-  while (true) {
-    copyToShmem(&ncclShmem.work, &workFifoDev[workFifoIx]); // turn no longer helps
-    { // Check whether the last operation was aborted and make sure all threads exit
-      int aborted = tid == 0 ? *ncclShmem.comm.abortFlag : 0;
-      if (barrierReduceAny(aborted)) // publish ncclShmem.work
-        break;
-      if (tid == 0)
-        workFifoHost[workFifoIx].elems[0].active = 0;
-    }
-
-  SkipLoadWork:
     workFifoIx = (workFifoIx + 1)%NCCL_MAX_OPS;
     if (tid == 0)
       channel->index = workFifoIx; // write back to real channel, not shmem shadow
-
-    if (ncclShmem.work.elems[0].funcIndex == FnIndex)
-      RunWork<Fn, T, RedOp, Algo, Proto>().run(&ncclShmem.work);
-    else
-      ncclFuncs[ncclShmem.work.elems[0].funcIndex]();
-
-    if (ncclShmem.work.elems[0].active == 2)
-      break;
-    __syncthreads();
->>>>>>> 7e515921
+    if (elems->funcIndex == FnIndex) {
+      RunWork<Fn, T, RedOp, Algo, Proto>().run(&shmem.work);
+    } else {
+      if (tid < elems->nThreads && elems->active != 0)
+        NCCL_CALL_FUNCTIONS(elems);
+    }
+    if (elems->active == 2) {
+      if (COLLTRACE && tid == 0) traceCollEnd(0xffff);
+      return;
+    }
+    elems = NULL;
   }
 }
 
 #define IMPL_COLL_KERN(func, algo, proto, redop, type, fIndex) \
-<<<<<<< HEAD
 __launch_bounds__(NCCL_MAX_NTHREADS, 1) \
 __global__ void NCCL_KERN_NAME(func, algo, proto, redop, type)(struct ncclWorkElem first) { \
   if (first.comm->collTraceThread) \
-    ncclKernel<ncclFunc##func, NCCL_ALGO_##algo, NCCL_PROTO_##proto, Func##redop<type>, type, COLL_UNROLL, fIndex, true>(first); \
+    ncclKernel<ncclFunc##func, type, Func##redop<type>, NCCL_ALGO_##algo, NCCL_PROTO_##proto, fIndex, true>(first); \
   else \
-    ncclKernel<ncclFunc##func, NCCL_ALGO_##algo, NCCL_PROTO_##proto, Func##redop<type>, type, COLL_UNROLL, fIndex, false>(first); \
-=======
-__global__ void NCCL_KERN_NAME(func, algo, proto, redop, type)(ncclWorkElem first) { \
-  ncclKernel<ncclFunc##func, type, Func##redop<type>, NCCL_ALGO_##algo, NCCL_PROTO_##proto, fIndex>(first); \
->>>>>>> 7e515921
+    ncclKernel<ncclFunc##func, type, Func##redop<type>, NCCL_ALGO_##algo, NCCL_PROTO_##proto, fIndex, false>(first); \
 }
 
 // Examples :     AllReduce, RING, LL,    Sum,   uint8
 /* Functions for aggregation case */
 #define IMPL_COLL_FUNC(func, algo, proto, redop, type) \
-<<<<<<< HEAD
 __device__  __attribute__((noinline)) void NCCL_FUNC_NAME(func, algo, proto, redop, type)(struct ncclWorkElem* args) { \
-  auto f = ncclFunction<ncclFunc##func, NCCL_ALGO_##algo, NCCL_PROTO_##proto, Func##redop<type>, type, COLL_UNROLL>(); \
-  f.run(args); \
-=======
-__device__ void NCCL_FUNC_NAME(func, algo, proto, redop, type)() { \
-  RunWork<ncclFunc##func, type, Func##redop<type>, NCCL_ALGO_##algo, NCCL_PROTO_##proto>().run(&ncclShmem.work); \
->>>>>>> 7e515921
+  RunWorkElement<ncclFunc##func, type, Func##redop<type>, NCCL_ALGO_##algo, NCCL_PROTO_##proto>().run(args); \
 }
 
 // Only generate inline kernels for LL
@@ -494,7 +392,6 @@
   IMPL_COLL4(func, RING,    redop, type, ncclType) \
   IMPL_COLL4(func, COLLNET, redop, type, ncclType)
 
-<<<<<<< HEAD
 #define IMPL_COLL2(func, redop) \
   IMPL_COLL3(func, redop, int8_t,   ncclInt8) \
   IMPL_COLL3(func, redop, uint8_t,  ncclUint8) \
@@ -512,7 +409,8 @@
   IMPL_COLL2(func, Sum) \
   IMPL_COLL2(func, Prod) \
   IMPL_COLL2(func, Min) \
-  IMPL_COLL2(func, Max)
+  IMPL_COLL2(func, Max) \
+  IMPL_COLL2(func, Avg)
 
 // [RCCL] Define clique-based implementations (repurposed LL128)
 #define IMPL_COLL4_CLIQUE(func, algo, redop, type, ncclType) \
@@ -541,45 +439,10 @@
   IMPL_COLL2_CLIQUE(func, Sum) \
   IMPL_COLL2_CLIQUE(func, Prod) \
   IMPL_COLL2_CLIQUE(func, Min) \
-  IMPL_COLL2_CLIQUE(func, Max)
+  IMPL_COLL2_CLIQUE(func, Max) \
+  IMPL_COLL2_CLIQUE(func, Avg)
 // [/RCCL]
 
-=======
-#if NCCL_TYPE == 0
-#define IMPL_COLL2(func, redop) IMPL_COLL3(func, redop, int8_t,   ncclInt8)
-#elif NCCL_TYPE == 1
-#define IMPL_COLL2(func, redop) IMPL_COLL3(func, redop, uint8_t,  ncclUint8)
-#elif NCCL_TYPE == 2
-#define IMPL_COLL2(func, redop) IMPL_COLL3(func, redop, int32_t,  ncclInt32)
-#elif NCCL_TYPE == 3
-#define IMPL_COLL2(func, redop) IMPL_COLL3(func, redop, uint32_t, ncclUint32)
-#elif NCCL_TYPE == 4
-#define IMPL_COLL2(func, redop) IMPL_COLL3(func, redop, int64_t,  ncclInt64)
-#elif NCCL_TYPE == 5
-#define IMPL_COLL2(func, redop) IMPL_COLL3(func, redop, uint64_t, ncclUint64)
-#elif NCCL_TYPE == 6
-#define IMPL_COLL2(func, redop) IMPL_COLL3(func, redop, half,     ncclFloat16)
-#elif NCCL_TYPE == 7
-#define IMPL_COLL2(func, redop) IMPL_COLL3(func, redop, float,    ncclFloat32)
-#elif NCCL_TYPE == 8
-#define IMPL_COLL2(func, redop) IMPL_COLL3(func, redop, double,   ncclFloat64)
-#elif NCCL_TYPE == 9 && defined(__CUDA_BF16_TYPES_EXIST__)
-#define IMPL_COLL2(func, redop) IMPL_COLL3(func, redop, __nv_bfloat16, ncclBfloat16)
-#endif
-
-// Reduction define all functions
-#if NCCL_OP == 0
-#define IMPL_COLL_R(func) IMPL_COLL2(func, Sum);
-#elif NCCL_OP == 1
-#define IMPL_COLL_R(func) IMPL_COLL2(func, Prod);
-#elif NCCL_OP == 2
-#define IMPL_COLL_R(func) IMPL_COLL2(func, Min);
-#elif NCCL_OP == 3
-#define IMPL_COLL_R(func) IMPL_COLL2(func, Max);
-#elif NCCL_OP == 4
-#define IMPL_COLL_R(func) IMPL_COLL2(func, Avg);
-#endif
->>>>>>> 7e515921
 
 // Copy primitives only define one function for copy
 #define IMPL_COLL_C(func) IMPL_COLL3(func, Sum, int8_t, ncclInt8);
