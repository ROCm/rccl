--- conflicted
+++ resolved
@@ -11,138 +11,95 @@
 #include "collectives.h"
 #include "devcomm.h"
 
-<<<<<<< HEAD
-__device__
-inline  __attribute((always_inline))
-long long int __rtc64() {
-#if __HIP__
-  return (long long int) __builtin_amdgcn_s_memrealtime();
-#else
-  return (long long int) __clock_u64();
-#endif
-}
-=======
-
-#if __CUDA_ARCH__ >= 800
-#define COLL_UNROLL 8
-#define NCCL_MAX_DEV_ARITY (NCCL_MAX_TREE_ARITY-1)  // Using balanced tree instead of split tree
-#else
-#define COLL_UNROLL 4
+#define COLL_UNROLL 2
 #define NCCL_MAX_DEV_ARITY NCCL_MAX_TREE_ARITY
-#endif
->>>>>>> 920dbe5b
 
 // Exit If Abort Barrier across CTA: make sure all threads exit consistently
 // Each thread sets a predicate to true if abort == 1
 // all CTA's threads enter the barrier and do a popc on their predicates being True
 // If any of the thread's predicate was True, all the threads call exit()
-#if defined(__HIP_PLATFORM_HCC__) || defined(__HCC__) || defined(__HIPCC__)
 #define exitIfAbortBarrier(abort, abortCount) \
   if (abort) __atomic_fetch_add(abortCount, 1, __ATOMIC_SEQ_CST); \
   __syncthreads(); \
   if (LOAD(abortCount)) { /*asm volatile ("s_endpgm");*/ return false; }
 #define __syncwarp()
-#else
-static inline __device__ void exitIfAbortBarrier(int abort) {
-  uint32_t popc;
-  asm ("{");
-  asm volatile ("   .reg .pred barr_pred;");
-  asm volatile ("   setp.eq.u32 barr_pred,%0,1;" :: "r"(abort));
-  asm volatile ("   bar.red.popc.u32 %0, 0, barr_pred;" : "=r"(popc));
-  asm ("}");
-  if (popc) { asm volatile ("exit;"); }
-}
-#endif
-
-#define NCCL_FUNC5(coll, op, dtype) \
-  NCCL_COLL_NAME(coll##LL, op, dtype), \
-  NCCL_COLL_NAME(coll##LL, op, dtype), \
-  NCCL_COLL_NAME(coll, op, dtype)
-
-<<<<<<< HEAD
-#define NCCL_FUNC4(coll, op, dtype) \
-  NCCL_FUNC5(coll##Tree, op, dtype), \
-  NCCL_FUNC5(coll##Ring, op, dtype), \
-  NCCL_FUNC5(coll##CollNet, op, dtype)
+
+#define NCCL_FUNC5(func, algo, redop, type) \
+  NCCL_FUNC_NAME(func, algo, LL,     redop, type), \
+  NCCL_FUNC_NAME(func, algo, LL,     redop, type), \
+  NCCL_FUNC_NAME(func, algo, SIMPLE, redop, type)
+
+#define NCCL_FUNC4(func, redop, type) \
+  NCCL_FUNC5(func, TREE,    redop, type), \
+  NCCL_FUNC5(func, RING,    redop, type), \
+  NCCL_FUNC5(func, COLLNET, redop, type)
 
 // Must be consistent with ncclDataType_t
-#define NCCL_FUNCS3A(coll, op) \
-  NCCL_FUNC4(coll, op,  i8), \
-  NCCL_FUNC4(coll, op,  u8), \
-  NCCL_FUNC4(coll, op, i32), \
-  NCCL_FUNC4(coll, op, u32), \
-  NCCL_FUNC4(coll, op, i64), \
-  NCCL_FUNC4(coll, op, u64), \
-  NCCL_FUNC4(coll, op, f16), \
-  NCCL_FUNC4(coll, op, f32), \
-  NCCL_FUNC4(coll, op, f64), \
-  NCCL_FUNC4(coll, op, b16)
-#define NCCL_FUNCS3B(coll, op) \
-  NCCL_FUNC4(coll, op,  i8), \
-  NCCL_FUNC4(coll, op,  i8), \
-  NCCL_FUNC4(coll, op,  i8), \
-  NCCL_FUNC4(coll, op,  i8), \
-  NCCL_FUNC4(coll, op,  i8), \
-  NCCL_FUNC4(coll, op,  i8), \
-  NCCL_FUNC4(coll, op,  i8), \
-  NCCL_FUNC4(coll, op,  i8), \
-  NCCL_FUNC4(coll, op,  i8), \
-  NCCL_FUNC4(coll, op,  i8)
+#define NCCL_FUNCS3A(func, redop) \
+  NCCL_FUNC4(func, redop, int8_t), \
+  NCCL_FUNC4(func, redop, uint8_t), \
+  NCCL_FUNC4(func, redop, int32_t), \
+  NCCL_FUNC4(func, redop, uint32_t), \
+  NCCL_FUNC4(func, redop, int64_t), \
+  NCCL_FUNC4(func, redop, uint64_t), \
+  NCCL_FUNC4(func, redop, half), \
+  NCCL_FUNC4(func, redop, float), \
+  NCCL_FUNC4(func, redop, double), \
+  NCCL_FUNC4(func, redop, rccl_bfloat16)
+#define NCCL_FUNCS3B(func, redop) \
+  NCCL_FUNC4(func, redop, int8_t), \
+  NCCL_FUNC4(func, redop, int8_t), \
+  NCCL_FUNC4(func, redop, int8_t), \
+  NCCL_FUNC4(func, redop, int8_t), \
+  NCCL_FUNC4(func, redop, int8_t), \
+  NCCL_FUNC4(func, redop, int8_t), \
+  NCCL_FUNC4(func, redop, int8_t), \
+  NCCL_FUNC4(func, redop, int8_t), \
+  NCCL_FUNC4(func, redop, int8_t), \
+  NCCL_FUNC4(func, redop, int8_t)
 
 // Must be consistent with ncclRedOp_t
-#define NCCL_FUNCS2A(coll) \
-  NCCL_FUNCS3A(coll, sum ), \
-  NCCL_FUNCS3A(coll, prod), \
-  NCCL_FUNCS3A(coll, max ), \
-  NCCL_FUNCS3A(coll, min )
-#define NCCL_FUNCS2B(coll) \
-  NCCL_FUNCS3B(coll, copy), \
-  NCCL_FUNCS3B(coll, copy), \
-  NCCL_FUNCS3B(coll, copy), \
-  NCCL_FUNCS3B(coll, copy)
+#define NCCL_FUNCS2A(func) \
+  NCCL_FUNCS3A(func, Sum ), \
+  NCCL_FUNCS3A(func, Prod), \
+  NCCL_FUNCS3A(func, Max ), \
+  NCCL_FUNCS3A(func, Min )
+#define NCCL_FUNCS2B(func) \
+  NCCL_FUNCS3B(func, Sum), \
+  NCCL_FUNCS3B(func, Sum), \
+  NCCL_FUNCS3B(func, Sum), \
+  NCCL_FUNCS3B(func, Sum)
 
 // Must be consistent with ncclFunc_t
 #define NCCL_FUNCS() { \
-  NCCL_FUNCS2B(ncclBroadcast), \
-  NCCL_FUNCS2A(ncclReduce), \
-  NCCL_FUNCS2B(ncclAllGather), \
-  NCCL_FUNCS2A(ncclReduceScatter), \
-  NCCL_FUNCS2A(ncclAllReduce), \
-  NCCL_COLL_NAME(ncclGather, copy, i8), \
-  NCCL_COLL_NAME(ncclScatter, copy, i8), \
-  NCCL_COLL_NAME(ncclAllToAll, copy, i8), \
-  NCCL_COLL_NAME(ncclAllToAllv, copy, i8), \
-  NCCL_COLL_NAME(ncclSendRecv, copy, i8) }
+  NCCL_FUNCS2B(Broadcast), \
+  NCCL_FUNCS2A(Reduce), \
+  NCCL_FUNCS2B(AllGather), \
+  NCCL_FUNCS2A(ReduceScatter), \
+  NCCL_FUNCS2A(AllReduce), \
+  NCCL_FUNC_NAME(SendRecv, RING, SIMPLE, Sum, int8_t) }
 
 // Must be consistent with the ncclFuncSet enum
-using ncclKernelFunc_t = void (*)(struct CollectiveArgs*);
+using ncclKernelFunc_t = void (*)(struct ncclWorkElem* args);
 
 static const __device__ constexpr ncclKernelFunc_t ncclFuncs[]{
 // Don't try to initialize the host shadow copy of this device-side global
 // variable. There is no host pointer to a device-side function, which
 // confuses clang. This will be fixed in the next clang release.
 #if defined(__HIP_DEVICE_COMPILE__)
-  NCCL_FUNCS2B(ncclBroadcast),
-  NCCL_FUNCS2A(ncclReduce),
-  NCCL_FUNCS2B(ncclAllGather),
-  NCCL_FUNCS2A(ncclReduceScatter),
-  NCCL_FUNCS2A(ncclAllReduce),
-  NCCL_COLL_NAME(ncclGather, copy, i8),
-  NCCL_COLL_NAME(ncclScatter, copy, i8),
-  NCCL_COLL_NAME(ncclAllToAll, copy, i8),
-  NCCL_COLL_NAME(ncclAllToAllv, copy, i8),
-  NCCL_COLL_NAME(ncclSendRecv, copy, i8)
+  NCCL_FUNCS2B(Broadcast),
+  NCCL_FUNCS2A(Reduce),
+  NCCL_FUNCS2B(AllGather),
+  NCCL_FUNCS2A(ReduceScatter),
+  NCCL_FUNCS2A(AllReduce),
+  NCCL_FUNC_NAME(SendRecv, RING, SIMPLE, Sum, int8_t),
 #endif
 };
-=======
-typedef void(*ncclKern_t)(struct ncclWorkElem* args);
-extern __device__ ncclKern_t ncclFuncs[];
->>>>>>> 920dbe5b
 
 template<unsigned short f, unsigned short l>
 struct Caller {
   static __device__ __host__
-  void call(ncclColl* const c) noexcept
+  void call(struct ncclWorkElem* const c) noexcept
   {
     constexpr unsigned short m = f + (l - f) / 2;
 
@@ -153,79 +110,72 @@
 template<unsigned short f>
 struct Caller<f, f + 1>{
   static __device__ __host__
-  void call(struct ncclColl* const c) noexcept { ncclFuncs[f](&c->args); }
+  void call(struct ncclWorkElem* const c) noexcept { ncclFuncs[f](c); }
 };
 
 inline
 __device__
-void NCCL_CALL_FUNCTIONS(struct ncclColl* const c) noexcept {
+void NCCL_CALL_FUNCTIONS(struct ncclWorkElem* const c) noexcept {
   if (c->funcIndex < 360) {
-    if (c->funcIndex % 9 == 0) ncclBroadcastTreeLL_copy_i8(&c->args);
-    else if (c->funcIndex % 9 == 1) ncclBroadcastTreeLL128_copy_i8(&c->args);
-    else if (c->funcIndex % 9 == 2) ncclBroadcastTree_copy_i8(&c->args);
-    else if (c->funcIndex % 9 == 3) ncclBroadcastRingLL_copy_i8(&c->args);
-    else if (c->funcIndex % 9 == 4) ncclBroadcastRingLL128_copy_i8(&c->args);
-    else if (c->funcIndex % 9 == 5) ncclBroadcastRing_copy_i8(&c->args);
-    else if (c->funcIndex % 9 == 6) ncclBroadcastCollNetLL_copy_i8(&c->args);
-    else if (c->funcIndex % 9 == 7) ncclBroadcastCollNetLL128_copy_i8(&c->args);
-    else ncclBroadcastCollNet_copy_i8(&c->args);
+    if (c->funcIndex % 9 == 0) ncclFunction_Broadcast_TREE_LL_Sum_int8_t(c);
+    else if (c->funcIndex % 9 == 1) ncclFunction_Broadcast_TREE_LL_Sum_int8_t(c);
+    else if (c->funcIndex % 9 == 2) ncclFunction_Broadcast_TREE_SIMPLE_Sum_int8_t(c);
+    else if (c->funcIndex % 9 == 3) ncclFunction_Broadcast_RING_LL_Sum_int8_t(c);
+    else if (c->funcIndex % 9 == 4) ncclFunction_Broadcast_RING_LL_Sum_int8_t(c);
+    else if (c->funcIndex % 9 == 5) ncclFunction_Broadcast_RING_SIMPLE_Sum_int8_t(c);
+    else if (c->funcIndex % 9 == 6) ncclFunction_Broadcast_COLLNET_LL_Sum_int8_t(c);
+    else if (c->funcIndex % 9 == 7) ncclFunction_Broadcast_COLLNET_LL_Sum_int8_t(c);
+    else ncclFunction_Broadcast_COLLNET_SIMPLE_Sum_int8_t(c);
   }
   else if (c->funcIndex < 720) Caller<360, 720>::call(c);
   else if (c->funcIndex < 1080) {
-    if (c->funcIndex % 9 == 0) ncclAllGatherTreeLL_copy_i8(&c->args);
-    else if (c->funcIndex % 9 == 1) ncclAllGatherTreeLL128_copy_i8(&c->args);
-    else if (c->funcIndex % 9 == 2) ncclAllGatherTree_copy_i8(&c->args);
-    else if (c->funcIndex % 9 == 3) ncclAllGatherRingLL_copy_i8(&c->args);
-    else if (c->funcIndex % 9 == 4) ncclAllGatherRingLL128_copy_i8(&c->args);
-    else if (c->funcIndex % 9 == 5) ncclAllGatherRing_copy_i8(&c->args);
-    else if (c->funcIndex % 9 == 6) ncclAllGatherCollNetLL_copy_i8(&c->args);
-    else if (c->funcIndex % 9 == 7) ncclAllGatherCollNetLL128_copy_i8(&c->args);
-    else ncclAllGatherCollNet_copy_i8(&c->args);
+    if (c->funcIndex % 9 == 0) ncclFunction_AllGather_TREE_LL_Sum_int8_t(c);
+    else if (c->funcIndex % 9 == 1) ncclFunction_AllGather_TREE_LL_Sum_int8_t(c);
+    else if (c->funcIndex % 9 == 2) ncclFunction_AllGather_TREE_SIMPLE_Sum_int8_t(c);
+    else if (c->funcIndex % 9 == 3) ncclFunction_AllGather_RING_LL_Sum_int8_t(c);
+    else if (c->funcIndex % 9 == 4) ncclFunction_AllGather_RING_LL_Sum_int8_t(c);
+    else if (c->funcIndex % 9 == 5) ncclFunction_AllGather_RING_SIMPLE_Sum_int8_t(c);
+    else if (c->funcIndex % 9 == 6) ncclFunction_AllGather_COLLNET_LL_Sum_int8_t(c);
+    else if (c->funcIndex % 9 == 7) ncclFunction_AllGather_COLLNET_LL_Sum_int8_t(c);
+    else ncclFunction_AllGather_COLLNET_SIMPLE_Sum_int8_t(c);
   }
   else if (c->funcIndex < 1800) Caller<1080, 1800>::call(c);
-  else if (c->funcIndex == 1800) {
-    ncclGather_copy_i8(&c->args);
-  }
-  else if (c->funcIndex == 1801) {
-    ncclScatter_copy_i8(&c->args);
-  }
-  else if (c->funcIndex == 1802) {
-    ncclAllToAll_copy_i8(&c->args);
-  }
-  else if (c->funcIndex == 1803) {
-    ncclAllToAllv_copy_i8(&c->args);
-  }
-  else ncclSendRecv_copy_i8(&c->args);
-}
-
-static __device__ void load_parallel(void* dst, void* src, size_t size, int tid, uint32_t* abortCount) {
+  else ncclFunction_SendRecv_RING_SIMPLE_Sum_int8_t(c);
+}
+
+static __device__ void load_parallel(void* dst, void* src, size_t size, int tid) {
   int* d = (int*)dst;
   int* s = (int*)src;
   for (int o = tid; o < (size/sizeof(int)); o += blockDim.x) d[o] = s[o];
 }
-<<<<<<< HEAD
-
-static __device__ bool load_coll(struct ncclColl* localColl, struct ncclColl* hostColl, int tid, struct ncclDevComm* comm, uint32_t* abortCount) {
+
+static __device__ bool load_coll(struct ncclWork* localWork, struct ncclWork* hostWork, int tid, struct ncclDevComm* comm, uint32_t* abortCount) {
+  __syncthreads();
+  load_parallel(localWork, hostWork, sizeof(struct ncclWork), tid);
   // Check whether the last operation was aborted and make sure all threads exit
-  int abort = tid == 0 ? *(comm->abortFlag) : 0;
+  int abort = tid == 0 ? LOAD(comm->abortFlag) : 0;
   exitIfAbortBarrier(abort, abortCount);
-  load_parallel(localColl, hostColl, sizeof(struct ncclColl), tid, abortCount);
-  __syncthreads();
-  if (tid == 0) hostColl->active = 0;
+  if (tid == 0) hostWork->elems[0].active = 0;
   return true;
 }
+
+template <ncclFunc_t FUNCTION, int ALGO, int PROTO, class REDOP, typename T, int UNROLL>
+class ncclFunction {
+  public:
+  __device__ void run(struct ncclWorkElem* args) {}
+};
 
 #ifdef ENABLE_COLLTRACE
 #define traceColl(fIdx)  \
     uint32_t pos = __atomic_fetch_add(comm->collTraceTail, 1, __ATOMIC_SEQ_CST)%COLLTRACE_NUM_ITEMS; \
-    comm->collTrace[pos].timeStamp = __rtc64(); \
-    comm->collTrace[pos].opCount = localColl.args.opCount; \
+    comm->collTrace[pos].timeStamp = __builtin_amdgcn_s_memrealtime(); \
+    comm->collTrace[pos].opCount = w->opCount; \
     comm->collTrace[pos].bid = bid; \
     comm->collTrace[pos].funcIndex = fIdx;
 #define traceKernelLaunch(fIdx)  { \
     traceColl(fIdx); \
+    asm volatile ("s_getreg_b32 %0, hwreg(HW_REG_HW_ID)" : "=s" (comm->collTrace[pos].data_0)); \
     comm->collTrace[pos].type = ncclCollTraceKernelLaunchType; \
-    asm volatile ("s_getreg_b32 %0, hwreg(HW_REG_HW_ID)" : "=s" (comm->collTrace[pos].data_0)); \
   }
 #define traceCollEnd(fIdx)  { \
     traceColl(fIdx); \
@@ -235,125 +185,62 @@
     traceColl(fIdx); \
     comm->collTrace[pos].type = ncclCollTraceAbortType; \
   }
+//  traceData(int16_t data2, uint32_t data4, uint64_t data8_0, uint64_t data8_1)
+#define traceData(data2, data4, data8_0, data8_1) { \
+    uint32_t pos = __atomic_fetch_add(comm->collTraceTail, 1, __ATOMIC_SEQ_CST)%COLLTRACE_NUM_ITEMS; \
+    comm->collTrace[pos].bid = blockIdx.x; \
+    comm->collTrace[pos].timeStamp = __builtin_amdgcn_s_memrealtime(); \
+    comm->collTrace[pos].funcIndex = data2; \
+    comm->collTrace[pos].data_0 = data4; \
+    comm->collTrace[pos].opCount = data8_0; \
+    comm->collTrace[pos].data_1 = data8_1; \
+    comm->collTrace[pos].type = ncclCollTraceDataType; \
+  }
 #else
-#define traceKernelLaunch()
-#define traceCollEnd()
-#define traceAbort()
+#define traceKernelLaunch(fIdx)
+#define traceCollEnd(fIdx)
+#define traceAbort(fIdx)
+#define traceData(data2, data4, data8_0, data8_1)
 #endif
 
-extern __device__ volatile uint64_t* ncclShmem;
-
-#ifdef ENABLE_LL128
-#define ALLOCATE_SHMEM \
-  __shared__ volatile uint64_t shmem[NCCL_LL128_SHMEM_SIZE]; \
-  ncclShmem = shmem; \
-  __shared__ uint32_t sync[NCCL_LL128_MAX_NTHREADS/WARP_SIZE];
-#else
-#define ALLOCATE_SHMEM \
-  uint32_t* sync = 0;
-#endif
-
-/* Functions for aggregation case */
-#define IMPL_COLL_FUNC(coll, op, ncclFunc, dtype, ctype) \
-__device__ void NCCL_COLL_NAME(coll, op, dtype)(struct CollectiveArgs* args) { \
-  coll##Kernel<COLL_UNROLL, ncclFunc<ctype>, ctype>(args); \
-}
-
-/* Kernels with the first operation inlined */
-#define IMPL_COLL_KERN(coll, op, ncclFunc, dtype, ctype, fIndex) \
-__launch_bounds__(NCCL_MAX_NTHREADS, 1) \
-__global__ void NCCL_KERN_NAME(coll, op, dtype)(struct ncclDevComm* comm) { \
-  int tid = threadIdx.x; \
-  int bid = blockIdx.x; \
-  ALLOCATE_SHMEM; \
-  __shared__ struct ncclColl localColl; \
-  __shared__ uint32_t abortCount; \
-  __shared__ uint64_t barrier[MAXBARRIERS]; \
-  __shared__ uint64_t barrier_next[MAXBARRIERS*MAXWARPS]; \
-  if (tid == 0) abortCount = 0; \
-  __syncthreads(); \
- \
-  struct ncclChannel* channel = comm->channels+bid; \
-  if (tid == 0) { \
-    channel->sync = sync; \
-    channel->barrier = barrier; \
-    channel->barrier_next = barrier_next; \
-    for (auto i = 0; i < MAXBARRIERS; i++) barrier[i] = 0; \
-    for (auto i = 0; i < MAXBARRIERS*MAXWARPS; i++) barrier_next[i] = 0; \
-  } \
-  if (!load_coll(&localColl, channel->collectives+channel->collFifoHead, tid, comm, &abortCount)) { \
-    if (tid == 0) traceAbort(-1); \
-    return; \
-  } \
-  if (tid == 0) traceKernelLaunch(localColl.funcIndex); \
-  while (1) { \
-    if (tid < localColl.args.common.nThreads) { \
-      if (localColl.funcIndex == fIndex) { \
-        coll##Kernel<COLL_UNROLL, ncclFunc<ctype>, ctype>(&localColl.args); \
-      } else { \
-        NCCL_CALL_FUNCTIONS(&localColl); \
-      } \
-    } \
-    int nextIndex = localColl.nextIndex; \
-    if (tid == 0) channel->collFifoHead = nextIndex; \
- \
-    if (localColl.active == 2) { \
-      if (tid == 0) traceCollEnd(-1); \
-      return; \
-    } \
- \
-    /* Load next collective operation*/ \
-    if (!load_coll(&localColl, channel->collectives+nextIndex, tid, comm, &abortCount)) { \
-      if (tid == 0) traceAbort(-1); \
-      break; \
-    } \
-    if (tid == 0) traceCollEnd(localColl.funcIndex); \
-  } \
-}
-
-#define IMPL_COLL_KERN_sum(coll, op, ncclFunc, dtype, ctype, fIndex) \
-  IMPL_COLL_KERN(coll, op, ncclFunc, dtype, ctype, fIndex)
-#define IMPL_COLL_KERN_copy(coll, op, ncclFunc, dtype, ctype, fIndex) \
-  IMPL_COLL_KERN(coll, op, ncclFunc, dtype, ctype, fIndex)
-#define IMPL_COLL_KERN_prod(coll, op, ncclFunc, dtype, ctype, fIndex)
-#define IMPL_COLL_KERN_min(coll, op, ncclFunc, dtype, ctype, fIndex)
-#define IMPL_COLL_KERN_max(coll, op, ncclFunc, dtype, ctype, fIndex)
-=======
-static __device__ void load_coll(struct ncclWork* localWork, struct ncclWork* hostWork, int tid, struct ncclDevComm* comm) {
-  __syncthreads();
-  load_parallel(localWork, hostWork, sizeof(struct ncclWork), tid);
-  // Check whether the last operation was aborted and make sure all threads exit
-  int abort = tid == 0 ? *(comm->abortFlag) : 0;
-  exitIfAbortBarrier(abort);
-  if (tid == 0) hostWork->elems[0].active = 0;
-}
-
-template <ncclFunc_t FUNCTION, int ALGO, int PROTO, class REDOP, typename T, int UNROLL>
-class ncclFunction {
-  public:
-  __device__ void run(struct ncclWorkElem* args) {}
-};
+#define MAXWARPS (NCCL_MAX_NTHREADS/WARP_SIZE)
 
 struct ncclShmemPtrs {
   void* srcs[NCCL_MAX_DEV_ARITY+1];
   void* dsts[NCCL_MAX_DEV_ARITY+1];
+  uint64_t barrier;
+  uint64_t barrier_next[MAXWARPS];
 };
 
 struct ncclShmemData {
   union {
+#ifdef ENABLE_LL128
     volatile uint64_t data[NCCL_LL128_SHMEM_SIZE];
+#else
+    volatile uint64_t* data;
+#endif
     struct ncclShmemPtrs ptrs[NCCL_MAX_GROUPS];
   };
+  uint32_t sync[MAXWARPS];
   struct ncclWork localWork;
 };
 
 extern __device__ struct ncclShmemData *ncclShmem;
-template <ncclFunc_t FUNCTION, int ALGO, int PROTO, class REDOP, typename T, int UNROLL, int FINDEX>
+template <ncclFunc_t FUNCTION, int ALGO, int PROTO, class REDOP, typename T, int UNROLL, int FINDEX, bool COLLTRACE>
 __device__ void ncclKernel(struct ncclWorkElem first)  {
   int tid = threadIdx.x;
   int bid = blockIdx.x;
   __shared__ struct ncclShmemData shmem;
   ncclShmem = &shmem;
+  __shared__ uint32_t abortCount;
+  if (tid == 0) {
+    abortCount = 0;
+    for (auto i = 0; i < NCCL_MAX_GROUPS; i++) {
+      shmem.ptrs[i].barrier = 0;
+      for (auto j = 0; j < MAXWARPS; j++) shmem.ptrs[i].barrier_next[j] = 0;
+    }
+  }
+  __syncthreads();
 
   auto f = ncclFunction<FUNCTION, ALGO, PROTO, REDOP, T, UNROLL>();
 
@@ -361,137 +248,96 @@
   struct ncclChannel* channel = comm->channels+bid;
   struct ncclWorkElem* w = NULL;
   uint16_t index = first.index;
-
-  /* To optimize for latency, (only) the first operation is passed as argument.*/
+  bool firstLaunch = true;
+
   if (bid == 0 && first.funcIndex != FUNC_INDEX_P2P) w = &first;
 
   while (1) {
     if (w == NULL) {
       w = shmem.localWork.elems;
-      load_coll(&shmem.localWork, channel->workFifo+index, tid, comm);
+      if (!load_coll(&shmem.localWork, channel->workFifo+index, tid, comm, &abortCount)) {
+        if (COLLTRACE && tid == 0) traceAbort(-1);
+        return;
+      }
+      if (COLLTRACE && tid == 0) {
+        if (firstLaunch) traceKernelLaunch(w->funcIndex);
+        if (!firstLaunch) traceCollEnd(w->funcIndex);
+        firstLaunch = false;
+      }
+    } else {
+      if (COLLTRACE && tid == 0) {
+        traceKernelLaunch(w->funcIndex);
+        firstLaunch = false;
+      }
     }
     if (tid < w->nThreads) {
       if (w->funcIndex == FINDEX) {
         f.run(w);
       } else {
-        ncclFuncs[w->funcIndex](w);
+        NCCL_CALL_FUNCTIONS(w);
       }
     }
     index = (index+1) % NCCL_MAX_OPS;
     if (w->active == 2) {
+      if (COLLTRACE && tid == 0) traceCollEnd(-1);
       return;
     }
     w = NULL;
   }
 }
 
-// Only generate kernels for SUM
-#if NCCL_OP == 0
 #define IMPL_COLL_KERN(func, algo, proto, redop, type, fIndex) \
+__launch_bounds__(NCCL_MAX_NTHREADS, 1) \
 __global__ void NCCL_KERN_NAME(func, algo, proto, redop, type)(struct ncclWorkElem first) { \
-  ncclKernel<ncclFunc##func, NCCL_ALGO_##algo, NCCL_PROTO_##proto, Func##redop<type>, type, COLL_UNROLL, fIndex>(first); \
-}
-#else
-#define IMPL_COLL_KERN(func, algo, proto, redop, type, fInded)
-#endif
->>>>>>> 920dbe5b
+  if (first.comm->collTraceThread) \
+    ncclKernel<ncclFunc##func, NCCL_ALGO_##algo, NCCL_PROTO_##proto, Func##redop<type>, type, COLL_UNROLL, fIndex, true>(first); \
+  else \
+    ncclKernel<ncclFunc##func, NCCL_ALGO_##algo, NCCL_PROTO_##proto, Func##redop<type>, type, COLL_UNROLL, fIndex, false>(first); \
+}
 
 // Examples :     AllReduce, RING, LL,    Sum,   uint8
+/* Functions for aggregation case */
 #define IMPL_COLL_FUNC(func, algo, proto, redop, type) \
-__device__ void NCCL_FUNC_NAME(func, algo, proto, redop, type)(struct ncclWorkElem* args) { \
+__device__  __attribute__((noinline)) void NCCL_FUNC_NAME(func, algo, proto, redop, type)(struct ncclWorkElem* args) { \
   auto f = ncclFunction<ncclFunc##func, NCCL_ALGO_##algo, NCCL_PROTO_##proto, Func##redop<type>, type, COLL_UNROLL>(); \
   f.run(args); \
 }
 
 // Only generate inline kernels for LL
-<<<<<<< HEAD
-#define IMPL_COLL4(coll, op, ncclFunc, dtype, ctype, ncclColl, ncclOp, ncclType, al) \
-  IMPL_COLL_FUNC(coll##LL, op, ncclFunc, dtype, ctype) \
-  IMPL_COLL_FUNC(coll##LL128, op, ncclFunc, dtype, ctype) \
-  IMPL_COLL_FUNC(coll, op, ncclFunc, dtype, ctype) \
-=======
 #define IMPL_COLL4(func, algo, redop, type, ncclType) \
   IMPL_COLL_FUNC(func, algo, LL,     redop, type) \
-  IMPL_COLL_FUNC(func, algo, LL128,  redop, type) \
   IMPL_COLL_FUNC(func, algo, SIMPLE, redop, type) \
-  IMPL_COLL_KERN(func, algo, LL,     redop, type, FUNC_INDEX(ncclFunc##func, nccl##redop, ncclType, NCCL_ALGO_##algo, NCCL_PROTO_LL)) \
->>>>>>> 920dbe5b
 
 #define IMPL_COLL3(func, redop, type, ncclType) \
   IMPL_COLL4(func, TREE,    redop, type, ncclType) \
   IMPL_COLL4(func, RING,    redop, type, ncclType) \
   IMPL_COLL4(func, COLLNET, redop, type, ncclType)
 
-<<<<<<< HEAD
-#define IMPL_COLL2(coll, op, ncclFunc, ncclColl, ncclOp) \
-  IMPL_COLL3(coll, op, ncclFunc, i8,  int8_t,   ncclColl, ncclOp, ncclInt8) \
-  IMPL_COLL3(coll, op, ncclFunc, u8,  uint8_t,  ncclColl, ncclOp, ncclUint8) \
-  IMPL_COLL3(coll, op, ncclFunc, i32, int32_t,  ncclColl, ncclOp, ncclInt32) \
-  IMPL_COLL3(coll, op, ncclFunc, u32, uint32_t, ncclColl, ncclOp, ncclUint32) \
-  IMPL_COLL3(coll, op, ncclFunc, i64, int64_t,  ncclColl, ncclOp, ncclInt64) \
-  IMPL_COLL3(coll, op, ncclFunc, u64, uint64_t, ncclColl, ncclOp, ncclUint64) \
-  IMPL_COLL3(coll, op, ncclFunc, f16, half,     ncclColl, ncclOp, ncclFloat16) \
-  IMPL_COLL3(coll, op, ncclFunc, f32, float,    ncclColl, ncclOp, ncclFloat32) \
-  IMPL_COLL3(coll, op, ncclFunc, f64, double,   ncclColl, ncclOp, ncclFloat64) \
-  IMPL_COLL3(coll, op, ncclFunc, b16, rccl_bfloat16, ncclColl, ncclOp, ncclBfloat16)
+#define IMPL_COLL2(func, redop) \
+  IMPL_COLL3(func, redop, int8_t,   ncclInt8) \
+  IMPL_COLL3(func, redop, uint8_t,  ncclUint8) \
+  IMPL_COLL3(func, redop, int32_t,  ncclInt32) \
+  IMPL_COLL3(func, redop, uint32_t, ncclUint32) \
+  IMPL_COLL3(func, redop, int64_t,  ncclInt64) \
+  IMPL_COLL3(func, redop, uint64_t, ncclUint64) \
+  IMPL_COLL3(func, redop, half,     ncclFloat16) \
+  IMPL_COLL3(func, redop, float,    ncclFloat32) \
+  IMPL_COLL3(func, redop, double,   ncclFloat64) \
+  IMPL_COLL3(func, redop, rccl_bfloat16,   ncclBfloat16)
 
 // Reduction define all functions
-#define IMPL_COLL_R(collf, colln) \
-  IMPL_COLL2(collf, sum,  FuncSum,  colln, ncclSum); \
-  IMPL_COLL2(collf, prod, FuncProd, colln, ncclProd); \
-  IMPL_COLL2(collf, min,  FuncMin,  colln, ncclMin); \
-  IMPL_COLL2(collf, max,  FuncMax,  colln, ncclMax);
-
-// Copy primitives only define one
-#define IMPL_COLL_C(collf, colln) \
-  IMPL_COLL3(collf, copy, FuncSum, i8, int8_t, colln, ncclSum, ncclInt8);
-
-#define COLL_UNROLL 2
-
-=======
-#if NCCL_TYPE == 0
-#define IMPL_COLL2(func, redop) IMPL_COLL3(func, redop, int8_t,   ncclInt8)
-#elif NCCL_TYPE == 1
-#define IMPL_COLL2(func, redop) IMPL_COLL3(func, redop, uint8_t,  ncclUint8)
-#elif NCCL_TYPE == 2
-#define IMPL_COLL2(func, redop) IMPL_COLL3(func, redop, int32_t,  ncclInt32)
-#elif NCCL_TYPE == 3
-#define IMPL_COLL2(func, redop) IMPL_COLL3(func, redop, uint32_t, ncclUint32)
-#elif NCCL_TYPE == 4
-#define IMPL_COLL2(func, redop) IMPL_COLL3(func, redop, int64_t,  ncclInt64)
-#elif NCCL_TYPE == 5
-#define IMPL_COLL2(func, redop) IMPL_COLL3(func, redop, uint64_t, ncclUint64)
-#elif NCCL_TYPE == 6
-#define IMPL_COLL2(func, redop) IMPL_COLL3(func, redop, half,     ncclFloat16)
-#elif NCCL_TYPE == 7
-#define IMPL_COLL2(func, redop) IMPL_COLL3(func, redop, float,    ncclFloat32)
-#elif NCCL_TYPE == 8
-#define IMPL_COLL2(func, redop) IMPL_COLL3(func, redop, double,   ncclFloat64)
-#endif
-
-// Reduction define all functions
-#if NCCL_OP == 0
-#define IMPL_COLL_R(func) IMPL_COLL2(func, Sum);
-#elif NCCL_OP == 1
-#define IMPL_COLL_R(func) IMPL_COLL2(func, Prod);
-#elif NCCL_OP == 2
-#define IMPL_COLL_R(func) IMPL_COLL2(func, Min);
-#elif NCCL_OP == 3
-#define IMPL_COLL_R(func) IMPL_COLL2(func, Max);
-#endif
-
-#if NCCL_OP == 0 && NCCL_TYPE == 0
+#define IMPL_COLL_R(func) \
+  IMPL_COLL2(func, Sum) \
+  IMPL_COLL2(func, Prod) \
+  IMPL_COLL2(func, Min) \
+  IMPL_COLL2(func, Max)
+
 // Copy primitives only define one function for copy
 #define IMPL_COLL_C(func) IMPL_COLL3(func, Sum, int8_t, ncclInt8);
 
 // Point-to-point primitives only have one function/kernel.
 #define IMPL_COLL_P(func) \
   IMPL_COLL_FUNC(func, RING, SIMPLE, Sum, int8_t); \
-  IMPL_COLL_KERN(func, RING, SIMPLE, Sum, int8_t, 0);
-#else
-#define IMPL_COLL_C(func)
-#define IMPL_COLL_P(func)
-#endif
-
->>>>>>> 920dbe5b
+  IMPL_COLL_KERN(func, RING, SIMPLE, Sum, int8_t, FUNC_INDEX_P2P);
+
 #endif