/*************************************************************************
 * Copyright (c) 2016-2021, NVIDIA CORPORATION. All rights reserved.
 *
 * See LICENSE.txt for license information
 ************************************************************************/

template<typename T, typename RedOp, typename Fan, int Direct,
         int SlicePerChunk, int StepPerSlice, int Unroll>
class Primitives<
    T, RedOp, Fan, Direct, ProtoSimple<SlicePerChunk, StepPerSlice, Unroll>
  > {
  static constexpr int MaxRecv = Fan::MaxRecv, MaxSend = Fan::MaxSend;
  static constexpr int Input=0, Output=1;
  static constexpr int RoleInput = 0x01,
                       RoleOutput = 0x02,
                       RoleWaitRecv = 0x04,
                       RoleWaitSend = 0x08,
                       RolePostSend = 0x10,
                       RolePostRecv = 0x20,
                       Aborted = 0x40,
                       PtrsFifoEnabled = 0x80,
                       SizesFifoEnabled = 0x100,
                       DirectWrite = 0x200,
                       DirectRead = 0x400,
                       ThreadsSynced = 0x800;
  const int tid;
  int nthreads;
  int nworkers;
  const int stepSize;
  Fan fan;
  int index; // Peer index I'm responsible for
  int flags;
  int group;
  uint64_t step;
  union {
    void **connPtrsFifoPtr; // (flags & PtrsFifoEnabled)
    T *userBuff;            // (flags & (RoleInput|RoleOutput))
    T *connEltsFifo;        // !(flags & (PtrsFifoEnabled|RoleInput|RoleOutput))
  };
  union {
    int volatile *connSizesFifoPtr; //  (flags & SizesFifoEnabled)
    T *directBuff;                  // !(flags & SizesFifoEnabled)
  };
  uint64_t volatile *connStepPtr;
  uint64_t connStepCache; // Cache last seen value of (*connStepPtr)
  uint64_t* barriers;
  uint64_t* barrier_next;
  const int connIndex;
  const uint64_t opCount;

  // Don't use barrier 0 as it's used by the final sync
  inline __device__ void barrier() {
#if defined(__HIP_PLATFORM_HCC__) || defined(__HCC__) || defined(__HIPCC__)
    if (nthreads == WARP_SIZE)
      __syncwarp();
    else
      barrier_by_group();
#else
    if (nthreads == WARP_SIZE)
      __syncwarp();
    else
      asm volatile("bar.sync %0, %1;" :: "r"(group+1), "r"(nthreads));
#endif
    flags |= ThreadsSynced;
  }
  inline __device__ void subBarrier() {
#if defined(__HIP_PLATFORM_HCC__) || defined(__HCC__) || defined(__HIPCC__)
    barrier();
#else
    if (nworkers == nthreads)
      barrier();
    else
      asm volatile("bar.sync %0, %1;" :: "r"(group+2), "r"(nworkers));
#endif
  }

  inline __device__ bool checkAbort(int &spins) {
    spins++;
    if (!(flags & Aborted) && spins == NCCL_SPINS_BEFORE_CHECK_ABORT) {
      flags |= atomicAdd_system((unsigned int *)ncclShmem->comm.abortFlag, 0) ? Aborted : 0;
      spins = 0;
    }
    return flags & Aborted;
  }

  template <int DirectRecv, int DirectSend, int Recv, int Send, int Src, int Dst>
<<<<<<< HEAD
  inline __device__ void waitPeer(intptr_t dstIx, intptr_t remoteOutIx, int offset, int nelts) {
    if (flags & (Recv*RoleWaitRecv | Send*RoleWaitSend)) {
      bool const isSendNotRecv = (Send && Recv) ? (flags & RoleWaitSend) : Send;
#if defined(ENABLE_PROFILING) && !defined(ENABLE_TIMING_PROFILE)
      uint64_t t0 = __builtin_amdgcn_s_memrealtime();
#endif
=======
  __device__ __forceinline__ void waitPeer(intptr_t dstIx, intptr_t remoteIx, int offset, int nelts) {
    const bool isSendNotRecv = (Send && Recv) ? (flags & RoleWaitSend) : Send;
    const bool noRecvWait = DirectRecv && Src && (flags & DirectRead);        // no wait when directly reading from remote input
    const bool noSendWait = DirectSend && (flags & (DirectRead|DirectWrite)); // no wait in empty send (e.g. directScatter) or direct remote write
    if (((flags & (Recv*RoleWaitRecv)) && !noRecvWait) ||
        ((flags & (Send*RoleWaitSend)) && !noSendWait)) {
>>>>>>> 30ca3fca
      int spins = 0;
      while (connStepCache + (isSendNotRecv ? NCCL_STEPS : 0) < step + StepPerSlice) {
        __builtin_amdgcn_s_sleep(8);
        connStepCache = LOAD(connStepPtr);
        if (checkAbort(spins)) break;
        //if (spins == 0) printf("r=%d b=%d t=%d SPUN OUT got=%d want=%d\n", ncclShmem->comm.rank, blockIdx.x, threadIdx.x, int(connStepCache + (isSendNotRecv ? NCCL_STEPS : 0)), int(step+StepPerSlice));
      }
<<<<<<< HEAD
      __asm__ __volatile__("s_wakeup");
=======
    }
>>>>>>> 30ca3fca

    if (flags & (Recv*RoleWaitRecv | Send*RoleWaitSend)) {
      if (isSendNotRecv && (flags & SizesFifoEnabled))
        STORE(connSizesFifoPtr+step%NCCL_STEPS, nelts*sizeof(T));

      void **ptrs = isSendNotRecv ? (ncclShmem->groups[group].dsts + Dst)
                                  : (ncclShmem->groups[group].srcs + Src);
      if (flags & PtrsFifoEnabled)
        loadPtr(connPtrsFifoPtr + step%NCCL_STEPS, ptrs[index]);
      else if (isSendNotRecv && DirectSend) {
        if (flags & DirectWrite) {
          ptrs[index] = directBuff + remoteIx + offset;
        } else if (flags & DirectRead) {  // empty send
          ptrs[index] = nullptr;
        } else {
          ptrs[index] = connEltsFifo + (step%NCCL_STEPS)*stepSize;
        }
      } else if (!isSendNotRecv && DirectRecv) {
        if (flags & DirectRead) {
          ptrs[index] = directBuff + remoteIx + offset;
        } else if (flags & DirectWrite) {
          ptrs[index] = directBuff + dstIx + offset;  // send to next from my output buffer
        } else {
          ptrs[index] = connEltsFifo + (step%NCCL_STEPS)*stepSize;
        }
      }
      else {
        ptrs[index] = connEltsFifo + (step%NCCL_STEPS)*stepSize;
      }
      step += StepPerSlice;
#if defined(ENABLE_PROFILING) && !defined(ENABLE_TIMING_PROFILE)
      if (opCount) {
        if (isSendNotRecv)
          ncclShmem->comm.devProf->elems[blockIdx.x].wait_send_cycle += (__builtin_amdgcn_s_memrealtime() - t0);
        else
          ncclShmem->comm.devProf->elems[blockIdx.x].wait_recv_cycle += (__builtin_amdgcn_s_memrealtime() - t0);
      }
#endif
    }
  }

  template<int Recv, int Send>
  inline __device__ void postPeer() {
    if (flags & (Recv*RolePostRecv | Send*RolePostSend)) {
      step += StepPerSlice;
      atomicExch_system((unsigned long long *)connStepPtr, step);
    }
  }

  template <int DirectRecv1, int DirectSend1, int Recv, int Send, int SrcBuf, int DstBuf>
  __device__ __forceinline__ void genericOp(
      intptr_t srcIx, intptr_t dstIx, intptr_t remoteIx, int nelem, bool postOp
    ) {
    constexpr int DirectRecv = 1 && Direct && DirectRecv1;
    constexpr int DirectSend = 1 && Direct && DirectSend1;
    constexpr int Src = SrcBuf != -1;
    constexpr int Dst = DstBuf != -1;

    nelem = nelem < 0 ? 0 : nelem;
    int sliceSize = stepSize*StepPerSlice;
    sliceSize = max(divUp(nelem, 16*SlicePerChunk)*16, sliceSize/32);
    int slice = 0;
    int offset = 0;

    if (tid < nworkers && offset < nelem) {
      // Worker-only loop for non-empty slices. Non-workers and empty slices are
      // processed in the loop following this if block. The benefit of splitting
      // the loop like this is we pull two branches out of the critical path.
      // Using "number of branch insns (taken or not) encountered dynamically"
      // as the performance metric, then:
      //   perf_orig = 2*numslices
      //   perf_new = 2+numslices
      // So the new code and old code behave the same for numslices=2, and for
      // numslices>2 the new code is superior. And note that in the case
      // numslices=1, the loop is trivially unrollable (single iteration) so we
      // don't incur that that tail branch and we still have perf_new=2.
      //
      // ORIGINAL CODE:
      //   unrolled for(slices) {
      //     if(worker) { // This branch removed
      //       wait();
      //       subBarrier();
      //       if(slice not empty) // This branch removed
      //         ReduceCopyMulti();
      //     }
      //     barrier();
      //     post();
      //   } // Since we no longer unroll, new branch added here
      #pragma unroll 1
      do {
        sliceSize = sliceSize < nelem-offset ? sliceSize : nelem-offset;
        if (Src && (flags & (SrcBuf==Input ? RoleInput : RoleOutput)))
          ncclShmem->groups[group].srcs[0] = userBuff + srcIx + offset;
        if (Dst && (flags & (DstBuf==Input ? RoleInput : RoleOutput)))
<<<<<<< HEAD
          ncclShmem->groups[group].dsts[0] = userBuff + dstIx + offset;
#ifdef ENABLE_PROFILING
        uint64_t t0;
        if (tid == 0) t0 = __builtin_amdgcn_s_memrealtime();
#endif
        waitPeer<DirectRecv, DirectSend, Recv, Send, Src, Dst>(dstIx, remoteOutIx, offset, sliceSize);
=======
          ncclShmem.groups[group].dsts[0] = userBuff + dstIx + offset;
        waitPeer<DirectRecv, DirectSend, Recv, Send, Src, Dst>(dstIx, remoteIx, offset, sliceSize);
>>>>>>> 30ca3fca
        subBarrier();
#ifdef ENABLE_PROFILING
        if (tid == 0 && opCount) ncclShmem->comm.devProf->elems[blockIdx.x].wait_cycle += (__builtin_amdgcn_s_memrealtime() - t0);
#endif
        if (DirectRecv && ncclShmem->groups[group].srcs[0] == ncclShmem->groups[group].dsts[0]) {
          // We can only have one direct receive. Since srcs[0] == dstPtr+offset, skip one copy
          if (Send) {
            // (1-Send) is only there to avoid compilation errors in case MaxSend=0 (and Send=0).
<<<<<<< HEAD
            ReduceOrCopyMulti<Unroll, RedOp, T, 1, 1, 1, (1-Send)+MaxSend>
              (tid, nworkers, redOp, 0, false,
               1, (T const**)ncclShmem->groups[group].srcs,
               fan.nsend(), (T**)ncclShmem->groups[group].dsts+1,
=======
            ReduceOrCopyMulti<Unroll, RedOp, T, 1, 1, 1, (1-Send)+MaxSend, 0>
              (tid, nworkers, nullptr, false,
               1, (T const**)ncclShmem.groups[group].srcs,
               fan.nsend(), (T**)ncclShmem.groups[group].dsts+1,
>>>>>>> 30ca3fca
               sliceSize);
          }
        } else if (DirectSend && !DirectRecv && SrcBuf != Input && ncclShmem.groups[group].dsts[Dst] == nullptr) {
          // For broadcast in CollNet to do empty send
          ReduceOrCopyMulti<Unroll, RedOp, T, 1, 1, 1, 1, 0>
            (tid, nworkers, ncclShmem.redOpArgs, postOp,
             Recv, (T const**)ncclShmem.groups[group].srcs,
             Dst, (T**)ncclShmem.groups[group].dsts,
             sliceSize);
        } else {
<<<<<<< HEAD
          ReduceOrCopyMulti<Unroll, RedOp, T, Recv+Src, Recv*MaxRecv+Src, Send+Dst, Send*MaxSend+Dst>
            (tid, nworkers, redOp, SrcBuf==Input ? 1 : 0, postOp,
             Recv*fan.nrecv()+Src, (T const**)ncclShmem->groups[group].srcs,
             Send*fan.nsend()+Dst, (T**)ncclShmem->groups[group].dsts,
=======
          constexpr int PreOpN = SrcBuf != Input ? 0 :
                                 DirectRecv*MaxRecv == NCCL_MAX_DIRECT_ARITY ? (1+NCCL_MAX_DIRECT_ARITY) : 1;
          ReduceOrCopyMulti<Unroll, RedOp, T, Recv+Src, Recv*MaxRecv+Src, Send+Dst, Send*MaxSend+Dst, PreOpN>
            (tid, nworkers, ncclShmem.redOpArgs, postOp,
             Recv*fan.nrecv()+Src, (T const**)ncclShmem.groups[group].srcs,
             Send*fan.nsend()+Dst, (T**)ncclShmem.groups[group].dsts,
>>>>>>> 30ca3fca
             sliceSize);
        }
        barrier(); // This barrier has a counterpart in following loop
        //if (Send && (flags & RolePostSend) && index == 0) __threadfence_system();
        __syncwarp();
        postPeer<Recv, Send>();
        offset += sliceSize;
        slice += 1;
      } while (slice < SlicePerChunk && offset < nelem);
    }

    // Non-workers come straight here. Workers too but only once the remaining
    // slices are all empty. Since empty slices are the uncommon case, and
    // worker perf is the limiter, perf-wise this loop is effectively unentered,
    // hence just a single branch insn.
    #pragma unroll 1
    while (slice < SlicePerChunk) {
      sliceSize = sliceSize < nelem-offset ? sliceSize : nelem-offset;
      { // Only workers could have Wait roles so we know the slice must be empty
        // since we've exited the loop above.
        waitPeer<DirectRecv, DirectSend, Recv, Send, Src, Dst>(0, 0, 0, 0);
      }
      barrier(); // Has couterpart in preceding worker-only loop.
      //if (Send && (flags & RolePostSend) && sliceSize > 0 && index == 0) __threadfence_system();
      __syncwarp();
      postPeer<Recv, Send>();
      offset += sliceSize;
      slice += 1;
    }
  }

  // Scatter/Gather generic op
  template <int DirectRecv1, int DirectSend1, int Recv, int Send>
  __device__ __forceinline__ void
  ScatterGatherOp(intptr_t inpIx, intptr_t outIx, int totalElem, int peerElem, int skip, int shift, bool postOp) {
    constexpr int DirectRecv = 1 && Direct && DirectRecv1;
    constexpr int DirectSend = 1 && Direct && DirectSend1;
    int offset = 0; // slice offset
    int sliceSize = stepSize*StepPerSlice;
    int dataSize = max(DIVUP(peerElem, 16*SlicePerChunk)*16, sliceSize/32);  // per-peer slice size

    #pragma unroll 1
    for (int slice=0; slice<SlicePerChunk; ++slice) {
      int realSize = max(0, min(dataSize, peerElem-offset));
      if (tid < nworkers) {
<<<<<<< HEAD
        if (Send && (flags & RoleInput)) ncclShmem->groups[group].srcs[0] = userBuff + inpIx + offset;
        if (Recv && (flags & RoleOutput)) ncclShmem->groups[group].dsts[0] = userBuff + outIx + offset;
        // realSize is not accurate here; but intra-node does not rely on sizes FIFO
        waitPeer<0, 0, Recv, Send, 0, 0>(0, 0, 0, realSize);
        subBarrier();
        if (Send) {
          #pragma unroll 1
=======
        if (Send) {
          // Scatter pre-scales data of input buffer only in non-Direct case
          constexpr int PreOpN = DirectSend ? 0 : 1;
          if (flags & RoleInput) ncclShmem.groups[group].srcs[0] = userBuff + inpIx + offset;
          if (tid == 0) ncclShmem.groups[group].totalSendSize[slice] = 0; // Skip the threadfence
          // realSize is not accurate here; but intra-node does not rely on sizes FIFO
          waitPeer<0, DirectSend, 0, 1, 1, 0>(0, inpIx, offset, realSize);
          subBarrier();
          #pragma unroll
>>>>>>> 30ca3fca
          for (int j=0; j<fan.nsend(); j++) {
            int i = (j+shift)%fan.nsend();
            int peerOffset = i*peerElem;
            if (skip >= 0 && i >= skip) peerOffset += peerElem;
            const T* src0 = (T*)ncclShmem->groups[group].srcs[0] + peerOffset;
            int realPeerSize = min(realSize, totalElem-peerOffset);
<<<<<<< HEAD
            if (realPeerSize > 0) ReduceOrCopyMulti<Unroll, RedOp, T, 1, 1, 1, 1>(tid, nworkers, redOp, 1, false, 1, &src0, 1, (T**)ncclShmem->groups[group].dsts+i, realPeerSize);
          }
        } else if (Recv) {
          #pragma unroll 1
          for (int j=0; j<fan.nrecv(); j++) {
            int i = (j+shift)%fan.nrecv();
            int peerOffset = i*peerElem;
            if (skip >= 0 && i >= skip) peerOffset += peerElem;
            T* dst0 = (T*)ncclShmem->groups[group].dsts[0] + peerOffset;
            int realPeerSize = min(realSize, totalElem-peerOffset);
            if (realPeerSize > 0) ReduceOrCopyMulti<Unroll, RedOp, T, 1, 1, 1, 1>(tid, nworkers, redOp, 0, postOp, 1, (T const**)ncclShmem->groups[group].srcs+i, 1, &dst0, realPeerSize);
=======
            if (realPeerSize > 0 && ncclShmem.groups[group].dsts[i] != nullptr) {
              ReduceOrCopyMulti<Unroll, RedOp, T, 1, 1, 1, 1, PreOpN>(tid, nworkers, ncclShmem.redOpArgs, false, 1, &src0, 1, (T**)ncclShmem.groups[group].dsts+i, realPeerSize);
              if (tid == 0) ncclShmem.groups[group].totalSendSize[slice] += realPeerSize;
            }
          }
        } else if (Recv) {
          if (flags & RoleOutput) ncclShmem.groups[group].dsts[0] = userBuff + outIx + offset;
          int peerOffset = index*peerElem;
          if (skip >= 0 && index >= skip) peerOffset += peerElem;
          // Adjust remote index with peer offset in case we are directly pulling from peer's output buffer
          waitPeer<DirectRecv, 0, 1, 0, 0, 1>(outIx, outIx+peerOffset, offset, realSize);
          subBarrier();
          if (DirectRecv && ncclShmem.groups[group].srcs[0] == ncclShmem.groups[group].dsts[0]) {
            // Since waitPeer sets srcs[0] to output buffer + offset, we are doing a direct-write based recv
            // Do nothing
          } else {
            #pragma unroll
            for (int j=0; j<fan.nrecv(); j++) {
              int i = (j+shift)%fan.nrecv();
              peerOffset = i*peerElem;
              if (skip >= 0 && i >= skip) peerOffset += peerElem;
              T* dst0 = (T*)ncclShmem.groups[group].dsts[0] + peerOffset;
              int realPeerSize = min(realSize, totalElem-peerOffset);
              if (realPeerSize > 0) ReduceOrCopyMulti<Unroll, RedOp, T, 1, 1, 1, 1, 0>(tid, nworkers, ncclShmem.redOpArgs, postOp, 1, (const T**)ncclShmem.groups[group].srcs+i, 1, &dst0, realPeerSize);
            }
>>>>>>> 30ca3fca
          }
        }
      }
      barrier();
<<<<<<< HEAD
      //if (Send && (flags & RolePostSend) && realSize > 0 && index == 0) __threadfence_system();
=======
      if (Send && (flags & RolePostSend) && ncclShmem.groups[group].totalSendSize[slice] > 0 && index == 0)
        __threadfence_system();
>>>>>>> 30ca3fca
      __syncwarp();
      postPeer<Recv, Send>();
      offset += realSize;
    }
  }

  __device__ __forceinline__ void loadRecvConn(ncclPeer *peer, int connIndex, struct ncclWorkElem* e) {
    if (flags & (RoleWaitRecv|RolePostRecv)) {
<<<<<<< HEAD
      // For other colls: group <= 2, hence always use conn 0
      // For P2P: Direct is set to 1, hence always use conn 0
      // Ideally we should be accepting connIndex from the constructor!
=======
>>>>>>> 30ca3fca
      auto *conn = &peer->recv[connIndex].conn;
      step = conn->step;
      step = roundUp(step, SlicePerChunk*StepPerSlice);
      if (flags & RolePostRecv) {
        connStepPtr = conn->head;
        STORE(connStepPtr, step); // Return credits in case we rounded up.
      }
      if (flags & RoleWaitRecv) {
        ncclShmem->groups[group].recvConns[index] = conn; // WaitRecv role saves since that's who needs it in setDataPtrs()
        connStepPtr = conn->tail;
        connStepCache = LOAD(connStepPtr);
        flags |= (conn->ptrsFifo != nullptr) ? PtrsFifoEnabled : 0;
        if (Direct) {
          // User buffers have been registered
          if ((conn->direct & (NCCL_IPC_READ|NCCL_IPC_WRITE)) && e != nullptr && e->regUsed) {
            if (connIndex == 1) {
              flags |= DirectRead;  // scatter-reduce use direct pull
            } else {
              flags |= (e->direct & NCCL_DIRECT_WRITE) ? DirectWrite :
                       (e->direct & NCCL_DIRECT_READ)  ? DirectRead  : 0;
            }
          } else if (conn->direct & (NCCL_DIRECT_WRITE|NCCL_DIRECT_READ)) {
            if (connIndex == 1) {
              flags |= DirectRead;  // scatter-reduce use direct pull
            } else {
              // direct read not allowed in non-register case
              // otherwise, in one-to-multi send, we could mix empty send and intermediate send
              flags |= (conn->direct & NCCL_DIRECT_WRITE) ? DirectWrite : 0;
            }
          }
        }
        if (flags & PtrsFifoEnabled)
          connPtrsFifoPtr = conn->ptrsFifo;
        else
          connEltsFifo = (T*)conn->buffs[NCCL_PROTO_SIMPLE];
      }
    }
  }

  __device__ __forceinline__ void loadSendConn(ncclPeer *peer, int connIndex, struct ncclWorkElem* e) {
    if (flags & (RoleWaitSend|RolePostSend)) {
<<<<<<< HEAD
      // For other colls: group <= 2, hence always use conn 0
      // For P2P: Direct is set to 1, hence always use conn 0
      // Ideally we should be accepting connIndex from the constructor!
=======
>>>>>>> 30ca3fca
      auto *conn = &peer->send[connIndex].conn;
      step = conn->step;
      step = roundUp(step, SlicePerChunk*StepPerSlice);
      if (flags & RolePostSend) {
        connStepPtr = conn->tail;
      }
      if (flags & RoleWaitSend) {
        ncclShmem->groups[group].sendConns[index] = conn; // WaitSend role saves since that's who needs it in setDataPtrs()
        connStepPtr = conn->head;
        connStepCache = LOAD(connStepPtr);
        flags |= (conn->ptrsFifo != nullptr) ? PtrsFifoEnabled : 0;
        if (flags & PtrsFifoEnabled)
          connPtrsFifoPtr = conn->ptrsFifo;
        else
          connEltsFifo = (T*)conn->buffs[NCCL_PROTO_SIMPLE];

        if (conn->sizesFifo != nullptr) {
          flags |= SizesFifoEnabled;
          connSizesFifoPtr = conn->sizesFifo;
        } else if (Direct) {
          // User buffers have been registered
          if ((conn->direct & (NCCL_IPC_READ|NCCL_IPC_WRITE)) && e != nullptr && e->regUsed) {
            if (connIndex == 1) {
              flags |= DirectRead;  // scatter-reduce use direct pull
            } else {
              flags |= (e->direct & NCCL_DIRECT_WRITE) ? DirectWrite :
                       (e->direct & NCCL_DIRECT_READ)  ? DirectRead  : 0;
            }
          } else if (conn->direct & (NCCL_DIRECT_WRITE|NCCL_DIRECT_READ)) {
            if (connIndex == 1) {
              flags |= DirectRead;  // scatter-reduce use direct pull
            } else {
              // direct read not allowed in non-register case
              // otherwise, in one-to-multi send, we could mix empty send and intermediate send
              flags |= (conn->direct & NCCL_DIRECT_WRITE) ? DirectWrite : 0;
            }
          }
        }
      }
    }
  }

 public:
  __device__ Primitives(
      int tid, int nthreads, int const *recvPeers, int const *sendPeers,
<<<<<<< HEAD
      void const *inputBuf, void *outputBuf, int group=0, int connIndex=0
    ):
    tid(tid),
    stepSize(ncclShmem->comm.buffSizes[NCCL_PROTO_SIMPLE]/NCCL_STEPS/sizeof(T)),
    redOp(FuncTraits<RedOp>::make(ncclShmem->comm.nRanks)),
    connIndex((NCCL_MAX_DIRECT_ARITY==Fan::MaxSend || NCCL_MAX_DIRECT_ARITY==Fan::MaxRecv)?(group/2):connIndex),
    barriers(&ncclShmem->groups[group].barrier), barrier_next(ncclShmem->groups[group].barrier_next),
    opCount(ncclShmem->work.elems[0].op.opCount) {

    // For send operations, we need an extra warp to overlap the threadfence and the copy
    this->nthreads = nthreads;
    this->nworkers = nthreads;
    this->group = group;
=======
      void const *inputBuf, void *outputBuf, uint64_t redOpArg, uint32_t group=0, struct ncclWorkElem* e = nullptr
    ):
    tid(tid),
    stepSize(ncclShmem.comm.buffSizes[NCCL_PROTO_SIMPLE]/NCCL_STEPS/sizeof(T)) {

    // For send operations, we need an extra warp to overlap the threadfence and the copy
    this->nthreads = nthreads;
    this->nworkers = nthreads - (MaxSend > 0 && nthreads-WARP_SIZE >= 64 ? WARP_SIZE : 0);
    this->group = group & (uint16_t)0xFFFF;
    int connIndex = group >> 16;
>>>>>>> 30ca3fca

    int nrecv=0, nsend=0;
    while (nrecv < MaxRecv && recvPeers[nrecv] != -1) nrecv++;
    while (nsend < MaxSend && sendPeers[nsend] != -1) nsend++;
    this->fan = Fan(nrecv, nsend);

    constexpr int ThreadPerSync = 8;
    static_assert(MaxSend < ThreadPerSync && MaxRecv < ThreadPerSync, "Not enough threads to cover all peers");

    int g = tid / ThreadPerSync;
    int ng = nthreads / ThreadPerSync;
    index = tid % ThreadPerSync;
    flags = 0;
    if (g == 0) {
      if (index < nrecv) flags |= RoleWaitRecv;
      if (index == nrecv) flags |= RoleInput;
    } else if (g == 1) {
      if (index < nsend) flags |= RoleWaitSend;
      if (index == nsend) flags |= RoleOutput;
    } else if (g == ng - 2) {
      if (index < nrecv) flags |= RolePostRecv;
    } else if (g == ng - 1) {
      if (index < nsend) flags |= RolePostSend;
    }

    int peer = 0;
    if (flags & (RoleWaitRecv|RolePostRecv)) peer = recvPeers[index];
    if (flags & (RoleWaitSend|RolePostSend)) peer = sendPeers[index];

<<<<<<< HEAD
    loadRecvConn(&ncclShmem->channel.devPeers[peer]);
    loadSendConn(&ncclShmem->channel.devPeers[peer]);
=======
    loadRecvConn(&ncclShmem.channel.devPeers[peer], connIndex, e);
    loadSendConn(&ncclShmem.channel.devPeers[peer], connIndex, e);
>>>>>>> 30ca3fca

    setDataPtrs(inputBuf, outputBuf, redOpArg, (struct ncclWorkRegElem*)e);
  }

  __device__ ~Primitives() {
    // Ensure ncclShmem->groups[].send/recvConns are available
    if (!(flags & ThreadsSynced))
      barrier();
    // Save steps for the next operation
    if (flags & (RolePostSend|RolePostRecv)) {
      auto *conns = (flags & RolePostSend) ? ncclShmem->groups[group].sendConns : ncclShmem->groups[group].recvConns;
      STORE(&conns[index]->step, step);
    }
    // Make sure all threads are done writing back conn->step and done using
    // ncclShmem->groups[group]
    barrier();
  }

  __device__ void setDataPtrs(void const *inputBuf, void *outputBuf, uint64_t redOpArg, struct ncclWorkRegElem* e) {
    if (flags & RoleInput) {
      userBuff = (T*)inputBuf;
      ncclShmem.redOpArgs[0] = redOpArg;  // scaler for local input
    }
    if (flags & RoleOutput) userBuff = (T*)outputBuf;
    bool recvProvider = flags == (flags|RoleWaitRecv|DirectWrite);
    bool sendAcceptor = flags == (flags|RoleWaitSend|DirectWrite);
    bool sendProvider = flags == (flags|RoleWaitSend|DirectRead); // sender provides direct buffer (to be fetched)
    bool recvAcceptor = flags == (flags|RoleWaitRecv|DirectRead); // receiver accepts direct buffer
    int regUsed = e != nullptr ? e->elem.regUsed : 0;

    if (Direct && recvProvider) {
      int spins = 0;
      void *volatile *slot = ncclShmem->groups[group].recvConns[index]->ptrExchange;
      // Wait for consumer to consume previous value before trampling it.
      while (LOAD(slot) != nullptr && !checkAbort(spins));
      directBuff = (T*)outputBuf;
      // Encode pointer by XOR'ing against some address they definitely wouldn't send
      // since we want to allow them sending us nullptr while not colliding with
      // the empty slot value.
      *slot = reinterpret_cast<T*>(reinterpret_cast<uintptr_t>(directBuff) ^ reinterpret_cast<uintptr_t>(slot));
    }
    if (Direct && sendAcceptor) {
      int spins = 0;
      void *volatile *slot = ncclShmem->groups[group].sendConns[index]->ptrExchange;
      void *ptr;
      while (true) {
        ptr = LOAD(slot);
        if (ptr != nullptr || checkAbort(spins)) break;
      }
      directBuff = regUsed ? (T*)(e->dnOutputs[index]) :
                   reinterpret_cast<T*>(reinterpret_cast<uintptr_t>(ptr) ^ reinterpret_cast<uintptr_t>(slot));
      *slot = nullptr;
    }
    if (Direct && sendProvider) {
      int spins = 0;
      void *volatile *slot = ncclShmem.groups[group].sendConns[index]->ptrExchange;
      volatile uint64_t* argSlot0 = ncclShmem.groups[group].sendConns[index]->redOpArgExchange;
      volatile uint64_t* argSlot1 = ncclShmem.groups[group].sendConns[index]->redOpArgExchange+1;
      // Wait for consumer to consume previous value before trampling it.
      while ((*slot != nullptr || *argSlot0 != 0 || *argSlot1 !=0) && !checkAbort(spins));
      // If there is no recv, then we are directly pulling from input buffer (e.g. directScatter)
      // Otherwise, we are pulling from output buffer (e.g. recvCopyDirectSend)
      directBuff = MaxRecv == 0 ? (T*)inputBuf : (T*)outputBuf;
      // Exchange pre-scalers for use in direct pull
      *argSlot0 = (uint64_t(1)<<32) | (uint32_t)redOpArg;
      *argSlot1 = (uint64_t(1)<<32) | (uint32_t)(redOpArg>>32);
      // Encode pointer by XOR'ing against some address they definitely wouldn't send
      // since we want to allow them sending us nullptr while not colliding with
      // the empty slot value.
      *slot = reinterpret_cast<T*>(reinterpret_cast<uintptr_t>(directBuff) ^ reinterpret_cast<uintptr_t>(slot));
    }
    if (Direct && recvAcceptor) {
      int spins = 0;
      void *volatile *slot = ncclShmem.groups[group].recvConns[index]->ptrExchange;
      volatile uint64_t* argSlot0 = ncclShmem.groups[group].recvConns[index]->redOpArgExchange;
      volatile uint64_t* argSlot1 = ncclShmem.groups[group].recvConns[index]->redOpArgExchange+1;
      void *ptr;
      while (true) {
        ptr = *slot;
        if (ptr != nullptr || checkAbort(spins)) break;
      }
      directBuff = regUsed ? (T*)(MaxSend == 0 ? e->upOutputs[index] : e->dnInputs[index]) :
                   reinterpret_cast<T*>(reinterpret_cast<uintptr_t>(ptr) ^ reinterpret_cast<uintptr_t>(slot));
      if (MaxSend != 0) { // reduce group rather than gather group
        // Store scalers for remote inputs
        uint64_t arg0, arg1;
        while (true) {
          arg0 = *argSlot0;
          arg1 = *argSlot1;
          if ((arg0 != 0 && arg1 != 0) || checkAbort(spins)) break;
        }
        ncclShmem.redOpArgs[1+index] = ((arg1 & 0xffffffff)<<32) | (arg0 & 0xffffffff);
      }
      *argSlot0 = 0; *argSlot1 = 0;
      *slot = nullptr;
    }
  }

  __device__ void moveDataPtrs(intptr_t delta) {
    if (flags & (RoleInput|RoleOutput))
      userBuff += delta;
  }

  __device__ __forceinline__ void send(intptr_t inpIx, int eltN) {
    genericOp<0, 0, 0, 1, Input, -1>(inpIx, -1, -1, eltN, false);
  }
  __device__ __forceinline__ void sendFromOutput(intptr_t outIx, int eltN) {
    genericOp<0, 0, 0, 1, Output, -1>(outIx, -1, -1, eltN, false);
  }
  __device__ __forceinline__ void directSend(intptr_t inpIx, intptr_t remoteOutIx, int eltN) {
    genericOp<0, 1, 0, 1, Input, -1>(inpIx, -1, remoteOutIx, eltN, false);
  }
  __device__ __forceinline__ void directSendFromOutput(intptr_t outIx, intptr_t remoteOutIx, int eltN) {
    genericOp<0, 1, 0, 1, Output, -1>(outIx, -1, remoteOutIx, eltN, false);
  }

  __device__ __forceinline__ void recv(intptr_t outIx, int eltN, bool postOp=false) {
    genericOp<0, 0, 1, 0, -1, Output>(-1, outIx, -1, eltN, postOp);
  }
  __device__ __forceinline__ void directRecv(intptr_t outIx, int eltN) {
    genericOp<1, 0, 1, 0, -1, Output>(-1, outIx, -1, eltN, /*postOp=*/false);
  }

  __device__ __forceinline__ void copySend(intptr_t inpIx, intptr_t outIx, int eltN, bool postOp=false) {
    genericOp<0, 0, 0, 1, Input, Output>(inpIx, outIx, -1, eltN, postOp);
  }
  __device__ __forceinline__ void directCopySend(intptr_t inpIx, intptr_t outIx, intptr_t remoteOutIx, int eltN, bool postOp=false) {
    genericOp<0, 1, 0, 1, Input, Output>(inpIx, outIx, remoteOutIx, eltN, postOp);
  }

  __device__ __forceinline__ void recvCopySend(intptr_t outIx, int eltN, bool postOp=false) {
    genericOp<0, 0, 1, 1, -1, Output>(-1, outIx, -1, eltN, postOp);
  }
  __device__ __forceinline__ void directRecvCopySend(intptr_t outIx, intptr_t remoteOutIx, int eltN) {
    genericOp<1, 1, 1, 1, -1, Output>(-1, outIx, remoteOutIx, eltN, false);
  }
  __device__ __forceinline__ void recvCopyDirectSend(intptr_t outIx, intptr_t remoteOutIx, int eltN, bool postOp=false) {
    genericOp<0, 1, 1, 1, -1, Output>(-1, outIx, remoteOutIx, eltN, postOp);
  }

  __device__ __forceinline__ void recvReduceCopy(intptr_t inpIx, intptr_t outIx, int eltN, bool postOp=false) {
    genericOp<0, 0, 1, 0, Input, Output>(inpIx, outIx, -1, eltN, postOp);
  }

  __device__ __forceinline__ void recvReduceSend(intptr_t inpIx, int eltN, bool postOp=false) {
    genericOp<0, 0, 1, 1, Input, -1>(inpIx, -1, -1, eltN, postOp);
  }
  __device__ __forceinline__ void directRecvReduceSend(intptr_t inpIx, intptr_t remoteInpIx, int eltN, bool postOp=false) {
    genericOp<1, 0, 1, 1, Input, -1>(inpIx, -1, remoteInpIx, eltN, postOp);
  }

  __device__ __forceinline__ void recvReduceCopySend(intptr_t inpIx, intptr_t outIx, int eltN, bool postOp=false) {
    genericOp<0, 0, 1, 1, Input, Output>(inpIx, outIx, -1, eltN, postOp);
  }
  __device__ __forceinline__ void directRecvReduceCopySend(intptr_t inpIx, intptr_t outIx, intptr_t remoteOutIx, int eltN, bool postOp=false) {
    // Direct is only for the send part
    genericOp<0, 1, 1, 1, Input, Output>(inpIx, outIx, remoteOutIx, eltN, postOp);
  }

  __device__ __forceinline__ void
  scatter(intptr_t inpIx, int totalElem, int peerElem, int skip, int shift) {
    ScatterGatherOp<0, 0, 0, 1>(inpIx, -1, totalElem, peerElem, skip, shift, /*postOp=*/false);
  }
  __device__ __forceinline__ void
  directScatter(intptr_t inpIx, int totalElem, int peerElem, int skip, int shift) {
    ScatterGatherOp<0, 1, 0, 1>(inpIx, -1, totalElem, peerElem, skip, shift, /*postOp=*/false);
  }

  __device__ __forceinline__ void
  gather(intptr_t outIx, int totalElem, int peerElem, int skip, int shift, bool postOp=false) {
    ScatterGatherOp<0, 0, 1, 0>(-1, outIx, totalElem, peerElem, skip, shift, postOp);
  }
  __device__ __forceinline__ void
  directGather(intptr_t outIx, int totalElem, int peerElem, int skip, int shift) {
    ScatterGatherOp<1, 0, 1, 0>(-1, outIx, totalElem, peerElem, skip, shift, /*postOp=*/false);
  }
};<|MERGE_RESOLUTION|>--- conflicted
+++ resolved
@@ -1,5 +1,6 @@
 /*************************************************************************
  * Copyright (c) 2016-2021, NVIDIA CORPORATION. All rights reserved.
+ * Modifications Copyright (c) 2019-2021 Advanced Micro Devices, Inc. All rights reserved.
  *
  * See LICENSE.txt for license information
  ************************************************************************/
@@ -45,7 +46,6 @@
   uint64_t connStepCache; // Cache last seen value of (*connStepPtr)
   uint64_t* barriers;
   uint64_t* barrier_next;
-  const int connIndex;
   const uint64_t opCount;
 
   // Don't use barrier 0 as it's used by the final sync
@@ -84,21 +84,15 @@
   }
 
   template <int DirectRecv, int DirectSend, int Recv, int Send, int Src, int Dst>
-<<<<<<< HEAD
-  inline __device__ void waitPeer(intptr_t dstIx, intptr_t remoteOutIx, int offset, int nelts) {
-    if (flags & (Recv*RoleWaitRecv | Send*RoleWaitSend)) {
-      bool const isSendNotRecv = (Send && Recv) ? (flags & RoleWaitSend) : Send;
-#if defined(ENABLE_PROFILING) && !defined(ENABLE_TIMING_PROFILE)
-      uint64_t t0 = __builtin_amdgcn_s_memrealtime();
-#endif
-=======
   __device__ __forceinline__ void waitPeer(intptr_t dstIx, intptr_t remoteIx, int offset, int nelts) {
     const bool isSendNotRecv = (Send && Recv) ? (flags & RoleWaitSend) : Send;
     const bool noRecvWait = DirectRecv && Src && (flags & DirectRead);        // no wait when directly reading from remote input
     const bool noSendWait = DirectSend && (flags & (DirectRead|DirectWrite)); // no wait in empty send (e.g. directScatter) or direct remote write
+#if defined(ENABLE_PROFILING) && !defined(ENABLE_TIMING_PROFILE)
+    uint64_t t0 = __builtin_amdgcn_s_memrealtime();
+#endif
     if (((flags & (Recv*RoleWaitRecv)) && !noRecvWait) ||
         ((flags & (Send*RoleWaitSend)) && !noSendWait)) {
->>>>>>> 30ca3fca
       int spins = 0;
       while (connStepCache + (isSendNotRecv ? NCCL_STEPS : 0) < step + StepPerSlice) {
         __builtin_amdgcn_s_sleep(8);
@@ -106,11 +100,8 @@
         if (checkAbort(spins)) break;
         //if (spins == 0) printf("r=%d b=%d t=%d SPUN OUT got=%d want=%d\n", ncclShmem->comm.rank, blockIdx.x, threadIdx.x, int(connStepCache + (isSendNotRecv ? NCCL_STEPS : 0)), int(step+StepPerSlice));
       }
-<<<<<<< HEAD
       __asm__ __volatile__("s_wakeup");
-=======
-    }
->>>>>>> 30ca3fca
+    }
 
     if (flags & (Recv*RoleWaitRecv | Send*RoleWaitSend)) {
       if (isSendNotRecv && (flags & SizesFifoEnabled))
@@ -205,17 +196,12 @@
         if (Src && (flags & (SrcBuf==Input ? RoleInput : RoleOutput)))
           ncclShmem->groups[group].srcs[0] = userBuff + srcIx + offset;
         if (Dst && (flags & (DstBuf==Input ? RoleInput : RoleOutput)))
-<<<<<<< HEAD
           ncclShmem->groups[group].dsts[0] = userBuff + dstIx + offset;
 #ifdef ENABLE_PROFILING
         uint64_t t0;
         if (tid == 0) t0 = __builtin_amdgcn_s_memrealtime();
 #endif
-        waitPeer<DirectRecv, DirectSend, Recv, Send, Src, Dst>(dstIx, remoteOutIx, offset, sliceSize);
-=======
-          ncclShmem.groups[group].dsts[0] = userBuff + dstIx + offset;
         waitPeer<DirectRecv, DirectSend, Recv, Send, Src, Dst>(dstIx, remoteIx, offset, sliceSize);
->>>>>>> 30ca3fca
         subBarrier();
 #ifdef ENABLE_PROFILING
         if (tid == 0 && opCount) ncclShmem->comm.devProf->elems[blockIdx.x].wait_cycle += (__builtin_amdgcn_s_memrealtime() - t0);
@@ -224,40 +210,26 @@
           // We can only have one direct receive. Since srcs[0] == dstPtr+offset, skip one copy
           if (Send) {
             // (1-Send) is only there to avoid compilation errors in case MaxSend=0 (and Send=0).
-<<<<<<< HEAD
-            ReduceOrCopyMulti<Unroll, RedOp, T, 1, 1, 1, (1-Send)+MaxSend>
-              (tid, nworkers, redOp, 0, false,
+            ReduceOrCopyMulti<Unroll, RedOp, T, 1, 1, 1, (1-Send)+MaxSend, 0>
+              (tid, nworkers, nullptr, false,
                1, (T const**)ncclShmem->groups[group].srcs,
                fan.nsend(), (T**)ncclShmem->groups[group].dsts+1,
-=======
-            ReduceOrCopyMulti<Unroll, RedOp, T, 1, 1, 1, (1-Send)+MaxSend, 0>
-              (tid, nworkers, nullptr, false,
-               1, (T const**)ncclShmem.groups[group].srcs,
-               fan.nsend(), (T**)ncclShmem.groups[group].dsts+1,
->>>>>>> 30ca3fca
                sliceSize);
           }
-        } else if (DirectSend && !DirectRecv && SrcBuf != Input && ncclShmem.groups[group].dsts[Dst] == nullptr) {
+        } else if (DirectSend && !DirectRecv && SrcBuf != Input && ncclShmem->groups[group].dsts[Dst] == nullptr) {
           // For broadcast in CollNet to do empty send
           ReduceOrCopyMulti<Unroll, RedOp, T, 1, 1, 1, 1, 0>
-            (tid, nworkers, ncclShmem.redOpArgs, postOp,
-             Recv, (T const**)ncclShmem.groups[group].srcs,
-             Dst, (T**)ncclShmem.groups[group].dsts,
+            (tid, nworkers, ncclShmem->redOpArgs, postOp,
+             Recv, (T const**)ncclShmem->groups[group].srcs,
+             Dst, (T**)ncclShmem->groups[group].dsts,
              sliceSize);
         } else {
-<<<<<<< HEAD
-          ReduceOrCopyMulti<Unroll, RedOp, T, Recv+Src, Recv*MaxRecv+Src, Send+Dst, Send*MaxSend+Dst>
-            (tid, nworkers, redOp, SrcBuf==Input ? 1 : 0, postOp,
-             Recv*fan.nrecv()+Src, (T const**)ncclShmem->groups[group].srcs,
-             Send*fan.nsend()+Dst, (T**)ncclShmem->groups[group].dsts,
-=======
           constexpr int PreOpN = SrcBuf != Input ? 0 :
                                  DirectRecv*MaxRecv == NCCL_MAX_DIRECT_ARITY ? (1+NCCL_MAX_DIRECT_ARITY) : 1;
           ReduceOrCopyMulti<Unroll, RedOp, T, Recv+Src, Recv*MaxRecv+Src, Send+Dst, Send*MaxSend+Dst, PreOpN>
-            (tid, nworkers, ncclShmem.redOpArgs, postOp,
-             Recv*fan.nrecv()+Src, (T const**)ncclShmem.groups[group].srcs,
-             Send*fan.nsend()+Dst, (T**)ncclShmem.groups[group].dsts,
->>>>>>> 30ca3fca
+            (tid, nworkers, ncclShmem->redOpArgs, postOp,
+             Recv*fan.nrecv()+Src, (T const**)ncclShmem->groups[group].srcs,
+             Send*fan.nsend()+Dst, (T**)ncclShmem->groups[group].dsts,
              sliceSize);
         }
         barrier(); // This barrier has a counterpart in following loop
@@ -303,80 +275,52 @@
     for (int slice=0; slice<SlicePerChunk; ++slice) {
       int realSize = max(0, min(dataSize, peerElem-offset));
       if (tid < nworkers) {
-<<<<<<< HEAD
-        if (Send && (flags & RoleInput)) ncclShmem->groups[group].srcs[0] = userBuff + inpIx + offset;
-        if (Recv && (flags & RoleOutput)) ncclShmem->groups[group].dsts[0] = userBuff + outIx + offset;
-        // realSize is not accurate here; but intra-node does not rely on sizes FIFO
-        waitPeer<0, 0, Recv, Send, 0, 0>(0, 0, 0, realSize);
-        subBarrier();
-        if (Send) {
-          #pragma unroll 1
-=======
         if (Send) {
           // Scatter pre-scales data of input buffer only in non-Direct case
           constexpr int PreOpN = DirectSend ? 0 : 1;
-          if (flags & RoleInput) ncclShmem.groups[group].srcs[0] = userBuff + inpIx + offset;
-          if (tid == 0) ncclShmem.groups[group].totalSendSize[slice] = 0; // Skip the threadfence
+          if (flags & RoleInput) ncclShmem->groups[group].srcs[0] = userBuff + inpIx + offset;
+          if (tid == 0) ncclShmem->groups[group].totalSendSize[slice] = 0; // Skip the threadfence
           // realSize is not accurate here; but intra-node does not rely on sizes FIFO
           waitPeer<0, DirectSend, 0, 1, 1, 0>(0, inpIx, offset, realSize);
           subBarrier();
-          #pragma unroll
->>>>>>> 30ca3fca
+          #pragma unroll 1
           for (int j=0; j<fan.nsend(); j++) {
             int i = (j+shift)%fan.nsend();
             int peerOffset = i*peerElem;
             if (skip >= 0 && i >= skip) peerOffset += peerElem;
             const T* src0 = (T*)ncclShmem->groups[group].srcs[0] + peerOffset;
             int realPeerSize = min(realSize, totalElem-peerOffset);
-<<<<<<< HEAD
-            if (realPeerSize > 0) ReduceOrCopyMulti<Unroll, RedOp, T, 1, 1, 1, 1>(tid, nworkers, redOp, 1, false, 1, &src0, 1, (T**)ncclShmem->groups[group].dsts+i, realPeerSize);
-          }
-        } else if (Recv) {
-          #pragma unroll 1
-          for (int j=0; j<fan.nrecv(); j++) {
-            int i = (j+shift)%fan.nrecv();
-            int peerOffset = i*peerElem;
-            if (skip >= 0 && i >= skip) peerOffset += peerElem;
-            T* dst0 = (T*)ncclShmem->groups[group].dsts[0] + peerOffset;
-            int realPeerSize = min(realSize, totalElem-peerOffset);
-            if (realPeerSize > 0) ReduceOrCopyMulti<Unroll, RedOp, T, 1, 1, 1, 1>(tid, nworkers, redOp, 0, postOp, 1, (T const**)ncclShmem->groups[group].srcs+i, 1, &dst0, realPeerSize);
-=======
-            if (realPeerSize > 0 && ncclShmem.groups[group].dsts[i] != nullptr) {
-              ReduceOrCopyMulti<Unroll, RedOp, T, 1, 1, 1, 1, PreOpN>(tid, nworkers, ncclShmem.redOpArgs, false, 1, &src0, 1, (T**)ncclShmem.groups[group].dsts+i, realPeerSize);
-              if (tid == 0) ncclShmem.groups[group].totalSendSize[slice] += realPeerSize;
+            if (realPeerSize > 0 && ncclShmem->groups[group].dsts[i] != nullptr) {
+              ReduceOrCopyMulti<Unroll, RedOp, T, 1, 1, 1, 1, PreOpN>(tid, nworkers, ncclShmem->redOpArgs, false, 1, &src0, 1, (T**)ncclShmem->groups[group].dsts+i, realPeerSize);
+              if (tid == 0) ncclShmem->groups[group].totalSendSize[slice] += realPeerSize;
             }
           }
         } else if (Recv) {
-          if (flags & RoleOutput) ncclShmem.groups[group].dsts[0] = userBuff + outIx + offset;
+          if (flags & RoleOutput) ncclShmem->groups[group].dsts[0] = userBuff + outIx + offset;
           int peerOffset = index*peerElem;
           if (skip >= 0 && index >= skip) peerOffset += peerElem;
           // Adjust remote index with peer offset in case we are directly pulling from peer's output buffer
           waitPeer<DirectRecv, 0, 1, 0, 0, 1>(outIx, outIx+peerOffset, offset, realSize);
           subBarrier();
-          if (DirectRecv && ncclShmem.groups[group].srcs[0] == ncclShmem.groups[group].dsts[0]) {
+          if (DirectRecv && ncclShmem->groups[group].srcs[0] == ncclShmem->groups[group].dsts[0]) {
             // Since waitPeer sets srcs[0] to output buffer + offset, we are doing a direct-write based recv
             // Do nothing
           } else {
-            #pragma unroll
+            #pragma unroll 1
             for (int j=0; j<fan.nrecv(); j++) {
               int i = (j+shift)%fan.nrecv();
               peerOffset = i*peerElem;
               if (skip >= 0 && i >= skip) peerOffset += peerElem;
-              T* dst0 = (T*)ncclShmem.groups[group].dsts[0] + peerOffset;
+              T* dst0 = (T*)ncclShmem->groups[group].dsts[0] + peerOffset;
               int realPeerSize = min(realSize, totalElem-peerOffset);
-              if (realPeerSize > 0) ReduceOrCopyMulti<Unroll, RedOp, T, 1, 1, 1, 1, 0>(tid, nworkers, ncclShmem.redOpArgs, postOp, 1, (const T**)ncclShmem.groups[group].srcs+i, 1, &dst0, realPeerSize);
+              if (realPeerSize > 0) ReduceOrCopyMulti<Unroll, RedOp, T, 1, 1, 1, 1, 0>(tid, nworkers, ncclShmem->redOpArgs, postOp, 1, (const T**)ncclShmem->groups[group].srcs+i, 1, &dst0, realPeerSize);
             }
->>>>>>> 30ca3fca
           }
         }
       }
       barrier();
-<<<<<<< HEAD
-      //if (Send && (flags & RolePostSend) && realSize > 0 && index == 0) __threadfence_system();
-=======
-      if (Send && (flags & RolePostSend) && ncclShmem.groups[group].totalSendSize[slice] > 0 && index == 0)
+      if (Send && (flags & RolePostSend) && ncclShmem->groups[group].totalSendSize[slice] > 0 && index == 0)
         __threadfence_system();
->>>>>>> 30ca3fca
       __syncwarp();
       postPeer<Recv, Send>();
       offset += realSize;
@@ -385,12 +329,6 @@
 
   __device__ __forceinline__ void loadRecvConn(ncclPeer *peer, int connIndex, struct ncclWorkElem* e) {
     if (flags & (RoleWaitRecv|RolePostRecv)) {
-<<<<<<< HEAD
-      // For other colls: group <= 2, hence always use conn 0
-      // For P2P: Direct is set to 1, hence always use conn 0
-      // Ideally we should be accepting connIndex from the constructor!
-=======
->>>>>>> 30ca3fca
       auto *conn = &peer->recv[connIndex].conn;
       step = conn->step;
       step = roundUp(step, SlicePerChunk*StepPerSlice);
@@ -432,12 +370,6 @@
 
   __device__ __forceinline__ void loadSendConn(ncclPeer *peer, int connIndex, struct ncclWorkElem* e) {
     if (flags & (RoleWaitSend|RolePostSend)) {
-<<<<<<< HEAD
-      // For other colls: group <= 2, hence always use conn 0
-      // For P2P: Direct is set to 1, hence always use conn 0
-      // Ideally we should be accepting connIndex from the constructor!
-=======
->>>>>>> 30ca3fca
       auto *conn = &peer->send[connIndex].conn;
       step = conn->step;
       step = roundUp(step, SlicePerChunk*StepPerSlice);
@@ -483,32 +415,19 @@
  public:
   __device__ Primitives(
       int tid, int nthreads, int const *recvPeers, int const *sendPeers,
-<<<<<<< HEAD
-      void const *inputBuf, void *outputBuf, int group=0, int connIndex=0
+      void const *inputBuf, void *outputBuf, uint64_t redOpArg, uint32_t group=0, struct ncclWorkElem* e = nullptr
     ):
     tid(tid),
     stepSize(ncclShmem->comm.buffSizes[NCCL_PROTO_SIMPLE]/NCCL_STEPS/sizeof(T)),
-    redOp(FuncTraits<RedOp>::make(ncclShmem->comm.nRanks)),
-    connIndex((NCCL_MAX_DIRECT_ARITY==Fan::MaxSend || NCCL_MAX_DIRECT_ARITY==Fan::MaxRecv)?(group/2):connIndex),
-    barriers(&ncclShmem->groups[group].barrier), barrier_next(ncclShmem->groups[group].barrier_next),
-    opCount(ncclShmem->work.elems[0].op.opCount) {
+    opCount(ncclShmem->work.elems[0].coll.opCount) {
 
     // For send operations, we need an extra warp to overlap the threadfence and the copy
     this->nthreads = nthreads;
     this->nworkers = nthreads;
-    this->group = group;
-=======
-      void const *inputBuf, void *outputBuf, uint64_t redOpArg, uint32_t group=0, struct ncclWorkElem* e = nullptr
-    ):
-    tid(tid),
-    stepSize(ncclShmem.comm.buffSizes[NCCL_PROTO_SIMPLE]/NCCL_STEPS/sizeof(T)) {
-
-    // For send operations, we need an extra warp to overlap the threadfence and the copy
-    this->nthreads = nthreads;
-    this->nworkers = nthreads - (MaxSend > 0 && nthreads-WARP_SIZE >= 64 ? WARP_SIZE : 0);
     this->group = group & (uint16_t)0xFFFF;
     int connIndex = group >> 16;
->>>>>>> 30ca3fca
+    barriers = &ncclShmem->groups[this->group].barrier;
+    barrier_next = ncclShmem->groups[this->group].barrier_next;
 
     int nrecv=0, nsend=0;
     while (nrecv < MaxRecv && recvPeers[nrecv] != -1) nrecv++;
@@ -538,13 +457,8 @@
     if (flags & (RoleWaitRecv|RolePostRecv)) peer = recvPeers[index];
     if (flags & (RoleWaitSend|RolePostSend)) peer = sendPeers[index];
 
-<<<<<<< HEAD
-    loadRecvConn(&ncclShmem->channel.devPeers[peer]);
-    loadSendConn(&ncclShmem->channel.devPeers[peer]);
-=======
-    loadRecvConn(&ncclShmem.channel.devPeers[peer], connIndex, e);
-    loadSendConn(&ncclShmem.channel.devPeers[peer], connIndex, e);
->>>>>>> 30ca3fca
+    loadRecvConn(&ncclShmem->channel.devPeers[peer], connIndex, e);
+    loadSendConn(&ncclShmem->channel.devPeers[peer], connIndex, e);
 
     setDataPtrs(inputBuf, outputBuf, redOpArg, (struct ncclWorkRegElem*)e);
   }
@@ -566,7 +480,7 @@
   __device__ void setDataPtrs(void const *inputBuf, void *outputBuf, uint64_t redOpArg, struct ncclWorkRegElem* e) {
     if (flags & RoleInput) {
       userBuff = (T*)inputBuf;
-      ncclShmem.redOpArgs[0] = redOpArg;  // scaler for local input
+      ncclShmem->redOpArgs[0] = redOpArg;  // scaler for local input
     }
     if (flags & RoleOutput) userBuff = (T*)outputBuf;
     bool recvProvider = flags == (flags|RoleWaitRecv|DirectWrite);
@@ -600,9 +514,9 @@
     }
     if (Direct && sendProvider) {
       int spins = 0;
-      void *volatile *slot = ncclShmem.groups[group].sendConns[index]->ptrExchange;
-      volatile uint64_t* argSlot0 = ncclShmem.groups[group].sendConns[index]->redOpArgExchange;
-      volatile uint64_t* argSlot1 = ncclShmem.groups[group].sendConns[index]->redOpArgExchange+1;
+      void *volatile *slot = ncclShmem->groups[group].sendConns[index]->ptrExchange;
+      volatile uint64_t* argSlot0 = ncclShmem->groups[group].sendConns[index]->redOpArgExchange;
+      volatile uint64_t* argSlot1 = ncclShmem->groups[group].sendConns[index]->redOpArgExchange+1;
       // Wait for consumer to consume previous value before trampling it.
       while ((*slot != nullptr || *argSlot0 != 0 || *argSlot1 !=0) && !checkAbort(spins));
       // If there is no recv, then we are directly pulling from input buffer (e.g. directScatter)
@@ -618,9 +532,9 @@
     }
     if (Direct && recvAcceptor) {
       int spins = 0;
-      void *volatile *slot = ncclShmem.groups[group].recvConns[index]->ptrExchange;
-      volatile uint64_t* argSlot0 = ncclShmem.groups[group].recvConns[index]->redOpArgExchange;
-      volatile uint64_t* argSlot1 = ncclShmem.groups[group].recvConns[index]->redOpArgExchange+1;
+      void *volatile *slot = ncclShmem->groups[group].recvConns[index]->ptrExchange;
+      volatile uint64_t* argSlot0 = ncclShmem->groups[group].recvConns[index]->redOpArgExchange;
+      volatile uint64_t* argSlot1 = ncclShmem->groups[group].recvConns[index]->redOpArgExchange+1;
       void *ptr;
       while (true) {
         ptr = *slot;
@@ -636,7 +550,7 @@
           arg1 = *argSlot1;
           if ((arg0 != 0 && arg1 != 0) || checkAbort(spins)) break;
         }
-        ncclShmem.redOpArgs[1+index] = ((arg1 & 0xffffffff)<<32) | (arg0 & 0xffffffff);
+        ncclShmem->redOpArgs[1+index] = ((arg1 & 0xffffffff)<<32) | (arg0 & 0xffffffff);
       }
       *argSlot0 = 0; *argSlot1 = 0;
       *slot = nullptr;
