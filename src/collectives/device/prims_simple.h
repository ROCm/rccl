/*************************************************************************
 * Copyright (c) 2016-2022, NVIDIA CORPORATION. All rights reserved.
 * Modifications Copyright (c) 2019-2022 Advanced Micro Devices, Inc. All rights reserved.
 * Modifications Copyright (c) Microsoft Corporation. Licensed under the MIT License.
 *
 * See LICENSE.txt for license information
 ************************************************************************/

#if defined(ENABLE_NPKIT)
#include "npkit/npkit.h"
#endif

#include "msccl/msccl_struct.h"

template<typename T, typename RedOp, typename Fan, int Direct,
         int SlicePerChunk, int StepPerSlice, int Unroll, int P2p>
class Primitives<
    T, RedOp, Fan, Direct, ProtoSimple<SlicePerChunk, StepPerSlice, Unroll>, P2p
  > {
  static constexpr int MaxRecv = Fan::MaxRecv, MaxSend = Fan::MaxSend;
  static constexpr int Input=0, Output=1;
  static constexpr int RoleInput = 0x01,
                       RoleOutput = 0x02,
                       RoleWaitRecv = 0x04,
                       RoleWaitSend = 0x08,
                       RolePostSend = 0x10,
                       RolePostRecv = 0x20,
                       Aborted = 0x40,
                       OffsFifoEnabled = 0x80,
                       SizesFifoEnabled = 0x100,
                       DirectWrite = 0x200,
                       DirectRead = 0x400,
                       ThreadsSynced = 0x800;
  const int tid;
  int nthreads;
  int nworkers;
  const int stepSize;
  Fan fan;
  int index; // Peer index I'm responsible for
  int flags;
  int group;
  uint64_t step;
  int *connOffsFifoPtr;   // (flags & OffsFifoEnabled)
  union {
    T *userBuff;            // (flags & (RoleInput|RoleOutput))
    T *connEltsFifo;        // !(flags & (RoleInput|RoleOutput))
  };
  union {
    int volatile *connSizesFifoPtr; //  (flags & SizesFifoEnabled)
    T *directBuff;                  // !(flags & SizesFifoEnabled)
  };
  uint64_t volatile *connStepPtr;
  uint64_t connStepCache; // Cache last seen value of (*connStepPtr)
  uint64_t* barriers;
  uint64_t* barrier_next;
  uint32_t* next_hdp_reg;

#if defined(ENABLE_NPKIT)
public:
  int npKitCtxIdx = 0;
  uint64_t npKitDataProcessEntryTime = 0;
  uint64_t npKitDataProcessExitTime = 0;
  uint64_t npKitDataProcessTotalTime = 0;
private:
#endif

  // Don't use barrier 0 as it's used by the final sync
  inline __device__ void barrier() {
#if defined(__HIP_PLATFORM_HCC__) || defined(__HCC__) || defined(__HIPCC__)
    if (nthreads == WARP_SIZE)
      __syncwarp();
    else
      barrier_by_group();
#else
    if (nthreads == WARP_SIZE)
      __syncwarp();
    else
      asm volatile("bar.sync %0, %1;" :: "r"(15-group), "r"(nthreads));
#endif
    flags |= ThreadsSynced;
  }
  inline __device__ void subBarrier() {
#if defined(__HIP_PLATFORM_HCC__) || defined(__HCC__) || defined(__HIPCC__)
    barrier();
#else
    if (nworkers == nthreads)
      barrier();
    else
      asm volatile("bar.sync %0, %1;" :: "r"(8-group), "r"(nworkers));
#endif
  }

  inline __device__ bool checkAbort(int &spins) {
    spins++;
    if (!(flags & Aborted) && spins == NCCL_SPINS_BEFORE_CHECK_ABORT) {
<<<<<<< HEAD
      flags |= atomicAdd_system((unsigned int *)ncclShmem.comm.abortFlag, 0) ? Aborted : 0;
=======
      if (*ncclShmem.comm.abortFlag) {
        flags |= Aborted;
        ncclShmem.aborted = 1;
      }
>>>>>>> 93840e74
      spins = 0;
    }
    return flags & Aborted;
  }

  template <int DirectRecv, int DirectSend, int Recv, int Send, int Src, int Dst>
  __device__ __forceinline__ void waitPeer(intptr_t dstIx, intptr_t remoteIx, int offset, int nelts) {
    const bool isSendNotRecv = (Send && Recv) ? (flags & RoleWaitSend) : Send;
    const bool noRecvWait = DirectRecv && Src && (flags & DirectRead);        // no wait when directly reading from remote input
    const bool noSendWait = DirectSend && (flags & (DirectRead|DirectWrite)); // no wait in empty send (e.g. directScatter) or direct remote write
    if (((flags & (Recv*RoleWaitRecv)) && !noRecvWait) ||
        ((flags & (Send*RoleWaitSend)) && !noSendWait)) {
      int spins = 0;
      while (connStepCache + (isSendNotRecv ? NCCL_STEPS : 0) < step + StepPerSlice) {
        __builtin_amdgcn_s_sleep(1);
        connStepCache = atomicAdd_system((unsigned long long *)connStepPtr, 0);
        if (checkAbort(spins)) break;
        //if (spins == 0) printf("r=%d b=%d t=%d SPUN OUT got=%d want=%d\n", ncclShmem.comm.rank, blockIdx.x, threadIdx.x, int(connStepCache + (isSendNotRecv ? NCCL_STEPS : 0)), int(step+StepPerSlice));
        if (spins == 0) traceData(__LINE__, threadIdx.x, int(connStepCache + (isSendNotRecv ? NCCL_STEPS : 0)), int(step+StepPerSlice));
      }
      __asm__ __volatile__("s_wakeup");
    }

    if (flags & (Recv*RoleWaitRecv | Send*RoleWaitSend)) {
      if (isSendNotRecv && (flags & SizesFifoEnabled))
        __atomic_store_n(connSizesFifoPtr+step%NCCL_STEPS, nelts*sizeof(T), __ATOMIC_SEQ_CST);

      void **ptrs = isSendNotRecv ? (ncclShmem.groups[group].dsts + Dst)
                                  : (ncclShmem.groups[group].srcs + Src);
      if (flags & OffsFifoEnabled)
        ptrs[index] = connEltsFifo + loadInt(connOffsFifoPtr + (step%NCCL_STEPS))/sizeof(T);
      else if (isSendNotRecv && DirectSend) {
        if (flags & DirectWrite) {
          ptrs[index] = directBuff + remoteIx + offset;
        } else if (flags & DirectRead) {  // empty send
          ptrs[index] = nullptr;
        } else {
          ptrs[index] = connEltsFifo + (step%NCCL_STEPS)*stepSize;
        }
      } else if (!isSendNotRecv && DirectRecv) {
        if (flags & DirectRead) {
          ptrs[index] = directBuff + remoteIx + offset;
        } else if (flags & DirectWrite) {
          ptrs[index] = directBuff + dstIx + offset;  // send to next from my output buffer
        } else {
          ptrs[index] = connEltsFifo + (step%NCCL_STEPS)*stepSize;
        }
      }
      else {
        ptrs[index] = connEltsFifo + (step%NCCL_STEPS)*stepSize;
      }
      step += StepPerSlice;
    }
  }

  template<int Recv, int Send>
  inline __device__ void postPeer() {
    if ((flags & Send*RolePostSend) && next_hdp_reg)
      STORE((unsigned int *)next_hdp_reg, 0x1);

    if (flags & (Recv*RolePostRecv | Send*RolePostSend)) {
      step += StepPerSlice;
      STORE(connStepPtr, step);
    }
  }

  template <int DirectRecv1, int DirectSend1, int Recv, int Send, int SrcBuf, int DstBuf>
  __device__ __forceinline__ void genericOp(
      intptr_t srcIx, intptr_t dstIx, intptr_t remoteIx, int nelem, bool postOp
    ) {
    constexpr int DirectRecv = 1 && Direct && DirectRecv1;
    constexpr int DirectSend = 1 && Direct && DirectSend1;
    constexpr int Src = SrcBuf != -1;
    constexpr int Dst = DstBuf != -1;

    nelem = nelem < 0 ? 0 : nelem;
    int sliceSize = stepSize*StepPerSlice;
    sliceSize = max(divUp(nelem, 16*SlicePerChunk)*16, sliceSize/32);
    int slice = 0;
    int offset = 0;

    if (tid < nworkers && offset < nelem) {
      // Worker-only loop for non-empty slices. Non-workers and empty slices are
      // processed in the loop following this if block. The benefit of splitting
      // the loop like this is we pull two branches out of the critical path.
      // Using "number of branch insns (taken or not) encountered dynamically"
      // as the performance metric, then:
      //   perf_orig = 2*numslices
      //   perf_new = 2+numslices
      // So the new code and old code behave the same for numslices=2, and for
      // numslices>2 the new code is superior. And note that in the case
      // numslices=1, the loop is trivially unrollable (single iteration) so we
      // don't incur that that tail branch and we still have perf_new=2.
      //
      // ORIGINAL CODE:
      //   unrolled for(slices) {
      //     if(worker) { // This branch removed
      //       wait();
      //       subBarrier();
      //       if(slice not empty) // This branch removed
      //         ReduceCopyMulti();
      //     }
      //     barrier();
      //     post();
      //   } // Since we no longer unroll, new branch added here
      do {
        sliceSize = sliceSize < nelem-offset ? sliceSize : nelem-offset;
        if (Src && (flags & (SrcBuf==Input ? RoleInput : RoleOutput)))
          ncclShmem.groups[group].srcs[0] = userBuff + srcIx + offset;
        if (Dst && (flags & (DstBuf==Input ? RoleInput : RoleOutput)))
          ncclShmem.groups[group].dsts[0] = userBuff + dstIx + offset;
        waitPeer<DirectRecv, DirectSend, Recv, Send, Src, Dst>(dstIx, remoteIx, offset, sliceSize);
        subBarrier();
        /* if user abort the kernel, we don't need to actually perform copy/reduce; just set size
         * to 0 to avoid unnecessary workload. */
        size_t workSize = ncclShmem.aborted ? 0 : sliceSize;
        if (DirectRecv && ncclShmem.groups[group].srcs[0] == ncclShmem.groups[group].dsts[0]) {
          // We can only have one direct receive. Since srcs[0] == dstPtr+offset, skip one copy
          if (Send) {

#if defined(ENABLE_NPKIT) && defined(ENABLE_NPKIT_EVENT_PRIM_SIMPLE_REDUCE_OR_COPY_MULTI_ENTRY)
            if (tid == 0) {
              NpKit::CollectGpuEvent(NPKIT_EVENT_PRIM_SIMPLE_REDUCE_OR_COPY_MULTI_ENTRY, sliceSize*sizeof(T), 0, __builtin_amdgcn_s_memrealtime(),
                  ncclShmem.comm.npKitEventCollectContexts + npKitCtxIdx);
            }
#endif

#if defined(ENABLE_NPKIT) && defined(ENABLE_NPKIT_PRIM_COLLECT_DATA_PROCESS_TIME)
            if (tid == 0) {
              npKitDataProcessEntryTime = __builtin_amdgcn_s_memrealtime();
            }
#endif

            // (1-Send) is only there to avoid compilation errors in case MaxSend=0 (and Send=0).
            ReduceOrCopyMulti<Unroll, RedOp, T, 1, 1, 1, (1-Send)+MaxSend, 0>
              (tid, nworkers, nullptr, false,
               1, (T const**)ncclShmem.groups[group].srcs,
               fan.nsend(), (T**)ncclShmem.groups[group].dsts+1,
<<<<<<< HEAD
               sliceSize);

#if defined(ENABLE_NPKIT) && defined(ENABLE_NPKIT_PRIM_COLLECT_DATA_PROCESS_TIME)
            if (tid == 0) {
              npKitDataProcessExitTime = __builtin_amdgcn_s_memrealtime();
              npKitDataProcessTotalTime += npKitDataProcessExitTime - npKitDataProcessEntryTime;
            }
#endif

#if defined(ENABLE_NPKIT) && defined(ENABLE_NPKIT_EVENT_PRIM_SIMPLE_REDUCE_OR_COPY_MULTI_EXIT)
            if (tid == 0) {
              NpKit::CollectGpuEvent(NPKIT_EVENT_PRIM_SIMPLE_REDUCE_OR_COPY_MULTI_EXIT, sliceSize*sizeof(T), 0, __builtin_amdgcn_s_memrealtime(),
                  ncclShmem.comm.npKitEventCollectContexts + npKitCtxIdx);
            }
#endif

=======
               workSize);
>>>>>>> 93840e74
          }
        } else if (DirectSend && !DirectRecv && SrcBuf != Input && ncclShmem.groups[group].dsts[Dst] == nullptr) {
          // For broadcast in CollNet to do empty send

#if defined(ENABLE_NPKIT) && defined(ENABLE_NPKIT_EVENT_PRIM_SIMPLE_REDUCE_OR_COPY_MULTI_ENTRY)
          if (tid == 0) {
            NpKit::CollectGpuEvent(NPKIT_EVENT_PRIM_SIMPLE_REDUCE_OR_COPY_MULTI_ENTRY, sliceSize*sizeof(T), 0, __builtin_amdgcn_s_memrealtime(),
                ncclShmem.comm.npKitEventCollectContexts + npKitCtxIdx);
          }
#endif

#if defined(ENABLE_NPKIT) && defined(ENABLE_NPKIT_PRIM_COLLECT_DATA_PROCESS_TIME)
          if (tid == 0) {
            npKitDataProcessEntryTime = __builtin_amdgcn_s_memrealtime();
          }
#endif

          ReduceOrCopyMulti<Unroll, RedOp, T, 1, 1, 1, 1, 0>
            (tid, nworkers, ncclShmem.redOpArgs, postOp,
             Recv, (T const**)ncclShmem.groups[group].srcs,
             Dst, (T**)ncclShmem.groups[group].dsts,
<<<<<<< HEAD
             sliceSize);

#if defined(ENABLE_NPKIT) && defined(ENABLE_NPKIT_PRIM_COLLECT_DATA_PROCESS_TIME)
          if (tid == 0) {
            npKitDataProcessExitTime = __builtin_amdgcn_s_memrealtime();
            npKitDataProcessTotalTime += npKitDataProcessExitTime - npKitDataProcessEntryTime;
          }
#endif

#if defined(ENABLE_NPKIT) && defined(ENABLE_NPKIT_EVENT_PRIM_SIMPLE_REDUCE_OR_COPY_MULTI_EXIT)
          if (tid == 0) {
            NpKit::CollectGpuEvent(NPKIT_EVENT_PRIM_SIMPLE_REDUCE_OR_COPY_MULTI_EXIT, sliceSize*sizeof(T), 0, __builtin_amdgcn_s_memrealtime(),
                ncclShmem.comm.npKitEventCollectContexts + npKitCtxIdx);
          }
#endif

=======
             workSize);
>>>>>>> 93840e74
        } else {

#if defined(ENABLE_NPKIT) && defined(ENABLE_NPKIT_EVENT_PRIM_SIMPLE_REDUCE_OR_COPY_MULTI_ENTRY)
          if (tid == 0) {
            NpKit::CollectGpuEvent(NPKIT_EVENT_PRIM_SIMPLE_REDUCE_OR_COPY_MULTI_ENTRY, sliceSize*sizeof(T), 0, __builtin_amdgcn_s_memrealtime(),
                ncclShmem.comm.npKitEventCollectContexts + npKitCtxIdx);
          }
#endif

#if defined(ENABLE_NPKIT) && defined(ENABLE_NPKIT_PRIM_COLLECT_DATA_PROCESS_TIME)
          if (tid == 0) {
            npKitDataProcessEntryTime = __builtin_amdgcn_s_memrealtime();
          }
#endif

          constexpr int PreOpN = SrcBuf != Input ? 0 :
                                 DirectRecv*MaxRecv == NCCL_MAX_DIRECT_ARITY ? (1+NCCL_MAX_DIRECT_ARITY) : 1;
          ReduceOrCopyMulti<Unroll, RedOp, T, Recv+Src, Recv*MaxRecv+Src, Send+Dst, Send*MaxSend+Dst, PreOpN>
            (tid, nworkers, ncclShmem.redOpArgs, postOp,
             Recv*fan.nrecv()+Src, (T const**)ncclShmem.groups[group].srcs,
             Send*fan.nsend()+Dst, (T**)ncclShmem.groups[group].dsts,
<<<<<<< HEAD
             sliceSize);

#if defined(ENABLE_NPKIT) && defined(ENABLE_NPKIT_PRIM_COLLECT_DATA_PROCESS_TIME)
          if (tid == 0) {
            npKitDataProcessExitTime = __builtin_amdgcn_s_memrealtime();
            npKitDataProcessTotalTime += npKitDataProcessExitTime - npKitDataProcessEntryTime;
          }
#endif

#if defined(ENABLE_NPKIT) && defined(ENABLE_NPKIT_EVENT_PRIM_SIMPLE_REDUCE_OR_COPY_MULTI_EXIT)
          if (tid == 0) {
            NpKit::CollectGpuEvent(NPKIT_EVENT_PRIM_SIMPLE_REDUCE_OR_COPY_MULTI_EXIT, sliceSize*sizeof(T), 0, __builtin_amdgcn_s_memrealtime(),
                ncclShmem.comm.npKitEventCollectContexts + npKitCtxIdx);
          }
#endif

=======
             workSize);
>>>>>>> 93840e74
        }
        barrier(); // This barrier has a counterpart in following loop
#if defined(__gfx90a__)
        if (Send && (flags & RolePostSend) && index == 0) {
          if (MaxSend == 0 || MaxRecv == 0)
            __threadfence_system();
          else
            __asm__ __volatile__("s_waitcnt vmcnt(0) lgkmcnt(0); buffer_wbinvl1_vol");
        }
#else
        if (Send && (flags & RolePostSend) && index == 0) __threadfence_system();
#endif
        __syncwarp();
        postPeer<Recv, Send>();
        offset += sliceSize;
        slice += 1;
      } while (slice < SlicePerChunk && offset < nelem);
    }

    // Non-workers come straight here. Workers too but only once the remaining
    // slices are all empty. Since empty slices are the uncommon case, and
    // worker perf is the limiter, perf-wise this loop is effectively unentered,
    // hence just a single branch insn.
    while (slice < SlicePerChunk) {
      sliceSize = sliceSize < nelem-offset ? sliceSize : nelem-offset;
      { // Only workers could have Wait roles so we know the slice must be empty
        // since we've exited the loop above.
        waitPeer<DirectRecv, DirectSend, Recv, Send, Src, Dst>(0, 0, 0, 0);
      }
      barrier(); // Has couterpart in preceding worker-only loop.
#if defined(__gfx90a__)
      if (Send && (flags & RolePostSend) && sliceSize > 0 && index == 0) {
        if (MaxSend == 0 || MaxRecv == 0)
          __threadfence_system();
        else
          __asm__ __volatile__("s_waitcnt vmcnt(0) lgkmcnt(0); buffer_wbinvl1_vol");
      }
#else
      if (Send && (flags & RolePostSend) && sliceSize > 0 && index == 0) __threadfence_system();
#endif
      __syncwarp();
      postPeer<Recv, Send>();
      offset += sliceSize;
      slice += 1;
    }
  }

  template <int REDUCE, int COPY, int MULTISRCS, int MULTIDSTS>
  __device__ __forceinline__ void mscclGenericOp(T** srcs, int nsrcs, T** dsts, int ndsts, int nelem) {
    nelem = nelem < 0 ? 0 : nelem;
    if (tid < nworkers) {
      if (REDUCE){
        srcs[nsrcs] = dsts[0];
        nsrcs++;
        if (MULTISRCS){
          ReduceOrCopyMulti<Unroll, RedOp, T, 3, MSCCL_MAX_REDUCE_FUSION, 1, 1, 0>
            (tid, nworkers, ncclShmem.redOpArgs, false, nsrcs, (T const**)srcs, 1, (T**)dsts, nelem);
        } else {
          ReduceOrCopyMulti<Unroll, RedOp, T, 2, 2, 1, 1, 0>
            (tid, nworkers, ncclShmem.redOpArgs, false, 2, (T const**)srcs, 1, (T**)dsts, nelem);
        }
      }
      if (COPY){
        ReduceOrCopyMulti<Unroll, RedOp, T, 1, 1, 1, 1, 0>
          (tid, nworkers, ncclShmem.redOpArgs, false, 1, (T const**)srcs, 1, (T**)dsts, nelem);
        if (MULTISRCS) {
          for (int i = 1; i < nsrcs; i++){
            ReduceOrCopyMulti<Unroll, RedOp, T, 1, 1, 1, 1, 0>
              (tid, nworkers, ncclShmem.redOpArgs, false, 1, (T const**)&srcs[i], 1, (T**)&dsts[i], nelem);
          }
        }
      }
    }
    barrier();
  }

  // Scatter/Gather generic op
  // skip: my own rank order in the buffer chunks
  // shift: peer offset to avoid all ranks sending to or receiving from same peer
  template <int DirectRecv1, int DirectSend1, int Recv, int Send>
  __device__ __forceinline__ void
  ScatterGatherOp(intptr_t inpIx, intptr_t outIx, int totalElem, int peerElem, int skip, int shift, bool postOp) {
    constexpr int DirectRecv = 1 && Direct && DirectRecv1;
    constexpr int DirectSend = 1 && Direct && DirectSend1;
    int offset = 0; // slice offset
    int sliceSize = stepSize*StepPerSlice;
    int dataSize = max(DIVUP(peerElem, 16*SlicePerChunk)*16, sliceSize/32);  // per-peer slice size

    for (int slice=0; slice<SlicePerChunk; ++slice) {
      int realSize = max(0, min(dataSize, peerElem-offset));
      if (tid < nworkers) {
        if (Send) {
          // Scatter pre-scales data of input buffer only in non-Direct case
          constexpr int PreOpN = DirectSend ? 0 : 1;
          if (flags & RoleInput) ncclShmem.groups[group].srcs[0] = userBuff + inpIx + offset;
          if (tid == 0) ncclShmem.groups[group].totalSendSize[slice] = 0; // Skip the threadfence
          // realSize is not accurate here; but intra-node does not rely on sizes FIFO
          waitPeer<0, DirectSend, 0, 1, 1, 0>(0, inpIx, offset, realSize);
          subBarrier();
          // Loop over peers
          for (int j=0; j<fan.nsend(); j++) {
            int i = (j+shift)%fan.nsend();
            int peerOffset = i*peerElem;
            // Skip the data I am responsible of reducing myself
            if (skip >= 0 && i >= skip) peerOffset += peerElem;
            const T* src0 = (T*)ncclShmem.groups[group].srcs[0] + peerOffset;
            int realPeerSize = min(realSize, totalElem-peerOffset);
            if (realPeerSize > 0 && ncclShmem.groups[group].dsts[i] != nullptr) {
              ReduceOrCopyMulti<Unroll, RedOp, T, 1, 1, 1, 1, PreOpN>(tid, nworkers, ncclShmem.redOpArgs, false, 1, &src0, 1, (T**)ncclShmem.groups[group].dsts+i, realPeerSize);
              // Mark for threadfence at the end
              if (tid == 0) ncclShmem.groups[group].totalSendSize[slice] += realPeerSize;
            }
          }
        } else if (Recv) {
          if (flags & RoleOutput) ncclShmem.groups[group].dsts[0] = userBuff + outIx + offset;
          int peerOffset = index*peerElem;
          if (skip >= 0 && index >= skip) peerOffset += peerElem;
          // Adjust remote index with peer offset in case we are directly pulling from peer's output buffer
          waitPeer<DirectRecv, 0, 1, 0, 0, 1>(outIx, outIx+peerOffset, offset, realSize);
          subBarrier();
          if (DirectRecv && ncclShmem.groups[group].srcs[0] == ncclShmem.groups[group].dsts[0]) {
            // Since waitPeer sets srcs[0] to output buffer + offset, we are doing a direct-write based recv
            // Do nothing
          } else {
            for (int j=0; j<fan.nrecv(); j++) {
              int i = (j+shift)%fan.nrecv();
              peerOffset = i*peerElem;
              if (skip >= 0 && i >= skip) peerOffset += peerElem;
              T* dst0 = (T*)ncclShmem.groups[group].dsts[0] + peerOffset;
              int realPeerSize = min(realSize, totalElem-peerOffset);
              if (realPeerSize > 0) ReduceOrCopyMulti<Unroll, RedOp, T, 1, 1, 1, 1, 0>(tid, nworkers, ncclShmem.redOpArgs, postOp, 1, (const T**)ncclShmem.groups[group].srcs+i, 1, &dst0, realPeerSize);
            }
          }
        }
      }
      barrier();
      // If we indeed send something, threadfence
      if (Send && (flags & RolePostSend) && ncclShmem.groups[group].totalSendSize[slice] > 0 && index == 0)
        __threadfence_system();
      __syncwarp();
      postPeer<Recv, Send>();
      offset += realSize;
    }
  }

  __device__ __forceinline__ void loadRecvConn(ncclDevChannelPeer *peer, int connIndex, struct ncclWorkElem* e) {
    if (flags & (RoleWaitRecv|RolePostRecv)) {
      auto *conn = &peer->recv[connIndex];
      step = conn->step;
      step = roundUp(step, SlicePerChunk*StepPerSlice);
      if (flags & RolePostRecv) {
        connStepPtr = conn->head;
        STORE(connStepPtr, step); // Return credits in case we rounded up.
      }
      if (flags & RoleWaitRecv) {
        ncclShmem.groups[group].recvConns[index] = conn; // WaitRecv role saves since that's who needs it in setDataPtrs()
        connStepPtr = conn->tail;
        connStepCache = atomicAdd_system((unsigned long long *)connStepPtr, 0);
        flags |= (conn->offsFifo != nullptr) ? OffsFifoEnabled : 0;
        if (Direct) {
          // User buffers have been registered
          if ((conn->direct & (NCCL_IPC_READ|NCCL_IPC_WRITE)) && e != nullptr && e->regUsed) {
            if (connIndex == 1 && P2p == 0) {
              flags |= DirectRead;  // scatter-reduce use direct pull
            } else {
              flags |= (e->direct & NCCL_DIRECT_WRITE) ? DirectWrite :
                       (e->direct & NCCL_DIRECT_READ)  ? DirectRead  : 0;
            }
          } else if (conn->direct & (NCCL_DIRECT_WRITE|NCCL_DIRECT_READ)) {
            if (connIndex == 1 && P2p == 0) {
              flags |= DirectRead;  // scatter-reduce use direct pull
            } else {
              // direct read not allowed in non-register case
              // otherwise, in one-to-multi send, we could mix empty send and intermediate send
              flags |= (conn->direct & NCCL_DIRECT_WRITE) ? DirectWrite : 0;
            }
          }
        }
        if (flags & OffsFifoEnabled)
          connOffsFifoPtr = conn->offsFifo;
        connEltsFifo = (T*)conn->buffs[NCCL_PROTO_SIMPLE];
      }
    }
  }

  __device__ __forceinline__ void loadSendConn(ncclDevChannelPeer *peer, int connIndex, struct ncclWorkElem* e) {
    if (flags & (RoleWaitSend|RolePostSend)) {
      auto *conn = &peer->send[connIndex];
      step = conn->step;
      step = roundUp(step, SlicePerChunk*StepPerSlice);
      if (flags & RolePostSend) {
        connStepPtr = conn->tail;
	    next_hdp_reg = conn->next_hdp_reg;
      }
      if (flags & RoleWaitSend) {
        ncclShmem.groups[group].sendConns[index] = conn; // WaitSend role saves since that's who needs it in setDataPtrs()
        connStepPtr = conn->head;
        connStepCache = atomicAdd_system((unsigned long long *)connStepPtr, 0);
        flags |= (conn->offsFifo != nullptr) ? OffsFifoEnabled : 0;
        if (flags & OffsFifoEnabled)
          connOffsFifoPtr = conn->offsFifo;
        connEltsFifo = (T*)conn->buffs[NCCL_PROTO_SIMPLE];

        if (conn->sizesFifo != nullptr) {
          flags |= SizesFifoEnabled;
          connSizesFifoPtr = conn->sizesFifo;
        } else if (Direct) {
          // User buffers have been registered
          if ((conn->direct & (NCCL_IPC_READ|NCCL_IPC_WRITE)) && e != nullptr && e->regUsed) {
            if (connIndex == 1 && P2p == 0) {
              flags |= DirectRead;  // scatter-reduce use direct pull
            } else {
              flags |= (e->direct & NCCL_DIRECT_WRITE) ? DirectWrite :
                       (e->direct & NCCL_DIRECT_READ)  ? DirectRead  : 0;
            }
          } else if (conn->direct & (NCCL_DIRECT_WRITE|NCCL_DIRECT_READ)) {
            if (connIndex == 1 && P2p == 0) {
              flags |= DirectRead;  // scatter-reduce use direct pull
            } else {
              // direct read not allowed in non-register case
              // otherwise, in one-to-multi send, we could mix empty send and intermediate send
              flags |= (conn->direct & NCCL_DIRECT_WRITE) ? DirectWrite : 0;
            }
          }
        }
      }
    }
  }

 public:
  __forceinline__ __device__ Primitives(
      int tid, int nthreads, int const *recvPeers, int const *sendPeers,
      void const *inputBuf, void *outputBuf, uint64_t redOpArg, uint32_t group=0, struct ncclWorkElem* e = nullptr
    ):
    tid(tid),
    stepSize(ncclShmem.comm.buffSizes[NCCL_PROTO_SIMPLE]/NCCL_STEPS/sizeof(T)) {

    // For send operations, we need an extra warp to overlap the threadfence and the copy
    this->nthreads = nthreads;
    this->nworkers = nthreads;
    this->group = group & (uint16_t)0xFFFF;
    int connIndex = group >> 16;
    barriers = &ncclShmem.groups[this->group].barrier;
    barrier_next = ncclShmem.groups[this->group].barrier_next;

    int nrecv=0, nsend=0;
    while (nrecv < MaxRecv && recvPeers[nrecv] != -1) nrecv++;
    while (nsend < MaxSend && sendPeers[nsend] != -1) nsend++;
    this->fan = Fan(nrecv, nsend);

    constexpr int ThreadPerSync = 8;
    static_assert(MaxSend < ThreadPerSync && MaxRecv < ThreadPerSync, "Not enough threads to cover all peers");

    int g = tid / ThreadPerSync;
    int ng = nthreads / ThreadPerSync;
    index = tid % ThreadPerSync;
    flags = 0;
    if (g == 0) {
      if (index < nrecv) flags |= RoleWaitRecv;
      if (index == nrecv) flags |= RoleInput;
    } else if (g == 1) {
      if (index < nsend) flags |= RoleWaitSend;
      if (index == nsend) flags |= RoleOutput;
    } else if (g == ng - 2) {
      if (index < nrecv) flags |= RolePostRecv;
    } else if (g == ng - 1) {
      if (index < nsend) flags |= RolePostSend;
    }

    int peer = 0;
    if (flags & (RoleWaitRecv|RolePostRecv)) peer = recvPeers[index];
    if (flags & (RoleWaitSend|RolePostSend)) peer = sendPeers[index];

    loadRecvConn(&ncclShmem.channel.peers[peer], connIndex, e);
    loadSendConn(&ncclShmem.channel.peers[peer], connIndex, e);

    setDataPtrs(inputBuf, outputBuf, redOpArg, (struct ncclWorkElemReg*)e);
  }

  __forceinline__ __device__ ~Primitives() {
    // Ensure ncclShmem.groups[].send/recvConns are available
    if (!(flags & ThreadsSynced))
      barrier();
    // Save steps for the next operation
    if (flags & (RolePostSend|RolePostRecv)) {
      auto *conns = (flags & RolePostSend) ? ncclShmem.groups[group].sendConns : ncclShmem.groups[group].recvConns;
      conns[index]->step = step;
    }
    // Make sure all threads are done writing back conn->step and done using
    // ncclShmem.groups[group]
    barrier();
  }

  __device__ void setDataPtrs(void const *inputBuf, void *outputBuf, uint64_t redOpArg, struct ncclWorkElemReg* e) {
    if (flags & RoleInput) {
      userBuff = (T*)inputBuf;
      ncclShmem.redOpArgs[0] = redOpArg;  // scaler for local input
    }
    if (flags & RoleOutput) userBuff = (T*)outputBuf;
    bool recvProvider = flags == (flags|RoleWaitRecv|DirectWrite);
    bool sendAcceptor = flags == (flags|RoleWaitSend|DirectWrite);
    bool sendProvider = flags == (flags|RoleWaitSend|DirectRead); // sender provides direct buffer (to be fetched)
    bool recvAcceptor = flags == (flags|RoleWaitRecv|DirectRead); // receiver accepts direct buffer
    int regUsed = e != nullptr ? e->elem.regUsed : 0;

    if (Direct && recvProvider) {
      int spins = 0;
      void *volatile *slot = ncclShmem.groups[group].recvConns[index]->ptrExchange;
      // Wait for consumer to consume previous value before trampling it.
      while ((void *)atomicAdd_system((unsigned long long *) slot,0) != nullptr && !checkAbort(spins));
      directBuff = (T*)outputBuf;
      // Encode pointer by XOR'ing against some address they definitely wouldn't send
      // since we want to allow them sending us nullptr while not colliding with
      // the empty slot value.
      *slot = reinterpret_cast<T*>(reinterpret_cast<uintptr_t>(directBuff) ^ reinterpret_cast<uintptr_t>(slot));
    }
    if (Direct && sendAcceptor) {
      int spins = 0;
      void *volatile *slot = ncclShmem.groups[group].sendConns[index]->ptrExchange;
      void *ptr;
      while (true) {
        ptr = (void *)atomicAdd_system((unsigned long long *) slot,0);
        if (ptr != nullptr || checkAbort(spins)) break;
      }
      directBuff = regUsed ? (T*)(e->dnOutputs[index]) :
                   reinterpret_cast<T*>(reinterpret_cast<uintptr_t>(ptr) ^ reinterpret_cast<uintptr_t>(slot));
      *slot = nullptr;
    }
    if (Direct && sendProvider) {
      int spins = 0;
      void *volatile *slot = ncclShmem.groups[group].sendConns[index]->ptrExchange;
      volatile uint64_t* argSlot0 = ncclShmem.groups[group].sendConns[index]->redOpArgExchange;
      volatile uint64_t* argSlot1 = ncclShmem.groups[group].sendConns[index]->redOpArgExchange+1;
      // Wait for consumer to consume previous value before trampling it.
      while (((void *)atomicAdd_system((unsigned long long *) slot,0) != nullptr || *argSlot0 != 0 || *argSlot1 !=0) && !checkAbort(spins));
      // If there is no recv, then we are directly pulling from input buffer (e.g. directScatter)
      // Otherwise, we are pulling from output buffer (e.g. recvCopyDirectSend)
      directBuff = MaxRecv == 0 ? (T*)inputBuf : (T*)outputBuf;
      // Exchange pre-scalers for use in direct pull
      *argSlot0 = (uint64_t(1)<<32) | (uint32_t)redOpArg;
      *argSlot1 = (uint64_t(1)<<32) | (uint32_t)(redOpArg>>32);
      // Encode pointer by XOR'ing against some address they definitely wouldn't send
      // since we want to allow them sending us nullptr while not colliding with
      // the empty slot value.
      *slot = reinterpret_cast<T*>(reinterpret_cast<uintptr_t>(directBuff) ^ reinterpret_cast<uintptr_t>(slot));
    }
    if (Direct && recvAcceptor) {
      int spins = 0;
      void *volatile *slot = ncclShmem.groups[group].recvConns[index]->ptrExchange;
      volatile uint64_t* argSlot0 = ncclShmem.groups[group].recvConns[index]->redOpArgExchange;
      volatile uint64_t* argSlot1 = ncclShmem.groups[group].recvConns[index]->redOpArgExchange+1;
      void *ptr;
      while (true) {
        ptr = (void *)atomicAdd_system((unsigned long long *) slot,0);
        if (ptr != nullptr || checkAbort(spins)) break;
      }
      directBuff = regUsed ? (T*)(MaxSend == 0 ? e->upOutputs[index] : e->dnInputs[index]) :
                   reinterpret_cast<T*>(reinterpret_cast<uintptr_t>(ptr) ^ reinterpret_cast<uintptr_t>(slot));
      if (MaxSend != 0) { // reduce group rather than gather group
        // Store scalers for remote inputs
        uint64_t arg0, arg1;
        while (true) {
          arg0 = *argSlot0;
          arg1 = *argSlot1;
          if ((arg0 != 0 && arg1 != 0) || checkAbort(spins)) break;
        }
        ncclShmem.redOpArgs[1+index] = ((arg1 & 0xffffffff)<<32) | (arg0 & 0xffffffff);
      }
      *argSlot0 = 0; *argSlot1 = 0;
      *slot = nullptr;
    }
  }

  __device__ void moveDataPtrs(intptr_t delta) {
    if (flags & (RoleInput|RoleOutput))
      userBuff += delta;
  }

  // Set MSCCL data pointers
  __device__ __forceinline__ void setDataPtrs(void const *inputBuf, void *outputBuf) {
    if (flags & RoleInput) userBuff = (T*)inputBuf;
    if (flags & RoleOutput) userBuff = (T*)outputBuf;
  }

  __device__ __forceinline__ void send(intptr_t inpIx, int eltN) {
    genericOp<0, 0, 0, 1, Input, -1>(inpIx, -1, -1, eltN, false);
  }
  __device__ __forceinline__ void sendFromOutput(intptr_t outIx, int eltN) {
    genericOp<0, 0, 0, 1, Output, -1>(outIx, -1, -1, eltN, false);
  }
  __device__ __forceinline__ void directSend(intptr_t inpIx, intptr_t remoteOutIx, int eltN) {
    genericOp<0, 1, 0, 1, Input, -1>(inpIx, -1, remoteOutIx, eltN, false);
  }
  __device__ __forceinline__ void directSendFromOutput(intptr_t outIx, intptr_t remoteOutIx, int eltN) {
    genericOp<0, 1, 0, 1, Output, -1>(outIx, -1, remoteOutIx, eltN, false);
  }

  __device__ __forceinline__ void recv(intptr_t outIx, int eltN, bool postOp=false) {
    genericOp<0, 0, 1, 0, -1, Output>(-1, outIx, -1, eltN, postOp);
  }
  __device__ __forceinline__ void directRecv(intptr_t outIx, int eltN) {
    genericOp<1, 0, 1, 0, -1, Output>(-1, outIx, -1, eltN, /*postOp=*/false);
  }

  __device__ __forceinline__ void copySend(intptr_t inpIx, intptr_t outIx, int eltN, bool postOp=false) {
    genericOp<0, 0, 0, 1, Input, Output>(inpIx, outIx, -1, eltN, postOp);
  }
  __device__ __forceinline__ void directCopySend(intptr_t inpIx, intptr_t outIx, intptr_t remoteOutIx, int eltN, bool postOp=false) {
    genericOp<0, 1, 0, 1, Input, Output>(inpIx, outIx, remoteOutIx, eltN, postOp);
  }

  __device__ __forceinline__ void recvCopySend(intptr_t outIx, int eltN, bool postOp=false) {
    genericOp<0, 0, 1, 1, -1, Output>(-1, outIx, -1, eltN, postOp);
  }
  __device__ __forceinline__ void directRecvCopySend(intptr_t outIx, intptr_t remoteOutIx, int eltN) {
    genericOp<1, 1, 1, 1, -1, Output>(-1, outIx, remoteOutIx, eltN, false);
  }
  __device__ __forceinline__ void recvCopyDirectSend(intptr_t outIx, intptr_t remoteOutIx, int eltN, bool postOp=false) {
    genericOp<0, 1, 1, 1, -1, Output>(-1, outIx, remoteOutIx, eltN, postOp);
  }

  __device__ __forceinline__ void recvReduceCopy(intptr_t inpIx, intptr_t outIx, int eltN, bool postOp=false) {
    genericOp<0, 0, 1, 0, Input, Output>(inpIx, outIx, -1, eltN, postOp);
  }

  __device__ __forceinline__ void recvReduceSend(intptr_t inpIx, int eltN, bool postOp=false) {
    genericOp<0, 0, 1, 1, Input, -1>(inpIx, -1, -1, eltN, postOp);
  }
  __device__ __forceinline__ void directRecvReduceSend(intptr_t inpIx, intptr_t remoteInpIx, int eltN, bool postOp=false) {
    genericOp<1, 0, 1, 1, Input, -1>(inpIx, -1, remoteInpIx, eltN, postOp);
  }

  __device__ __forceinline__ void recvReduceCopySend(intptr_t inpIx, intptr_t outIx, int eltN, bool postOp=false) {
    genericOp<0, 0, 1, 1, Input, Output>(inpIx, outIx, -1, eltN, postOp);
  }
  __device__ __forceinline__ void directRecvReduceCopySend(intptr_t inpIx, intptr_t outIx, intptr_t remoteOutIx, int eltN, bool postOp=false) {
    // Direct is only for the send part
    genericOp<0, 1, 1, 1, Input, Output>(inpIx, outIx, remoteOutIx, eltN, postOp);
  }

  __device__ __forceinline__ void
  scatter(intptr_t inpIx, int totalElem, int peerElem, int skip, int shift) {
    ScatterGatherOp<0, 0, 0, 1>(inpIx, -1, totalElem, peerElem, skip, shift, /*postOp=*/false);
  }
  __device__ __forceinline__ void
  directScatter(intptr_t inpIx, int totalElem, int peerElem, int skip, int shift) {
    ScatterGatherOp<0, 1, 0, 1>(inpIx, -1, totalElem, peerElem, skip, shift, /*postOp=*/false);
  }

  __device__ __forceinline__ void
  gather(intptr_t outIx, int totalElem, int peerElem, int skip, int shift, bool postOp=false) {
    ScatterGatherOp<0, 0, 1, 0>(-1, outIx, totalElem, peerElem, skip, shift, postOp);
  }
  __device__ __forceinline__ void
  directGather(intptr_t outIx, int totalElem, int peerElem, int skip, int shift) {
    ScatterGatherOp<1, 0, 1, 0>(-1, outIx, totalElem, peerElem, skip, shift, /*postOp=*/false);
  }

  __device__ __forceinline__ void recvSend(int eltN) {
    genericOp<0, 0, 1, 1, -1, -1>(-1, -1, -1, eltN, /*postOp=*/false);
  }

  // MSCCL primitives
  __device__ __forceinline__ void sendWithBarrier(intptr_t inpIx, int eltN) {
    send(inpIx, eltN);
  }
  __device__ __forceinline__ void localCopy(T* srcs, T* dsts, int eltN) {
    return mscclGenericOp<0,1,0,0>(&srcs, 1, &dsts, 1, eltN);
  }
  __device__ __forceinline__ void reduce(T** srcs, int nsrcs, T** dsts, int ndsts, int eltN) {
    if (nsrcs == 1) {
      return mscclGenericOp<1,0,0,0>(srcs, 1, dsts, 1, eltN);
    } else {
      return mscclGenericOp<1,0,1,0>(srcs, nsrcs, dsts, 1, eltN);
    }
  }
};<|MERGE_RESOLUTION|>--- conflicted
+++ resolved
@@ -1,6 +1,6 @@
 /*************************************************************************
  * Copyright (c) 2016-2022, NVIDIA CORPORATION. All rights reserved.
- * Modifications Copyright (c) 2019-2022 Advanced Micro Devices, Inc. All rights reserved.
+ * Modifications Copyright (c) 2019-2023 Advanced Micro Devices, Inc. All rights reserved.
  * Modifications Copyright (c) Microsoft Corporation. Licensed under the MIT License.
  *
  * See LICENSE.txt for license information
@@ -93,14 +93,10 @@
   inline __device__ bool checkAbort(int &spins) {
     spins++;
     if (!(flags & Aborted) && spins == NCCL_SPINS_BEFORE_CHECK_ABORT) {
-<<<<<<< HEAD
-      flags |= atomicAdd_system((unsigned int *)ncclShmem.comm.abortFlag, 0) ? Aborted : 0;
-=======
-      if (*ncclShmem.comm.abortFlag) {
+      if (atomicAdd_system((unsigned int *)ncclShmem.comm.abortFlag, 0)) {
         flags |= Aborted;
         ncclShmem.aborted = 1;
       }
->>>>>>> 93840e74
       spins = 0;
     }
     return flags & Aborted;
@@ -239,8 +235,7 @@
               (tid, nworkers, nullptr, false,
                1, (T const**)ncclShmem.groups[group].srcs,
                fan.nsend(), (T**)ncclShmem.groups[group].dsts+1,
-<<<<<<< HEAD
-               sliceSize);
+               workSize);
 
 #if defined(ENABLE_NPKIT) && defined(ENABLE_NPKIT_PRIM_COLLECT_DATA_PROCESS_TIME)
             if (tid == 0) {
@@ -256,9 +251,6 @@
             }
 #endif
 
-=======
-               workSize);
->>>>>>> 93840e74
           }
         } else if (DirectSend && !DirectRecv && SrcBuf != Input && ncclShmem.groups[group].dsts[Dst] == nullptr) {
           // For broadcast in CollNet to do empty send
@@ -280,8 +272,7 @@
             (tid, nworkers, ncclShmem.redOpArgs, postOp,
              Recv, (T const**)ncclShmem.groups[group].srcs,
              Dst, (T**)ncclShmem.groups[group].dsts,
-<<<<<<< HEAD
-             sliceSize);
+             workSize);
 
 #if defined(ENABLE_NPKIT) && defined(ENABLE_NPKIT_PRIM_COLLECT_DATA_PROCESS_TIME)
           if (tid == 0) {
@@ -297,9 +288,6 @@
           }
 #endif
 
-=======
-             workSize);
->>>>>>> 93840e74
         } else {
 
 #if defined(ENABLE_NPKIT) && defined(ENABLE_NPKIT_EVENT_PRIM_SIMPLE_REDUCE_OR_COPY_MULTI_ENTRY)
@@ -321,8 +309,7 @@
             (tid, nworkers, ncclShmem.redOpArgs, postOp,
              Recv*fan.nrecv()+Src, (T const**)ncclShmem.groups[group].srcs,
              Send*fan.nsend()+Dst, (T**)ncclShmem.groups[group].dsts,
-<<<<<<< HEAD
-             sliceSize);
+             workSize);
 
 #if defined(ENABLE_NPKIT) && defined(ENABLE_NPKIT_PRIM_COLLECT_DATA_PROCESS_TIME)
           if (tid == 0) {
@@ -338,9 +325,6 @@
           }
 #endif
 
-=======
-             workSize);
->>>>>>> 93840e74
         }
         barrier(); // This barrier has a counterpart in following loop
 #if defined(__gfx90a__)
