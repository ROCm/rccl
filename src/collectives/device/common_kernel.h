/*************************************************************************
<<<<<<< HEAD
 * Copyright (c) 2015-2020, NVIDIA CORPORATION. All rights reserved.
 * Modifications Copyright (c) 2019-2021 Advanced Micro Devices, Inc. All rights reserved.
=======
 * Copyright (c) 2015-2021, NVIDIA CORPORATION. All rights reserved.
>>>>>>> 7e515921
 *
 * See LICENSE.txt for license information
 ************************************************************************/

#ifndef NCCL_COMMON_KERNEL_H_
#define NCCL_COMMON_KERNEL_H_

#include "devcomm.h"
#include <cstdio>
#include <cstdint>

#include <hip/hip_runtime.h>

// Define min for ssize_t
static __device__ int min(int a, ssize_t b) { return (a < b) ? a : b; }

typedef uint64_t PackType;

<<<<<<< HEAD
#if defined(__HIP_PLATFORM_HCC__) || defined(__HCC__) || defined(__HIPCC__)

template<class FUNC, typename T>
struct MULTI {
  __device__ PackType operator()(const PackType x, const PackType y) const
  {
    return FUNC()(x, y);
  }
};

#else
=======
template<typename Fn>
struct FuncTraits /*{
  __device__ static Fn make();
  __device__ static T preOp(Fn, T);
  __device__ static T postOp(Fn, T);
}*/;
>>>>>>> 7e515921

// unpack x and y to elements of type T and apply FUNC to each element
template<class FUNC, typename T>
struct MULTI {
  __device__ PackType operator()(FUNC fn, const PackType x, const PackType y) const;
  __device__ PackType preOp(FUNC fn, PackType x) const;
  __device__ PackType postOp(FUNC fn, PackType x) const;
};

template<class FUNC>
struct MULTI<FUNC, int8_t> {
  static_assert(sizeof(PackType) == 2 * sizeof(uint32_t),
      "PackType must be twice the size of uint32_t.");
  union converter {
    PackType storage;
    struct {
      uint32_t a, b;
    };
  };

  __device__ PackType operator()(FUNC fn, const PackType x, const PackType y) const {
    converter cx, cy, cr;
    cx.storage = x;
    cy.storage = y;

    // for char, we do these as vector ops
    cr.a = fn(cx.a, cy.a);
    cr.b = fn(cx.b, cy.b);

    return cr.storage;
  }
  __device__ PackType preOp(FUNC fn, PackType x) const {
    union {
      PackType pack;
      int8_t elt[8];
    } u;
    u.pack = x;
    #pragma unroll
    for (int i=0; i < 8; i++)
      u.elt[i] = FuncTraits<FUNC>().preOp(fn, u.elt[i]);
    return u.pack;
  }
  __device__ PackType postOp(FUNC fn, PackType x) const {
    union {
      PackType pack;
      int8_t elt[8];
    } u;
    u.pack = x;
    #pragma unroll
    for (int i=0; i < 8; i++)
      u.elt[i] = FuncTraits<FUNC>().postOp(fn, u.elt[i]);
    return u.pack;
  }
};

template<class FUNC>
struct MULTI<FUNC, uint8_t> {
  static_assert(sizeof(PackType) == 2 * sizeof(uint32_t),
      "PackType must be twice the size of uint32_t.");
  union converter {
    PackType storage;
    struct {
      uint32_t a, b;
    };
  };

  __device__ PackType operator()(FUNC fn, const PackType x, const PackType y) const {
    converter cx, cy, cr;
    cx.storage = x;
    cy.storage = y;

    // for char, we do these as vector ops
    cr.a = fn(cx.a, cy.a);
    cr.b = fn(cx.b, cy.b);

    return cr.storage;
  }
  __device__ PackType preOp(FUNC fn, PackType x) const {
    union {
      PackType pack;
      uint8_t elt[8];
    } u;
    u.pack = x;
    #pragma unroll
    for (int i=0; i < 8; i++)
      u.elt[i] = FuncTraits<FUNC>().preOp(fn, u.elt[i]);
    return u.pack;
  }
  __device__ PackType postOp(FUNC fn, PackType x) const {
    union {
      PackType pack;
      uint8_t elt[8];
    } u;
    u.pack = x;
    #pragma unroll
    for (int i=0; i < 8; i++)
      u.elt[i] = FuncTraits<FUNC>().postOp(fn, u.elt[i]);
    return u.pack;
  }
};

template<class FUNC>
struct MULTI<FUNC, int32_t> {
  static_assert(sizeof(PackType) == 2 * sizeof(int32_t),
      "PackType must be twice the size of int.");
  union converter {
    PackType storage;
    struct {
      int32_t a, b;
    };
  };

  __device__ PackType operator()(FUNC fn, const PackType x, const PackType y) const {
    converter cx, cy, cr;
    cx.storage = x;
    cy.storage = y;

    cr.a = fn(cx.a, cy.a);
    cr.b = fn(cx.b, cy.b);

    return cr.storage;
  }
  __device__ PackType preOp(FUNC fn, PackType x) const {
    union {
      PackType pack;
      int32_t elt[2];
    } u;
    u.pack = x;
    u.elt[0] = FuncTraits<FUNC>().preOp(fn, u.elt[0]);
    u.elt[1] = FuncTraits<FUNC>().preOp(fn, u.elt[1]);
    return u.pack;
  }
  __device__ PackType postOp(FUNC fn, PackType x) const {
    union {
      PackType pack;
      int32_t elt[2];
    } u;
    u.pack = x;
    u.elt[0] = FuncTraits<FUNC>().postOp(fn, u.elt[0]);
    u.elt[1] = FuncTraits<FUNC>().postOp(fn, u.elt[1]);
    return u.pack;
  }
};

template<class FUNC>
struct MULTI<FUNC, uint32_t> {
  static_assert(sizeof(PackType) == 2 * sizeof(uint32_t),
      "PackType must be twice the size of int.");
  union converter {
    PackType storage;
    struct {
      uint32_t a, b;
    };
  };

  __device__ PackType operator()(FUNC fn, const PackType x, const PackType y) const {
    converter cx, cy, cr;
    cx.storage = x;
    cy.storage = y;

    cr.a = fn(cx.a, cy.a);
    cr.b = fn(cx.b, cy.b);

    return cr.storage;
  }
  __device__ PackType preOp(FUNC fn, PackType x) const {
    union {
      PackType pack;
      uint32_t elt[2];
    } u;
    u.pack = x;
    u.elt[0] = FuncTraits<FUNC>().preOp(fn, u.elt[0]);
    u.elt[1] = FuncTraits<FUNC>().preOp(fn, u.elt[1]);
    return u.pack;
  }
  __device__ PackType postOp(FUNC fn, PackType x) const {
    union {
      PackType pack;
      uint32_t elt[2];
    } u;
    u.pack = x;
    u.elt[0] = FuncTraits<FUNC>().postOp(fn, u.elt[0]);
    u.elt[1] = FuncTraits<FUNC>().postOp(fn, u.elt[1]);
    return u.pack;
  }
};

template<class FUNC>
struct MULTI<FUNC, half> {
  static_assert(sizeof(PackType) == 4 * sizeof(half),
      "PackType must be four times the size of half.");

  union Converter {
    PackType pack;
    half2 h2[2];
  };
  __device__ PackType operator()(FUNC fn, const PackType x, const PackType y) const {
    Converter cx, cy, cr;
    cx.pack = x;
    cy.pack = y;
    cr.h2[0] = fn(cx.h2[0], cy.h2[0]);
    cr.h2[1] = fn(cx.h2[1], cy.h2[1]);
    return cr.pack;
  }
  __device__ PackType preOp(FUNC fn, PackType x) const {
    Converter c;
    c.pack = x;
    c.h2[0] = FuncTraits<FUNC>().preOp(fn, c.h2[0]);
    c.h2[1] = FuncTraits<FUNC>().preOp(fn, c.h2[1]);
    return c.pack;
  }
  __device__ PackType postOp(FUNC fn, PackType x) const {
    Converter c;
    c.pack = x;
    c.h2[0] = FuncTraits<FUNC>().postOp(fn, c.h2[0]);
    c.h2[1] = FuncTraits<FUNC>().postOp(fn, c.h2[1]);
    return c.pack;
  }
};

#if defined(__CUDA_BF16_TYPES_EXIST__)
template<class FUNC>
struct MULTI<FUNC, __nv_bfloat16> {
  static_assert(sizeof(PackType) == 4 * sizeof(__nv_bfloat16),
      "PackType must be four times the size of __nv_bfloat16.");

  union Converter {
    PackType pack;
    __nv_bfloat162 h2[2];
  };
  __device__ PackType operator()(FUNC fn, const PackType x, const PackType y) const {
    Converter cx, cy, cr;
    cx.pack = x;
    cy.pack = y;
    cr.h2[0] = fn(cx.h2[0], cy.h2[0]);
    cr.h2[1] = fn(cx.h2[1], cy.h2[1]);
    return cr.pack;
  }
  __device__ PackType preOp(FUNC fn, PackType x) const {
    Converter c;
    c.pack = x;
    c.h2[0] = FuncTraits<FUNC>().preOp(fn, c.h2[0]);
    c.h2[1] = FuncTraits<FUNC>().preOp(fn, c.h2[1]);
    return c.pack;
  }
  __device__ PackType postOp(FUNC fn, PackType x) const {
    Converter c;
    c.pack = x;
    c.h2[0] = FuncTraits<FUNC>().postOp(fn, c.h2[0]);
    c.h2[1] = FuncTraits<FUNC>().postOp(fn, c.h2[1]);
    return c.pack;
  }
};
#endif

template<class FUNC>
struct MULTI<FUNC, float> {
  static_assert(sizeof(PackType) == 2 * sizeof(float),
      "PackType must be twice the size of float.");
  union converter {
    PackType storage;
    struct {
      float a, b;
    };
  };

  __device__ PackType operator()(FUNC fn, const PackType x, const PackType y) const {
    converter cx, cy, cr;
    cx.storage = x;
    cy.storage = y;

    cr.a = fn(cx.a, cy.a);
    cr.b = fn(cx.b, cy.b);

    return cr.storage;
  }
  __device__ PackType preOp(FUNC fn, PackType x) const {
    union {
      PackType pack;
      float elt[2];
    } u;
    u.pack = x;
    u.elt[0] = FuncTraits<FUNC>().preOp(fn, u.elt[0]);
    u.elt[1] = FuncTraits<FUNC>().preOp(fn, u.elt[1]);
    return u.pack;
  }
  __device__ PackType postOp(FUNC fn, PackType x) const {
    union {
      PackType pack;
      float elt[2];
    } u;
    u.pack = x;
    u.elt[0] = FuncTraits<FUNC>().postOp(fn, u.elt[0]);
    u.elt[1] = FuncTraits<FUNC>().postOp(fn, u.elt[1]);
    return u.pack;
  }
};

template<class FUNC>
struct MULTI<FUNC, double> {
  static_assert(sizeof(PackType) == sizeof(double),
      "PackType must be the same size as double.");
  __device__ PackType operator()(FUNC fn, const PackType x, const PackType y) const {
    double rv = fn(__longlong_as_double(x), __longlong_as_double(y));
    return __double_as_longlong(rv);
  }
  __device__ PackType preOp(FUNC fn, PackType x) const {
    union {
      PackType pack;
      double elt;
    } u;
    u.pack = x;
    u.elt = FuncTraits<FUNC>().preOp(fn, u.elt);
    return u.pack;
  }
  __device__ PackType postOp(FUNC fn, PackType x) const {
    union {
      PackType pack;
      double elt;
    } u;
    u.pack = x;
    u.elt = FuncTraits<FUNC>().postOp(fn, u.elt);
    return u.pack;
  }
};

template<class FUNC>
struct MULTI<FUNC, uint64_t> {
  static_assert(sizeof(PackType) == sizeof(uint64_t),
      "PackType must be the same size as uint64_t.");
  __device__ PackType operator()(FUNC fn, const PackType x, const PackType y) const {
    uint64_t rv = fn(x, y);
    return rv;
  }
  __device__ PackType preOp(FUNC fn, PackType x) const {
    union {
      PackType pack;
      uint64_t elt;
    } u;
    u.pack = x;
    u.elt = FuncTraits<FUNC>().preOp(fn, u.elt);
    return u.pack;
  }
  __device__ PackType postOp(FUNC fn, PackType x) const {
    union {
      PackType pack;
      uint64_t elt;
    } u;
    u.pack = x;
    u.elt = FuncTraits<FUNC>().postOp(fn, u.elt);
    return u.pack;
  }
};

template<class FUNC>
struct MULTI<FUNC, int64_t> {
  static_assert(sizeof(PackType) == sizeof(int64_t),
      "PackType must be the same size as int64_t.");
  __device__ PackType operator()(FUNC fn, const PackType x, const PackType y) const {
    int64_t rv = fn((int64_t)x, (int64_t)y);
    return rv;
  }
  __device__ PackType preOp(FUNC fn, PackType x) const {
    union {
      PackType pack;
      int64_t elt;
    } u;
    u.pack = x;
    u.elt = FuncTraits<FUNC>().preOp(fn, u.elt);
    return u.pack;
  }
  __device__ PackType postOp(FUNC fn, PackType x) const {
    union {
      PackType pack;
      int64_t elt;
    } u;
    u.pack = x;
    u.elt = FuncTraits<FUNC>().postOp(fn, u.elt);
    return u.pack;
  }
};

#endif //defined(__HIP_PLATFORM_HCC__) || defined(__HCC__) || defined(__HIPCC__)

template<typename T> inline __device__
T vFetch(const volatile T* ptr) {
  return *ptr;
}

template<typename T> inline __device__
void vStore(volatile T* ptr, const T val) {
  *ptr = val;
}

#if CUDART_VERSION < 9000 && !(defined(__HIP_PLATFORM_HCC__) || defined(__HCC__) || defined(__HIPCC__))
template<> inline __device__
half vFetch<half>(const volatile half* ptr) {
  half r;
  r.x = ptr->x;
  return r;
}

template<> inline __device__
void vStore<half>(volatile half* ptr, const half val) {
  ptr->x = val.x;
}
#else
template<> inline __device__
half vFetch<half>(const volatile half* ptr) {
  half r;
  r = ((half*)ptr)[0];
  return r;
}

template<> inline __device__
void vStore<half>(volatile half* ptr, const half val) {
  ((half*)ptr)[0] = val;
}

template<> inline __device__
rccl_bfloat16 vFetch<rccl_bfloat16>(const volatile rccl_bfloat16* ptr) {
  rccl_bfloat16 r;
  r.data = ptr->data;
  return r;
}

template<> inline __device__
void vStore<rccl_bfloat16>(volatile rccl_bfloat16* ptr, const rccl_bfloat16 val) {
  ptr->data = val.data;
}
#endif

#if defined(__CUDA_BF16_TYPES_EXIST__)
template<> inline __device__
__nv_bfloat16 vFetch<__nv_bfloat16>(const volatile __nv_bfloat16* ptr) {
  __nv_bfloat16 r;
  r = ((__nv_bfloat16*)ptr)[0];
  return r;
}

template<> inline __device__
void vStore<__nv_bfloat16>(volatile __nv_bfloat16* ptr, const __nv_bfloat16 val) {
  ((__nv_bfloat16*)ptr)[0] = val;
}
#endif

typedef ulong2 Pack128;

template<class FUNC, typename T>
struct MULTI128 {
  __device__ void operator()(FUNC fn, Pack128& x, Pack128 const& y) const {
    x.x = MULTI<FUNC, T>()(fn, x.x, y.x);
    x.y = MULTI<FUNC, T>()(fn, x.y, y.y);
  }
  __device__ void preOp(FUNC fn, Pack128 &x) const {
    x.x = MULTI<FUNC, T>().preOp(fn, x.x);
    x.y = MULTI<FUNC, T>().preOp(fn, x.y);
  }
  __device__ void postOp(FUNC fn, Pack128 &x) const {
    x.x = MULTI<FUNC, T>().postOp(fn, x.x);
    x.y = MULTI<FUNC, T>().postOp(fn, x.y);
  }
};

inline __device__ void Fetch128(Pack128& v, const Pack128* p) {
#if defined(__HIP_PLATFORM_HCC__) || defined(__HCC__) || defined(__HIPCC__)
  v.x = p->x;
  v.y = p->y;
#else
  asm volatile("ld.volatile.global.v2.u64 {%0,%1}, [%2];" : "=l"(v.x), "=l"(v.y) : "l"(p) : "memory");
#endif
}
inline __device__ void Store128(Pack128* p, Pack128& v) {
#if defined(__HIP_PLATFORM_HCC__) || defined(__HCC__) || defined(__HIPCC__)
  p->x = v.x;
  p->y = v.y;
#else
  asm volatile("st.volatile.global.v2.u64 [%0], {%1,%2};" :: "l"(p), "l"(v.x), "l"(v.y) : "memory");
#endif
}

template<class FUNC, typename T, int UNROLL, int MINSRCS, int MAXSRCS, int MINDSTS, int MAXDSTS>
__device__ __forceinline__ void ReduceCopyMulti(const int w, const int nw, const int t,
    FUNC fn, bool preOpSrc0, bool postOp, int nsrcs, const T** s, int ndsts, T** d, const int elemOffset, const int Nelem
  ) {
  const int inc = nw * UNROLL * WARP_SIZE;
  int offset = w * UNROLL * WARP_SIZE + t;

  const T* srcs[MAXSRCS];
  for (int i=0; i<MAXSRCS; i++) srcs[i] = s[i]+elemOffset+offset;
  T* dsts[MAXDSTS];
  for (int i=0; i<MAXDSTS; i++) dsts[i] = d[i]+elemOffset+offset;

  while (offset < Nelem) {
    T vals[UNROLL];
    // Load and reduce
    for (int u = 0; u < UNROLL; ++u) vals[u] = vFetch(srcs[0]+u*WARP_SIZE);
    if (preOpSrc0) {
      for (int u = 0; u < UNROLL; ++u) vals[u] = FuncTraits<FUNC>().preOp(fn, vals[u]);
    }

    #pragma unroll
    for (int i=1; i<MINSRCS; i++) {
      T vals2[UNROLL];
      for (int u = 0; u < UNROLL; ++u) vals2[u] = vFetch(srcs[i]+u*WARP_SIZE);
      for (int u = 0; u < UNROLL; ++u) vals[u] = fn(vals[u], vals2[u]);
    }
    #pragma unroll
    for (int i=MINSRCS; i<MAXSRCS; i++) {
      if (i<nsrcs) {
        T vals2[UNROLL];
        for (int u = 0; u < UNROLL; ++u) vals2[u] = vFetch(srcs[i]+u*WARP_SIZE);
        for (int u = 0; u < UNROLL; ++u) vals[u] = fn(vals[u], vals2[u]);
      }
    }

    if (postOp) {
      #pragma unroll
      for (int u = 0; u < UNROLL; ++u) vals[u] = FuncTraits<FUNC>().postOp(fn, vals[u]);
    }

    // Store
    #pragma unroll
    for (int i = 0; i < MINDSTS; i++) {
      for (int u = 0; u < UNROLL; ++u) vStore(dsts[i]+u*WARP_SIZE, vals[u]);
    }
    #pragma unroll
    for (int i=MINDSTS; i<MAXDSTS; i++) {
      if (i<ndsts) {
        for (int u = 0; u < UNROLL; ++u) vStore(dsts[i]+u*WARP_SIZE, vals[u]);
      }
    }
    for (int i=0; i<MAXSRCS; i++) srcs[i] += inc;
    for (int i=0; i<MAXDSTS; i++) dsts[i] += inc;
    offset += inc;
  }
}

template<class FUNC, typename T, int UNROLL, int MINSRCS, int MAXSRCS, int MINDSTS, int MAXDSTS>
<<<<<<< HEAD
__device__ void ReduceCopy128bMulti(const int w, const int nw, const int t,
    int nsrcs, const T** s, int ndsts, T** d, const int elemOffset, const int Npack) {
=======
__device__ __forceinline__ void ReduceCopy128bMulti(const int w, const int nw, const int t,
    FUNC fn, bool preOpSrc0, bool postOp, int nsrcs, const T** s, int ndsts, T** d, const int elemOffset, const int Npack
  ) {
>>>>>>> 7e515921
  const int inc = nw * UNROLL * WARP_SIZE;
  int offset = w * UNROLL * WARP_SIZE + t;

  const Pack128* srcs[MAXSRCS];
  for (int i=0; i<MAXSRCS; i++) srcs[i] = ((const Pack128*)(s[i]+elemOffset))+offset;
  Pack128* dsts[MAXDSTS];
  for (int i=0; i<MAXDSTS; i++) dsts[i] = ((Pack128*)(d[i]+elemOffset))+offset;

  while (offset < Npack) {
    Pack128 vals[UNROLL];
    // Load and reduce
    for (int u = 0; u < UNROLL; ++u) Fetch128(vals[u], srcs[0]+u*WARP_SIZE);
    if (preOpSrc0) {
      for (int u = 0; u < UNROLL; ++u) MULTI128<FUNC, T>().preOp(fn, vals[u]);
    }

    for (int i=1; i<MINSRCS; i++) {
      Pack128 vals2[UNROLL];
      for (int u = 0; u < UNROLL; ++u) Fetch128(vals2[u], srcs[i]+u*WARP_SIZE);
      for (int u = 0; u < UNROLL; ++u) MULTI128<FUNC, T>()(fn, vals[u], vals2[u]);
    }
<<<<<<< HEAD
    #pragma unroll 1
    for (int i=MINSRCS; i<MAXSRCS && i<nsrcs; i++) {
      Pack128 vals2[UNROLL];
      for (int u = 0; u < UNROLL; ++u) Fetch128(vals2[u], srcs[i]+u*WARP_SIZE);
      for (int u = 0; u < UNROLL; ++u) MULTI128<FUNC, T>()(vals[u], vals2[u]);
=======
    #pragma unroll
    for (int i=MINSRCS; i<MAXSRCS; i++) {
      if (i<nsrcs) {
        Pack128 vals2[UNROLL];
        for (int u = 0; u < UNROLL; ++u) Fetch128(vals2[u], srcs[i]+u*WARP_SIZE);
        for (int u = 0; u < UNROLL; ++u) MULTI128<FUNC, T>()(fn, vals[u], vals2[u]);
      }
>>>>>>> 7e515921
    }

    if (postOp) {
      #pragma unroll
      for (int u = 0; u < UNROLL; ++u) MULTI128<FUNC, T>().postOp(fn, vals[u]);
    }

    // Store
    for (int i = 0; i < MINDSTS; i++) {
      for (int u = 0; u < UNROLL; ++u) Store128(dsts[i]+u*WARP_SIZE, vals[u]);
    }
    #pragma unroll 1
    for (int i=MINDSTS; i<MAXDSTS; i++) {
      if (i<ndsts) {
        for (int u = 0; u < UNROLL; ++u) Store128(dsts[i]+u*WARP_SIZE, vals[u]);
      }
    }
    for (int i=0; i<MAXSRCS; i++) srcs[i] += inc;
    for (int i=0; i<MAXDSTS; i++) dsts[i] += inc;
    offset += inc;
  }
}

template <typename T>
__device__ int ptrAlign128(T* ptr) { return (uint64_t)ptr % alignof(int32_t); }

#define PACKELEMS (sizeof(Pack128) / sizeof(T))

#if defined(__HIP_PLATFORM_HCC__) || defined(__HCC__) || defined(__HIPCC__)
// Multiply UNROLL by 2 if single source/single destination
#define AUTOUNROLL (UNROLL*((MINSRCS==1 && MINDSTS==1) ? 2 : 1))
#else
// Try to limit consecutive load/stores to 8.
// Use UNROLL 8 when we have a single source and a single destination, 4 otherwise
#define AUTOUNROLL (UNROLL*(4/(MINDSTS+MINSRCS)))
#endif

template<int UNROLL, class FUNC, typename T, int MINSRCS, int MAXSRCS, int MINDSTS, int MAXDSTS>
__device__ __forceinline__ void ReduceOrCopyMulti(
    const int tid, const int nthreads, FUNC fn, bool preOpSrc0, bool postOp, int nsrcs, const T** srcs, int ndsts, T** dsts, int N
  ) {
  int Nrem = N;
  if (Nrem <= 0) return;

  int w = tid / WARP_SIZE;       // Warp number
  int nw = nthreads / WARP_SIZE; // Number of warps
  int t = tid % WARP_SIZE;       // Thread (inside the warp)

  // Check that all is 16B aligned. If not don't use 16B load/stores.
  int align = 0;
  #pragma unroll
  for (int i=0; i<MINSRCS; i++) align |= ptrAlign128(srcs[i]);
  for (int i=MINSRCS; i<MAXSRCS && i<nsrcs; i++) align |= ptrAlign128(srcs[i]);
  #pragma unroll
  for (int i=0; i<MINDSTS; i++) align |= ptrAlign128(dsts[i]);
  for (int i=MINDSTS; i<MAXDSTS && i<ndsts; i++) align |= ptrAlign128(dsts[i]);

  int offset = 0;
  if (align == 0) {
    // fast path: use 128b loads/stores to do the bulk of the work,
    // assuming the pointers we have are all 128-bit aligned.

    // main loop
    int Npack = (Nrem / (PACKELEMS*AUTOUNROLL*WARP_SIZE)) * (AUTOUNROLL*WARP_SIZE); // round down
    int Nelem = Npack * PACKELEMS;

<<<<<<< HEAD
    ReduceCopy128bMulti<FUNC, T, AUTOUNROLL, MINSRCS, MAXSRCS, MINDSTS, MAXDSTS>(w, nw, t, nsrcs, srcs, ndsts, dsts, offset, Npack);
=======
    ReduceCopy128bMulti<FUNC, T, UNROLL, MINSRCS, MAXSRCS, MINDSTS, MAXDSTS>
      (w, nw, t, fn, preOpSrc0, postOp, nsrcs, srcs, ndsts, dsts, offset, Npack);
>>>>>>> 7e515921

    Nrem -= Nelem;
    if (Nrem == 0) return;
    offset += Nelem;

    // slightly less optimized for section when we don't have full unrolling
    Npack = Nrem / PACKELEMS;
    Nelem = Npack * PACKELEMS;

    ReduceCopy128bMulti<FUNC, T, 1, MINSRCS, MAXSRCS, MINDSTS, MAXDSTS>
      (w, nw, t, fn, preOpSrc0, postOp, nsrcs, srcs, ndsts, dsts, offset, Npack);

    Nrem -= Nelem;
    if (Nrem == 0) return;
    offset += Nelem;
  }

  // unrolled, by-type (mostly for unaligned buffers)
  int Nelem = (Nrem / (UNROLL*PACKELEMS/2*WARP_SIZE)) * (UNROLL*PACKELEMS/2*WARP_SIZE); // round down

  ReduceCopyMulti<FUNC, T, UNROLL*PACKELEMS/2, MINSRCS, MAXSRCS, MINDSTS, MAXDSTS>
    (w, nw, t, fn, preOpSrc0, postOp, nsrcs, srcs, ndsts, dsts, offset, Nelem);

  Nrem -= Nelem;
  if (Nrem == 0) return;
  offset += Nelem;

  // no unroll, by type. Should finish what's remaining.
  ReduceCopyMulti<FUNC, T, 1, MINSRCS, MAXSRCS, MINDSTS, MAXDSTS>
    (w, nw, t, fn, preOpSrc0, postOp, nsrcs, srcs, ndsts, dsts, offset, Nrem);
}

#endif // COMMON_KERNEL_H_<|MERGE_RESOLUTION|>--- conflicted
+++ resolved
@@ -1,10 +1,6 @@
 /*************************************************************************
-<<<<<<< HEAD
- * Copyright (c) 2015-2020, NVIDIA CORPORATION. All rights reserved.
+ * Copyright (c) 2015-2021, NVIDIA CORPORATION. All rights reserved.
  * Modifications Copyright (c) 2019-2021 Advanced Micro Devices, Inc. All rights reserved.
-=======
- * Copyright (c) 2015-2021, NVIDIA CORPORATION. All rights reserved.
->>>>>>> 7e515921
  *
  * See LICENSE.txt for license information
  ************************************************************************/
@@ -21,28 +17,19 @@
 // Define min for ssize_t
 static __device__ int min(int a, ssize_t b) { return (a < b) ? a : b; }
 
+template <typename T>
+inline __device__ void loadPtr(void** ptr, T* &v) {
+  v = LOAD(ptr);
+}
+
 typedef uint64_t PackType;
 
-<<<<<<< HEAD
-#if defined(__HIP_PLATFORM_HCC__) || defined(__HCC__) || defined(__HIPCC__)
-
-template<class FUNC, typename T>
-struct MULTI {
-  __device__ PackType operator()(const PackType x, const PackType y) const
-  {
-    return FUNC()(x, y);
-  }
-};
-
-#else
-=======
 template<typename Fn>
 struct FuncTraits /*{
   __device__ static Fn make();
   __device__ static T preOp(Fn, T);
   __device__ static T postOp(Fn, T);
 }*/;
->>>>>>> 7e515921
 
 // unpack x and y to elements of type T and apply FUNC to each element
 template<class FUNC, typename T>
@@ -80,7 +67,7 @@
       int8_t elt[8];
     } u;
     u.pack = x;
-    #pragma unroll
+    #pragma unroll 1
     for (int i=0; i < 8; i++)
       u.elt[i] = FuncTraits<FUNC>().preOp(fn, u.elt[i]);
     return u.pack;
@@ -91,7 +78,7 @@
       int8_t elt[8];
     } u;
     u.pack = x;
-    #pragma unroll
+    #pragma unroll 1
     for (int i=0; i < 8; i++)
       u.elt[i] = FuncTraits<FUNC>().postOp(fn, u.elt[i]);
     return u.pack;
@@ -126,7 +113,7 @@
       uint8_t elt[8];
     } u;
     u.pack = x;
-    #pragma unroll
+    #pragma unroll 1
     for (int i=0; i < 8; i++)
       u.elt[i] = FuncTraits<FUNC>().preOp(fn, u.elt[i]);
     return u.pack;
@@ -137,7 +124,7 @@
       uint8_t elt[8];
     } u;
     u.pack = x;
-    #pragma unroll
+    #pragma unroll 1
     for (int i=0; i < 8; i++)
       u.elt[i] = FuncTraits<FUNC>().postOp(fn, u.elt[i]);
     return u.pack;
@@ -263,15 +250,15 @@
   }
 };
 
-#if defined(__CUDA_BF16_TYPES_EXIST__)
-template<class FUNC>
-struct MULTI<FUNC, __nv_bfloat16> {
-  static_assert(sizeof(PackType) == 4 * sizeof(__nv_bfloat16),
-      "PackType must be four times the size of __nv_bfloat16.");
+#if defined(RCCL_BFLOAT16)
+template<class FUNC>
+struct MULTI<FUNC, rccl_bfloat16> {
+  static_assert(sizeof(PackType) == 4 * sizeof(rccl_bfloat16),
+      "PackType must be four times the size of rccl_bfloat16.");
 
   union Converter {
     PackType pack;
-    __nv_bfloat162 h2[2];
+    rccl_bfloat16 h2[4];
   };
   __device__ PackType operator()(FUNC fn, const PackType x, const PackType y) const {
     Converter cx, cy, cr;
@@ -279,6 +266,8 @@
     cy.pack = y;
     cr.h2[0] = fn(cx.h2[0], cy.h2[0]);
     cr.h2[1] = fn(cx.h2[1], cy.h2[1]);
+    cr.h2[2] = fn(cx.h2[2], cy.h2[2]);
+    cr.h2[3] = fn(cx.h2[3], cy.h2[3]);
     return cr.pack;
   }
   __device__ PackType preOp(FUNC fn, PackType x) const {
@@ -286,6 +275,8 @@
     c.pack = x;
     c.h2[0] = FuncTraits<FUNC>().preOp(fn, c.h2[0]);
     c.h2[1] = FuncTraits<FUNC>().preOp(fn, c.h2[1]);
+    c.h2[2] = FuncTraits<FUNC>().preOp(fn, c.h2[2]);
+    c.h2[3] = FuncTraits<FUNC>().preOp(fn, c.h2[3]);
     return c.pack;
   }
   __device__ PackType postOp(FUNC fn, PackType x) const {
@@ -293,6 +284,8 @@
     c.pack = x;
     c.h2[0] = FuncTraits<FUNC>().postOp(fn, c.h2[0]);
     c.h2[1] = FuncTraits<FUNC>().postOp(fn, c.h2[1]);
+    c.h2[2] = FuncTraits<FUNC>().postOp(fn, c.h2[2]);
+    c.h2[3] = FuncTraits<FUNC>().postOp(fn, c.h2[3]);
     return c.pack;
   }
 };
@@ -425,8 +418,6 @@
   }
 };
 
-#endif //defined(__HIP_PLATFORM_HCC__) || defined(__HCC__) || defined(__HIPCC__)
-
 template<typename T> inline __device__
 T vFetch(const volatile T* ptr) {
   return *ptr;
@@ -472,20 +463,6 @@
 template<> inline __device__
 void vStore<rccl_bfloat16>(volatile rccl_bfloat16* ptr, const rccl_bfloat16 val) {
   ptr->data = val.data;
-}
-#endif
-
-#if defined(__CUDA_BF16_TYPES_EXIST__)
-template<> inline __device__
-__nv_bfloat16 vFetch<__nv_bfloat16>(const volatile __nv_bfloat16* ptr) {
-  __nv_bfloat16 r;
-  r = ((__nv_bfloat16*)ptr)[0];
-  return r;
-}
-
-template<> inline __device__
-void vStore<__nv_bfloat16>(volatile __nv_bfloat16* ptr, const __nv_bfloat16 val) {
-  ((__nv_bfloat16*)ptr)[0] = val;
 }
 #endif
 
@@ -582,14 +559,9 @@
 }
 
 template<class FUNC, typename T, int UNROLL, int MINSRCS, int MAXSRCS, int MINDSTS, int MAXDSTS>
-<<<<<<< HEAD
-__device__ void ReduceCopy128bMulti(const int w, const int nw, const int t,
-    int nsrcs, const T** s, int ndsts, T** d, const int elemOffset, const int Npack) {
-=======
 __device__ __forceinline__ void ReduceCopy128bMulti(const int w, const int nw, const int t,
     FUNC fn, bool preOpSrc0, bool postOp, int nsrcs, const T** s, int ndsts, T** d, const int elemOffset, const int Npack
   ) {
->>>>>>> 7e515921
   const int inc = nw * UNROLL * WARP_SIZE;
   int offset = w * UNROLL * WARP_SIZE + t;
 
@@ -606,34 +578,28 @@
       for (int u = 0; u < UNROLL; ++u) MULTI128<FUNC, T>().preOp(fn, vals[u]);
     }
 
+    #pragma unroll 1
     for (int i=1; i<MINSRCS; i++) {
       Pack128 vals2[UNROLL];
       for (int u = 0; u < UNROLL; ++u) Fetch128(vals2[u], srcs[i]+u*WARP_SIZE);
       for (int u = 0; u < UNROLL; ++u) MULTI128<FUNC, T>()(fn, vals[u], vals2[u]);
     }
-<<<<<<< HEAD
-    #pragma unroll 1
-    for (int i=MINSRCS; i<MAXSRCS && i<nsrcs; i++) {
-      Pack128 vals2[UNROLL];
-      for (int u = 0; u < UNROLL; ++u) Fetch128(vals2[u], srcs[i]+u*WARP_SIZE);
-      for (int u = 0; u < UNROLL; ++u) MULTI128<FUNC, T>()(vals[u], vals2[u]);
-=======
-    #pragma unroll
+    #pragma unroll 1
     for (int i=MINSRCS; i<MAXSRCS; i++) {
       if (i<nsrcs) {
         Pack128 vals2[UNROLL];
         for (int u = 0; u < UNROLL; ++u) Fetch128(vals2[u], srcs[i]+u*WARP_SIZE);
         for (int u = 0; u < UNROLL; ++u) MULTI128<FUNC, T>()(fn, vals[u], vals2[u]);
       }
->>>>>>> 7e515921
     }
 
     if (postOp) {
-      #pragma unroll
+      #pragma unroll 1
       for (int u = 0; u < UNROLL; ++u) MULTI128<FUNC, T>().postOp(fn, vals[u]);
     }
 
     // Store
+    #pragma unroll 1
     for (int i = 0; i < MINDSTS; i++) {
       for (int u = 0; u < UNROLL; ++u) Store128(dsts[i]+u*WARP_SIZE, vals[u]);
     }
@@ -650,18 +616,10 @@
 }
 
 template <typename T>
-__device__ int ptrAlign128(T* ptr) { return (uint64_t)ptr % alignof(int32_t); }
+__device__ int ptrAlign128(T* ptr) { return (uint64_t)ptr % alignof(uint32_t); }
 
 #define PACKELEMS (sizeof(Pack128) / sizeof(T))
-
-#if defined(__HIP_PLATFORM_HCC__) || defined(__HCC__) || defined(__HIPCC__)
-// Multiply UNROLL by 2 if single source/single destination
 #define AUTOUNROLL (UNROLL*((MINSRCS==1 && MINDSTS==1) ? 2 : 1))
-#else
-// Try to limit consecutive load/stores to 8.
-// Use UNROLL 8 when we have a single source and a single destination, 4 otherwise
-#define AUTOUNROLL (UNROLL*(4/(MINDSTS+MINSRCS)))
-#endif
 
 template<int UNROLL, class FUNC, typename T, int MINSRCS, int MAXSRCS, int MINDSTS, int MAXDSTS>
 __device__ __forceinline__ void ReduceOrCopyMulti(
@@ -692,12 +650,8 @@
     int Npack = (Nrem / (PACKELEMS*AUTOUNROLL*WARP_SIZE)) * (AUTOUNROLL*WARP_SIZE); // round down
     int Nelem = Npack * PACKELEMS;
 
-<<<<<<< HEAD
-    ReduceCopy128bMulti<FUNC, T, AUTOUNROLL, MINSRCS, MAXSRCS, MINDSTS, MAXDSTS>(w, nw, t, nsrcs, srcs, ndsts, dsts, offset, Npack);
-=======
-    ReduceCopy128bMulti<FUNC, T, UNROLL, MINSRCS, MAXSRCS, MINDSTS, MAXDSTS>
+    ReduceCopy128bMulti<FUNC, T, AUTOUNROLL, MINSRCS, MAXSRCS, MINDSTS, MAXDSTS>
       (w, nw, t, fn, preOpSrc0, postOp, nsrcs, srcs, ndsts, dsts, offset, Npack);
->>>>>>> 7e515921
 
     Nrem -= Nelem;
     if (Nrem == 0) return;
