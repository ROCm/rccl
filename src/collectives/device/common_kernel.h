/*************************************************************************
<<<<<<< HEAD
 * Copyright (c) 2015-2021, NVIDIA CORPORATION. All rights reserved.
 * Modifications Copyright (c) 2019-2021 Advanced Micro Devices, Inc. All rights reserved.
=======
 * Copyright (c) 2015-2022, NVIDIA CORPORATION. All rights reserved.
>>>>>>> 3c223c10
 *
 * See LICENSE.txt for license information
 ************************************************************************/

#ifndef NCCL_COMMON_KERNEL_H_
#define NCCL_COMMON_KERNEL_H_

#include "devcomm.h"
#include <cstdio>
#include <cstdint>

#include <hip/hip_runtime.h>

// Define min for ssize_t
static __device__ int min(int a, ssize_t b) { return (a < b) ? a : b; }

<<<<<<< HEAD
template <typename T>
inline __device__ void loadPtr(void** ptr, T* &v) {
  v = LOAD(ptr);
=======
inline __device__ int loadInt(int* ptr) {
  int v;
  asm volatile("ld.volatile.global.u32 %0, [%1];"
      : "=r"(v) : "l"(ptr));
  return v;
>>>>>>> 3c223c10
}

typedef uint64_t PackType;

template<typename Fn>
struct FuncTraits /*{
  __device__ static T preOp(Fn, T);
  __device__ static T postOp(Fn, T);
}*/;

// unpack x and y to elements of type T and apply FUNC to each element
template<class FUNC, typename T>
struct MULTI {
  __device__ PackType operator()(FUNC fn, const PackType x, const PackType y) const;
  __device__ PackType preOp(FUNC fn, PackType x) const;
  __device__ PackType postOp(FUNC fn, PackType x) const;
};

template<class FUNC>
struct MULTI<FUNC, int8_t> {
  static_assert(sizeof(PackType) == 2 * sizeof(uint32_t),
      "PackType must be twice the size of uint32_t.");
  union converter {
    PackType storage;
    struct {
      uint32_t a, b;
    };
  };

  __device__ PackType operator()(FUNC fn, const PackType x, const PackType y) const {
    converter cx, cy, cr;
    cx.storage = x;
    cy.storage = y;

    // for char, we do these as vector ops
    cr.a = fn(cx.a, cy.a);
    cr.b = fn(cx.b, cy.b);

    return cr.storage;
  }
  __device__ PackType preOp(FUNC fn, PackType x) const {
    union {
      PackType pack;
      int8_t elt[8];
    } u;
    u.pack = x;
    #pragma unroll
    for (int i=0; i < 8; i++)
      u.elt[i] = FuncTraits<FUNC>().preOp(fn, u.elt[i]);
    return u.pack;
  }
  __device__ PackType postOp(FUNC fn, PackType x) const {
    union {
      PackType pack;
      int8_t elt[8];
    } u;
    u.pack = x;
    #pragma unroll
    for (int i=0; i < 8; i++)
      u.elt[i] = FuncTraits<FUNC>().postOp(fn, u.elt[i]);
    return u.pack;
  }
};

template<class FUNC>
struct MULTI<FUNC, uint8_t> {
  static_assert(sizeof(PackType) == 2 * sizeof(uint32_t),
      "PackType must be twice the size of uint32_t.");
  union converter {
    PackType storage;
    struct {
      uint32_t a, b;
    };
  };

  __device__ PackType operator()(FUNC fn, const PackType x, const PackType y) const {
    converter cx, cy, cr;
    cx.storage = x;
    cy.storage = y;

    // for char, we do these as vector ops
    cr.a = fn(cx.a, cy.a);
    cr.b = fn(cx.b, cy.b);

    return cr.storage;
  }
  __device__ PackType preOp(FUNC fn, PackType x) const {
    union {
      PackType pack;
      uint8_t elt[8];
    } u;
    u.pack = x;
    #pragma unroll
    for (int i=0; i < 8; i++)
      u.elt[i] = FuncTraits<FUNC>().preOp(fn, u.elt[i]);
    return u.pack;
  }
  __device__ PackType postOp(FUNC fn, PackType x) const {
    union {
      PackType pack;
      uint8_t elt[8];
    } u;
    u.pack = x;
    #pragma unroll
    for (int i=0; i < 8; i++)
      u.elt[i] = FuncTraits<FUNC>().postOp(fn, u.elt[i]);
    return u.pack;
  }
};

template<class FUNC>
struct MULTI<FUNC, int32_t> {
  static_assert(sizeof(PackType) == 2 * sizeof(int32_t),
      "PackType must be twice the size of int.");
  union converter {
    PackType storage;
    struct {
      int32_t a, b;
    };
  };

  __device__ PackType operator()(FUNC fn, const PackType x, const PackType y) const {
    converter cx, cy, cr;
    cx.storage = x;
    cy.storage = y;

    cr.a = fn(cx.a, cy.a);
    cr.b = fn(cx.b, cy.b);

    return cr.storage;
  }
  __device__ PackType preOp(FUNC fn, PackType x) const {
    union {
      PackType pack;
      int32_t elt[2];
    } u;
    u.pack = x;
    u.elt[0] = FuncTraits<FUNC>().preOp(fn, u.elt[0]);
    u.elt[1] = FuncTraits<FUNC>().preOp(fn, u.elt[1]);
    return u.pack;
  }
  __device__ PackType postOp(FUNC fn, PackType x) const {
    union {
      PackType pack;
      int32_t elt[2];
    } u;
    u.pack = x;
    u.elt[0] = FuncTraits<FUNC>().postOp(fn, u.elt[0]);
    u.elt[1] = FuncTraits<FUNC>().postOp(fn, u.elt[1]);
    return u.pack;
  }
};

template<class FUNC>
struct MULTI<FUNC, uint32_t> {
  static_assert(sizeof(PackType) == 2 * sizeof(uint32_t),
      "PackType must be twice the size of int.");
  union converter {
    PackType storage;
    struct {
      uint32_t a, b;
    };
  };

  __device__ PackType operator()(FUNC fn, const PackType x, const PackType y) const {
    converter cx, cy, cr;
    cx.storage = x;
    cy.storage = y;

    cr.a = fn(cx.a, cy.a);
    cr.b = fn(cx.b, cy.b);

    return cr.storage;
  }
  __device__ PackType preOp(FUNC fn, PackType x) const {
    union {
      PackType pack;
      uint32_t elt[2];
    } u;
    u.pack = x;
    u.elt[0] = FuncTraits<FUNC>().preOp(fn, u.elt[0]);
    u.elt[1] = FuncTraits<FUNC>().preOp(fn, u.elt[1]);
    return u.pack;
  }
  __device__ PackType postOp(FUNC fn, PackType x) const {
    union {
      PackType pack;
      uint32_t elt[2];
    } u;
    u.pack = x;
    u.elt[0] = FuncTraits<FUNC>().postOp(fn, u.elt[0]);
    u.elt[1] = FuncTraits<FUNC>().postOp(fn, u.elt[1]);
    return u.pack;
  }
};

template<class FUNC>
struct MULTI<FUNC, half> {
  static_assert(sizeof(PackType) == 4 * sizeof(half),
      "PackType must be four times the size of half.");

  union Converter {
    PackType pack;
    half2 h2[2];
  };
  __device__ PackType operator()(FUNC fn, const PackType x, const PackType y) const {
    Converter cx, cy, cr;
    cx.pack = x;
    cy.pack = y;
    cr.h2[0] = fn(cx.h2[0], cy.h2[0]);
    cr.h2[1] = fn(cx.h2[1], cy.h2[1]);
    return cr.pack;
  }
  __device__ PackType preOp(FUNC fn, PackType x) const {
    Converter c;
    c.pack = x;
    c.h2[0] = FuncTraits<FUNC>().preOp(fn, c.h2[0]);
    c.h2[1] = FuncTraits<FUNC>().preOp(fn, c.h2[1]);
    return c.pack;
  }
  __device__ PackType postOp(FUNC fn, PackType x) const {
    Converter c;
    c.pack = x;
    c.h2[0] = FuncTraits<FUNC>().postOp(fn, c.h2[0]);
    c.h2[1] = FuncTraits<FUNC>().postOp(fn, c.h2[1]);
    return c.pack;
  }
};

#if defined(RCCL_BFLOAT16)
template<class FUNC>
struct MULTI<FUNC, rccl_bfloat16> {
  static_assert(sizeof(PackType) == 4 * sizeof(rccl_bfloat16),
      "PackType must be four times the size of rccl_bfloat16.");

  union Converter {
    PackType pack;
    rccl_bfloat16 h2[4];
  };
  __device__ PackType operator()(FUNC fn, const PackType x, const PackType y) const {
    Converter cx, cy, cr;
    cx.pack = x;
    cy.pack = y;
    cr.h2[0] = fn(cx.h2[0], cy.h2[0]);
    cr.h2[1] = fn(cx.h2[1], cy.h2[1]);
    cr.h2[2] = fn(cx.h2[2], cy.h2[2]);
    cr.h2[3] = fn(cx.h2[3], cy.h2[3]);
    return cr.pack;
  }
  __device__ PackType preOp(FUNC fn, PackType x) const {
    Converter c;
    c.pack = x;
    c.h2[0] = FuncTraits<FUNC>().preOp(fn, c.h2[0]);
    c.h2[1] = FuncTraits<FUNC>().preOp(fn, c.h2[1]);
    c.h2[2] = FuncTraits<FUNC>().preOp(fn, c.h2[2]);
    c.h2[3] = FuncTraits<FUNC>().preOp(fn, c.h2[3]);
    return c.pack;
  }
  __device__ PackType postOp(FUNC fn, PackType x) const {
    Converter c;
    c.pack = x;
    c.h2[0] = FuncTraits<FUNC>().postOp(fn, c.h2[0]);
    c.h2[1] = FuncTraits<FUNC>().postOp(fn, c.h2[1]);
    c.h2[2] = FuncTraits<FUNC>().postOp(fn, c.h2[2]);
    c.h2[3] = FuncTraits<FUNC>().postOp(fn, c.h2[3]);
    return c.pack;
  }
};
#endif

template<class FUNC>
struct MULTI<FUNC, float> {
  static_assert(sizeof(PackType) == 2 * sizeof(float),
      "PackType must be twice the size of float.");
  union converter {
    PackType storage;
    struct {
      float a, b;
    };
  };

  __device__ PackType operator()(FUNC fn, const PackType x, const PackType y) const {
    converter cx, cy, cr;
    cx.storage = x;
    cy.storage = y;

    cr.a = fn(cx.a, cy.a);
    cr.b = fn(cx.b, cy.b);

    return cr.storage;
  }
  __device__ PackType preOp(FUNC fn, PackType x) const {
    union {
      PackType pack;
      float elt[2];
    } u;
    u.pack = x;
    u.elt[0] = FuncTraits<FUNC>().preOp(fn, u.elt[0]);
    u.elt[1] = FuncTraits<FUNC>().preOp(fn, u.elt[1]);
    return u.pack;
  }
  __device__ PackType postOp(FUNC fn, PackType x) const {
    union {
      PackType pack;
      float elt[2];
    } u;
    u.pack = x;
    u.elt[0] = FuncTraits<FUNC>().postOp(fn, u.elt[0]);
    u.elt[1] = FuncTraits<FUNC>().postOp(fn, u.elt[1]);
    return u.pack;
  }
};

template<class FUNC>
struct MULTI<FUNC, double> {
  static_assert(sizeof(PackType) == sizeof(double),
      "PackType must be the same size as double.");
  __device__ PackType operator()(FUNC fn, const PackType x, const PackType y) const {
    double rv = fn(__longlong_as_double(x), __longlong_as_double(y));
    return __double_as_longlong(rv);
  }
  __device__ PackType preOp(FUNC fn, PackType x) const {
    union {
      PackType pack;
      double elt;
    } u;
    u.pack = x;
    u.elt = FuncTraits<FUNC>().preOp(fn, u.elt);
    return u.pack;
  }
  __device__ PackType postOp(FUNC fn, PackType x) const {
    union {
      PackType pack;
      double elt;
    } u;
    u.pack = x;
    u.elt = FuncTraits<FUNC>().postOp(fn, u.elt);
    return u.pack;
  }
};

template<class FUNC>
struct MULTI<FUNC, uint64_t> {
  static_assert(sizeof(PackType) == sizeof(uint64_t),
      "PackType must be the same size as uint64_t.");
  __device__ PackType operator()(FUNC fn, const PackType x, const PackType y) const {
    uint64_t rv = fn(x, y);
    return rv;
  }
  __device__ PackType preOp(FUNC fn, PackType x) const {
    union {
      PackType pack;
      uint64_t elt;
    } u;
    u.pack = x;
    u.elt = FuncTraits<FUNC>().preOp(fn, u.elt);
    return u.pack;
  }
  __device__ PackType postOp(FUNC fn, PackType x) const {
    union {
      PackType pack;
      uint64_t elt;
    } u;
    u.pack = x;
    u.elt = FuncTraits<FUNC>().postOp(fn, u.elt);
    return u.pack;
  }
};

template<class FUNC>
struct MULTI<FUNC, int64_t> {
  static_assert(sizeof(PackType) == sizeof(int64_t),
      "PackType must be the same size as int64_t.");
  __device__ PackType operator()(FUNC fn, const PackType x, const PackType y) const {
    int64_t rv = fn((int64_t)x, (int64_t)y);
    return rv;
  }
  __device__ PackType preOp(FUNC fn, PackType x) const {
    union {
      PackType pack;
      int64_t elt;
    } u;
    u.pack = x;
    u.elt = FuncTraits<FUNC>().preOp(fn, u.elt);
    return u.pack;
  }
  __device__ PackType postOp(FUNC fn, PackType x) const {
    union {
      PackType pack;
      int64_t elt;
    } u;
    u.pack = x;
    u.elt = FuncTraits<FUNC>().postOp(fn, u.elt);
    return u.pack;
  }
};

template<typename T> inline __device__
T vFetch(const volatile T* ptr) {
  return *ptr;
}

template<typename T> inline __device__
void vStore(volatile T* ptr, const T val) {
  *ptr = val;
}

#if CUDART_VERSION < 9000 && !(defined(__HIP_PLATFORM_HCC__) || defined(__HCC__) || defined(__HIPCC__))
template<> inline __device__
half vFetch<half>(const volatile half* ptr) {
  half r;
  r.x = ptr->x;
  return r;
}

template<> inline __device__
void vStore<half>(volatile half* ptr, const half val) {
  ptr->x = val.x;
}
#else
template<> inline __device__
half vFetch<half>(const volatile half* ptr) {
  half r;
  r = ((half*)ptr)[0];
  return r;
}

template<> inline __device__
void vStore<half>(volatile half* ptr, const half val) {
  ((half*)ptr)[0] = val;
}

template<> inline __device__
rccl_bfloat16 vFetch<rccl_bfloat16>(const volatile rccl_bfloat16* ptr) {
  rccl_bfloat16 r;
  r.data = ptr->data;
  return r;
}

template<> inline __device__
void vStore<rccl_bfloat16>(volatile rccl_bfloat16* ptr, const rccl_bfloat16 val) {
  ptr->data = val.data;
}
#endif

typedef ulong2 Pack128;

template<class FUNC, typename T>
struct MULTI128 {
  __device__ void operator()(FUNC fn, Pack128& x, Pack128 const& y) const {
    x.x = MULTI<FUNC, T>()(fn, x.x, y.x);
    x.y = MULTI<FUNC, T>()(fn, x.y, y.y);
  }
  __device__ void preOp(FUNC fn, Pack128 &x) const {
    x.x = MULTI<FUNC, T>().preOp(fn, x.x);
    x.y = MULTI<FUNC, T>().preOp(fn, x.y);
  }
  __device__ void postOp(FUNC fn, Pack128 &x) const {
    x.x = MULTI<FUNC, T>().postOp(fn, x.x);
    x.y = MULTI<FUNC, T>().postOp(fn, x.y);
  }
};

inline __device__ void Fetch128(Pack128& v, const Pack128* p) {
#if defined(__HIP_PLATFORM_HCC__) || defined(__HCC__) || defined(__HIPCC__)
  v.x = p->x;
  v.y = p->y;
#else
  asm volatile("ld.volatile.global.v2.u64 {%0,%1}, [%2];" : "=l"(v.x), "=l"(v.y) : "l"(p) : "memory");
#endif
}
inline __device__ void Store128(Pack128* p, Pack128& v) {
#if defined(__HIP_PLATFORM_HCC__) || defined(__HCC__) || defined(__HIPCC__)
  p->x = v.x;
  p->y = v.y;
#else
  asm volatile("st.volatile.global.v2.u64 [%0], {%1,%2};" :: "l"(p), "l"(v.x), "l"(v.y) : "memory");
#endif
}

template<class FUNC, typename T, int UNROLL, int MINSRCS, int MAXSRCS, int MINDSTS, int MAXDSTS, int PreOpN, typename Int>
__device__ __forceinline__ void ReduceCopyMulti(const int w, const int nw, const int t,
    uint64_t* redOpArgs, bool postOp, int nsrcs, const T** s, int ndsts, T** d, const int elemOffset, const Int Nelem
  ) {
  const Int inc = nw * UNROLL * WARP_SIZE;
  Int offset = w * UNROLL * WARP_SIZE + t;

  const T* srcs[MAXSRCS];
  for (int i=0; i<MAXSRCS; i++) srcs[i] = s[i]+elemOffset+offset;
  T* dsts[MAXDSTS];
  for (int i=0; i<MAXDSTS; i++) dsts[i] = d[i]+elemOffset+offset;

  while (offset < Nelem) {
    T vals[UNROLL];
    // Load and reduce
    for (int u = 0; u < UNROLL; ++u) vals[u] = vFetch(srcs[0]+u*WARP_SIZE);
    if (PreOpN) {
      FUNC fn(redOpArgs[0]);
      for (int u = 0; u < UNROLL; ++u) vals[u] = FuncTraits<FUNC>().preOp(fn, vals[u]);
    }

    #pragma unroll
    for (int i=1; i<MINSRCS; i++) {
      T vals2[UNROLL];
      FUNC fn(redOpArgs[i]);
      for (int u = 0; u < UNROLL; ++u) vals2[u] = vFetch(srcs[i]+u*WARP_SIZE);
      if (i<PreOpN) {
        for (int u = 0; u < UNROLL; ++u) vals2[u] = FuncTraits<FUNC>().preOp(fn, vals2[u]);
      }
      for (int u = 0; u < UNROLL; ++u) vals[u] = fn(vals[u], vals2[u]);
    }
    #pragma unroll
    for (int i=MINSRCS; i<MAXSRCS; i++) {
      if (i<nsrcs) {
        T vals2[UNROLL];
        FUNC fn(redOpArgs[i]);
        for (int u = 0; u < UNROLL; ++u) vals2[u] = vFetch(srcs[i]+u*WARP_SIZE);
        if (i<PreOpN) {
          for (int u = 0; u < UNROLL; ++u) vals2[u] = FuncTraits<FUNC>().preOp(fn, vals2[u]);
        }
        for (int u = 0; u < UNROLL; ++u) vals[u] = fn(vals[u], vals2[u]);
      }
    }

    if (postOp) {
      FUNC fn(redOpArgs[0]);
      #pragma unroll
      for (int u = 0; u < UNROLL; ++u) vals[u] = FuncTraits<FUNC>().postOp(fn, vals[u]);
    }

    // Store
    #pragma unroll
    for (int i = 0; i < MINDSTS; i++) {
      for (int u = 0; u < UNROLL; ++u) vStore(dsts[i]+u*WARP_SIZE, vals[u]);
    }
    #pragma unroll
    for (int i=MINDSTS; i<MAXDSTS; i++) {
      if (i<ndsts) {
        for (int u = 0; u < UNROLL; ++u) vStore(dsts[i]+u*WARP_SIZE, vals[u]);
      }
    }
    for (int i=0; i<MAXSRCS; i++) srcs[i] += inc;
    for (int i=0; i<MAXDSTS; i++) dsts[i] += inc;
    offset += inc;
  }
}

template<class FUNC, typename T, int UNROLL, int MINSRCS, int MAXSRCS, int MINDSTS, int MAXDSTS, int PreOpN, typename Int>
__device__ __forceinline__ void ReduceCopy128bMulti(const int w, const int nw, const int t,
    uint64_t* redOpArgs, bool postOp, int nsrcs, const T** s, int ndsts, T** d, const int elemOffset, const Int Npack
  ) {
  const Int inc = nw * UNROLL * WARP_SIZE;
  Int offset = w * UNROLL * WARP_SIZE + t;

  const Pack128* srcs[MAXSRCS];
  for (int i=0; i<MAXSRCS; i++) srcs[i] = ((const Pack128*)(s[i]+elemOffset))+offset;
  Pack128* dsts[MAXDSTS];
  for (int i=0; i<MAXDSTS; i++) dsts[i] = ((Pack128*)(d[i]+elemOffset))+offset;

  while (offset < Npack) {
    Pack128 vals[UNROLL];
    // Load and reduce
    for (int u = 0; u < UNROLL; ++u) Fetch128(vals[u], srcs[0]+u*WARP_SIZE);
    if (PreOpN) {
      FUNC fn(redOpArgs[0]);
      for (int u = 0; u < UNROLL; ++u) MULTI128<FUNC, T>().preOp(fn, vals[u]);
    }

    #pragma unroll
    for (int i=1; i<MINSRCS; i++) {
      Pack128 vals2[UNROLL];
      FUNC fn(redOpArgs[i]);
      for (int u = 0; u < UNROLL; ++u) Fetch128(vals2[u], srcs[i]+u*WARP_SIZE);
      if (i<PreOpN) {
        for (int u = 0; u < UNROLL; ++u) MULTI128<FUNC, T>().preOp(fn, vals2[u]);
      }
      for (int u = 0; u < UNROLL; ++u) MULTI128<FUNC, T>()(fn, vals[u], vals2[u]);
    }
    #pragma unroll
    for (int i=MINSRCS; i<MAXSRCS; i++) {
      if (i<nsrcs) {
        Pack128 vals2[UNROLL];
        FUNC fn(redOpArgs[i]);
        for (int u = 0; u < UNROLL; ++u) Fetch128(vals2[u], srcs[i]+u*WARP_SIZE);
        if (i<PreOpN) {
          for (int u = 0; u < UNROLL; ++u) MULTI128<FUNC, T>().preOp(fn, vals2[u]);
        }
        for (int u = 0; u < UNROLL; ++u) MULTI128<FUNC, T>()(fn, vals[u], vals2[u]);
      }
    }

    if (postOp) {
      FUNC fn(redOpArgs[0]);
      #pragma unroll
      for (int u = 0; u < UNROLL; ++u) MULTI128<FUNC, T>().postOp(fn, vals[u]);
    }

    // Store
    #pragma unroll
    for (int i = 0; i < MINDSTS; i++) {
      for (int u = 0; u < UNROLL; ++u) Store128(dsts[i]+u*WARP_SIZE, vals[u]);
    }
    #pragma unroll
    for (int i=MINDSTS; i<MAXDSTS; i++) {
      if (i<ndsts) {
        for (int u = 0; u < UNROLL; ++u) Store128(dsts[i]+u*WARP_SIZE, vals[u]);
      }
    }
    for (int i=0; i<MAXSRCS; i++) srcs[i] += inc;
    for (int i=0; i<MAXDSTS; i++) dsts[i] += inc;
    offset += inc;
  }
}

template <typename T>
__device__ int ptrAlign128(T* ptr) { return (uint64_t)ptr % alignof(uint32_t); }

#define PACKELEMS (sizeof(Pack128) / sizeof(T))
#define AUTOUNROLL (UNROLL*((MINSRCS==1 && MINDSTS==1) ? 2 : 1))

template<int UNROLL, class FUNC, typename T, int MINSRCS, int MAXSRCS, int MINDSTS, int MAXDSTS, int PreOpN, typename Int>
__device__ __forceinline__ void ReduceOrCopyMulti(
    const int tid, const int nthreads, uint64_t* redOpArgs, bool postOp, int nsrcs, const T** srcs, int ndsts, T** dsts, Int N
  ) {
  Int Nrem = N;
  if (Nrem <= 0) return;

  int w = tid / WARP_SIZE;       // Warp number
  int nw = nthreads / WARP_SIZE; // Number of warps
  int t = tid % WARP_SIZE;       // Thread (inside the warp)

  // Check that all is 16B aligned. If not don't use 16B load/stores.
  int align = 0;
  #pragma unroll
  for (int i=0; i<MINSRCS; i++) align |= ptrAlign128(srcs[i]);
  for (int i=MINSRCS; i<MAXSRCS && i<nsrcs; i++) align |= ptrAlign128(srcs[i]);
  #pragma unroll
  for (int i=0; i<MINDSTS; i++) align |= ptrAlign128(dsts[i]);
  for (int i=MINDSTS; i<MAXDSTS && i<ndsts; i++) align |= ptrAlign128(dsts[i]);

  Int offset = 0;
  if (align == 0) {
    // fast path: use 128b loads/stores to do the bulk of the work,
    // assuming the pointers we have are all 128-bit aligned.

    // main loop
    Int Npack = (Nrem / (PACKELEMS*AUTOUNROLL*WARP_SIZE)) * (AUTOUNROLL*WARP_SIZE); // round down
    Int Nelem = Npack * PACKELEMS;

    ReduceCopy128bMulti<FUNC, T, AUTOUNROLL, MINSRCS, MAXSRCS, MINDSTS, MAXDSTS, PreOpN>
      (w, nw, t, redOpArgs, postOp, nsrcs, srcs, ndsts, dsts, offset, Npack);

    Nrem -= Nelem;
    if (Nrem == 0) return;
    offset += Nelem;

    // slightly less optimized for section when we don't have full unrolling
    Npack = Nrem / PACKELEMS;
    Nelem = Npack * PACKELEMS;

    ReduceCopy128bMulti<FUNC, T, 1, MINSRCS, MAXSRCS, MINDSTS, MAXDSTS, PreOpN>
      (w, nw, t, redOpArgs, postOp, nsrcs, srcs, ndsts, dsts, offset, Npack);

    Nrem -= Nelem;
    if (Nrem == 0) return;
    offset += Nelem;
  }

  // unrolled, by-type (mostly for unaligned buffers)
  Int Nelem = (Nrem / (AUTOUNROLL*PACKELEMS/2*WARP_SIZE)) * (AUTOUNROLL*PACKELEMS/2*WARP_SIZE); // round down

  ReduceCopyMulti<FUNC, T, AUTOUNROLL*PACKELEMS/2, MINSRCS, MAXSRCS, MINDSTS, MAXDSTS, PreOpN>
    (w, nw, t, redOpArgs, postOp, nsrcs, srcs, ndsts, dsts, offset, Nelem);

  Nrem -= Nelem;
  if (Nrem == 0) return;
  offset += Nelem;

  // no unroll, by type. Should finish what's remaining.
  ReduceCopyMulti<FUNC, T, 1, MINSRCS, MAXSRCS, MINDSTS, MAXDSTS, PreOpN>
    (w, nw, t, redOpArgs, postOp, nsrcs, srcs, ndsts, dsts, offset, Nrem);
}

#endif // COMMON_KERNEL_H_<|MERGE_RESOLUTION|>--- conflicted
+++ resolved
@@ -1,10 +1,6 @@
 /*************************************************************************
-<<<<<<< HEAD
- * Copyright (c) 2015-2021, NVIDIA CORPORATION. All rights reserved.
- * Modifications Copyright (c) 2019-2021 Advanced Micro Devices, Inc. All rights reserved.
-=======
  * Copyright (c) 2015-2022, NVIDIA CORPORATION. All rights reserved.
->>>>>>> 3c223c10
+ * Modifications Copyright (c) 2019-2022 Advanced Micro Devices, Inc. All rights reserved.
  *
  * See LICENSE.txt for license information
  ************************************************************************/
@@ -21,17 +17,15 @@
 // Define min for ssize_t
 static __device__ int min(int a, ssize_t b) { return (a < b) ? a : b; }
 
-<<<<<<< HEAD
-template <typename T>
-inline __device__ void loadPtr(void** ptr, T* &v) {
-  v = LOAD(ptr);
-=======
 inline __device__ int loadInt(int* ptr) {
   int v;
+#if defined(__HIP_PLATFORM_HCC__) || defined(__HCC__) || defined(__HIPCC__)
+  v = LOAD(ptr);
+#else
   asm volatile("ld.volatile.global.u32 %0, [%1];"
       : "=r"(v) : "l"(ptr));
+#endif
   return v;
->>>>>>> 3c223c10
 }
 
 typedef uint64_t PackType;
