--- conflicted
+++ resolved
@@ -38,7 +38,7 @@
     IntBytes &nBytesBehind, IntBytes &nBytesAhead
   ) {
   static_assert(std::is_signed<IntBytes>::value, "IntBytes must be a signed integral type.");
-  if (BytePerPack == 0) __trap();
+  //if (BytePerPack == 0) __trap();
 
   // A hunk is the amount of contiguous data a warp consumes per loop iteration
   // assuming all threads partake.
@@ -196,30 +196,12 @@
   //int nWarps = nThreads/WARP_SIZE;
   //int warp = thread/WARP_SIZE;
   int lane = thread%WARP_SIZE;
-<<<<<<< HEAD
-
-  // Check that all is 16B aligned. If not don't use 16B load/stores.
-  int aligned = 1;
-  if (lane < nSrcs) aligned &= 0 == cvta_to_global(srcPtrs[lane])%4;
-  if (lane < nDsts) aligned &= 0 == cvta_to_global(dstPtrs[lane])%4;
-  aligned = !(__any(!aligned));
-
-  IntBytes nBytesBehind = 0;
-  IntBytes nBytesAhead = nElts*sizeof(T);
-  if (aligned) {
-    reduceCopyPacks<RedFn, T, Unroll*((MinSrcs == 1 && MinDsts == 1) ? 2 : 1), /*BytePerPack=*/16,
-      MinSrcs, MaxSrcs, MinDsts, MaxDsts, PreOpSrcs>
-      (nThreads, /*&*/thread, redArg, preOpArgs, postOp,
-       nSrcs, srcPtrs, nDsts, dstPtrs, /*&*/nBytesBehind, /*&*/nBytesAhead);
-    if (nBytesAhead == 0) return;
-=======
   // If a multimem src is present then our biggest pack size is limited to what
   // is supported for this redfn/type.
   constexpr int BigPackSize = (MultimemSrcs == 0) ? 16 : LoadMultimem_BigPackSize<RedFn>::BigPackSize;
 
   IntBytes nBytesBehind = 0;
   IntBytes nBytesAhead = nElts*sizeof(T);
->>>>>>> ea383122
 
   #if __cpp_if_constexpr
   if constexpr (BigPackSize > sizeof(T)) {
@@ -230,9 +212,9 @@
     bool aligned = true;
     if (lane < nSrcs) aligned &= 0 == cvta_to_global(srcPtrs[lane]) % (BigPackSize + !BigPackSize);
     if (lane < nDsts) aligned &= 0 == cvta_to_global(dstPtrs[lane]) % (BigPackSize + !BigPackSize);
-    aligned = __all_sync(~0u, aligned);
+    aligned = !(__any(!aligned));
     if (aligned) {
-      reduceCopyPacks<RedFn, T, Unroll, BigPackSize,
+      reduceCopyPacks<RedFn, T, Unroll*((MinSrcs == 1 && MinDsts == 1) ? 2 : 1), BigPackSize,
         MultimemSrcs, MinSrcs, MaxSrcs, MultimemDsts, MinDsts, MaxDsts, PreOpSrcs>
         (nThreads, /*&*/thread, redArg, preOpArgs, postOp,
          nSrcs, srcPtrs, nDsts, dstPtrs, /*&*/nBytesBehind, /*&*/nBytesAhead);
@@ -258,172 +240,4 @@
      nSrcs, srcPtrs, nDsts, dstPtrs, /*&*/nBytesBehind, /*&*/nBytesAhead);
 }
 
-<<<<<<< HEAD
-// Copies from srcAddr to dstAddr using multimem load/store. The amount copied
-// will be at most Unroll*BytePerPack*WARP_SIZE. If Partial=1, then the amount
-// will be the min() of that and nBytesAhead. If srcAddr is not BytePerPack
-// aligned then the amount copied will be less by (srcAddr%BytePerPack) since
-// we begin loads at the first pack containing the first element.
-template<typename RedFn, typename T, int Unroll, int BytePerPack,
-         bool SrcAligned, // is srcAddr aligned to BytePerPack
-         bool DstAligned, // are dstAddr and nBytesAhead both aligned to BytePerPack
-         bool Partial, // is this a possibly partial hunk
-         typename IntBytes>
-__device__ __forceinline__ void copyMultimemMultimem_WarpUnrolled(
-    int lane, RedFn redFn, bool postOp, uintptr_t srcAddr, uintptr_t dstAddr,
-    IntBytes nBytesAhead, uint32_t scratchAddr
-  ) {
-#if 0
-  int srcMisalign = SrcAligned ? 0 : srcAddr%BytePerPack;
-  srcAddr -= srcMisalign;
-
-  BytePack<BytePerPack> reg[Unroll];
-  int offset = lane*BytePerPack;
-  #pragma unroll Unroll
-  for (int u=0; u < Unroll; u++) {
-    if (!Partial || (offset < srcMisalign + nBytesAhead)) {
-      reg[u] = applyLoadMultimem(redFn, srcAddr+offset);
-      if (postOp) reg[u] = applyPostOp(redFn, reg[u]);
-    }
-    offset += WARP_SIZE*BytePerPack;
-  }
-
-  if (SrcAligned && DstAligned) {
-    offset = lane*BytePerPack;
-    #pragma unroll Unroll
-    for (int u=0; u < Unroll; u++) {
-      if (!Partial || offset < nBytesAhead) {
-        multimem_st_global<BytePerPack>(dstAddr+offset, reg[u]);
-      }
-      offset += WARP_SIZE*BytePerPack;
-    }
-  } else {
-    __syncwarp();
-    offset = lane*BytePerPack;
-    #pragma unroll Unroll
-    for (int u=0; u < Unroll; u++) {
-      if (!Partial || (offset < srcMisalign + nBytesAhead)) {
-        st_shared<BytePerPack>(scratchAddr+offset, reg[u]);
-      }
-      offset += WARP_SIZE*BytePerPack;
-    }
-    __syncwarp();
-    if (!SrcAligned) {
-      // Ignore the beginning of the first pack corresponding to bytes overread
-      // due to misalignment.
-      nBytesAhead = min(nBytesAhead, Unroll*WARP_SIZE*BytePerPack - srcMisalign);
-    }
-    copyGlobalShared_WarpUnrolled
-      <sizeof(T), /*MaxBytes=*/Unroll*WARP_SIZE*BytePerPack, /*Multimem=*/1>
-        (lane, dstAddr, scratchAddr+srcMisalign, nBytesAhead);
-  }
-#endif
-}
-
-// copyMultimemMultimem_IfEnabled has two overloads: the enabled case whose first arg
-// has type `std::true_type` and the disabled case with first arg `std::false_type`.
-// This is to guard the template instantiations of Apply_LoadMultimem on types/ops where
-// they aren't supported. A nicer approach is to use C++17's "if constexpr".
-template<typename RedFn, typename IntBytes>
-__device__ __forceinline__ void copyMultimemMultimem_IfEnabled(
-    std::false_type enabled/*=false*/,
-    int thread, int nThreads, uint64_t redArg, bool postOp,
-    void *srcPtr, void *dstPtr, IntBytes nElts, uint32_t warpScratchAddr
-  ) {
-  // nop
-}
-
-template<typename RedFn, typename IntBytes>
-__device__ __forceinline__ void copyMultimemMultimem_IfEnabled(
-    std::true_type enabled/*=true*/,
-    int thread, int nThreads, uint64_t redArg, bool postOp,
-    void *srcPtr, void *dstPtr, IntBytes nElts, uint32_t warpScratchAddr
-  ) {
-  static_assert(std::is_signed<IntBytes>::value, "IntBytes must be a signed integral type.");
-
-  constexpr int BytePerPack = Apply_LoadMultimem<RedFn>::PackSize;
-  using T = typename RedFn::EltType;
-  constexpr int Unroll = ncclNvlsUnroll(BytePerPack);
-  constexpr int BytePerHunk = Unroll*WARP_SIZE*BytePerPack;
-  int nWarps = nThreads/WARP_SIZE;
-  int warp = thread/WARP_SIZE;
-  int lane = thread%WARP_SIZE;
-  RedFn redFn(redArg);
-
-  uintptr_t srcAddr = cvta_to_global(srcPtr);
-  uintptr_t dstAddr = cvta_to_global(dstPtr);
-  IntBytes warpBytesAhead = nElts*sizeof(T);
-  bool partialHunkIsFront;
-
-  // First handle misalignment of srcAddr.
-  if ((BytePerPack != sizeof(T)) && (srcAddr%BytePerPack != 0)) {
-    // If srcAddr isn't pack aligned then the first hunk processed will be short
-    // the same number of bytes as srcAddr's misalignment.
-    if (warp == 0) {
-      partialHunkIsFront = true;
-      goto PartialHunk; // "call" PartialHunk()
-    PartialHunkFrontReturn:
-      warp = nWarps;
-    }
-    warp -= 1; // Rotate warp numbers for load balancing
-    int advanced = BytePerHunk-(srcAddr%BytePerPack); // since copyMultimemMultimem_WarpUnrolled shorts by the misalignment
-    srcAddr += advanced; // srcAddr is now pack aligned
-    dstAddr += advanced;
-    warpBytesAhead -= advanced;
-  }
-
-  warpBytesAhead -= warp*BytePerHunk;
-  srcAddr += warp*BytePerHunk;
-  dstAddr += warp*BytePerHunk;
-  // Now that srcAddr is pack aligned detect if dstAddr is pack aligned.
-  if ((BytePerPack == sizeof(T)) || (dstAddr%BytePerPack == 0)) {
-    while (BytePerHunk <= warpBytesAhead) {
-      copyMultimemMultimem_WarpUnrolled
-        <RedFn, T, Unroll, BytePerPack, /*SrcAligned=*/true, /*DstAligned=*/true, /*Partial=*/false>
-          (lane, redFn, postOp, srcAddr, dstAddr, warpBytesAhead, warpScratchAddr);
-      srcAddr += nWarps*BytePerHunk;
-      dstAddr += nWarps*BytePerHunk;
-      warpBytesAhead -= nWarps*BytePerHunk;
-    }
-  } else {
-    while (BytePerHunk <= warpBytesAhead) {
-      copyMultimemMultimem_WarpUnrolled
-        <RedFn, T, Unroll, BytePerPack, /*SrcAligned=*/true, /*DstAligned=*/false, /*Partial=*/false>
-          (lane, redFn, postOp, srcAddr, dstAddr, warpBytesAhead, warpScratchAddr);
-      srcAddr += nWarps*BytePerHunk;
-      dstAddr += nWarps*BytePerHunk;
-      warpBytesAhead -= nWarps*BytePerHunk;
-    }
-  }
-
-  if (0 < warpBytesAhead) {
-    partialHunkIsFront = false;
-    goto PartialHunk; // "call" PartialHunk()
-  PartialHunkBackReturn:;
-  }
-  return;
-
-PartialHunk:
-  // We have to handle a partial hunk possibly at the front and back of the
-  // buffer. We generate the code once here since its a lot of instructions,
-  // and then simulate function calls with gotos.
-  copyMultimemMultimem_WarpUnrolled
-    <RedFn, T, Unroll, BytePerPack, /*SrcAligned=*/false, /*DstAligned=*/false, /*Partial=*/true>
-      (lane, redFn, postOp, srcAddr, dstAddr, warpBytesAhead, warpScratchAddr);
-  if (partialHunkIsFront) goto PartialHunkFrontReturn;
-  goto PartialHunkBackReturn;
-}
-
-template<typename RedFn, typename IntBytes>
-__device__ __forceinline__ void copyMultimemMultimem(
-    int thread, int nThreads, uint64_t redArg, bool postOp,
-    void *srcPtr, void *dstPtr, IntBytes nElts, uint32_t warpScratchAddr
-  ) {
-  constexpr bool Enabled = Apply_LoadMultimem<RedFn>::PackSize != 0;
-  copyMultimemMultimem_IfEnabled<RedFn>(
-    /*enabled=*/std::integral_constant<bool, Enabled>(),
-    thread, nThreads, redArg, postOp, srcPtr, dstPtr, nElts, warpScratchAddr);
-}
-=======
->>>>>>> ea383122
 #endif // COMMON_KERNEL_H_