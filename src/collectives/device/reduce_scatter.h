--- conflicted
+++ resolved
@@ -1,10 +1,6 @@
 /*************************************************************************
-<<<<<<< HEAD
- * Copyright (c) 2015-2020, NVIDIA CORPORATION. All rights reserved.
- * Modifications Copyright (c) 2019-2021 Advanced Micro Devices, Inc. All rights reserved.
-=======
  * Copyright (c) 2015-2022, NVIDIA CORPORATION. All rights reserved.
->>>>>>> 9bfc1c6e
+ * Modifications Copyright (c) 2019-2022 Advanced Micro Devices, Inc. All rights reserved.
  *
  * See LICENSE.txt for license information
  ************************************************************************/
@@ -17,17 +13,10 @@
   template<typename T, typename RedOp, typename Proto>
   __device__ __attribute__((noinline)) void runRing(ncclWorkElem *args) {
     const int tid = threadIdx.x;
-<<<<<<< HEAD
-    const int nthreads = args->nThreads;
-    const int bid = args->coll.bid;
-    const int nChannels = args->coll.nChannels;
-    ncclRing *ring = &ncclShmem->channel.ring;
-=======
     const int nthreads = args->header.nWarps*WARP_SIZE;
     const int bid = args->bid;
     const int nChannels = args->nChannels;
-    ncclRing *ring = &ncclShmem.channel.ring;
->>>>>>> 9bfc1c6e
+    ncclRing *ring = &ncclShmem->channel.ring;
     int const *ringRanks = ring->devUserRanks;
     const ssize_t chunkSize = int(Proto::calcBytePerStep()/sizeof(T) * (Proto::Id == NCCL_PROTO_SIMPLE ? REDUCESCATTER_CHUNKSTEPS : 1));
     // We should not need the final /2 but it makes performance much, much smoother. Might be a bug somewhere.
@@ -36,13 +25,8 @@
     const ssize_t loopSize = nChannels*chunkSize;
     const ssize_t size = args->count;
 
-<<<<<<< HEAD
-    Primitives<T, RedOp, FanSymmetric<1>, 0, Proto>
-      prims(tid, nthreads, &ring->prev, &ring->next, args->sendbuff, args->recvbuff, args->coll.redOpArg, args->coll.connIndex << 16);
-=======
     Primitives<T, RedOp, FanSymmetric<1>, 0, Proto, 0>
-      prims(tid, nthreads, &ring->prev, &ring->next, args->sendbuff, args->recvbuff, args->redOpArg);
->>>>>>> 9bfc1c6e
+      prims(tid, nthreads, &ring->prev, &ring->next, args->sendbuff, args->recvbuff, args->redOpArg, args->connIndex << 16);
 
     for (ssize_t gridOffset = 0; gridOffset < size; gridOffset += loopSize) {
       ssize_t realChunkSize;
