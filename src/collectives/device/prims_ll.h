--- conflicted
+++ resolved
@@ -1,10 +1,6 @@
 /*************************************************************************
-<<<<<<< HEAD
- * Copyright (c) 2016-2021, NVIDIA CORPORATION. All rights reserved.
- * Modifications Copyright (c) 2019-2021 Advanced Micro Devices, Inc. All rights reserved.
-=======
  * Copyright (c) 2016-2022, NVIDIA CORPORATION. All rights reserved.
->>>>>>> 3c223c10
+ * Modifications Copyright (c) 2019-2022 Advanced Micro Devices, Inc. All rights reserved.
  *
  * See LICENSE.txt for license information
  ************************************************************************/
@@ -46,20 +42,16 @@
   inline __device__ uint32_t sendFlag(int i) { return NCCL_LL_FLAG(sendStep[i]+1); }
 
   inline __device__ void barrier() {
-<<<<<<< HEAD
 #if defined(__HIP_PLATFORM_HCC__) || defined(__HCC__) || defined(__HIPCC__)
     __syncthreads();
 #else
-    asm volatile ("bar.sync %1, %0;" :: "r"(nthreads), "r"(1+group));
+    asm volatile ("bar.sync %1, %0;" :: "r"(nthreads), "r"(15-group));
 #endif
   }
 
   static inline __device__ uint32_t __funnelshift_r(uint32_t lo, uint32_t hi, uint32_t shift) {
     uint64_t val64 = ((uint64_t)lo+((uint64_t)hi<<32))>>(shift&31);
     return (uint32_t)val64;
-=======
-    asm volatile ("bar.sync %1, %0;" :: "r"(nthreads), "r"(15-group));
->>>>>>> 3c223c10
   }
 
   uint32_t abort = 0;
@@ -298,14 +290,7 @@
 
     // Always waitSend in case of cleanup
     nelem = nelem < 0 ? 0 : nelem;
-#ifdef ENABLE_PROFILING
-    uint64_t t0;
-    if (tid == 0) t0 = __builtin_amdgcn_s_memrealtime();
-#endif
     if (SEND) waitSend(divUp(nelem, EltPerLine)*sizeof(ncclLLFifoLine));
-#ifdef ENABLE_PROFILING
-    if (SEND && tid == 0) ncclShmem->comm.devProf->elems[blockIdx.x].wait_cycle = (__builtin_amdgcn_s_memrealtime() - t0);
-#endif
 
     nelem -= tid*EltPerLine;
     srcElts += tid*EltPerLine;
