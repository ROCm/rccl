--- conflicted
+++ resolved
@@ -389,15 +389,9 @@
  public:
   __device__  Primitives(
       const int tid, const int nthreads, int const *recvPeers, int const *sendPeers,
-<<<<<<< HEAD
-      void const *inputBuf, void *outputBuf, int group=0, int connIndex=0
-    ):
-    redOp(FuncTraits<RedOp>().make(ncclShmem->comm.nRanks)),
-=======
-      void const *inputBuf, void *outputBuf, uint64_t redOpArg, int group=0
+      void const *inputBuf, void *outputBuf, uint64_t redOpArg, int group=0, int connIndex=0
     ):
     redOp(redOpArg),
->>>>>>> 30ca3fca
     tid(tid), nthreads(nthreads), wid(tid%WARP_SIZE), group(group),
     stepLines(ncclShmem->comm.buffSizes[NCCL_PROTO_LL]/NCCL_STEPS/sizeof(ncclLLFifoLine)),
     barriers(&ncclShmem->groups[group].barrier), barrier_next(ncclShmem->groups[group].barrier_next) {
