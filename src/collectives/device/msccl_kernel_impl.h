/*************************************************************************
 * Copyright (c) 2017-2022, NVIDIA CORPORATION. All rights reserved.
 * Modifications Copyright (c) 2019-2022 Advanced Micro Devices, Inc. All rights reserved.
 * Modifications Copyright (c) Microsoft Corporation. Licensed under the MIT License.
 *
 * See LICENSE.txt for license information
 ************************************************************************/
#ifndef MSSCLKERNELIMPL_H
#define MSSCLKERNELIMPL_H

#include "devcomm.h"
#include "primitives.h"
#include "collectives.h"

#include "msccl/msccl_struct.h"
#include "msccl/msccl_kernel.h"

extern __shared__ struct mscclShmemData mscclShmem;

#define MSCCL_MAX_ITER 65536

// flags are a 3-tuple of (workindex, gridoffset_iter, step) and it follows a lexicographical order. a threadblock is ahead of another iff its flag is ahead
#define COMPUTE_FLAG(__WORKINDEX__,__GRIDOFFSET_ITER__,__STEP__) \
  MSCCL_MAX_ITER*MSCCL_MAX_NUM_STEPS*(uint64_t)__WORKINDEX__ + ((uint64_t)__GRIDOFFSET_ITER__ * MSCCL_MAX_NUM_STEPS + (uint64_t)__STEP__)

#define GET_WORKINDEX_FROM_FLAG(__FLAG__) \
  (__FLAG__) / (MSCCL_MAX_ITER*MSCCL_MAX_NUM_STEPS)

#ifdef ENABLE_COLLTRACE
  #define INC_COLL_TRACE \
    uint32_t pos = atomicAdd(&ncclShmem.collTraceTail->tail, 1)%COLLTRACE_NUM_ITEMS; \
    struct ncclCollTrace* collTrace = ncclShmem.collTrace+pos; \
    collTrace->timeStamp = wall_clock64(); \
    collTrace->bid = blockIdx.x;
    // TODO: switch to atomicInc after llvm crash is fixed
    // uint32_t pos = atomicInc(&ncclShmem.collTraceTail->tail, COLLTRACE_NUM_ITEMS)

  #define traceData(data2, data4, data8_0, data8_1) { \
    INC_COLL_TRACE \
    collTrace->funcIndex = data2; \
    collTrace->data_0 = data4; \
    collTrace->opCount = data8_0; \
    collTrace->data_1 = data8_1; \
    collTrace->type = ncclCollTraceDataType; \
  }
#else
#define traceData(data2, data4, data8_0, data8_1)
#endif


// a copy of the volatile load/store from prims_ll
template<typename U>
__device__ static U load(U *src) {
  union {
    U elt;
    uint8_t u1;
    uint16_t u2;
    uint32_t u4;
    uint64_t u8;
  };
#if defined(__HIP_PLATFORM_HCC__) || defined(__HCC__) || defined(__HIPCC__)
  if(sizeof(U) == 1)
    u1 = __builtin_nontemporal_load((uint8_t*)src);
  else if(sizeof(U) == 2)
    u2 = __builtin_nontemporal_load((uint16_t*)src);
  else if(sizeof(U) == 4)
    u4 = __builtin_nontemporal_load((uint32_t*)src);
  else
    u8 = __builtin_nontemporal_load((uint64_t*)src);
#else
  if(sizeof(U) == 1)
    asm("ld.volatile.global.b8 %0,[%1];" : "=r"(u4) : "l"(src));
  else if(sizeof(U) == 2)
    asm("ld.volatile.global.b16 %0,[%1];" : "=h"(u2) : "l"(src));
  else if(sizeof(U) == 4)
    asm("ld.volatile.global.b32 %0,[%1];" : "=r"(u4) : "l"(src));
  else
    asm("ld.volatile.global.b64 %0,[%1];" : "=l"(u8) : "l"(src));
#endif
  return elt;
}

template<typename U>
__device__ static void store(U *dst, U val) {
  union {
    U elt;
    uint8_t u1;
    uint16_t u2;
    uint32_t u4;
    uint64_t u8;
  };
  elt = val;
#if defined(__HIP_PLATFORM_HCC__) || defined(__HCC__) || defined(__HIPCC__)
  if(sizeof(U) == 1)
    __builtin_nontemporal_store(u1, (uint8_t*)dst);
  else if(sizeof(U) == 2)
    __builtin_nontemporal_store(u2, (uint16_t*)dst);
  else if(sizeof(U) == 4)
    __builtin_nontemporal_store(u4, (uint32_t*)dst);
  else
    __builtin_nontemporal_store(u8, (uint64_t*)dst);
#else
  if(sizeof(U) == 1)
    asm("st.volatile.global.b8 [%0],%1;" :: "l"(dst), "r"(u4));
  else if(sizeof(U) == 2)
    asm("st.volatile.global.b16 [%0],%1;" :: "l"(dst), "h"(u2));
  else if(sizeof(U) == 4)
    asm("st.volatile.global.b32 [%0],%1;" :: "l"(dst), "r"(u4));
  else
    asm("st.volatile.global.b64 [%0],%1;" :: "l"(dst), "l"(u8));
#endif
}

inline __device__ static void barrier(int nthreads) {
#if defined(__HIP_PLATFORM_HCC__) || defined(__HCC__) || defined(__HIPCC__)
  assert(nthreads == NCCL_MAX_NTHREADS);
  __asm__ __volatile__("s_waitcnt vmcnt(0) lgkmcnt(0)\ns_barrier");
#else
  asm volatile ("bar.sync %1, %0;" :: "r"(nthreads), "r"(15));
#endif
}

// Copy 8-byte aligned data. You must call with at least `(bytes+7)/8` threads.
inline __device__ static void copyToShmem8(int tid, void* dst, void const* src, int bytes) {
  int offset = sizeof(uint32_t) * tid;
  if (offset < bytes) {
    uint32_t *src2 = (uint32_t*)((char const*)src + offset);
    uint32_t *dst2 = (uint32_t*)((char*)dst + offset);
    *dst2 = *src2;
    offset += WARP_SIZE*sizeof(uint32_t);
  }
}

__device__ __forceinline__ static void threadBlockCopy(
  uint32_t *dst, uint32_t const *src, uint64_t size, int tid, int nthreads) {
  for (int i = tid; i < size; i += nthreads) {
    dst[i] = src[i];
  }
}

#define MSCCL_REDUCE_UNROLL_LOOP_A(numloops) \
for (int r = 0; r < numloops; r++) { \
  srcOffset = srcBaseOffset + (ssize_t)mscclShmem.mscclTB.reductionSrcOffsets[t->reductionPointer+r] * sizePerMscclChunk; \
  reduceInput = load(srcPointer + srcOffset); \
  o = applyReduce(redFn, reduceInput, o); \
}

#define MSCCL_REDUCE_UNROLL_LOOP_B(numloops) \
for (int r = 0; r < numloops; r++) { \
  srcOffset = srcBaseOffset + (ssize_t)mscclShmem.mscclTB.reductionSrcOffsets[t->reductionPointer+r] * sizePerMscclChunk; \
  srcs[r] = srcPointer + srcOffset; \
}

template<typename T, typename RedOp, typename Proto, bool fullOps>
__device__ __forceinline__ void mscclRunInterpreter(
  struct ncclDevComm* comm, struct mscclAlgo* algo, struct mscclWork* work) {
  const int tid = threadIdx.x;
  const int bid = blockIdx.x;
  const int nthreads = NCCL_MAX_NTHREADS;

#if defined(ENABLE_NPKIT)
  uint64_t timestamp_entry = 0;
  if (tid == 0) {
     timestamp_entry = NPKIT_GET_GPU_TIMESTAMP();
  }
#endif
  // initialize mscclShmem.mscclTB
  threadBlockCopy(
    (uint32_t *)&mscclShmem.mscclTB, (uint32_t *)(algo->mscclTBs + bid),
    sizeof(struct mscclThreadBlock) / sizeof(uint32_t), tid, nthreads);
  __synclds(); // publish mscclShmem.mscclTB.channelId

  // initialize ncclShmem and mscclShmem.work
  int channelId = mscclShmem.mscclTB.channelId;
  {
    void *dst, *src;
    int bytes = 0;
    // Use first 3 warps to load comm, channel, and work into shmem
    switch (tid/WARP_SIZE) {
    case 0:
      dst = &ncclShmem.comm;
      src = comm;
      bytes = sizeof(ncclDevComm);
      break;
    case 1:
      // Get address of channel without incurring indirect load from ncclDevComm::channels
      dst = &ncclShmem.channel;
      src = &((ncclDevCommAndChannels*)comm)->channels[channelId];
      bytes = sizeof(ncclDevChannel);
      break;
    case 2:
      dst = &mscclShmem.work;
      src = work + blockIdx.x;
      bytes = sizeof(mscclWork);
      break;
    case 3:
      /* set abort flag to 0 */
      if (tid%WARP_SIZE == 0) ncclShmem.aborted = 0;
#ifdef ENABLE_COLLTRACE
      else if (tid%WARP_SIZE == 1) ncclShmem.collTrace = comm->collTrace + COLLTRACE_NUM_ITEMS*channelId;
      else if (tid%WARP_SIZE == 2) ncclShmem.collTraceTail = comm->collTraceTail + channelId;
#endif
      break;
    default:
      break;
    }
    copyToShmem8(tid%WARP_SIZE, dst, src, bytes);
  }

#if defined(ENABLE_NPKIT)
  int npKitCtxIdx = bid;
  int xcc_id = 0;
  if (tid == 0) {
    ncclShmem.event_buffer_head = 0;
#if defined(__gfx940__) || defined(__gfx941__) || defined(__gfx942__)
    asm volatile ("s_getreg_b32 %0, hwreg(HW_REG_XCC_ID)" : "=s" (xcc_id));
#endif
  }
#endif
  __synclds(); // publish shmem

  if (fullOps && tid == 0) {
    traceData(__LINE__, mscclShmem.work.fnIndex, (uint64_t)mscclShmem.work.sendBuff, 0);
  }

  if (tid == 0)
    *mscclShmem.work.workFifoDone = mscclShmem.work.workFifoDoneAck;

#if defined(ENABLE_NPKIT) && defined(ENABLE_NPKIT_EVENT_TIME_SYNC_CPU)
  if (tid == 0) {
    uint64_t* cpuTimestamp = ncclShmem.comm.cpuTimestamp;
    NpKit::CollectGpuEventLDS(NPKIT_EVENT_TIME_SYNC_CPU, 0, xcc_id, *cpuTimestamp);
  }
#endif

#if defined(ENABLE_NPKIT) && defined(ENABLE_NPKIT_EVENT_TIME_SYNC_GPU)
  if (tid == 0) {
    NpKit::CollectGpuEventLDS(NPKIT_EVENT_TIME_SYNC_GPU, 0, xcc_id, NPKIT_GET_GPU_TIMESTAMP());
  }
#endif

  // User pointers for primitives
  T* thisInput = (T*)mscclShmem.work.sendBuff;
  T* thisOutput = (T*)mscclShmem.work.recvBuff;
  T* thisScratch = (T*)mscclShmem.work.scratchBuffer;
  int recvPeer = mscclShmem.mscclTB.recvPeer;
  int sendPeer = mscclShmem.mscclTB.sendPeer;

  const ssize_t chunkSize = int(Proto::calcBytePerStep()/sizeof(T) * (Proto::Id == NCCL_PROTO_SIMPLE ? MSCCL_CHUNKSTEPS : 1));
  int minChunkSize;
  if (Proto::Id == NCCL_PROTO_LL)
    minChunkSize = nthreads*(Proto::calcBytePerGrain()/sizeof(T));
  if (Proto::Id == NCCL_PROTO_LL128) {
    // We should not need the final /2 but it makes performance much, much smoother. Might be a bug somewhere.
    minChunkSize = nthreads*(Proto::calcBytePerGrain()/sizeof(T))/2;
  }

  RedOp redFn(mscclShmem.work.redOpArg);
  Primitives<T, RedOp, FanAsymmetric<1,1>, 1, Proto, 0> prims
    (tid, nthreads, &recvPeer, &sendPeer, thisInput, thisOutput, mscclShmem.work.redOpArg);

#if defined(ENABLE_NPKIT)
  if (tid == 0) {
    prims.npKitCtxIdx = npKitCtxIdx;
  }
#endif

  const ssize_t sizePerMscclChunk = mscclShmem.work.sizePerMscclChunk;
  uint32_t maxAllowedCount = mscclShmem.work.maxAllowedCount;

#if defined(ENABLE_NPKIT) && defined(ENABLE_NPKIT_EVENT_MSCCL_RUN_ENTRY)
  if (tid == 0) {
    NpKit::CollectGpuEventLDS(NPKIT_EVENT_MSCCL_RUN_ENTRY, mscclShmem.work.sizePerMscclChunk*mscclShmem.work.nChunksPerLoop, xcc_id, timestamp_entry);
  }
#endif

#if defined(ENABLE_NPKIT) && defined(ENABLE_NPKIT_EVENT_MSCCL_INIT_ENTRY)
  if (tid == 0) {
    NpKit::CollectGpuEventLDS(NPKIT_EVENT_MSCCL_INIT_ENTRY, 0, xcc_id, timestamp_entry);
  }
#endif

#if defined(ENABLE_NPKIT) && defined(ENABLE_NPKIT_EVENT_MSCCL_INIT_EXIT)
  if (tid == 0) {
    NpKit::CollectGpuEventLDS(NPKIT_EVENT_MSCCL_INIT_EXIT, 0, xcc_id, NPKIT_GET_GPU_TIMESTAMP());
  }
#endif

  // msccl flags all start out with 0. this is used as a part of the flag to make sure different work items deal with different synchronization flags
  // this still needs more work. when we make a way around the queue, the flag might have been set to undesired values. will be fixed in subsequent versions.
  const int64_t workIndex = mscclShmem.work.workIndex;
  volatile struct mscclFlag* mscclFlags = mscclShmem.work.syncFlags;
  for (ssize_t gridOffset = 0, iter = 0; gridOffset < sizePerMscclChunk; gridOffset += chunkSize, iter++) {
    ssize_t realChunkSize;
    if (Proto::Id == NCCL_PROTO_SIMPLE) {
      realChunkSize = min(chunkSize, sizePerMscclChunk-gridOffset);
      realChunkSize = roundUp(realChunkSize, nthreads*sizeof(uint64_t)/sizeof(T));
    }
    else
      realChunkSize = min(chunkSize, divUp(sizePerMscclChunk-gridOffset, minChunkSize)*minChunkSize);
    realChunkSize = int(realChunkSize);
    int nelem = min(realChunkSize, sizePerMscclChunk-gridOffset);

    ssize_t srcOffset, dstOffset;
    T *srcPointer, *dstPointer;
    int step = 0;
    for (int i = 0; i < mscclShmem.mscclTB.nSteps; i++){
      struct mscclTransmission* t = &mscclShmem.mscclTB.transmissions[i];
      // first wait if there is a dependence
      int16_t numDependencies = t->numDependencies;
      if (numDependencies > 0){
        if (tid < numDependencies) {
          int16_t dependentPointer = t->dependencePointer;
          int8_t dependentBid = mscclShmem.mscclTB.dependentBid[dependentPointer+tid];
          int16_t dependentStep = mscclShmem.mscclTB.dependentStep[dependentPointer+tid];
          uint64_t goalFlag = COMPUTE_FLAG(workIndex, iter, dependentStep);
          while (true){
            uint64_t curFlag = __atomic_load_n(&(mscclFlags + dependentBid)->flag, __ATOMIC_RELAXED);
            if (curFlag >= goalFlag && GET_WORKINDEX_FROM_FLAG(curFlag) == workIndex) break;
          }
        }
        step += numDependencies-1;
        barrier(nthreads);
      }

      srcPointer = (t->srcBuffer == MSCCL_INPUT_BUFFER) ? thisInput : ((t->srcBuffer == MSCCL_OUTPUT_BUFFER) ? thisOutput : thisScratch);
      dstPointer = (t->dstBuffer == MSCCL_INPUT_BUFFER) ? thisInput : ((t->dstBuffer == MSCCL_OUTPUT_BUFFER) ? thisOutput : thisScratch);
      prims.setDataPtrs(srcPointer, dstPointer);

      int count = t->count;
      for (int c = 0; c < count; c += maxAllowedCount) {
        srcOffset = gridOffset + (ssize_t) (t->srcOffset+c) * sizePerMscclChunk;
        dstOffset = gridOffset + (ssize_t) (t->dstOffset+c) * sizePerMscclChunk;
        int thisCount = min(maxAllowedCount, count - c);
        int thisNelem = nelem * thisCount;
        if (t->type == MSCCL_SEND) {
#if defined(ENABLE_NPKIT) && defined(ENABLE_NPKIT_EVENT_MSCCL_SEND_ENTRY)
            if (tid == 0) {
              NpKit::CollectGpuEventLDS(NPKIT_EVENT_MSCCL_SEND_ENTRY, thisNelem*sizeof(T), 0, NPKIT_GET_GPU_TIMESTAMP());
            }
<<<<<<< HEAD
#endif	
          prims.send(srcOffset, thisNelem); // LL.send is the only situation where there is no barrier at the end.
=======
#endif
          prims.template send<1>(srcOffset, thisNelem); // LL.send is the only situation where there is no barrier at the end.
>>>>>>> f4858e14

#if defined(ENABLE_NPKIT) && defined(ENABLE_NPKIT_EVENT_MSCCL_SEND_EXIT)
            if (tid == 0) {
              NpKit::CollectGpuEventLDS(NPKIT_EVENT_MSCCL_SEND_EXIT, thisNelem*sizeof(T), 0, NPKIT_GET_GPU_TIMESTAMP());
            }
#endif
        }
        else if (t->type == MSCCL_RECV) {
#if defined(ENABLE_NPKIT) && defined(ENABLE_NPKIT_EVENT_MSCCL_RECV_ENTRY)
            if (tid == 0) {
              NpKit::CollectGpuEventLDS(NPKIT_EVENT_MSCCL_RECV_ENTRY, thisNelem*sizeof(T), 0, NPKIT_GET_GPU_TIMESTAMP());
            }
<<<<<<< HEAD
#endif	
          prims.recv(dstOffset, thisNelem);
=======
#endif
          prims.template recv<1>(dstOffset, thisNelem);
>>>>>>> f4858e14
#if defined(ENABLE_NPKIT) && defined(ENABLE_NPKIT_EVENT_MSCCL_RECV_EXIT)
            if (tid == 0) {
              NpKit::CollectGpuEventLDS(NPKIT_EVENT_MSCCL_RECV_EXIT, thisNelem*sizeof(T), 0, NPKIT_GET_GPU_TIMESTAMP());
            }
#endif
        }
        else if (t->type == MSCCL_REDUCE) {
          int numReductions = t->numReductions;
          int currIdx = tid;
#if defined(__gfx942__)
          if (Proto::Id == NCCL_PROTO_LL) {
#else
          if (thisNelem < nthreads) {
#endif
#if defined(ENABLE_NPKIT) && defined(ENABLE_NPKIT_EVENT_MSCCL_REDUCE_ENTRY)
            if (tid == 0) {
              NpKit::CollectGpuEventLDS(NPKIT_EVENT_MSCCL_REDUCE_ENTRY, thisNelem*sizeof(T), 0, NPKIT_GET_GPU_TIMESTAMP());
            }
#endif

#if defined(__gfx942__)
            while (currIdx < thisNelem) {
#else
            if (currIdx < thisNelem) {
#endif
              dstOffset = gridOffset + (ssize_t) (t->dstOffset+c) * sizePerMscclChunk;
              T* dstIndex = dstPointer + dstOffset + currIdx;
              T reduceInput;
              T o = load(dstIndex);
              ssize_t srcBaseOffset = gridOffset + (ssize_t)c * sizePerMscclChunk + currIdx;
              switch (numReductions) {
                case 7:
                  #pragma unroll
                  MSCCL_REDUCE_UNROLL_LOOP_A(7);
                  break;
#if defined(__gfx90a__)
                case 15:
                  #pragma unroll
                  MSCCL_REDUCE_UNROLL_LOOP_A(15);
                  break;
#endif
                default:
                  MSCCL_REDUCE_UNROLL_LOOP_A(numReductions);
                  break;
              }
              store(dstIndex, o);
#if defined(__gfx942__)
              currIdx += nthreads;
#endif
            }

#if defined(ENABLE_NPKIT) && defined(ENABLE_NPKIT_EVENT_MSCCL_REDUCE_EXIT)
            if (tid == 0) {
              NpKit::CollectGpuEventLDS(NPKIT_EVENT_MSCCL_REDUCE_EXIT, thisNelem*sizeof(T), 0, NPKIT_GET_GPU_TIMESTAMP());
            }
#endif

            barrier(nthreads);
          } else {
            T* srcs[MSCCL_MAX_REDUCE_FUSION+1]; // +1 is for SIMPLE protocol as dst is added in the list of srcs
            dstOffset = gridOffset + (ssize_t) (t->dstOffset+c) * sizePerMscclChunk;
            T* dst = dstPointer + dstOffset;
            ssize_t srcBaseOffset = gridOffset + (ssize_t)c * sizePerMscclChunk;
            switch (numReductions) {
              case 7:
                #pragma unroll
                MSCCL_REDUCE_UNROLL_LOOP_B(7);
                break;
#if defined(__gfx90a__)
              case 15:
                #pragma unroll
                MSCCL_REDUCE_UNROLL_LOOP_B(15);
                break;
#endif
              default:
                MSCCL_REDUCE_UNROLL_LOOP_B(numReductions);
                break;
            }
            prims.reduce(srcs, numReductions, &dst, 1, thisNelem);
          }
          if (c == 0) step += (numReductions-1); // only advance step once!
        } else if (fullOps && t->type == MSCCL_RECV_COPY_SEND)
          prims.recvCopySend(dstOffset, thisNelem);
        else if (fullOps && t->type == MSCCL_RECV_REDUCE_SEND)
          prims.recvReduceSend(srcOffset, thisNelem);
        else if (fullOps && t->type == MSCCL_RECV_REDUCE_COPY_SEND)
          prims.recvReduceCopySend(srcOffset, dstOffset, thisNelem);
        else if (fullOps && t->type == MSCCL_RECV_REDUCE_COPY) {
#if defined(ENABLE_NPKIT) && defined(ENABLE_NPKIT_EVENT_MSCCL_RECV_REDUCE_COPY_ENTRY)
          if (tid == 0) {
            NpKit::CollectGpuEventLDS(NPKIT_EVENT_MSCCL_RECV_REDUCE_COPY_ENTRY, thisNelem*sizeof(T), 0, NPKIT_GET_GPU_TIMESTAMP());
          }
#endif
          prims.recvReduceCopy(srcOffset, dstOffset, thisNelem);
#if defined(ENABLE_NPKIT) && defined(ENABLE_NPKIT_EVENT_MSCCL_RECV_REDUCE_COPY_EXIT)
          if (tid == 0) {
            NpKit::CollectGpuEventLDS(NPKIT_EVENT_MSCCL_RECV_REDUCE_COPY_EXIT, thisNelem*sizeof(T), 0, NPKIT_GET_GPU_TIMESTAMP());
          }
#endif
        }
        else if (fullOps && t->type == MSCCL_LOCAL_COPY)
          prims.localCopy(srcPointer+srcOffset, dstPointer+dstOffset, thisNelem);
        else
          return;
      }
      if (t->hasDependence && tid == nthreads-1)
        __atomic_store_n(&mscclFlags[bid].flag, (uint64_t) COMPUTE_FLAG(workIndex, iter, step), t->type == MSCCL_REDUCE ? __ATOMIC_RELEASE : __ATOMIC_RELAXED);
      step++;
    }
  }
#if defined(ENABLE_NPKIT) && defined(ENABLE_NPKIT_EVENT_MSCCL_RUN_EXIT)
  if (tid == 0) {
    NpKit::CollectGpuEventLDS(NPKIT_EVENT_MSCCL_RUN_EXIT, mscclShmem.work.sizePerMscclChunk*mscclShmem.work.nChunksPerLoop, xcc_id, NPKIT_GET_GPU_TIMESTAMP());
  }
#endif
#if defined(ENABLE_NPKIT)
  __synclds();
  NpKitEventCollectContext* ctx = ncclShmem.comm.npKitEventCollectContexts + npKitCtxIdx;
  copyToShmem16(tid, ctx->event_buffer+ctx->event_buffer_head, ncclShmem.event_buffer, sizeof(NpKitEvent)*ncclShmem.event_buffer_head);
  if (tid == 0) ctx->event_buffer_head += ncclShmem.event_buffer_head;
#endif

  if (fullOps && tid == 0) {
    traceData(__LINE__, mscclShmem.work.fnIndex, (uint64_t)mscclShmem.work.sendBuff, 0);
  }
}

#define MSCCL_IMPL_KERNEL_ENTRY_FUNC_DEVREDOP_TYPE(devredop, type, fullOps) \
__global__ void MSCCL_KERNEL_ENTRY_NAME(devredop, type, LL, fullOps)(struct ncclDevComm* comm, struct mscclAlgo* algo, struct mscclWork* work) { \
  mscclRunInterpreter<type, Func##devredop<type>, ProtoLL, fullOps>(comm, algo, work); \
} \
__global__ void MSCCL_KERNEL_ENTRY_NAME(devredop, type, LL128, fullOps)(struct ncclDevComm* comm, struct mscclAlgo* algo, struct mscclWork* work) { \
  mscclRunInterpreter<type, Func##devredop<type>, ProtoLL128, fullOps>(comm, algo, work); \
} \
__global__ void MSCCL_KERNEL_ENTRY_NAME(devredop, type, Simple, fullOps)(struct ncclDevComm* comm, struct mscclAlgo* algo, struct mscclWork* work) { \
  mscclRunInterpreter<type, Func##devredop<type>, ProtoSimple<MSCCL_CHUNKSTEPS/MSCCL_SLICESTEPS, MSCCL_SLICESTEPS>, fullOps>(comm, algo, work); \
}

#define MSCCL_IMPL_KERNEL_ENTRY_FUNC_DEVREDOP(devredop, fullOps) \
  MSCCL_IMPL_KERNEL_ENTRY_FUNC_DEVREDOP_TYPE(devredop, int8_t, fullOps) \
  MSCCL_IMPL_KERNEL_ENTRY_FUNC_DEVREDOP_TYPE(devredop, uint8_t, fullOps) \
  MSCCL_IMPL_KERNEL_ENTRY_FUNC_DEVREDOP_TYPE(devredop, int32_t, fullOps) \
  MSCCL_IMPL_KERNEL_ENTRY_FUNC_DEVREDOP_TYPE(devredop, uint32_t, fullOps) \
  MSCCL_IMPL_KERNEL_ENTRY_FUNC_DEVREDOP_TYPE(devredop, int64_t, fullOps) \
  MSCCL_IMPL_KERNEL_ENTRY_FUNC_DEVREDOP_TYPE(devredop, uint64_t, fullOps) \
  MSCCL_IMPL_KERNEL_ENTRY_FUNC_DEVREDOP_TYPE(devredop, half, fullOps) \
  MSCCL_IMPL_KERNEL_ENTRY_FUNC_DEVREDOP_TYPE(devredop, float, fullOps) \
  MSCCL_IMPL_KERNEL_ENTRY_FUNC_DEVREDOP_TYPE(devredop, double, fullOps) \
  MSCCL_IMPL_KERNEL_ENTRY_FUNC_DEVREDOP_TYPE(devredop, rccl_bfloat16, fullOps)

#define MSCCL_IMPL_KERNEL_ENTRY_FUNC_DEVREDOP_NOFLOAT(devredop, fullOps) \
  MSCCL_IMPL_KERNEL_ENTRY_FUNC_DEVREDOP_TYPE(devredop, int8_t, fullOps) \
  MSCCL_IMPL_KERNEL_ENTRY_FUNC_DEVREDOP_TYPE(devredop, uint8_t, fullOps) \
  MSCCL_IMPL_KERNEL_ENTRY_FUNC_DEVREDOP_TYPE(devredop, int32_t, fullOps) \
  MSCCL_IMPL_KERNEL_ENTRY_FUNC_DEVREDOP_TYPE(devredop, uint32_t, fullOps) \
  MSCCL_IMPL_KERNEL_ENTRY_FUNC_DEVREDOP_TYPE(devredop, int64_t, fullOps) \
  MSCCL_IMPL_KERNEL_ENTRY_FUNC_DEVREDOP_TYPE(devredop, uint64_t, fullOps)

#define MSCCL_IMPL_KERNEL_ENTRY_FUNC() \
  MSCCL_IMPL_KERNEL_ENTRY_FUNC_DEVREDOP(Sum, false) \
  MSCCL_IMPL_KERNEL_ENTRY_FUNC_DEVREDOP(Prod, false) \
  MSCCL_IMPL_KERNEL_ENTRY_FUNC_DEVREDOP(Max, false) \
  MSCCL_IMPL_KERNEL_ENTRY_FUNC_DEVREDOP(Min, false) \
  MSCCL_IMPL_KERNEL_ENTRY_FUNC_DEVREDOP(PreMulSum, false) \
  MSCCL_IMPL_KERNEL_ENTRY_FUNC_DEVREDOP_NOFLOAT(SumPostDiv, false)

#endif<|MERGE_RESOLUTION|>--- conflicted
+++ resolved
@@ -338,13 +338,9 @@
             if (tid == 0) {
               NpKit::CollectGpuEventLDS(NPKIT_EVENT_MSCCL_SEND_ENTRY, thisNelem*sizeof(T), 0, NPKIT_GET_GPU_TIMESTAMP());
             }
-<<<<<<< HEAD
+
 #endif	
           prims.send(srcOffset, thisNelem); // LL.send is the only situation where there is no barrier at the end.
-=======
-#endif
-          prims.template send<1>(srcOffset, thisNelem); // LL.send is the only situation where there is no barrier at the end.
->>>>>>> f4858e14
 
 #if defined(ENABLE_NPKIT) && defined(ENABLE_NPKIT_EVENT_MSCCL_SEND_EXIT)
             if (tid == 0) {
@@ -357,13 +353,9 @@
             if (tid == 0) {
               NpKit::CollectGpuEventLDS(NPKIT_EVENT_MSCCL_RECV_ENTRY, thisNelem*sizeof(T), 0, NPKIT_GET_GPU_TIMESTAMP());
             }
-<<<<<<< HEAD
 #endif	
           prims.recv(dstOffset, thisNelem);
-=======
-#endif
-          prims.template recv<1>(dstOffset, thisNelem);
->>>>>>> f4858e14
+
 #if defined(ENABLE_NPKIT) && defined(ENABLE_NPKIT_EVENT_MSCCL_RECV_EXIT)
             if (tid == 0) {
               NpKit::CollectGpuEventLDS(NPKIT_EVENT_MSCCL_RECV_EXIT, thisNelem*sizeof(T), 0, NPKIT_GET_GPU_TIMESTAMP());
