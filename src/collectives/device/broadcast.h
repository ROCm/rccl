/*************************************************************************
 * Copyright (c) 2015-2020, NVIDIA CORPORATION. All rights reserved.
 * Modifications Copyright (c) 2019-2020 Advanced Micro Devices, Inc. All rights reserved.
 *
 * See LICENSE.txt for license information
 ************************************************************************/

#include "devcomm.h"
#include "primitives.h"
#include "collectives.h"

<<<<<<< HEAD
template<int UNROLL, class FUNC, typename T>
__attribute__((noinline))
__device__ void ncclBroadcastRingKernel(struct CollectiveArgs* args) {
  const int tid = threadIdx.x;
  const int nthreads = args->coll.nThreads;
  const int bid = args->coll.bid;
  const int nChannels = args->coll.nChannels;
  struct ncclDevComm* comm = args->comm;
  struct ncclChannel* channel = comm->channels+blockIdx.x;
  struct ncclRing* ring = &channel->ring;
  const int stepSize = comm->buffSizes[NCCL_PROTO_SIMPLE] / (sizeof(T)*NCCL_STEPS);
  const int chunkSize = stepSize * BROADCAST_CHUNKSTEPS;
  const ssize_t loopSize = nChannels*(ssize_t)chunkSize;
  const ssize_t size = args->coll.count;
  const int rank = ring->devUserRanks[0];
  const int nextRank = ring->devUserRanks[1];
  const int root = args->coll.root;
#ifdef ENABLE_PROFILING
  auto devProf = comm->devProf;
  uint64_t clk, t0 = 0ULL, ws;
  if (tid == 0) clk = __rtc64();
#endif

  // Compute pointers
  const T * __restrict__ thisInput = (const T*)args->sendbuff;
  T * __restrict__ thisOutput = (T*)args->recvbuff;

  ncclPrimitives<UNROLL, BROADCAST_CHUNKSTEPS/BROADCAST_SLICESTEPS, BROADCAST_SLICESTEPS, T, 1, 1, 0, FUNC>
    prims(tid, nthreads, &ring->prev, &ring->next, NULL, stepSize, channel, comm);

  for (ssize_t gridOffset = 0; gridOffset < size; gridOffset += loopSize) {
    int realChunkSize = min(chunkSize, DIVUP(size-gridOffset,nChannels));
    ALIGN_SIZE(realChunkSize, nthreads*sizeof(uint64_t)/sizeof(T));
    ssize_t offset = gridOffset + bid*realChunkSize;
    int nelem = min(realChunkSize, size-offset);

    if (rank == root) {
      if (thisInput == thisOutput) {
        INIT_COUNTER;
        prims.send(thisInput+offset, nelem);
        ACCUMULATE_COUNTER(send);
      } else {
        INIT_COUNTER;
        prims.copySend(thisInput+offset, thisOutput+offset, nelem);
        ACCUMULATE_COUNTER(copySend);
      }
    } else if (nextRank == root) {
      INIT_COUNTER;
      prims.recv(thisOutput+offset, nelem);
      ACCUMULATE_COUNTER(recv);
    } else {
      INIT_COUNTER;
      prims.recvCopySend(thisOutput+offset, nelem);
      ACCUMULATE_COUNTER(recvCopySend);
    }
  }
#ifdef ENABLE_PROFILING
  if (tid == 0) __atomic_fetch_add(&(devProf->total_cycle), __rtc64() - clk, __ATOMIC_SEQ_CST);
#endif
}

template<int UNROLL, class FUNC, typename T>
__attribute__((noinline))
__device__ void ncclBroadcastTreeKernel(struct CollectiveArgs* args) { }

template<int UNROLL, class FUNC, typename T>
__attribute__((noinline))
__device__ void ncclBroadcastCollNetKernel(struct CollectiveArgs* args) { }

template<int UNUSED, class FUNC, typename T>
__attribute__((noinline))
__device__ void ncclBroadcastRingLLKernel(struct CollectiveArgs* args) {
  const int tid = threadIdx.x;
  const int nthreads = args->coll.nThreads;
  const int bid = args->coll.bid;
  const int nChannels = args->coll.nChannels;
  struct ncclDevComm* comm = args->comm;
  struct ncclChannel* channel = comm->channels+blockIdx.x;
  struct ncclRing* ring = &channel->ring;
  const int stepLines = comm->buffSizes[NCCL_PROTO_LL] / (sizeof(union ncclLLFifoLine)*NCCL_STEPS);
  ssize_t chunkSize = stepLines * sizeof(uint64_t) / sizeof(T);
  const ssize_t loopSize = nChannels*chunkSize;
  const ssize_t size = args->coll.count;
  const int rank = ring->devUserRanks[0];
  const int nextRank = ring->devUserRanks[1];
  const int root = args->coll.root;

  ncclLLPrimitives<T, FUNC, 1, 1> LLprims(tid, nthreads, &ring->prev, &ring->next, stepLines, channel, comm);

  // Compute pointers
  const T * __restrict__ thisInput = (const T*)args->sendbuff;
  T * __restrict__ thisOutput = (T*)args->recvbuff;

  for (ssize_t gridOffset = 0; gridOffset < size; gridOffset += loopSize) {
    if (size-gridOffset < loopSize) {
      chunkSize = args->coll.lastChunkSize;
    }
    ssize_t offset = gridOffset + bid*chunkSize;

    int nelem = min(chunkSize, size-offset);
    if (rank == root) {
      if (thisInput == thisOutput) {
        LLprims.send(thisInput+offset, nelem);
      } else {
        LLprims.copySend(thisInput + offset, thisOutput + offset, nelem);
=======
template<class FUNC, typename T, int UNROLL>
class ncclFunction<ncclFuncBroadcast, NCCL_ALGO_RING, NCCL_PROTO_SIMPLE, FUNC, T, UNROLL> {
  public:
    __device__ void run(struct ncclWorkElem* args) {
      const int tid = threadIdx.x;
      const int nthreads = args->nThreads-WARP_SIZE;
      const int bid = args->coll.bid;
      const int nChannels = args->coll.nChannels;
      struct ncclDevComm* comm = args->comm;
      struct ncclChannel* channel = comm->channels+blockIdx.x;
      struct ncclRing* ring = &channel->ring;
      const int stepSize = comm->buffSizes[NCCL_PROTO_SIMPLE] / (sizeof(T)*NCCL_STEPS);
      const int chunkSize = stepSize * BROADCAST_CHUNKSTEPS;
      const ssize_t loopSize = nChannels*(ssize_t)chunkSize;
      const ssize_t size = args->coll.count;
      const int rank = ring->devUserRanks[0];
      const int nextRank = ring->devUserRanks[1];
      const int root = args->coll.root;

      // Compute pointers
      const T * __restrict__ thisInput = (const T*)args->sendbuff;
      T * __restrict__ thisOutput = (T*)args->recvbuff;

      ncclPrimitives<UNROLL, BROADCAST_CHUNKSTEPS/BROADCAST_SLICESTEPS, BROADCAST_SLICESTEPS, T, 1, 1, 0, FUNC>
        prims(tid, nthreads, &ring->prev, &ring->next, NULL, stepSize, channel, comm, ncclShmem->ptrs, 0);

      for (ssize_t gridOffset = 0; gridOffset < size; gridOffset += loopSize) {
        int realChunkSize = min(chunkSize, DIVUP(size-gridOffset,nChannels));
        ALIGN_SIZE(realChunkSize, nthreads*sizeof(uint64_t)/sizeof(T));
        ssize_t offset = gridOffset + bid*realChunkSize;
        int nelem = min(realChunkSize, size-offset);

        if (rank == root) {
          if (thisInput == thisOutput) {
            prims.send(thisInput+offset, nelem);
          } else {
            prims.copySend(thisInput+offset, thisOutput+offset, nelem);
          }
        } else if (nextRank == root) {
          prims.recv(thisOutput+offset, nelem);
        } else {
          prims.recvCopySend(thisOutput+offset, nelem);
        }
      }
    }
};

template<class FUNC, typename T, int UNROLL>
class ncclFunction<ncclFuncBroadcast, NCCL_ALGO_RING, NCCL_PROTO_LL, FUNC, T, UNROLL> {
  public:
    __device__ void run(struct ncclWorkElem* args) {
      const int tid = threadIdx.x;
      const int nthreads = args->nThreads;
      const int bid = args->coll.bid;
      const int nChannels = args->coll.nChannels;
      struct ncclDevComm* comm = args->comm;
      struct ncclChannel* channel = comm->channels+blockIdx.x;
      struct ncclRing* ring = &channel->ring;
      const int stepLines = comm->buffSizes[NCCL_PROTO_LL] / (sizeof(union ncclLLFifoLine)*NCCL_STEPS);
      ssize_t chunkSize = stepLines * sizeof(uint64_t) / sizeof(T);
      const ssize_t loopSize = nChannels*chunkSize;
      const ssize_t size = args->coll.count;
      const int rank = ring->devUserRanks[0];
      const int nextRank = ring->devUserRanks[1];
      const int root = args->coll.root;

      ncclLLPrimitives<T, FUNC, 1, 1> LLprims(tid, nthreads, &ring->prev, &ring->next, stepLines, channel, comm);

      // Compute pointers
      const T * __restrict__ thisInput = (const T*)args->sendbuff;
      T * __restrict__ thisOutput = (T*)args->recvbuff;

      for (ssize_t gridOffset = 0; gridOffset < size; gridOffset += loopSize) {
        if (size-gridOffset < loopSize) {
          chunkSize = args->coll.lastChunkSize;
        }
        ssize_t offset = gridOffset + bid*chunkSize;

        int nelem = min(chunkSize, size-offset);
        if (rank == root) {
          if (thisInput == thisOutput) {
            LLprims.send(thisInput+offset, nelem);
          } else {
            LLprims.copySend(thisInput + offset, thisOutput + offset, nelem);
          }
        } else if (nextRank == root) {
          LLprims.recv(thisOutput + offset, nelem);
        } else {
          LLprims.recvCopySend(thisOutput + offset, nelem);
        }
>>>>>>> 920dbe5b
      }
    }
<<<<<<< HEAD
  }
}

template<int UNUSED, class FUNC, typename T>
__attribute__((noinline))
__device__ void ncclBroadcastTreeLLKernel(struct CollectiveArgs* args) { }

template<int UNUSED, class FUNC, typename T>
__attribute__((noinline))
__device__ void ncclBroadcastCollNetLLKernel(struct CollectiveArgs* args) { }

#include "prims_ll128.h"
template<int UNUSED, class FUNC, typename T>
__attribute__((noinline))
__device__ void ncclBroadcastRingLL128Kernel(struct CollectiveArgs* args) {
  const int tid = threadIdx.x;
  const int nthreads = args->coll.nThreads;
  const int bid = args->coll.bid;
  const int nChannels = args->coll.nChannels;
  struct ncclDevComm* comm = args->comm;
  struct ncclChannel* channel = comm->channels+blockIdx.x;
  struct ncclRing* ring = &channel->ring;
  const int stepSize = comm->buffSizes[NCCL_PROTO_LL128] / (sizeof(uint64_t)*NCCL_STEPS);
  ssize_t chunkSize = stepSize*NCCL_LL128_DATAELEMS*sizeof(uint64_t) / (NCCL_LL128_LINEELEMS*sizeof(T));
  const ssize_t minChunkSize = (NCCL_LL128_SHMEM_ELEMS_PER_THREAD*nthreads*NCCL_LL128_DATAELEMS*sizeof(uint64_t))/(NCCL_LL128_LINEELEMS*sizeof(T));
  const ssize_t loopSize = nChannels*chunkSize;
  const ssize_t size = args->coll.count;
  const int rank = ring->devUserRanks[0];
  const int nextRank = ring->devUserRanks[1];
  const int root = args->coll.root;

  ncclLL128Primitives<T, FUNC, 1, 1> LLprims(tid, nthreads, &ring->prev, &ring->next, stepSize, channel, comm);

  // Compute pointers
  const T * __restrict__ thisInput = (const T*)args->sendbuff;
  T * __restrict__ thisOutput = (T*)args->recvbuff;

  for (ssize_t gridOffset = 0; gridOffset < size; gridOffset += loopSize) {
    chunkSize = min(DIVUP(size-gridOffset, nChannels*minChunkSize)*minChunkSize, chunkSize);
    ssize_t offset = gridOffset + bid*chunkSize;

    int nelem = min(chunkSize, size-offset);
    if (rank == root) {
      if (thisInput == thisOutput) {
        LLprims.send(thisInput+offset, nelem);
      } else {
        LLprims.copySend(thisInput + offset, thisOutput + offset, nelem);
=======
};

#include "prims_ll128.h"
template<class FUNC, typename T, int UNROLL>
class ncclFunction<ncclFuncBroadcast, NCCL_ALGO_RING, NCCL_PROTO_LL128, FUNC, T, UNROLL> {
  public:
    __device__ void run(struct ncclWorkElem* args) {
      const int tid = threadIdx.x;
      const int nthreads = args->nThreads;
      const int bid = args->coll.bid;
      const int nChannels = args->coll.nChannels;
      struct ncclDevComm* comm = args->comm;
      struct ncclChannel* channel = comm->channels+blockIdx.x;
      struct ncclRing* ring = &channel->ring;
      const int stepSize = comm->buffSizes[NCCL_PROTO_LL128] / (sizeof(uint64_t)*NCCL_STEPS);
      ssize_t chunkSize = stepSize*NCCL_LL128_DATAELEMS*sizeof(uint64_t) / (NCCL_LL128_LINEELEMS*sizeof(T));
      const ssize_t minChunkSize = (NCCL_LL128_SHMEM_ELEMS_PER_THREAD*nthreads*NCCL_LL128_DATAELEMS*sizeof(uint64_t))/(NCCL_LL128_LINEELEMS*sizeof(T));
      const ssize_t loopSize = nChannels*chunkSize;
      const ssize_t size = args->coll.count;
      const int rank = ring->devUserRanks[0];
      const int nextRank = ring->devUserRanks[1];
      const int root = args->coll.root;

      ncclLL128Primitives<T, FUNC, 1, 1> LLprims(tid, nthreads, &ring->prev, &ring->next, stepSize, channel, comm);

      // Compute pointers
      const T * __restrict__ thisInput = (const T*)args->sendbuff;
      T * __restrict__ thisOutput = (T*)args->recvbuff;

      for (ssize_t gridOffset = 0; gridOffset < size; gridOffset += loopSize) {
        chunkSize = min(DIVUP(size-gridOffset, nChannels*minChunkSize)*minChunkSize, chunkSize);
        ssize_t offset = gridOffset + bid*chunkSize;

        int nelem = min(chunkSize, size-offset);
        if (rank == root) {
          if (thisInput == thisOutput) {
            LLprims.send(thisInput+offset, nelem);
          } else {
            LLprims.copySend(thisInput + offset, thisOutput + offset, nelem);
          }
        } else if (nextRank == root) {
          LLprims.recv(thisOutput + offset, nelem);
        } else {
          LLprims.recvCopySend(thisOutput + offset, nelem);
        }
>>>>>>> 920dbe5b
      }
    }
<<<<<<< HEAD
  }
}

template<int UNUSED, class FUNC, typename T>
__attribute__((noinline))
__device__ void ncclBroadcastTreeLL128Kernel(struct CollectiveArgs* args) { }

template<int UNUSED, class FUNC, typename T>
__attribute__((noinline))
__device__ void ncclBroadcastCollNetLL128Kernel(struct CollectiveArgs* args) { }
=======
};

template<int PROTO, class REDOP, typename T, int UNROLL>
class ncclFunction<ncclFuncBroadcast, NCCL_ALGO_TREE, PROTO, REDOP, T, UNROLL> {
  public:
    __device__ void run(struct ncclWorkElem* args) {}
};

template<int PROTO, class REDOP, typename T, int UNROLL>
class ncclFunction<ncclFuncBroadcast, NCCL_ALGO_COLLNET, PROTO, REDOP, T, UNROLL> {
  public:
    __device__ void run(struct ncclWorkElem* args) {}
};
>>>>>>> 920dbe5b
<|MERGE_RESOLUTION|>--- conflicted
+++ resolved
@@ -9,119 +9,12 @@
 #include "primitives.h"
 #include "collectives.h"
 
-<<<<<<< HEAD
-template<int UNROLL, class FUNC, typename T>
-__attribute__((noinline))
-__device__ void ncclBroadcastRingKernel(struct CollectiveArgs* args) {
-  const int tid = threadIdx.x;
-  const int nthreads = args->coll.nThreads;
-  const int bid = args->coll.bid;
-  const int nChannels = args->coll.nChannels;
-  struct ncclDevComm* comm = args->comm;
-  struct ncclChannel* channel = comm->channels+blockIdx.x;
-  struct ncclRing* ring = &channel->ring;
-  const int stepSize = comm->buffSizes[NCCL_PROTO_SIMPLE] / (sizeof(T)*NCCL_STEPS);
-  const int chunkSize = stepSize * BROADCAST_CHUNKSTEPS;
-  const ssize_t loopSize = nChannels*(ssize_t)chunkSize;
-  const ssize_t size = args->coll.count;
-  const int rank = ring->devUserRanks[0];
-  const int nextRank = ring->devUserRanks[1];
-  const int root = args->coll.root;
-#ifdef ENABLE_PROFILING
-  auto devProf = comm->devProf;
-  uint64_t clk, t0 = 0ULL, ws;
-  if (tid == 0) clk = __rtc64();
-#endif
-
-  // Compute pointers
-  const T * __restrict__ thisInput = (const T*)args->sendbuff;
-  T * __restrict__ thisOutput = (T*)args->recvbuff;
-
-  ncclPrimitives<UNROLL, BROADCAST_CHUNKSTEPS/BROADCAST_SLICESTEPS, BROADCAST_SLICESTEPS, T, 1, 1, 0, FUNC>
-    prims(tid, nthreads, &ring->prev, &ring->next, NULL, stepSize, channel, comm);
-
-  for (ssize_t gridOffset = 0; gridOffset < size; gridOffset += loopSize) {
-    int realChunkSize = min(chunkSize, DIVUP(size-gridOffset,nChannels));
-    ALIGN_SIZE(realChunkSize, nthreads*sizeof(uint64_t)/sizeof(T));
-    ssize_t offset = gridOffset + bid*realChunkSize;
-    int nelem = min(realChunkSize, size-offset);
-
-    if (rank == root) {
-      if (thisInput == thisOutput) {
-        INIT_COUNTER;
-        prims.send(thisInput+offset, nelem);
-        ACCUMULATE_COUNTER(send);
-      } else {
-        INIT_COUNTER;
-        prims.copySend(thisInput+offset, thisOutput+offset, nelem);
-        ACCUMULATE_COUNTER(copySend);
-      }
-    } else if (nextRank == root) {
-      INIT_COUNTER;
-      prims.recv(thisOutput+offset, nelem);
-      ACCUMULATE_COUNTER(recv);
-    } else {
-      INIT_COUNTER;
-      prims.recvCopySend(thisOutput+offset, nelem);
-      ACCUMULATE_COUNTER(recvCopySend);
-    }
-  }
-#ifdef ENABLE_PROFILING
-  if (tid == 0) __atomic_fetch_add(&(devProf->total_cycle), __rtc64() - clk, __ATOMIC_SEQ_CST);
-#endif
-}
-
-template<int UNROLL, class FUNC, typename T>
-__attribute__((noinline))
-__device__ void ncclBroadcastTreeKernel(struct CollectiveArgs* args) { }
-
-template<int UNROLL, class FUNC, typename T>
-__attribute__((noinline))
-__device__ void ncclBroadcastCollNetKernel(struct CollectiveArgs* args) { }
-
-template<int UNUSED, class FUNC, typename T>
-__attribute__((noinline))
-__device__ void ncclBroadcastRingLLKernel(struct CollectiveArgs* args) {
-  const int tid = threadIdx.x;
-  const int nthreads = args->coll.nThreads;
-  const int bid = args->coll.bid;
-  const int nChannels = args->coll.nChannels;
-  struct ncclDevComm* comm = args->comm;
-  struct ncclChannel* channel = comm->channels+blockIdx.x;
-  struct ncclRing* ring = &channel->ring;
-  const int stepLines = comm->buffSizes[NCCL_PROTO_LL] / (sizeof(union ncclLLFifoLine)*NCCL_STEPS);
-  ssize_t chunkSize = stepLines * sizeof(uint64_t) / sizeof(T);
-  const ssize_t loopSize = nChannels*chunkSize;
-  const ssize_t size = args->coll.count;
-  const int rank = ring->devUserRanks[0];
-  const int nextRank = ring->devUserRanks[1];
-  const int root = args->coll.root;
-
-  ncclLLPrimitives<T, FUNC, 1, 1> LLprims(tid, nthreads, &ring->prev, &ring->next, stepLines, channel, comm);
-
-  // Compute pointers
-  const T * __restrict__ thisInput = (const T*)args->sendbuff;
-  T * __restrict__ thisOutput = (T*)args->recvbuff;
-
-  for (ssize_t gridOffset = 0; gridOffset < size; gridOffset += loopSize) {
-    if (size-gridOffset < loopSize) {
-      chunkSize = args->coll.lastChunkSize;
-    }
-    ssize_t offset = gridOffset + bid*chunkSize;
-
-    int nelem = min(chunkSize, size-offset);
-    if (rank == root) {
-      if (thisInput == thisOutput) {
-        LLprims.send(thisInput+offset, nelem);
-      } else {
-        LLprims.copySend(thisInput + offset, thisOutput + offset, nelem);
-=======
 template<class FUNC, typename T, int UNROLL>
 class ncclFunction<ncclFuncBroadcast, NCCL_ALGO_RING, NCCL_PROTO_SIMPLE, FUNC, T, UNROLL> {
   public:
-    __device__ void run(struct ncclWorkElem* args) {
+    __device__ __attribute__((noinline)) void run(struct ncclWorkElem* args) {
       const int tid = threadIdx.x;
-      const int nthreads = args->nThreads-WARP_SIZE;
+      const int nthreads = args->nThreads;
       const int bid = args->coll.bid;
       const int nChannels = args->coll.nChannels;
       struct ncclDevComm* comm = args->comm;
@@ -166,7 +59,7 @@
 template<class FUNC, typename T, int UNROLL>
 class ncclFunction<ncclFuncBroadcast, NCCL_ALGO_RING, NCCL_PROTO_LL, FUNC, T, UNROLL> {
   public:
-    __device__ void run(struct ncclWorkElem* args) {
+    __device__ __attribute__((noinline)) void run(struct ncclWorkElem* args) {
       const int tid = threadIdx.x;
       const int nthreads = args->nThreads;
       const int bid = args->coll.bid;
@@ -206,65 +99,15 @@
         } else {
           LLprims.recvCopySend(thisOutput + offset, nelem);
         }
->>>>>>> 920dbe5b
       }
     }
-<<<<<<< HEAD
-  }
-}
-
-template<int UNUSED, class FUNC, typename T>
-__attribute__((noinline))
-__device__ void ncclBroadcastTreeLLKernel(struct CollectiveArgs* args) { }
-
-template<int UNUSED, class FUNC, typename T>
-__attribute__((noinline))
-__device__ void ncclBroadcastCollNetLLKernel(struct CollectiveArgs* args) { }
-
-#include "prims_ll128.h"
-template<int UNUSED, class FUNC, typename T>
-__attribute__((noinline))
-__device__ void ncclBroadcastRingLL128Kernel(struct CollectiveArgs* args) {
-  const int tid = threadIdx.x;
-  const int nthreads = args->coll.nThreads;
-  const int bid = args->coll.bid;
-  const int nChannels = args->coll.nChannels;
-  struct ncclDevComm* comm = args->comm;
-  struct ncclChannel* channel = comm->channels+blockIdx.x;
-  struct ncclRing* ring = &channel->ring;
-  const int stepSize = comm->buffSizes[NCCL_PROTO_LL128] / (sizeof(uint64_t)*NCCL_STEPS);
-  ssize_t chunkSize = stepSize*NCCL_LL128_DATAELEMS*sizeof(uint64_t) / (NCCL_LL128_LINEELEMS*sizeof(T));
-  const ssize_t minChunkSize = (NCCL_LL128_SHMEM_ELEMS_PER_THREAD*nthreads*NCCL_LL128_DATAELEMS*sizeof(uint64_t))/(NCCL_LL128_LINEELEMS*sizeof(T));
-  const ssize_t loopSize = nChannels*chunkSize;
-  const ssize_t size = args->coll.count;
-  const int rank = ring->devUserRanks[0];
-  const int nextRank = ring->devUserRanks[1];
-  const int root = args->coll.root;
-
-  ncclLL128Primitives<T, FUNC, 1, 1> LLprims(tid, nthreads, &ring->prev, &ring->next, stepSize, channel, comm);
-
-  // Compute pointers
-  const T * __restrict__ thisInput = (const T*)args->sendbuff;
-  T * __restrict__ thisOutput = (T*)args->recvbuff;
-
-  for (ssize_t gridOffset = 0; gridOffset < size; gridOffset += loopSize) {
-    chunkSize = min(DIVUP(size-gridOffset, nChannels*minChunkSize)*minChunkSize, chunkSize);
-    ssize_t offset = gridOffset + bid*chunkSize;
-
-    int nelem = min(chunkSize, size-offset);
-    if (rank == root) {
-      if (thisInput == thisOutput) {
-        LLprims.send(thisInput+offset, nelem);
-      } else {
-        LLprims.copySend(thisInput + offset, thisOutput + offset, nelem);
-=======
 };
 
 #include "prims_ll128.h"
 template<class FUNC, typename T, int UNROLL>
 class ncclFunction<ncclFuncBroadcast, NCCL_ALGO_RING, NCCL_PROTO_LL128, FUNC, T, UNROLL> {
   public:
-    __device__ void run(struct ncclWorkElem* args) {
+    __device__ __attribute__((noinline)) void run(struct ncclWorkElem* args) {
       const int tid = threadIdx.x;
       const int nthreads = args->nThreads;
       const int bid = args->coll.bid;
@@ -303,32 +146,18 @@
         } else {
           LLprims.recvCopySend(thisOutput + offset, nelem);
         }
->>>>>>> 920dbe5b
       }
     }
-<<<<<<< HEAD
-  }
-}
-
-template<int UNUSED, class FUNC, typename T>
-__attribute__((noinline))
-__device__ void ncclBroadcastTreeLL128Kernel(struct CollectiveArgs* args) { }
-
-template<int UNUSED, class FUNC, typename T>
-__attribute__((noinline))
-__device__ void ncclBroadcastCollNetLL128Kernel(struct CollectiveArgs* args) { }
-=======
 };
 
 template<int PROTO, class REDOP, typename T, int UNROLL>
 class ncclFunction<ncclFuncBroadcast, NCCL_ALGO_TREE, PROTO, REDOP, T, UNROLL> {
   public:
-    __device__ void run(struct ncclWorkElem* args) {}
+    __device__ __attribute__((noinline)) void run(struct ncclWorkElem* args) {}
 };
 
 template<int PROTO, class REDOP, typename T, int UNROLL>
 class ncclFunction<ncclFuncBroadcast, NCCL_ALGO_COLLNET, PROTO, REDOP, T, UNROLL> {
   public:
-    __device__ void run(struct ncclWorkElem* args) {}
-};
->>>>>>> 920dbe5b
+    __device__ __attribute__((noinline)) void run(struct ncclWorkElem* args) {}
+};