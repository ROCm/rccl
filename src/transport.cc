--- conflicted
+++ resolved
@@ -1,6 +1,6 @@
 /*************************************************************************
  * Copyright (c) 2016-2022, NVIDIA CORPORATION. All rights reserved.
- * Modifications Copyright (c) 2019-2022 Advanced Micro Devices, Inc. All rights reserved.
+ * Modifications Copyright (c) 2019-2023 Advanced Micro Devices, Inc. All rights reserved.
  *
  * See LICENSE.txt for license information
  ************************************************************************/
@@ -78,14 +78,9 @@
 }
 
 ncclResult_t ncclTransportP2pSetup(struct ncclComm* comm, struct ncclTopoGraph* graph, int connIndex, int* highestTransportType/*=NULL*/) {
-<<<<<<< HEAD
-  int highestType = TRANSPORT_P2P;  // track highest transport type
-
-=======
   // Stream used during transport setup; need for P2P pre-connect + CUDA Graph
   ncclResult_t ret = ncclSuccess;
   int highestType = TRANSPORT_P2P;  // track highest transport type
->>>>>>> 93840e74
   struct ncclConnect data[2*MAXCHANNELS];
 
   NCCLCHECKGOTO(ncclStrongStreamAcquireUncaptured(&comm->hostStream), ret, fail);
@@ -139,12 +134,8 @@
         struct ncclConnector* conn = comm->channels[c].peers[sendPeer].send + connIndex;
         NCCLCHECKGOTO(conn->transportComm->connect(comm, sendData++, 1, comm->rank, conn), ret, fail);
         conn->connected = 1;
-<<<<<<< HEAD
-        CUDACHECK(cudaMemcpyAsync(&comm->channels[c].devPeers[sendPeer].send[connIndex], &conn->conn, sizeof(struct ncclConnInfo), cudaMemcpyHostToDevice, comm->sideStream));
-        CUDACHECK(cudaMemcpyAsync(&comm->channels[c].devPeers[sendPeer].send[connIndex], &conn->conn, sizeof(struct ncclConnInfo), cudaMemcpyHostToDevice, comm->sideStream));
-=======
         CUDACHECKGOTO(cudaMemcpyAsync(&comm->channels[c].devPeers[sendPeer].send[connIndex], &conn->conn, sizeof(struct ncclConnInfo), cudaMemcpyHostToDevice, comm->hostStream.cudaStream), ret, fail);
->>>>>>> 93840e74
+        CUDACHECKGOTO(cudaMemcpyAsync(&comm->channels[c].devPeers[sendPeer].send[connIndex], &conn->conn, sizeof(struct ncclConnInfo), cudaMemcpyHostToDevice, comm->hostStream.cudaStream), ret, fail);
       }
     }
     TIME_STOP(3);
@@ -154,21 +145,13 @@
         struct ncclConnector* conn = comm->channels[c].peers[recvPeer].recv + connIndex;
         NCCLCHECKGOTO(conn->transportComm->connect(comm, recvData++, 1, comm->rank, conn), ret, fail);
         conn->connected = 1;
-<<<<<<< HEAD
-        CUDACHECK(cudaMemcpyAsync(&comm->channels[c].devPeers[recvPeer].recv[connIndex], &conn->conn, sizeof(struct ncclConnInfo), cudaMemcpyHostToDevice, comm->sideStream));
-=======
         CUDACHECKGOTO(cudaMemcpyAsync(&comm->channels[c].devPeers[recvPeer].recv[connIndex], &conn->conn, sizeof(struct ncclConnInfo), cudaMemcpyHostToDevice, comm->hostStream.cudaStream), ret, fail);
->>>>>>> 93840e74
       }
     }
     TIME_STOP(4);
     comm->connectRecv[recvPeer+comm->nRanks*(connIndex == NCCL_CONN_IDX_P2P_NET ? NCCL_CONN_IDX_P2P_NET : 0)] = comm->connectSend[sendPeer+comm->nRanks*(connIndex == NCCL_CONN_IDX_P2P_NET ? NCCL_CONN_IDX_P2P_NET : 0)] = 0UL;
   }
-<<<<<<< HEAD
-  CUDACHECK(cudaStreamSynchronize(comm->sideStream));
-=======
-
->>>>>>> 93840e74
+
   if (highestTransportType != NULL) *highestTransportType = highestType;
   TIME_PRINT("P2P Setup/Connect");
 exit:
