/*************************************************************************
 * Copyright (c) 2016-2021, NVIDIA CORPORATION. All rights reserved.
 * Modifications Copyright (c) 2019-2021 Advanced Micro Devices, Inc. All rights reserved.
 *
 * See LICENSE.txt for license information
 ************************************************************************/

#include "comm.h"
#include "info.h"
#include "bootstrap.h"

extern struct ncclTransport p2pTransport;
extern struct ncclTransport shmTransport;
extern struct ncclTransport netTransport;

struct ncclTransport ncclTransports[NTRANSPORTS] = {
  p2pTransport,
  shmTransport,
  netTransport,
};

template <int type>
static ncclResult_t selectTransport(struct ncclComm* comm, struct ncclTopoGraph* graph, struct ncclConnect* connect, int channelId, int peer, int connIndex, int* transportType) {
  struct ncclPeerInfo* myInfo = comm->peerInfo+comm->rank;
  struct ncclPeerInfo* peerInfo = comm->peerInfo+peer;
  struct ncclConnector* connector = (type == 1) ? comm->channels[channelId].peers[peer].send + connIndex :
                                                  comm->channels[channelId].peers[peer].recv + connIndex;

  // handle intra-node network connections
  int n1 = -1, n2 = -1;
  if (connIndex == NCCL_CONN_IDX_P2P_NET) {
    NCCLCHECK(ncclTopoGetIntraNetDev(comm->topo, comm->rank, graph, channelId, (type == 1) ? 1 : 0, &n1));
    NCCLCHECK(ncclTopoGetIntraNetDev(comm->topo, peer, graph, channelId, (type == 1) ? 0 : 1, &n2));
  }

  bool xgmi;
  NCCLCHECK(ncclTopoGetLinkType(comm->topo, myInfo->cudaDev, peerInfo->cudaDev, &xgmi));
  for (int t=0; t<NTRANSPORTS; t++) {
    if (graph == NULL && connIndex == NCCL_CONN_IDX_P2P_NET && (t == TRANSPORT_SHM || (!xgmi && t == TRANSPORT_P2P))) continue;
    if (graph && n1 >= 0 && n2 >= 0 && t != TRANSPORT_NET) continue;
    struct ncclTransport *transport = ncclTransports+t;
    struct ncclTransportComm* transportComm = type == 1 ? &transport->send : &transport->recv;
    int ret = 0;
    NCCLCHECK(transport->canConnect(&ret, comm->topo, graph, myInfo, peerInfo));
    if (ret) {
      connector->transportComm = transportComm;
      NCCLCHECK(transportComm->setup(comm, graph, myInfo, peerInfo, connect, connector, channelId, connIndex));
      if (transportType) *transportType = t;
      return ncclSuccess;
    }
  }
  WARN("No transport found !");
  return ncclInternalError;
}

ncclResult_t ncclTransportP2pConnect(struct ncclComm* comm, struct ncclChannel* channel, int nrecv, int* peerRecv, int nsend, int* peerSend, int connIndex) {
  TRACE(NCCL_INIT, "nsend %d nrecv %d", nsend, nrecv);
  uint32_t mask = 1 << channel->id;
  for (int i=0; i<nrecv; i++) {
    int peer = peerRecv[i];
    if (peer == -1 || peer >= comm->nRanks || peer == comm->rank || channel->peers[peer].recv[connIndex].connected) continue;
    comm->connectRecv[peer+comm->nRanks*connIndex] |= mask;
  }
  for (int i=0; i<nsend; i++) {
    int peer = peerSend[i];
    if (peer == -1 || peer >= comm->nRanks || peer == comm->rank || channel->peers[peer].send[connIndex].connected) continue;
    comm->connectSend[peer+comm->nRanks*connIndex] |= mask;
  }
  return ncclSuccess;
}

void dumpData(struct ncclConnect* data, int ndata) {
  for (int n=0; n<ndata; n++) {
    printf("[%d] ", n);
    uint8_t* d = (uint8_t*)data;
    for (int i=0; i<sizeof(struct ncclConnect); i++) printf("%02x", d[i]);
    printf("\n");
  }
}

<<<<<<< HEAD
ncclResult_t ncclTransportP2pSetup(struct ncclComm* comm, struct ncclTopoGraph* graph, int connIndex) {
#if CUDART_VERSION >= 11030
  // Stream used during transport setup; need for P2P pre-connect + CUDA Graph
  hipStream_t transportSetupStream;
  CUDACHECK(hipStreamCreateWithFlags(&transportSetupStream, hipStreamNonBlocking));
#endif
=======
ncclResult_t ncclTransportP2pSetup(struct ncclComm* comm, struct ncclTopoGraph* graph, int connIndex, int* highestTransportType/*=NULL*/) {
  // Stream used during transport setup; need for P2P pre-connect + CUDA Graph
  cudaStream_t transportSetupStream;
  CUDACHECK(cudaStreamCreateWithFlags(&transportSetupStream, cudaStreamNonBlocking));
  int highestType = TRANSPORT_P2P;  // track highest transport type

>>>>>>> 30ca3fca
  struct ncclConnect data[2*MAXCHANNELS];
  for (int i=1; i<comm->nRanks; i++) {
    int bootstrapTag = (i<<8) + (graph ? graph->id+1 : 0);
    int recvPeer = (comm->rank - i + comm->nRanks) % comm->nRanks;
    int sendPeer = (comm->rank + i) % comm->nRanks;
    uint32_t recvMask = comm->connectRecv[recvPeer+comm->nRanks*connIndex];
    uint32_t sendMask = comm->connectSend[sendPeer+comm->nRanks*connIndex];

    struct ncclConnect* recvData = data;
    int sendChannels = 0, recvChannels = 0;
    int type;
    for (int c=0; c<MAXCHANNELS; c++) {
      if (recvMask & (1<<c)) {
        NCCLCHECK(selectTransport<0>(comm, graph, recvData+recvChannels++, c, recvPeer, connIndex, &type));
        if (type > highestType) highestType = type;
      }
    }
    struct ncclConnect* sendData = recvData+recvChannels;
    for (int c=0; c<MAXCHANNELS; c++) {
      if (sendMask & (1<<c)) {
        NCCLCHECK(selectTransport<1>(comm, graph, sendData+sendChannels++, c, sendPeer, connIndex, &type));
        if (type > highestType) highestType = type;
      }
    }

    if (sendPeer == recvPeer) {
      if (recvChannels+sendChannels) {
         NCCLCHECK(bootstrapSend(comm->bootstrap, recvPeer, bootstrapTag, data, sizeof(struct ncclConnect)*(recvChannels+sendChannels)));
         NCCLCHECK(bootstrapRecv(comm->bootstrap, recvPeer, bootstrapTag, data, sizeof(struct ncclConnect)*(recvChannels+sendChannels)));
         sendData = data;
         recvData = data+sendChannels;
      }
    } else {
      if (recvChannels) NCCLCHECK(bootstrapSend(comm->bootstrap, recvPeer, bootstrapTag, recvData, sizeof(struct ncclConnect)*recvChannels));
      if (sendChannels) NCCLCHECK(bootstrapSend(comm->bootstrap, sendPeer, bootstrapTag, sendData, sizeof(struct ncclConnect)*sendChannels));
      if (sendChannels) NCCLCHECK(bootstrapRecv(comm->bootstrap, sendPeer, bootstrapTag, sendData, sizeof(struct ncclConnect)*sendChannels));
      if (recvChannels) NCCLCHECK(bootstrapRecv(comm->bootstrap, recvPeer, bootstrapTag, recvData, sizeof(struct ncclConnect)*recvChannels));
    }

    for (int c=0; c<MAXCHANNELS; c++) {
      if (sendMask & (1<<c)) {
        struct ncclConnector* conn = comm->channels[c].peers[sendPeer].send + connIndex;
        NCCLCHECK(conn->transportComm->connect(comm, sendData++, 1, comm->rank, conn));
        conn->connected = 1;
#if CUDART_VERSION >= 11030
        CUDACHECK(hipMemcpyAsync(comm->channels[c].devPeers[sendPeer].send+connIndex, conn, sizeof(struct ncclConnector), hipMemcpyHostToDevice, transportSetupStream));
#else
        CUDACHECK(hipMemcpy(comm->channels[c].devPeers[sendPeer].send+connIndex, conn, sizeof(struct ncclConnector), hipMemcpyHostToDevice));
#endif
      }
    }
    for (int c=0; c<MAXCHANNELS; c++) {
      if (recvMask & (1<<c)) {
        struct ncclConnector* conn = comm->channels[c].peers[recvPeer].recv + connIndex;
        NCCLCHECK(conn->transportComm->connect(comm, recvData++, 1, comm->rank, conn));
        conn->connected = 1;
#if CUDART_VERSION >= 11030
        CUDACHECK(hipMemcpyAsync(comm->channels[c].devPeers[recvPeer].recv+connIndex, conn, sizeof(struct ncclConnector), hipMemcpyHostToDevice, transportSetupStream));
#else
        CUDACHECK(hipMemcpy(comm->channels[c].devPeers[recvPeer].recv+connIndex, conn, sizeof(struct ncclConnector), hipMemcpyHostToDevice));
#endif
      }
    }
    comm->connectRecv[recvPeer+comm->nRanks*connIndex] = comm->connectSend[sendPeer+comm->nRanks*connIndex] = 0;
  }
<<<<<<< HEAD
#if CUDART_VERSION >= 11030
  CUDACHECK(hipStreamSynchronize(transportSetupStream));
  CUDACHECK(hipStreamDestroy(transportSetupStream));
#endif
=======
  CUDACHECK(cudaStreamSynchronize(transportSetupStream));
  CUDACHECK(cudaStreamDestroy(transportSetupStream));
  if (highestTransportType != NULL) *highestTransportType = highestType;
>>>>>>> 30ca3fca
  return ncclSuccess;
}

extern struct ncclTransport collNetTransport;

// All ranks must participate in collNetSetup call
// We do not NCCLCHECK this call because we would fall back to P2P network in case CollNet setup fails
int ncclTransportCollNetSetup(struct ncclComm* comm, struct ncclTopoGraph* collNetGraph, struct ncclChannel* channel, int masterRank, int masterPeer, int collNetGraphChannelId, int type) {
  int fail = 1;
  int rank = comm->rank;
  int nranks = comm->nRanks;
  int nMasters = comm->nNodes;
  int rankInCollNet = -1;
  int isMaster = (rank == masterRank) ? 1 : 0;
  struct {
    int collNetRank;
    ncclConnect connect;
  } sendrecvExchange;

  // check if we can connect to collnet, whose root is the nranks-th rank
  struct ncclPeerInfo *myInfo = comm->peerInfo+rank, *peerInfo = comm->peerInfo+nranks;
  peerInfo->rank = nranks;
  int support = 1;
  if (isMaster) {
    NCCLCHECK(collNetTransport.canConnect(&support, comm->topo, collNetGraph, myInfo, peerInfo));
  }

  // send master receives connect info from peer recv master
  if (isMaster && type == collNetSend) {
    NCCLCHECK(bootstrapRecv(comm->bootstrap, masterPeer, collNetGraph->id, &sendrecvExchange, sizeof(sendrecvExchange)));
    rankInCollNet = sendrecvExchange.collNetRank;
    TRACE(NCCL_INIT, "CollNet [send] : rank %d collNetRank %d collNetNranks %d received connect from rank %d", rank, rankInCollNet, nMasters, masterPeer);
  }

  // select
  struct ncclPeer* root = channel->peers+nranks;
  // connector index: 0 for recv, 1 for send
  struct ncclConnector* conn = (type == collNetRecv) ? root->recv+type : root->send+type;
  struct ncclTransportComm* transportComm = (type == collNetRecv) ? &(collNetTransport.recv) : &(collNetTransport.send);
  conn->transportComm = transportComm;
  // setup
  struct ncclConnect myConnect;
  if (isMaster && support) {
    NCCLCHECK(transportComm->setup(comm, collNetGraph, myInfo, peerInfo, &myConnect, conn, collNetGraphChannelId, type));
  }
  // prepare connect handles
  ncclResult_t res;
  struct {
    int isMaster;
    ncclConnect connect;
  } *allConnects = NULL;
  ncclConnect *masterConnects = NULL;
  NCCLCHECK(ncclCalloc(&masterConnects, nMasters));
  if (type == collNetRecv) {  // recv side: AllGather
    // all ranks must participate
    NCCLCHECK(ncclCalloc(&allConnects, nranks));
    allConnects[rank].isMaster = isMaster;
    memcpy(&(allConnects[rank].connect), &myConnect, sizeof(struct ncclConnect));
    NCCLCHECKGOTO(bootstrapAllGather(comm->bootstrap, allConnects, sizeof(*allConnects)), res, cleanup);
    // consolidate
    int c = 0;
    for (int r = 0; r < nranks; r++) {
      if (allConnects[r].isMaster) {
        memcpy(masterConnects+c, &(allConnects[r].connect), sizeof(struct ncclConnect));
        if (r == rank) rankInCollNet = c;
        c++;
      }
    }
  } else { // send side : copy in connect info received from peer recv master
    if (isMaster) memcpy(masterConnects+rankInCollNet, &(sendrecvExchange.connect), sizeof(struct ncclConnect));
  }
  // connect
  if (isMaster && support) {
    NCCLCHECKGOTO(transportComm->connect(comm, masterConnects, nMasters, rankInCollNet, conn), res, cleanup);
    struct ncclPeer* devRoot = channel->devPeers+nranks;
    struct ncclConnector* devConn = (type == collNetRecv) ? devRoot->recv+type : devRoot->send+type;
    CUDACHECKGOTO(hipMemcpy(devConn, conn, sizeof(struct ncclConnector), hipMemcpyHostToDevice), res, cleanup);
  }
  // recv side sends connect info to send side
  if (isMaster && type == collNetRecv) {
    sendrecvExchange.collNetRank = rankInCollNet;
    memcpy(&sendrecvExchange.connect, masterConnects+rankInCollNet, sizeof(struct ncclConnect));
    NCCLCHECKGOTO(bootstrapSend(comm->bootstrap, masterPeer, collNetGraph->id, &sendrecvExchange, sizeof(sendrecvExchange)), res, cleanup);
    TRACE(NCCL_INIT, "CollNet [recv] : rank %d collNetRank %d collNetNranks %d sent connect to rank %d", rank, rankInCollNet, nMasters, masterPeer);
  }
  if (support) fail = 0;
cleanup:
  if (allConnects != NULL) free(allConnects);
  if (masterConnects != NULL) free(masterConnects);
  return fail;
}

ncclResult_t ncclTransportCollNetCheck(struct ncclComm* comm, int collNetSetupFail) {
  // AllGather collNet setup results
  int allGatherFailures[NCCL_MAX_INTRA_RANKS] = {0};
  allGatherFailures[comm->intraNodeRank] = collNetSetupFail;
  NCCLCHECK(bootstrapIntraNodeAllGather(comm->bootstrap, comm->intraNodeGlobalRanks, comm->intraNodeRank, comm->localRanks, allGatherFailures, sizeof(int)));
  for (int i=0; i<comm->localRanks; i++) {
    if (allGatherFailures[i] != 0) {
      collNetSetupFail = 1;
      break;
    }
  }
  if (collNetSetupFail) {
    if (comm->intraNodeRank == 0) WARN("Cannot initialize CollNet, using point-to-point network instead");
    return ncclSystemError;
  }
  return ncclSuccess;
}

ncclResult_t ncclTransportCollNetFree(struct ncclComm* comm) {
  // Free collNet resources
  for (int r=0; r<comm->nChannels; r++) {
    struct ncclChannel* channel = comm->channels+r;
    struct ncclPeer* peer = channel->peers+comm->nRanks;
    for (int b=0; b<NCCL_MAX_CONNS; b++) {
      struct ncclConnector* send = peer->send + b;
      if (send->transportResources && send->transportComm) NCCLCHECK(send->transportComm->free(send->transportResources));
      send->transportResources = NULL; // avoid double free
    }
    for (int b=0; b<NCCL_MAX_CONNS; b++) {
      struct ncclConnector* recv = peer->recv + b;
      if (recv->transportResources && recv->transportComm) NCCLCHECK(recv->transportComm->free(recv->transportResources));
      recv->transportResources = NULL; // avoid double free
    }
  }
  return ncclSuccess;
}<|MERGE_RESOLUTION|>--- conflicted
+++ resolved
@@ -78,21 +78,14 @@
   }
 }
 
-<<<<<<< HEAD
-ncclResult_t ncclTransportP2pSetup(struct ncclComm* comm, struct ncclTopoGraph* graph, int connIndex) {
+ncclResult_t ncclTransportP2pSetup(struct ncclComm* comm, struct ncclTopoGraph* graph, int connIndex, int* highestTransportType/*=NULL*/) {
 #if CUDART_VERSION >= 11030
   // Stream used during transport setup; need for P2P pre-connect + CUDA Graph
   hipStream_t transportSetupStream;
   CUDACHECK(hipStreamCreateWithFlags(&transportSetupStream, hipStreamNonBlocking));
 #endif
-=======
-ncclResult_t ncclTransportP2pSetup(struct ncclComm* comm, struct ncclTopoGraph* graph, int connIndex, int* highestTransportType/*=NULL*/) {
-  // Stream used during transport setup; need for P2P pre-connect + CUDA Graph
-  cudaStream_t transportSetupStream;
-  CUDACHECK(cudaStreamCreateWithFlags(&transportSetupStream, cudaStreamNonBlocking));
   int highestType = TRANSPORT_P2P;  // track highest transport type
 
->>>>>>> 30ca3fca
   struct ncclConnect data[2*MAXCHANNELS];
   for (int i=1; i<comm->nRanks; i++) {
     int bootstrapTag = (i<<8) + (graph ? graph->id+1 : 0);
@@ -158,16 +151,11 @@
     }
     comm->connectRecv[recvPeer+comm->nRanks*connIndex] = comm->connectSend[sendPeer+comm->nRanks*connIndex] = 0;
   }
-<<<<<<< HEAD
 #if CUDART_VERSION >= 11030
   CUDACHECK(hipStreamSynchronize(transportSetupStream));
   CUDACHECK(hipStreamDestroy(transportSetupStream));
 #endif
-=======
-  CUDACHECK(cudaStreamSynchronize(transportSetupStream));
-  CUDACHECK(cudaStreamDestroy(transportSetupStream));
   if (highestTransportType != NULL) *highestTransportType = highestType;
->>>>>>> 30ca3fca
   return ncclSuccess;
 }
 
