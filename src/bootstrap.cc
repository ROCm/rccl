--- conflicted
+++ resolved
@@ -12,11 +12,8 @@
 #include <unistd.h>
 #include <sys/types.h>
 #include "proxy.h"
-<<<<<<< HEAD
 #include "signals.h" // [RCCL]
-=======
 #include "param.h"
->>>>>>> 8c6c5951
 
 struct bootstrapRootArgs {
   struct ncclSocket* listenSock;
