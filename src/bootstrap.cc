/*************************************************************************
 * Copyright (c) 2016-2020, NVIDIA CORPORATION. All rights reserved.
 * Modifications Copyright (c) 2019-2021 Advanced Micro Devices, Inc. All rights reserved.
 *
 * See LICENSE.txt for license information
 ************************************************************************/

#include "nccl.h"
#include "core.h"
#include "utils.h"
#include "bootstrap.h"
#include "net.h"
#include "socket.h"
#include <unistd.h>
#include <sys/types.h>
// [RCCL]
#include "clique/CliqueManager.h"
#include "clique/CliqueShmNames.h"
#include "clique/Hash.h"
// [/RCCL]

/* Init functions */
static char bootstrapNetIfName[MAX_IF_NAME_SIZE+1];
static union socketAddress bootstrapNetIfAddr;
static int bootstrapNetInitDone = 0;
pthread_mutex_t bootstrapNetLock = PTHREAD_MUTEX_INITIALIZER;

ncclResult_t bootstrapNetInit() {
  if (bootstrapNetInitDone == 0) {
    pthread_mutex_lock(&bootstrapNetLock);
    if (bootstrapNetInitDone == 0) {
      char* env = getenv("NCCL_COMM_ID");
      if (env) {
        union socketAddress remoteAddr;
        if (GetSocketAddrFromString(&remoteAddr, env) != ncclSuccess) {
          WARN("Invalid NCCL_COMM_ID, please use format: <ipv4>:<port> or [<ipv6>]:<port> or <hostname>:<port>");
          return ncclInvalidArgument;
        }
        if (findInterfaceMatchSubnet(bootstrapNetIfName, &bootstrapNetIfAddr, &remoteAddr, MAX_IF_NAME_SIZE, 1) <= 0) {
          WARN("NET/Socket : No usable listening interface found");
          return ncclSystemError;
        }
      } else {
        int nIfs = findInterfaces(bootstrapNetIfName, &bootstrapNetIfAddr, MAX_IF_NAME_SIZE, 1);
        if (nIfs <= 0) {
          WARN("Bootstrap : no socket interface found");
          return ncclInternalError;
        }
      }
      char line[SOCKET_NAME_MAXLEN+MAX_IF_NAME_SIZE+2];
      sprintf(line, " %s:", bootstrapNetIfName);
      socketToString(&bootstrapNetIfAddr.sa, line+strlen(line));
      INFO(NCCL_INIT, "Bootstrap : Using%s", line);
      bootstrapNetInitDone = 1;
    }
    pthread_mutex_unlock(&bootstrapNetLock);
  }
  return ncclSuccess;
}

/* Socket Interface Selection type */
enum bootstrapInterface_t { findSubnetIf = -1, dontCareIf = -2 };

static ncclResult_t bootstrapNetAccept(int listenFd, int* recvFd) {
  struct sockaddr_in sockaddr;
  socklen_t socklen = sizeof(struct sockaddr_in);
  SYSCHECKVAL(accept(listenFd, (struct sockaddr*)&sockaddr, &socklen), "accept", *recvFd);
  return ncclSuccess;
}

// Additional sync functions
static ncclResult_t bootstrapNetSend(int fd, void* data, int size) {
  NCCLCHECK(socketSend(fd, &size, sizeof(int)));
  NCCLCHECK(socketSend(fd, data, size));
  return ncclSuccess;
}
static ncclResult_t bootstrapNetRecv(int fd, void* data, int size) {
  int recvSize;
  NCCLCHECK(socketRecv(fd, &recvSize, sizeof(int)));
  if (recvSize > size) {
    WARN("Message truncated : received %d bytes instead of %d", recvSize, size);
    return ncclInternalError;
  }
  NCCLCHECK(socketRecv(fd, data, std::min(recvSize, size)));
  return ncclSuccess;
}

struct extInfo {
  int rank;
  int nranks;
  union socketAddress extAddressListenRoot;
  union socketAddress extAddressListen;
};

#include <sys/resource.h>

static ncclResult_t setFilesLimit() {
  struct rlimit filesLimit;
  SYSCHECK(getrlimit(RLIMIT_NOFILE, &filesLimit), "getrlimit");
  filesLimit.rlim_cur = filesLimit.rlim_max;
  SYSCHECK(setrlimit(RLIMIT_NOFILE, &filesLimit), "setrlimit");
  return ncclSuccess;
}

static void *bootstrapRoot(void* bootstrapRootStruct) { // [RCCL] Modified to include hash argument)

  // [RCCL] Unpack bootstrapRootStruct
  struct bootstrapRootStruct rootStruct = *(struct bootstrapRootStruct*)bootstrapRootStruct;
  int listenFd = rootStruct.listenFd;
  unsigned long hash = rootStruct.hash;
  int pid = getpid(); // sharing PID to other ranks for creating shared memory files for CliqueManager
  free(bootstrapRootStruct);
  // [/RCCL]

  ncclResult_t res = ncclSuccess;
  int nranks = 0, c = 0;

  struct extInfo info;
  union socketAddress *rankAddresses = NULL;
  union socketAddress *rankAddressesRoot = NULL; // for initial rank <-> root information exchange
  union socketAddress *zero = NULL;
  NCCLCHECKGOTO(ncclCalloc(&zero, 1), res, out);
  setFilesLimit();

  TRACE(NCCL_INIT, "BEGIN");
  /* Receive addresses from all ranks */
  do {
    int tmpFd;
    NCCLCHECKGOTO(bootstrapNetAccept(listenFd, &tmpFd), res, out);
    NCCLCHECKGOTO(bootstrapNetRecv(tmpFd, &info, sizeof(info)), res, out);
    close(tmpFd);

    if (c == 0) {
      nranks = info.nranks;
      NCCLCHECKGOTO(ncclCalloc(&rankAddresses, nranks), res, out);
      NCCLCHECKGOTO(ncclCalloc(&rankAddressesRoot, nranks), res, out);
    }

    if (nranks != info.nranks) {
      WARN("Bootstrap Root : mismatch in rank count from procs %d : %d", nranks, info.nranks);
      goto out;
    }

    if (memcmp(zero, &rankAddressesRoot[info.rank], sizeof(union socketAddress)) != 0) {
      WARN("Bootstrap Root : rank %d of %d ranks has already checked in", info.rank, nranks);
      goto out;
    }

    // Save the connection handle for that rank
    memcpy(rankAddressesRoot+info.rank, &info.extAddressListenRoot, sizeof(union socketAddress));
    memcpy(rankAddresses+info.rank, &info.extAddressListen, sizeof(union socketAddress));

    ++c;
    TRACE(NCCL_INIT, "Received connect from rank %d total %d/%d",  info.rank, c, nranks);
  } while (c < nranks);
  TRACE(NCCL_INIT, "COLLECTED ALL %d HANDLES", nranks);

  { // [RCCL] Initialize message queues / shared memory files
    NCCLCHECKGOTO(CliqueManager::BootstrapRootInit(pid, hash), res, out);
  } // [/RCCL]

  // Send the connect handle for the next rank in the AllGather ring
  for (int r=0; r<nranks; ++r) {
    int next = (r+1) % nranks;

    int tmpSendFd;
    NCCLCHECKGOTO(connectAddress(&tmpSendFd, rankAddressesRoot+r), res, out);
    NCCLCHECKGOTO(bootstrapNetSend(tmpSendFd, rankAddresses+next, sizeof(union socketAddress)), res, out);
    { // [RCCL] Send the root pid for shared file naming
      NCCLCHECKGOTO(bootstrapNetSend(tmpSendFd, &pid, sizeof(int)), res, out);
    } // [/RCCL]
    close(tmpSendFd);
  }
  TRACE(NCCL_INIT, "SENT OUT ALL %d HANDLES", nranks);

out:
  close(listenFd);
  if (rankAddresses) free(rankAddresses);
  if (rankAddressesRoot) free(rankAddressesRoot);
  if (zero) free(zero);

  TRACE(NCCL_INIT, "DONE");
  return NULL;
}

ncclResult_t bootstrapCreateRoot(ncclUniqueId* id, bool idFromEnv) {
  union socketAddress* connectAddr = (union socketAddress*) id;
  int listenFd;
  NCCLCHECK(createListenSocket(&listenFd, connectAddr));
  pthread_t thread;

  // [RCCL] Use the ncclUniqueId to get a hash for bootstrap
  struct bootstrapRootStruct* rootStruct = new struct bootstrapRootStruct;
  rootStruct->hash = djb2Hash(id->internal);
  rootStruct->listenFd = listenFd;
  pthread_create(&thread, NULL, bootstrapRoot, (void *)rootStruct);
  // [/RCCL]

  return ncclSuccess;
}

ncclResult_t bootstrapGetUniqueId(ncclUniqueId* id) {
  static_assert(sizeof(union socketAddress) < sizeof(ncclUniqueId), "NetId does not fit inside ncclUniqueId");
  memset(id, 0, sizeof(ncclUniqueId));
  union socketAddress* connectAddr = (union socketAddress*) id;

  char* env = getenv("NCCL_COMM_ID");
  if (env) {
    INFO(NCCL_ENV, "NCCL_COMM_ID set by environment to %s", env);
    if (GetSocketAddrFromString(connectAddr, env) != ncclSuccess) {
      WARN("Invalid NCCL_COMM_ID, please use format: <ipv4>:<port> or [<ipv6>]:<port> or <hostname>:<port>");
      return ncclInvalidArgument;
    }
  } else {
    memcpy(id, &bootstrapNetIfAddr, sizeof(union socketAddress));
    NCCLCHECK(bootstrapCreateRoot(id, false));
  }

  return ncclSuccess;
}

struct unexConn {
  int peer;
  int fd;
  struct unexConn* next;
};

// Remote allocator state
struct remAllocState {
  int cudaDev;
  int listenFd;
  int stop;
};

struct extState {
  int extListenFd;
  int extRingRecvFd;
  int extRingSendFd;
  union socketAddress* peerCommAddresses;
  union socketAddress* peerAllocAddresses;
  struct unexConn* unexpectedConnections;
  int cudaDev;
  int rank;
  int nranks;

  // Intermediate memory allocation service
  struct remAllocState* allocState;
  pthread_t allocThread;
};

#define MAX_SEGMENTS 128

static ncclResult_t remoteAlloc(void** ptr, int fd) {
  size_t size;
  NCCLCHECK(socketRecv(fd, &size, sizeof(size_t)));
  hipIpcMemHandle_t devIpc;
  NCCLCHECK(ncclCudaCalloc((char**)ptr, size, true));
  hipError_t res = hipIpcGetMemHandle(&devIpc, *ptr);
  if (res != hipSuccess) {
    WARN("[Rem Allocator] hipIpcGetMemHandle failed : %s", hipGetErrorString(res));
    hipFree(*ptr);
    CUDACHECK(res);
  }
  // The CUDA IPC
  NCCLCHECK(socketSend(fd, &devIpc, sizeof(hipIpcMemHandle_t)));
  // And the direct pointer
  NCCLCHECK(socketSend(fd, ptr, sizeof(void*)));
  return ncclSuccess;
}

#include <poll.h>

// Service thread to allocate memory for other GPUs, used as intermediate step.
void* ncclRemoteMemAllocationService(void* args) {
  struct remAllocState* state = (struct remAllocState *) args;
<<<<<<< HEAD
  if (hipSetDevice(state->cudaDev) != hipSuccess) {
    WARN("[Rem Allocator] Failed to set CUDA device %d\n", state->cudaDev);
=======
  if (cudaSetDevice(state->cudaDev) != cudaSuccess) {
    WARN("[Rem Allocator] Failed to set CUDA device %d", state->cudaDev);
>>>>>>> 911d61f2
  }

  // Prepare poll descriptor
  void* segments[MAX_SEGMENTS];
  struct pollfd pollfds[MAX_SEGMENTS+1];
  for (int s=0; s<MAX_SEGMENTS; s++) segments[s] = NULL;
  for (int s=0; s<MAX_SEGMENTS; s++) {
    pollfds[s].fd = -1;
    pollfds[s].events = POLLHUP;
  }
  pollfds[MAX_SEGMENTS].fd = state->listenFd;
  pollfds[MAX_SEGMENTS].events = POLLIN;

  int nbuffers = 0;
  while (state->stop == 0 || (state->stop == 1 && nbuffers > 0)) {
    if (int error = poll(pollfds, MAX_SEGMENTS+1, 100/*ms*/) < 0) {
      WARN("[Rem Allocator] Poll failed with error %d", error);
      return NULL;
    }
    if (pollfds[MAX_SEGMENTS].revents) {
      int s = 0;
      while (segments[s] != NULL && s < MAX_SEGMENTS) s++;
      if (bootstrapNetAccept(pollfds[MAX_SEGMENTS].fd, &pollfds[s].fd) != ncclSuccess) {
        pollfds[s].fd = -1;
      } else {
        if (s == MAX_SEGMENTS || (remoteAlloc(segments+s, pollfds[s].fd) != ncclSuccess)) {
          WARN("[Rem Allocator] Allocation failed (segment %d, fd %d)", s, pollfds[s].fd);
          close(pollfds[s].fd);
          pollfds[s].fd = -1;
        } else {
          nbuffers++;
        }
      }
    }
    for (int s=0; s<MAX_SEGMENTS; s++) {
      if (pollfds[s].revents & POLLHUP) {
        if (hipFree(segments[s]) != hipSuccess) {
          WARN("[Rem Allocator] hipFree %p failed", segments[s]);
        }
        segments[s] = NULL;
        close(pollfds[s].fd);
        pollfds[s].fd = -1;
        nbuffers--;
      }
    }
  }
  for (int s=0; s<MAX_SEGMENTS; s++) {
    if (segments[s]) hipFree(segments[s]);
    close(pollfds[s].fd);
  }
  close(state->listenFd);
  free(state);
  return NULL;
}

ncclResult_t bootstrapRemAlloc(size_t size, int rank, void* commState, int* id, hipIpcMemHandle_t* ipc, void** ptr) {
  struct extState* state = (struct extState*)commState;
  int fd;
  ncclResult_t res;
  *id = -1;
  NCCLCHECK(connectAddress(&fd, state->peerAllocAddresses+rank));
  NCCLCHECKGOTO(socketSend(fd, &size, sizeof(size_t)), res, end);
  NCCLCHECKGOTO(socketRecv(fd, ipc, sizeof(hipIpcMemHandle_t)), res, end);
  NCCLCHECKGOTO(socketRecv(fd, ptr, sizeof(void*)), res, end);
  *id = fd;
end:
  return res;
}

ncclResult_t bootstrapRemFree(int id, int rank, void* commState) {
  SYSCHECK(close(id), "close");
  return ncclSuccess;
}

ncclResult_t bootstrapInit(ncclUniqueId * id, int rank, int nranks, void** commState, int* rootPid) { // [RCCL] Adding rootPid
  struct extState* state;
  NCCLCHECK(ncclCalloc(&state, 1));
  state->rank = rank;
  state->nranks = nranks;
  *commState = state;

  TRACE(NCCL_INIT, "rank %d nranks %d", rank, nranks);

  struct extInfo info = { 0 };
  info.rank = rank;
  info.nranks = nranks;
  int tmpSendFd, tmpRecvFd;

  int extListenFdRoot;
  memcpy(&info.extAddressListen,     &bootstrapNetIfAddr, sizeof(union socketAddress));
  memcpy(&info.extAddressListenRoot, &bootstrapNetIfAddr, sizeof(union socketAddress));
  NCCLCHECK(createListenSocket(&state->extListenFd, &info.extAddressListen));
  NCCLCHECK(createListenSocket(&extListenFdRoot, &info.extAddressListenRoot));

  // stagger connection times to avoid an overload of the root
  if (nranks > 128) {
    long msec = rank;
    struct timespec tv;
    tv.tv_sec = msec / 1000;
    tv.tv_nsec = 1000000 * (msec % 1000);
    TRACE(NCCL_INIT, "rank %d delaying connection to root by %ld msec", rank, msec);
    (void) nanosleep(&tv, NULL);
  }

  // send info on my listening socket to root
  union socketAddress* rootAddr = (union socketAddress*)id;
  NCCLCHECK(connectAddress(&tmpSendFd, rootAddr));
  NCCLCHECK(bootstrapNetSend(tmpSendFd, &info, sizeof(info)));
  close(tmpSendFd);

  // get info on my "next" rank in the bootstrap ring from root
  union socketAddress extAddressNext;
  NCCLCHECK(bootstrapNetAccept(extListenFdRoot, &tmpRecvFd));
  NCCLCHECK(bootstrapNetRecv(tmpRecvFd, &extAddressNext, sizeof(extAddressNext)));
  { // [RCCL] Receive PID from root
    NCCLCHECK(bootstrapNetRecv(tmpRecvFd, rootPid, sizeof(int)));
  } // [/RCCL]
  close(tmpRecvFd);
  close(extListenFdRoot);

  NCCLCHECK(connectAddress(&state->extRingSendFd, &extAddressNext));
  // Accept the connect request from the previous rank in the AllGather ring
  NCCLCHECK(bootstrapNetAccept(state->extListenFd, &state->extRingRecvFd));

  // AllGather all listen handlers
  NCCLCHECK(ncclCalloc(&state->peerCommAddresses, nranks));
  memcpy(state->peerCommAddresses+rank, &info.extAddressListen, sizeof(union socketAddress));
  NCCLCHECK(bootstrapAllGather(state, state->peerCommAddresses, sizeof(union socketAddress)));

  // Create the memory allocation service
  NCCLCHECK(ncclCalloc(&state->peerAllocAddresses, nranks));
  memcpy(state->peerAllocAddresses+rank, &bootstrapNetIfAddr, sizeof(union socketAddress));
  NCCLCHECK(ncclCalloc(&state->allocState, 1));
  CUDACHECK(hipGetDevice(&state->allocState->cudaDev));
  NCCLCHECK(createListenSocket(&state->allocState->listenFd, state->peerAllocAddresses+rank));
  pthread_create(&state->allocThread, NULL, ncclRemoteMemAllocationService, state->allocState);
  NCCLCHECK(bootstrapAllGather(state, state->peerAllocAddresses, sizeof(union socketAddress)));

  TRACE(NCCL_INIT, "rank %d nranks %d - DONE", rank, nranks);

  return ncclSuccess;
}

ncclResult_t bootstrapAllGather(void* commState, void* allData, int size) {
  struct extState* state = (struct extState*)commState;
  char* data = (char*)allData;
  int rank = state->rank;
  int nranks = state->nranks;

  TRACE(NCCL_INIT, "rank %d nranks %d size %d", rank, nranks, size);

  /* Simple ring based AllGather
   * At each step i receive data from (rank-i-1) from left
   * and send previous step's data from (rank-i) to right
   */
  for (int i=0; i<nranks-1; i++) {
    size_t rslice = (rank - i - 1 + nranks) % nranks;
    size_t sslice = (rank - i + nranks) % nranks;

    // Send slice to the right
    NCCLCHECK(bootstrapNetSend(state->extRingSendFd, data+sslice*size, size));
    // Recv slice from the left
    NCCLCHECK(bootstrapNetRecv(state->extRingRecvFd, data+rslice*size, size));
  }

  TRACE(NCCL_INIT, "rank %d nranks %d size %d - DONE", rank, nranks, size);
  return ncclSuccess;
}

ncclResult_t bootstrapSend(void* commState, int peer, void* data, int size) {
  struct extState* state = (struct extState*)commState;
  int tmpSendFd;
  NCCLCHECK(connectAddress(&tmpSendFd, state->peerCommAddresses+peer));
  NCCLCHECK(bootstrapNetSend(tmpSendFd, &state->rank, sizeof(int)));
  NCCLCHECK(bootstrapNetSend(tmpSendFd, data, size));
  close(tmpSendFd);
  return ncclSuccess;
}

ncclResult_t unexpectedEnqueue(struct extState* state, int peer, int fd) {
  // New unex
  struct unexConn* unex;
  NCCLCHECK(ncclCalloc(&unex, 1));
  unex->peer = peer;
  unex->fd = fd;

  // Enqueue
  struct unexConn* list = state->unexpectedConnections;
  if (list == NULL) {
    state->unexpectedConnections = unex;
    return ncclSuccess;
  }
  while (list->next) list = list->next;
  list->next = unex;
  return ncclSuccess;
}

int unexpectedDequeue(struct extState* state, int peer) {
  struct unexConn* elem = state->unexpectedConnections;
  struct unexConn* prev = NULL;
  while (elem) {
    if (elem->peer == peer) {
      if (prev == NULL) {
        state->unexpectedConnections = elem->next;
      } else {
        prev->next = elem->next;
      }
      int fd = elem->fd;
      free(elem);
      return fd;
    }
    prev = elem;
    elem = elem->next;
  }
  return -1;
}

// We can't know who we'll receive from, so we need to receive everything at once
ncclResult_t bootstrapRecv(void* commState, int peer, void* data, int size) {
  struct extState* state = (struct extState*)commState;

  int tmpRecvFd;

  // Search unexpected connections first
  if ((tmpRecvFd = unexpectedDequeue(state, peer)) != -1) {
    NCCLCHECK(bootstrapNetRecv(tmpRecvFd, ((char*)data), size));
    close(tmpRecvFd);
    return ncclSuccess;
  }

  // Then look for new connections
  while (1) {
    NCCLCHECK(bootstrapNetAccept(state->extListenFd, &tmpRecvFd));
    int newPeer;
    NCCLCHECK(bootstrapNetRecv(tmpRecvFd, &newPeer, sizeof(int)));
    if (newPeer == peer) {
      NCCLCHECK(bootstrapNetRecv(tmpRecvFd, ((char*)data), size));
      close(tmpRecvFd);
      return ncclSuccess;
    }
    // Unexpected connection. Save for later.
    NCCLCHECK(unexpectedEnqueue(state, newPeer, tmpRecvFd));
  }
}

ncclResult_t bootstrapClose(void* commState) {
  struct extState* state = (struct extState*)commState;
  if (state->unexpectedConnections != NULL) {
    WARN("Unexpected connections are not empty");
    return ncclInternalError;
  }
  close(state->extListenFd);
  close(state->extRingSendFd);
  close(state->extRingRecvFd);

  state->allocState->stop = 1;

  // Join the allocThread so we catch resource leaks as being hung here
  // pthread_join(state->allocThread, nullptr);

  free(state->peerCommAddresses);
  free(state->peerAllocAddresses);
  free(state);

  return ncclSuccess;
}

ncclResult_t bootstrapAbort(void* commState) {
  struct extState* state = (struct extState*)commState;
  close(state->extListenFd);
  close(state->extRingSendFd);
  close(state->extRingRecvFd);
  state->allocState->stop = 2;
  free(state->peerCommAddresses);
  free(state->peerAllocAddresses);
  free(state);
  return ncclSuccess;
}<|MERGE_RESOLUTION|>--- conflicted
+++ resolved
@@ -273,13 +273,8 @@
 // Service thread to allocate memory for other GPUs, used as intermediate step.
 void* ncclRemoteMemAllocationService(void* args) {
   struct remAllocState* state = (struct remAllocState *) args;
-<<<<<<< HEAD
   if (hipSetDevice(state->cudaDev) != hipSuccess) {
-    WARN("[Rem Allocator] Failed to set CUDA device %d\n", state->cudaDev);
-=======
-  if (cudaSetDevice(state->cudaDev) != cudaSuccess) {
     WARN("[Rem Allocator] Failed to set CUDA device %d", state->cudaDev);
->>>>>>> 911d61f2
   }
 
   // Prepare poll descriptor
