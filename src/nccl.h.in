/*************************************************************************
 * Copyright (c) 2015-2021, NVIDIA CORPORATION. All rights reserved.
 * Modifications Copyright (c) 2019-2021 Advanced Micro Devices, Inc. All rights reserved.
 *
 * See LICENSE.txt for license information
 ************************************************************************/

#ifndef NCCL_H_
#define NCCL_H_

#include <hip/hip_runtime.h>
#include <hip/hip_fp16.h>

#define NCCL_MAJOR ${NCCL_MAJOR}
#define NCCL_MINOR ${NCCL_MINOR}
#define NCCL_PATCH ${NCCL_PATCH}
#define NCCL_SUFFIX "${NCCL_SUFFIX}"

<<<<<<< HEAD
#define NCCL_VERSION_CODE ${NCCL_VERSION}
#define NCCL_VERSION(X,Y,Z) (((X) >= 2 && (Y) >= 9) ? (X) * 10000 + (Y) * 100 + (Z) : (X) * 1000 + (Y) * 100 + (Z))
=======
#define NCCL_VERSION_CODE ${nccl:Version}
#define NCCL_VERSION(X,Y,Z) (((X) <= 2 && (Y) <= 8) ? (X) * 1000 + (Y) * 100 + (Z) : (X) * 10000 + (Y) * 100 + (Z))
>>>>>>> 30ca3fca

#define RCCL_BFLOAT16 1
#define RCCL_GATHER_SCATTER 1
#define RCCL_ALLTOALLV 1

#ifdef __cplusplus
extern "C" {
#endif

/*! @brief Opaque handle to communicator */
typedef struct ncclComm* ncclComm_t;

#define NCCL_UNIQUE_ID_BYTES 128
typedef struct { char internal[NCCL_UNIQUE_ID_BYTES]; } ncclUniqueId;

/*! @brief Error type */
typedef enum { ncclSuccess                 =  0,
               ncclUnhandledCudaError      =  1,
               ncclSystemError             =  2,
               ncclInternalError           =  3,
               ncclInvalidArgument         =  4,
               ncclInvalidUsage            =  5,
               ncclNumResults              =  6 } ncclResult_t;

/*! @brief Return the NCCL_VERSION_CODE of the NCCL library in the supplied integer.
 *
 * @details This integer is coded with the MAJOR, MINOR and PATCH level of the
 * NCCL library
 */
ncclResult_t  ncclGetVersion(int *version);
/// @cond include_hidden 
ncclResult_t pncclGetVersion(int *version);
/// @endcond

/*! @brief Generates an ID for ncclCommInitRank

    @details
    Generates an ID to be used in ncclCommInitRank. ncclGetUniqueId should be
    called once and the Id should be distributed to all ranks in the
    communicator before calling ncclCommInitRank.

    @param[in]
    uniqueId     ncclUniqueId*
                 pointer to uniqueId

*/
ncclResult_t  ncclGetUniqueId(ncclUniqueId* uniqueId);
/// @cond include_hidden 
ncclResult_t pncclGetUniqueId(ncclUniqueId* uniqueId);
/// @endcond

/*! @brief Creates a new communicator (multi thread/process version).

    @details
    rank must be between 0 and nranks-1 and unique within a communicator clique.
    Each rank is associated to a CUDA device, which has to be set before calling
    ncclCommInitRank.
    ncclCommInitRank implicitly syncronizes with other ranks, so it must be
    called by different threads/processes or use ncclGroupStart/ncclGroupEnd.

    @param[in]
    comm        ncclComm_t*
                communicator struct pointer
    */
ncclResult_t  ncclCommInitRank(ncclComm_t* comm, int nranks, ncclUniqueId commId, int rank);
/// @cond include_hidden 
ncclResult_t pncclCommInitRank(ncclComm_t* comm, int nranks, ncclUniqueId commId, int rank);
/// @endcond

/*! @brief Creates a clique of communicators (single process version).
 *
 * @details This is a convenience function to create a single-process communicator clique.
 * Returns an array of ndev newly initialized communicators in comm.
 * comm should be pre-allocated with size at least ndev*sizeof(ncclComm_t).
 * If devlist is NULL, the first ndev HIP devices are used.
 * Order of devlist defines user-order of processors within the communicator.
 * */
ncclResult_t  ncclCommInitAll(ncclComm_t* comm, int ndev, const int* devlist);
/// @cond include_hidden 
ncclResult_t pncclCommInitAll(ncclComm_t* comm, int ndev, const int* devlist);
/// @endcond

 /*! @brief Frees resources associated with communicator object, but waits for any operations that might still be running on the device */
ncclResult_t  ncclCommDestroy(ncclComm_t comm);
/// @cond include_hidden 
ncclResult_t pncclCommDestroy(ncclComm_t comm);
/// @endcond

/*! @brief Frees resources associated with communicator object and aborts any operations that might still be running on the device. */
ncclResult_t  ncclCommAbort(ncclComm_t comm);
/// @cond include_hidden 
ncclResult_t pncclCommAbort(ncclComm_t comm);
/// @endcond

/*! @brief Returns a human-readable error message. */
const char*  ncclGetErrorString(ncclResult_t result);
const char* pncclGetErrorString(ncclResult_t result);

/*! @brief Checks whether the comm has encountered any asynchronous errors */
ncclResult_t  ncclCommGetAsyncError(ncclComm_t comm, ncclResult_t *asyncError);
/// @cond include_hidden 
ncclResult_t pncclCommGetAsyncError(ncclComm_t comm, ncclResult_t *asyncError);
/// @endcond

/*! @brief Gets the number of ranks in the communicator clique. */
ncclResult_t  ncclCommCount(const ncclComm_t comm, int* count);
/// @cond include_hidden 
ncclResult_t pncclCommCount(const ncclComm_t comm, int* count);
/// @endcond

/*! @brief Returns the rocm device number associated with the communicator. */
ncclResult_t  ncclCommCuDevice(const ncclComm_t comm, int* device);
/// @cond include_hidden 
ncclResult_t pncclCommCuDevice(const ncclComm_t comm, int* device);
/// @endcond

/*! @brief Returns the user-ordered "rank" associated with the communicator. */
ncclResult_t  ncclCommUserRank(const ncclComm_t comm, int* rank);
/// @cond include_hidden 
ncclResult_t pncclCommUserRank(const ncclComm_t comm, int* rank);
/// @endcond

<<<<<<< HEAD
/*! @brief Reduction operation selector */
=======
/* Reduction operation selector */
typedef enum { ncclNumOps_dummy = 5 } ncclRedOp_dummy_t;
>>>>>>> 30ca3fca
typedef enum { ncclSum        = 0,
               ncclProd       = 1,
               ncclMax        = 2,
               ncclMin        = 3,
               ncclAvg        = 4,
               /* ncclNumOps: The number of built-in ncclRedOp_t values. Also
                * serves as the least possible value for dynamic ncclRedOp_t's
                * as constructed by ncclRedOpCreate*** functions. */
               ncclNumOps     = 5,
               /* ncclMaxRedOp: The largest valid value for ncclRedOp_t.
                * It is defined to be the largest signed value (since compilers
                * are permitted to use signed enums) that won't grow
                * sizeof(ncclRedOp_t) when compared to previous NCCL versions to
                * maintain ABI compatibility. */
               ncclMaxRedOp   = 0x7fffffff>>(32-8*sizeof(ncclRedOp_dummy_t))
             } ncclRedOp_t;

/*! @brief Data types */
typedef enum { ncclInt8       = 0, ncclChar       = 0,
               ncclUint8      = 1,
               ncclInt32      = 2, ncclInt        = 2,
               ncclUint32     = 3,
               ncclInt64      = 4,
               ncclUint64     = 5,
               ncclFloat16    = 6, ncclHalf       = 6,
               ncclFloat32    = 7, ncclFloat      = 7,
               ncclFloat64    = 8, ncclDouble     = 8,
               ncclBfloat16   = 9,
               ncclNumTypes   = 10 } ncclDataType_t;

/* ncclScalarResidence_t: Location and dereferencing logic for scalar arguments. */
typedef enum {
  /* ncclScalarDevice: The scalar is in device-visible memory and will be
   * dereferenced while the collective is running. */
  ncclScalarDevice = 0,

  /* ncclScalarHostImmediate: The scalar is in host-visible memory and will be
   * dereferenced before the ncclRedOpCreate***() function returns. */
  ncclScalarHostImmediate = 1
} ncclScalarResidence_t;

/*
 * ncclRedOpCreatePreMulSum
 *
 * Creates a new reduction operator which pre-multiplies input values by a given
 * scalar locally before reducing them with peer values via summation. For use
 * only with collectives launched against *comm* and *datatype*. The
 * *residence* argument indicates how/when the memory pointed to by *scalar*
 * will be dereferenced. Upon return, the newly created operator's handle
 * is stored in *op*.
 */
ncclResult_t  ncclRedOpCreatePreMulSum(ncclRedOp_t *op, void *scalar, ncclDataType_t datatype, ncclScalarResidence_t residence, ncclComm_t comm);
ncclResult_t pncclRedOpCreatePreMulSum(ncclRedOp_t *op, void *scalar, ncclDataType_t datatype, ncclScalarResidence_t residence, ncclComm_t comm);

/*
 * ncclRedOpDestroy
 *
 * Destroys the reduction operator *op*. The operator must have been created by
 * ncclRedOpCreatePreMul with the matching communicator *comm*. An operator may be
 * destroyed as soon as the last NCCL function which is given that operator returns.
 */
ncclResult_t ncclRedOpDestroy(ncclRedOp_t op, ncclComm_t comm);
ncclResult_t pncclRedOpDestroy(ncclRedOp_t op, ncclComm_t comm);

/*
 * Collective communication operations
 *
 * Collective communication operations must be called separately for each
 * communicator in a communicator clique.
 *
 * They return when operations have been enqueued on the CUDA stream.
 *
 * Since they may perform inter-CPU synchronization, each call has to be done
 * from a different thread or process, or need to use Group Semantics (see
 * below).
 */

/*!
 * @brief Reduce
 *
 * @details Reduces data arrays of length count in sendbuff into recvbuff using op
 * operation.
 * recvbuff may be NULL on all calls except for root device.
 * root is the rank (not the CUDA device) where data will reside after the
 * operation is complete.
 *
 * In-place operation will happen if sendbuff == recvbuff.
 */
ncclResult_t  ncclReduce(const void* sendbuff, void* recvbuff, size_t count, ncclDataType_t datatype,
    ncclRedOp_t op, int root, ncclComm_t comm, hipStream_t stream);
/// @cond include_hidden 
ncclResult_t pncclReduce(const void* sendbuff, void* recvbuff, size_t count, ncclDataType_t datatype,
    ncclRedOp_t op, int root, ncclComm_t comm, hipStream_t stream);
/// @endcond

/*! @brief (deprecated) Broadcast (in-place)
 *
 * @details Copies count values from root to all other devices.
 * root is the rank (not the CUDA device) where data resides before the
 * operation is started.
 *
 * This operation is implicitely in place.
 */
ncclResult_t  ncclBcast(void* buff, size_t count, ncclDataType_t datatype, int root,
    ncclComm_t comm, hipStream_t stream);
/// @cond include_hidden 
ncclResult_t pncclBcast(void* buff, size_t count, ncclDataType_t datatype, int root,
    ncclComm_t comm, hipStream_t stream);
/// @endcond

/*! @brief Broadcast
 *
 * @details Copies count values from root to all other devices.
 * root is the rank (not the HIP device) where data resides before the
 * operation is started.
 *
 * In-place operation will happen if sendbuff == recvbuff.
 */
ncclResult_t  ncclBroadcast(const void* sendbuff, void* recvbuff, size_t count, ncclDataType_t datatype, int root,
    ncclComm_t comm, hipStream_t stream);
/// @cond include_hidden 
ncclResult_t pncclBroadcast(const void* sendbuff, void* recvbuff, size_t count, ncclDataType_t datatype, int root,
    ncclComm_t comm, hipStream_t stream);
/// @endcond

/*! @brief All-Reduce
 *
 * @details Reduces data arrays of length count in sendbuff using op operation, and
 * leaves identical copies of result on each recvbuff.
 *
 * In-place operation will happen if sendbuff == recvbuff.
 */
ncclResult_t  ncclAllReduce(const void* sendbuff, void* recvbuff, size_t count,
    ncclDataType_t datatype, ncclRedOp_t op, ncclComm_t comm, hipStream_t stream);
/// @cond include_hidden 
ncclResult_t pncclAllReduce(const void* sendbuff, void* recvbuff, size_t count,
    ncclDataType_t datatype, ncclRedOp_t op, ncclComm_t comm, hipStream_t stream);
/// @endcond

/*!
 * @brief Reduce-Scatter
 *
 * @details Reduces data in sendbuff using op operation and leaves reduced result
 * scattered over the devices so that recvbuff on rank i will contain the i-th
 * block of the result.
 * Assumes sendcount is equal to nranks*recvcount, which means that sendbuff
 * should have a size of at least nranks*recvcount elements.
 *
 * In-place operations will happen if recvbuff == sendbuff + rank * recvcount.
 */
ncclResult_t  ncclReduceScatter(const void* sendbuff, void* recvbuff,
    size_t recvcount, ncclDataType_t datatype, ncclRedOp_t op, ncclComm_t comm,
    hipStream_t stream);
/// @cond include_hidden 
ncclResult_t pncclReduceScatter(const void* sendbuff, void* recvbuff,
    size_t recvcount, ncclDataType_t datatype, ncclRedOp_t op, ncclComm_t comm,
    hipStream_t stream);
/// @endcond

/*! @brief All-Gather
 *
 * @details Each device gathers sendcount values from other GPUs into recvbuff,
 * receiving data from rank i at offset i*sendcount.
 * Assumes recvcount is equal to nranks*sendcount, which means that recvbuff
 * should have a size of at least nranks*sendcount elements.
 *
 * In-place operations will happen if sendbuff == recvbuff + rank * sendcount.
 */
ncclResult_t  ncclAllGather(const void* sendbuff, void* recvbuff, size_t sendcount,
    ncclDataType_t datatype, ncclComm_t comm, hipStream_t stream);
/// @cond include_hidden 
ncclResult_t pncclAllGather(const void* sendbuff, void* recvbuff, size_t sendcount,
    ncclDataType_t datatype, ncclComm_t comm, hipStream_t stream);
/// @endcond

/*! @brief Send
 *
 * @details Send data from sendbuff to rank peer.
 * Rank peer needs to call ncclRecv with the same datatype and the same count from this
 * rank.
 *
 * This operation is blocking for the GPU. If multiple ncclSend and ncclRecv operations
 * need to progress concurrently to complete, they must be fused within a ncclGroupStart/
 * ncclGroupEnd section.
 */
ncclResult_t  ncclSend(const void* sendbuff, size_t count, ncclDataType_t datatype, int peer,
    ncclComm_t comm, hipStream_t stream);
/// @cond include_hidden 
ncclResult_t pncclSend(const void* sendbuff, size_t count, ncclDataType_t datatype, int peer,
    ncclComm_t comm, hipStream_t stream);
/// @endcond

/*! @brief Receive
 *
 * @details Receive data from rank peer into recvbuff.
 * Rank peer needs to call ncclSend with the same datatype and the same count to this
 * rank.
 *
 * This operation is blocking for the GPU. If multiple ncclSend and ncclRecv operations
 * need to progress concurrently to complete, they must be fused within a ncclGroupStart/
 * ncclGroupEnd section.
 */
/// @cond include_hidden 
ncclResult_t pncclRecv(void* recvbuff, size_t count, ncclDataType_t datatype, int peer,
    ncclComm_t comm, hipStream_t stream);
ncclResult_t  ncclRecv(void* recvbuff, size_t count, ncclDataType_t datatype, int peer,
    ncclComm_t comm, hipStream_t stream);
/// @endcond

/*! @brief Gather
 *
 * @details Root device gathers sendcount values from other GPUs into recvbuff,
 * receiving data from rank i at offset i*sendcount.
 *
 * Assumes recvcount is equal to nranks*sendcount, which means that recvbuff
 * should have a size of at least nranks*sendcount elements.
 *
 * In-place operations will happen if sendbuff == recvbuff + rank * sendcount.
 */
ncclResult_t  ncclGather(const void* sendbuff, void* recvbuff, size_t sendcount,
    ncclDataType_t datatype, int root, ncclComm_t comm, hipStream_t stream);
/// @cond include_hidden 
ncclResult_t pncclGather(const void* sendbuff, void* recvbuff, size_t sendcount,
    ncclDataType_t datatype, int root, ncclComm_t comm, hipStream_t stream);
/// @endcond

/*! @brief Scatter
 *
 * @details Scattered over the devices so that recvbuff on rank i will contain the i-th
 * block of the data on root.
 *
 * Assumes sendcount is equal to nranks*recvcount, which means that sendbuff
 * should have a size of at least nranks*recvcount elements.
 *
 * In-place operations will happen if recvbuff == sendbuff + rank * recvcount.
 */
ncclResult_t  ncclScatter(const void* sendbuff, void* recvbuff,
    size_t recvcount, ncclDataType_t datatype, int root, ncclComm_t comm,
    hipStream_t stream);
/// @cond include_hidden 
ncclResult_t pncclScatter(const void* sendbuff, void* recvbuff,
    size_t recvcount, ncclDataType_t datatype, int root, ncclComm_t comm,
    hipStream_t stream);
/// @endcond

/*! @brief All-To-All
 *
 * @details Device (i) send (j)th block of data to device (j) and be placed as (i)th
 * block. Each block for sending/receiving has count elements, which means
 * that recvbuff and sendbuff should have a size of nranks*count elements.
 *
 * In-place operation will happen if sendbuff == recvbuff.
 */
ncclResult_t  ncclAllToAll(const void* sendbuff, void* recvbuff, size_t count,
    ncclDataType_t datatype, ncclComm_t comm, hipStream_t stream);
/// @cond include_hidden 
ncclResult_t pncclAllToAll(const void* sendbuff, void* recvbuff, size_t count,
    ncclDataType_t datatype, ncclComm_t comm, hipStream_t stream);
/// @endcond

/*! @brief All-To-Allv
 *
 * @details Device (i) sends sendcounts[j] of data from offset sdispls[j]
 * to device (j). In the same time, device (i) receives recvcounts[j] of data
 * from device (j) to be placed at rdispls[j].

 * sendcounts, sdispls, recvcounts and rdispls are all measured in the units
 * of datatype, not bytes.
 *
 * In-place operation will happen if sendbuff == recvbuff.
 */
ncclResult_t  ncclAllToAllv(const void *sendbuff, const size_t sendcounts[],
    const size_t sdispls[], void *recvbuff, const size_t recvcounts[],
    const size_t rdispls[], ncclDataType_t datatype, ncclComm_t comm, hipStream_t stream);
/// @cond include_hidden 
ncclResult_t pncclAllToAllv(const void *sendbuff, const size_t sendcounts[],
    const size_t sdispls[], void *recvbuff, const size_t recvcounts[],
    const size_t rdispls[], ncclDataType_t datatype, ncclComm_t comm, hipStream_t stream);
/// @endcond

/*
 * Group semantics
 *
 * When managing multiple GPUs from a single thread, and since NCCL collective
 * calls may perform inter-CPU synchronization, we need to "group" calls for
 * different ranks/devices into a single call.
 *
 * Grouping NCCL calls as being part of the same collective operation is done
 * using ncclGroupStart and ncclGroupEnd. ncclGroupStart will enqueue all
 * collective calls until the ncclGroupEnd call, which will wait for all calls
 * to be complete. Note that for collective communication, ncclGroupEnd only
 * guarantees that the operations are enqueued on the streams, not that
 * the operation is effectively done.
 *
 * Both collective communication and ncclCommInitRank can be used in conjunction
 * of ncclGroupStart/ncclGroupEnd, but not together.
 *
 * Group semantics also allow to fuse multiple operations on the same device
 * to improve performance (for aggregated collective calls), or to permit
 * concurrent progress of multiple send/receive operations.
 */

/*! @brief Group Start
 *
 * Start a group call. All calls to NCCL until ncclGroupEnd will be fused into
 * a single NCCL operation. Nothing will be started on the CUDA stream until
 * ncclGroupEnd.
 */
ncclResult_t  ncclGroupStart();
/// @cond include_hidden 
ncclResult_t pncclGroupStart();
/// @endcond

/*! @brief Group End
 *
 * End a group call. Start a fused NCCL operation consisting of all calls since
 * ncclGroupStart. Operations on the CUDA stream depending on the NCCL operations
 * need to be called after ncclGroupEnd.
 */
ncclResult_t  ncclGroupEnd();
/// @cond include_hidden 
ncclResult_t pncclGroupEnd();
/// @endcond

#ifdef __cplusplus
} // end extern "C"
#endif

#endif // end include guard<|MERGE_RESOLUTION|>--- conflicted
+++ resolved
@@ -16,13 +16,8 @@
 #define NCCL_PATCH ${NCCL_PATCH}
 #define NCCL_SUFFIX "${NCCL_SUFFIX}"
 
-<<<<<<< HEAD
 #define NCCL_VERSION_CODE ${NCCL_VERSION}
-#define NCCL_VERSION(X,Y,Z) (((X) >= 2 && (Y) >= 9) ? (X) * 10000 + (Y) * 100 + (Z) : (X) * 1000 + (Y) * 100 + (Z))
-=======
-#define NCCL_VERSION_CODE ${nccl:Version}
 #define NCCL_VERSION(X,Y,Z) (((X) <= 2 && (Y) <= 8) ? (X) * 1000 + (Y) * 100 + (Z) : (X) * 10000 + (Y) * 100 + (Z))
->>>>>>> 30ca3fca
 
 #define RCCL_BFLOAT16 1
 #define RCCL_GATHER_SCATTER 1
@@ -145,12 +140,9 @@
 ncclResult_t pncclCommUserRank(const ncclComm_t comm, int* rank);
 /// @endcond
 
-<<<<<<< HEAD
 /*! @brief Reduction operation selector */
-=======
 /* Reduction operation selector */
 typedef enum { ncclNumOps_dummy = 5 } ncclRedOp_dummy_t;
->>>>>>> 30ca3fca
 typedef enum { ncclSum        = 0,
                ncclProd       = 1,
                ncclMax        = 2,
