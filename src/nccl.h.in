--- conflicted
+++ resolved
@@ -264,15 +264,7 @@
 const char* pncclGetErrorString(ncclResult_t result);
 /*! @endcond */
 
-/*! @brief      Returns mesage on last result that occured.
-    @details    Returns a human-readable message of the last error that occurred.
-    @return     String containing the last result
-
-<<<<<<< HEAD
-    @param[in]  comm is currently unused and can be set to NULL */
-=======
 /* Returns a human-readable message of the last error that occurred. */
->>>>>>> 6dd51f15
 const char*  ncclGetLastError(ncclComm_t comm);
 /*! @cond       include_hidden */
 const char* pncclGetLastError(ncclComm_t comm);
@@ -328,25 +320,24 @@
 /*! @endcond */
 /*! @} */
 
-<<<<<<< HEAD
+/* Register CUDA buffer for zero-copy operation */
+ncclResult_t  ncclCommRegister(const ncclComm_t comm, void* buff, size_t size, void** handle);
+/*! @cond       include_hidden */
+ncclResult_t pncclCommRegister(const ncclComm_t comm, void* buff, size_t size, void** handle);
+/*! @endcond */
+
+/* Deregister CUDA buffer */
+ncclResult_t  ncclCommDeregister(const ncclComm_t comm, void* handle);
+/*! @cond       include_hidden */
+ncclResult_t pncclCommDeregister(const ncclComm_t comm, void* handle);
+/*! @endcond */
+
 /*! @defgroup   rccl_api_enumerations API Enumerations
     @details    Enumerations used by collective communication calls
     @{ */
 
 /*! @brief      Dummy reduction enumeration
     @details    Dummy reduction enumeration used to determine value for ncclMaxRedOp */
-=======
-
-/* Register CUDA buffer for zero-copy operation */
-ncclResult_t  ncclCommRegister(const ncclComm_t comm, void* buff, size_t size, void** handle);
-ncclResult_t pncclCommRegister(const ncclComm_t comm, void* buff, size_t size, void** handle);
-
-/* Deregister CUDA buffer */
-ncclResult_t  ncclCommDeregister(const ncclComm_t comm, void* handle);
-ncclResult_t pncclCommDeregister(const ncclComm_t comm, void* handle);
-
-/* Reduction operation selector */
->>>>>>> 6dd51f15
 typedef enum { ncclNumOps_dummy = 5 } ncclRedOp_dummy_t;
 
 /*! @brief      Reduction operation selector
@@ -829,14 +820,6 @@
 /*! @endcond */
 /*! @} */
 
-/* Register CUDA buffer for zero-copy operation */
-ncclResult_t  ncclCommRegister(const ncclComm_t comm, void* buff, size_t size, void** handle);
-ncclResult_t pncclCommRegister(const ncclComm_t comm, void* buff, size_t size, void** handle);
-
-/* Deregister CUDA buffer */
-ncclResult_t  ncclCommDeregister(const ncclComm_t comm, void* handle);
-ncclResult_t pncclCommDeregister(const ncclComm_t comm, void* handle);
-
 #ifdef __cplusplus
 } // end extern "C"
 #endif
