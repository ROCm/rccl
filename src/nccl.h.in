--- conflicted
+++ resolved
@@ -1,10 +1,6 @@
 /*************************************************************************
-<<<<<<< HEAD
- * Copyright (c) 2015-2019, NVIDIA CORPORATION. All rights reserved.
+ * Copyright (c) 2015-2020, NVIDIA CORPORATION. All rights reserved.
  * Modifications Copyright (c) 2019-2020 Advanced Micro Devices, Inc. All rights reserved.
-=======
- * Copyright (c) 2015-2020, NVIDIA CORPORATION. All rights reserved.
->>>>>>> 5949d96f
  *
  * See LICENSE.txt for license information
  ************************************************************************/
@@ -254,9 +250,9 @@
  * ncclGroupEnd section.
  */
 ncclResult_t  ncclSend(const void* sendbuff, size_t count, ncclDataType_t datatype, int peer,
-    ncclComm_t comm, cudaStream_t stream);
+    ncclComm_t comm, hipStream_t stream);
 ncclResult_t pncclSend(const void* sendbuff, size_t count, ncclDataType_t datatype, int peer,
-    ncclComm_t comm, cudaStream_t stream);
+    ncclComm_t comm, hipStream_t stream);
 
 /*
  * Receive
@@ -271,9 +267,9 @@
  * ncclGroupEnd section.
  */
 ncclResult_t pncclRecv(void* recvbuff, size_t count, ncclDataType_t datatype, int peer,
-    ncclComm_t comm, cudaStream_t stream);
+    ncclComm_t comm, hipStream_t stream);
 ncclResult_t  ncclRecv(void* recvbuff, size_t count, ncclDataType_t datatype, int peer,
-    ncclComm_t comm, cudaStream_t stream);
+    ncclComm_t comm, hipStream_t stream);
 
 /*
  * Group semantics
@@ -299,28 +295,18 @@
 
 /*! @brief Group Start
  *
-<<<<<<< HEAD
- * @details Start a group call. All subsequent calls to NCCL may not block due to
- * inter-CPU synchronization.
-=======
  * Start a group call. All calls to NCCL until ncclGroupEnd will be fused into
  * a single NCCL operation. Nothing will be started on the CUDA stream until
  * ncclGroupEnd.
->>>>>>> 5949d96f
  */
 ncclResult_t  ncclGroupStart();
 ncclResult_t pncclGroupStart();
 
 /*! @brief Group End
  *
-<<<<<<< HEAD
- * @details End a group call. Wait for all calls since ncclGroupStart to complete
- * before returning.
-=======
  * End a group call. Start a fused NCCL operation consisting of all calls since
  * ncclGroupStart. Operations on the CUDA stream depending on the NCCL operations
  * need to be called after ncclGroupEnd.
->>>>>>> 5949d96f
  */
 ncclResult_t  ncclGroupEnd();
 ncclResult_t pncclGroupEnd();
