/*************************************************************************
 * Copyright (c) 2015-2021, NVIDIA CORPORATION. All rights reserved.
 * Modifications Copyright (c) 2019-2021 Advanced Micro Devices, Inc. All rights reserved.
 * Modifications Copyright (c) Microsoft Corporation. Licensed under the MIT License.
 *
 * See LICENSE.txt for license information
 ************************************************************************/

#ifndef NCCL_H_
#define NCCL_H_

#include <hip/hip_runtime.h>
#include <hip/hip_fp16.h>

#define NCCL_MAJOR ${NCCL_MAJOR}
#define NCCL_MINOR ${NCCL_MINOR}
#define NCCL_PATCH ${NCCL_PATCH}
#define NCCL_SUFFIX "${NCCL_SUFFIX}"

#define NCCL_VERSION_CODE ${NCCL_VERSION}
#define NCCL_VERSION(X,Y,Z) (((X) <= 2 && (Y) <= 8) ? (X) * 1000 + (Y) * 100 + (Z) : (X) * 10000 + (Y) * 100 + (Z))

#define RCCL_BFLOAT16 1
#define RCCL_GATHER_SCATTER 1
#define RCCL_ALLTOALLV 1
#define RCCL_MULTIRANKPERGPU 1

#ifdef __cplusplus
extern "C" {
#endif

/*! @brief Opaque handle to communicator */
typedef struct ncclComm* ncclComm_t;

#define NCCL_UNIQUE_ID_BYTES 128
typedef struct { char internal[NCCL_UNIQUE_ID_BYTES]; } ncclUniqueId;

/*! @brief Error type */
typedef enum { ncclSuccess                 =  0,
               ncclUnhandledCudaError      =  1,
               ncclSystemError             =  2,
               ncclInternalError           =  3,
               ncclInvalidArgument         =  4,
               ncclInvalidUsage            =  5,
               ncclRemoteError             =  6,
               ncclInProgress              =  7,
               ncclNumResults              =  8 } ncclResult_t;

/* Communicator configuration. Users can assign value to attributes to specify the
 * behavior of a communicator. */
typedef struct ncclConfig_v21400 {
  /* attributes that users should never touch. */
  size_t size;
  unsigned int magic;
  unsigned int version;
  /* attributes that users are able to customize. */
  int blocking;
} ncclConfig_t;

/* Config initializer must be assigned to initialize config structure when it is created.
 * Not initialized config will result in NCCL error. */
#define NCCL_CONFIG_INITIALIZER {                                       \
  sizeof(ncclConfig_t), /* size */                                      \
  0xcafebeef,           /* magic */                                     \
  NCCL_VERSION(NCCL_MAJOR, NCCL_MINOR, NCCL_PATCH), /* version */       \
  1                     /* blocking */                                  \
}

/*! @brief Return the NCCL_VERSION_CODE of the NCCL library in the supplied integer.
 *
 * @details This integer is coded with the MAJOR, MINOR and PATCH level of the
 * NCCL library
 */
ncclResult_t  ncclGetVersion(int *version);
/// @cond include_hidden
ncclResult_t pncclGetVersion(int *version);
/// @endcond

/*! @brief Generates an ID for ncclCommInitRank

    @details
    Generates an ID to be used in ncclCommInitRank. ncclGetUniqueId should be
    called once and the Id should be distributed to all ranks in the
    communicator before calling ncclCommInitRank.

    @param[in]
    uniqueId     ncclUniqueId*
                 pointer to uniqueId

*/
ncclResult_t  ncclGetUniqueId(ncclUniqueId* uniqueId);
/// @cond include_hidden
ncclResult_t pncclGetUniqueId(ncclUniqueId* uniqueId);
/// @endcond

/*! @brief Create a new communicator (multi thread/process version) with a configuration
 * set by users. */
ncclResult_t  ncclCommInitRankConfig(ncclComm_t* comm, int nranks, ncclUniqueId commId, int rank, ncclConfig_t* config);
/// @cond include_hidden
ncclResult_t pncclCommInitRankConfig(ncclComm_t* comm, int nranks, ncclUniqueId commId, int rank, ncclConfig_t* config);
/// @endcond

/*! @brief Creates a new communicator (multi thread/process version).

    @details
    rank must be between 0 and nranks-1 and unique within a communicator clique.
    Each rank is associated to a CUDA device, which has to be set before calling
    ncclCommInitRank.
    ncclCommInitRank implicitly syncronizes with other ranks, so it must be
    called by different threads/processes or use ncclGroupStart/ncclGroupEnd.

    @param[in]
    comm        ncclComm_t*
                communicator struct pointer
    */
ncclResult_t  ncclCommInitRank(ncclComm_t* comm, int nranks, ncclUniqueId commId, int rank);
/// @cond include_hidden
ncclResult_t pncclCommInitRank(ncclComm_t* comm, int nranks, ncclUniqueId commId, int rank);
/// @endcond

/*! @brief Creates a new communicator (multi thread/process version) allowing multiple ranks per device.

    @details
    rank must be between 0 and nranks-1 and unique within a communicator clique.
    Each rank is associated to a HIP device, which has to be set before calling
    ncclCommInitRankMulti.
    Since this version of the function allows multiple ranks to utilize the same
    HIP device, a unique virtualId per device has to be provided by each calling
    rank.
    ncclCommInitRankMulti implicitly syncronizes with other ranks, so it must be
    called by different threads/processes or use ncclGroupStart/ncclGroupEnd.

    @param[in]
    comm        ncclComm_t*
                communicator struct pointer
    */
  ncclResult_t  ncclCommInitRankMulti(ncclComm_t* comm, int nranks, ncclUniqueId commId, int rank, int virtualId);
/// @cond include_hidden
  ncclResult_t pncclCommInitRankMulti(ncclComm_t* comm, int nranks, ncclUniqueId commId, int rank, int virtualId);
/// @endcond


/*! @brief Creates a clique of communicators (single process version).
 *
 * @details This is a convenience function to create a single-process communicator clique.
 * Returns an array of ndev newly initialized communicators in comm.
 * comm should be pre-allocated with size at least ndev*sizeof(ncclComm_t).
 * If devlist is NULL, the first ndev HIP devices are used.
 * Order of devlist defines user-order of processors within the communicator.
 * */
ncclResult_t  ncclCommInitAll(ncclComm_t* comm, int ndev, const int* devlist);
/// @cond include_hidden
ncclResult_t pncclCommInitAll(ncclComm_t* comm, int ndev, const int* devlist);
/// @endcond

/*! @brief Finalize a communicator.
 * @details ncclCommFinalize flushes all issued communications,
 * and marks communicator state as ncclInProgress. The state will change to ncclSuccess
 * when the communicator is globally quiescent and related resources are freed; then,
 * calling ncclCommDestroy can locally free the rest of the resources (e.g. communicator
 * itself) without blocking. */
ncclResult_t  ncclCommFinalize(ncclComm_t comm);
/// @cond include_hidden
ncclResult_t pncclCommFinalize(ncclComm_t comm);
/// @endcond

/*! @brief Frees local resources associated with communicator object. */

ncclResult_t  ncclCommDestroy(ncclComm_t comm);
/// @cond include_hidden
ncclResult_t pncclCommDestroy(ncclComm_t comm);
/// @endcond

/*! @brief Frees resources associated with communicator object and aborts any operations
 * that might still be running on the device. */
ncclResult_t  ncclCommAbort(ncclComm_t comm);
/// @cond include_hidden
ncclResult_t pncclCommAbort(ncclComm_t comm);
/// @endcond

/*! @brief Returns a string for each error code. */
const char*  ncclGetErrorString(ncclResult_t result);
/// @cond include_hidden
const char* pncclGetErrorString(ncclResult_t result);
/// @endcond

/*! @brief Returns a human-readable message of the last error that occurred.
 * comm is currently unused and can be set to NULL
 */
const char*  ncclGetLastError(ncclComm_t comm);
<<<<<<< HEAD
/// @cond include_hidden
const char* pncclGetError(ncclComm_t comm);
/// @endcond
=======
const char* pncclGetLastError(ncclComm_t comm);
>>>>>>> 93840e74

/* Checks whether the comm has encountered any asynchronous errors */
ncclResult_t  ncclCommGetAsyncError(ncclComm_t comm, ncclResult_t *asyncError);
/// @cond include_hidden
ncclResult_t pncclCommGetAsyncError(ncclComm_t comm, ncclResult_t *asyncError);
/// @endcond

/*! @brief Gets the number of ranks in the communicator clique. */
ncclResult_t  ncclCommCount(const ncclComm_t comm, int* count);
/// @cond include_hidden
ncclResult_t pncclCommCount(const ncclComm_t comm, int* count);
/// @endcond

/*! @brief Returns the rocm device number associated with the communicator. */
ncclResult_t  ncclCommCuDevice(const ncclComm_t comm, int* device);
/// @cond include_hidden
ncclResult_t pncclCommCuDevice(const ncclComm_t comm, int* device);
/// @endcond

/*! @brief Returns the user-ordered "rank" associated with the communicator. */
ncclResult_t  ncclCommUserRank(const ncclComm_t comm, int* rank);
/// @cond include_hidden
ncclResult_t pncclCommUserRank(const ncclComm_t comm, int* rank);
/// @endcond

/*! @brief Reduction operation selector */
/* Reduction operation selector */
typedef enum { ncclNumOps_dummy = 5 } ncclRedOp_dummy_t;
typedef enum { ncclSum        = 0,
               ncclProd       = 1,
               ncclMax        = 2,
               ncclMin        = 3,
               ncclAvg        = 4,
               /* ncclNumOps: The number of built-in ncclRedOp_t values. Also
                * serves as the least possible value for dynamic ncclRedOp_t's
                * as constructed by ncclRedOpCreate*** functions. */
               ncclNumOps     = 5,
               /* ncclMaxRedOp: The largest valid value for ncclRedOp_t.
                * It is defined to be the largest signed value (since compilers
                * are permitted to use signed enums) that won't grow
                * sizeof(ncclRedOp_t) when compared to previous NCCL versions to
                * maintain ABI compatibility. */
               ncclMaxRedOp   = 0x7fffffff>>(32-8*sizeof(ncclRedOp_dummy_t))
             } ncclRedOp_t;

/*! @brief Data types */
typedef enum { ncclInt8       = 0, ncclChar       = 0,
               ncclUint8      = 1,
               ncclInt32      = 2, ncclInt        = 2,
               ncclUint32     = 3,
               ncclInt64      = 4,
               ncclUint64     = 5,
               ncclFloat16    = 6, ncclHalf       = 6,
               ncclFloat32    = 7, ncclFloat      = 7,
               ncclFloat64    = 8, ncclDouble     = 8,
               ncclBfloat16   = 9,
               ncclNumTypes   = 10 } ncclDataType_t;

/*! @brief ncclScalarResidence_t: Location and dereferencing logic for scalar arguments. */
typedef enum {
  /* ncclScalarDevice: The scalar is in device-visible memory and will be
   * dereferenced while the collective is running. */
  ncclScalarDevice = 0,

  /* ncclScalarHostImmediate: The scalar is in host-visible memory and will be
   * dereferenced before the ncclRedOpCreate***() function returns. */
  ncclScalarHostImmediate = 1
} ncclScalarResidence_t;

/*! @brief ncclRedOpCreatePreMulSum
 * Creates a new reduction operator which pre-multiplies input values by a given
 * scalar locally before reducing them with peer values via summation. For use
 * only with collectives launched against *comm* and *datatype*. The
 * *residence* argument indicates how/when the memory pointed to by *scalar*
 * will be dereferenced. Upon return, the newly created operator's handle
 * is stored in *op*.
 */
ncclResult_t  ncclRedOpCreatePreMulSum(ncclRedOp_t *op, void *scalar, ncclDataType_t datatype, ncclScalarResidence_t residence, ncclComm_t comm);
/// @cond include_hidden
ncclResult_t pncclRedOpCreatePreMulSum(ncclRedOp_t *op, void *scalar, ncclDataType_t datatype, ncclScalarResidence_t residence, ncclComm_t comm);
/// @endcond

/*! @brief ncclRedOpDestroy
 * @details Destroys the reduction operator *op*. The operator must have been created by
 * ncclRedOpCreatePreMul with the matching communicator *comm*. An operator may be
 * destroyed as soon as the last NCCL function which is given that operator returns.
 */
ncclResult_t ncclRedOpDestroy(ncclRedOp_t op, ncclComm_t comm);
/// @cond include_hidden
ncclResult_t pncclRedOpDestroy(ncclRedOp_t op, ncclComm_t comm);
/// @endcond

/*
 * Collective communication operations
 *
 * Collective communication operations must be called separately for each
 * communicator in a communicator clique.
 *
 * They return when operations have been enqueued on the CUDA stream.
 *
 * Since they may perform inter-CPU synchronization, each call has to be done
 * from a different thread or process, or need to use Group Semantics (see
 * below).
 */

/*!
 * @brief Reduce
 *
 * @details Reduces data arrays of length count in sendbuff into recvbuff using op
 * operation.
 * recvbuff may be NULL on all calls except for root device.
 * root is the rank (not the CUDA device) where data will reside after the
 * operation is complete.
 *
 * In-place operation will happen if sendbuff == recvbuff.
 */
ncclResult_t  ncclReduce(const void* sendbuff, void* recvbuff, size_t count, ncclDataType_t datatype,
    ncclRedOp_t op, int root, ncclComm_t comm, hipStream_t stream);
/// @cond include_hidden
ncclResult_t pncclReduce(const void* sendbuff, void* recvbuff, size_t count, ncclDataType_t datatype,
    ncclRedOp_t op, int root, ncclComm_t comm, hipStream_t stream);
/// @endcond

/*! @brief (deprecated) Broadcast (in-place)
 *
 * @details Copies count values from root to all other devices.
 * root is the rank (not the CUDA device) where data resides before the
 * operation is started.
 *
 * This operation is implicitely in place.
 */
ncclResult_t  ncclBcast(void* buff, size_t count, ncclDataType_t datatype, int root,
    ncclComm_t comm, hipStream_t stream);
/// @cond include_hidden
ncclResult_t pncclBcast(void* buff, size_t count, ncclDataType_t datatype, int root,
    ncclComm_t comm, hipStream_t stream);
/// @endcond

/*! @brief Broadcast
 *
 * @details Copies count values from root to all other devices.
 * root is the rank (not the HIP device) where data resides before the
 * operation is started.
 *
 * In-place operation will happen if sendbuff == recvbuff.
 */
ncclResult_t  ncclBroadcast(const void* sendbuff, void* recvbuff, size_t count, ncclDataType_t datatype, int root,
    ncclComm_t comm, hipStream_t stream);
/// @cond include_hidden
ncclResult_t pncclBroadcast(const void* sendbuff, void* recvbuff, size_t count, ncclDataType_t datatype, int root,
    ncclComm_t comm, hipStream_t stream);
/// @endcond

/*! @brief All-Reduce
 *
 * @details Reduces data arrays of length count in sendbuff using op operation, and
 * leaves identical copies of result on each recvbuff.
 *
 * In-place operation will happen if sendbuff == recvbuff.
 */
ncclResult_t  ncclAllReduce(const void* sendbuff, void* recvbuff, size_t count,
    ncclDataType_t datatype, ncclRedOp_t op, ncclComm_t comm, hipStream_t stream);
/// @cond include_hidden
ncclResult_t pncclAllReduce(const void* sendbuff, void* recvbuff, size_t count,
    ncclDataType_t datatype, ncclRedOp_t op, ncclComm_t comm, hipStream_t stream);
/// @endcond

/*!
 * @brief Reduce-Scatter
 *
 * @details Reduces data in sendbuff using op operation and leaves reduced result
 * scattered over the devices so that recvbuff on rank i will contain the i-th
 * block of the result.
 * Assumes sendcount is equal to nranks*recvcount, which means that sendbuff
 * should have a size of at least nranks*recvcount elements.
 *
 * In-place operations will happen if recvbuff == sendbuff + rank * recvcount.
 */
ncclResult_t  ncclReduceScatter(const void* sendbuff, void* recvbuff,
    size_t recvcount, ncclDataType_t datatype, ncclRedOp_t op, ncclComm_t comm,
    hipStream_t stream);
/// @cond include_hidden
ncclResult_t pncclReduceScatter(const void* sendbuff, void* recvbuff,
    size_t recvcount, ncclDataType_t datatype, ncclRedOp_t op, ncclComm_t comm,
    hipStream_t stream);
/// @endcond

/*! @brief All-Gather
 *
 * @details Each device gathers sendcount values from other GPUs into recvbuff,
 * receiving data from rank i at offset i*sendcount.
 * Assumes recvcount is equal to nranks*sendcount, which means that recvbuff
 * should have a size of at least nranks*sendcount elements.
 *
 * In-place operations will happen if sendbuff == recvbuff + rank * sendcount.
 */
ncclResult_t  ncclAllGather(const void* sendbuff, void* recvbuff, size_t sendcount,
    ncclDataType_t datatype, ncclComm_t comm, hipStream_t stream);
/// @cond include_hidden
ncclResult_t pncclAllGather(const void* sendbuff, void* recvbuff, size_t sendcount,
    ncclDataType_t datatype, ncclComm_t comm, hipStream_t stream);
/// @endcond

/*! @brief Send
 *
 * @details Send data from sendbuff to rank peer.
 * Rank peer needs to call ncclRecv with the same datatype and the same count from this
 * rank.
 *
 * This operation is blocking for the GPU. If multiple ncclSend and ncclRecv operations
 * need to progress concurrently to complete, they must be fused within a ncclGroupStart/
 * ncclGroupEnd section.
 */
ncclResult_t  ncclSend(const void* sendbuff, size_t count, ncclDataType_t datatype, int peer,
    ncclComm_t comm, hipStream_t stream);
/// @cond include_hidden
ncclResult_t pncclSend(const void* sendbuff, size_t count, ncclDataType_t datatype, int peer,
    ncclComm_t comm, hipStream_t stream);
/// @endcond

/*! @brief Receive
 *
 * @details Receive data from rank peer into recvbuff.
 * Rank peer needs to call ncclSend with the same datatype and the same count to this
 * rank.
 *
 * This operation is blocking for the GPU. If multiple ncclSend and ncclRecv operations
 * need to progress concurrently to complete, they must be fused within a ncclGroupStart/
 * ncclGroupEnd section.
 */
ncclResult_t  ncclRecv(void* recvbuff, size_t count, ncclDataType_t datatype, int peer,
    ncclComm_t comm, hipStream_t stream);
/// @cond include_hidden
ncclResult_t pncclRecv(void* recvbuff, size_t count, ncclDataType_t datatype, int peer,
    ncclComm_t comm, hipStream_t stream);
/// @endcond

/*! @brief Gather
 *
 * @details Root device gathers sendcount values from other GPUs into recvbuff,
 * receiving data from rank i at offset i*sendcount.
 *
 * Assumes recvcount is equal to nranks*sendcount, which means that recvbuff
 * should have a size of at least nranks*sendcount elements.
 *
 * In-place operations will happen if sendbuff == recvbuff + rank * sendcount.
 */
ncclResult_t  ncclGather(const void* sendbuff, void* recvbuff, size_t sendcount,
    ncclDataType_t datatype, int root, ncclComm_t comm, hipStream_t stream);
/// @cond include_hidden
ncclResult_t pncclGather(const void* sendbuff, void* recvbuff, size_t sendcount,
    ncclDataType_t datatype, int root, ncclComm_t comm, hipStream_t stream);
/// @endcond

/*! @brief Scatter
 *
 * @details Scattered over the devices so that recvbuff on rank i will contain the i-th
 * block of the data on root.
 *
 * Assumes sendcount is equal to nranks*recvcount, which means that sendbuff
 * should have a size of at least nranks*recvcount elements.
 *
 * In-place operations will happen if recvbuff == sendbuff + rank * recvcount.
 */
ncclResult_t  ncclScatter(const void* sendbuff, void* recvbuff,
    size_t recvcount, ncclDataType_t datatype, int root, ncclComm_t comm,
    hipStream_t stream);
/// @cond include_hidden
ncclResult_t pncclScatter(const void* sendbuff, void* recvbuff,
    size_t recvcount, ncclDataType_t datatype, int root, ncclComm_t comm,
    hipStream_t stream);
/// @endcond

/*! @brief All-To-All
 *
 * @details Device (i) send (j)th block of data to device (j) and be placed as (i)th
 * block. Each block for sending/receiving has count elements, which means
 * that recvbuff and sendbuff should have a size of nranks*count elements.
 *
 * In-place operation will happen if sendbuff == recvbuff.
 */
ncclResult_t  ncclAllToAll(const void* sendbuff, void* recvbuff, size_t count,
    ncclDataType_t datatype, ncclComm_t comm, hipStream_t stream);
/// @cond include_hidden
ncclResult_t pncclAllToAll(const void* sendbuff, void* recvbuff, size_t count,
    ncclDataType_t datatype, ncclComm_t comm, hipStream_t stream);
/// @endcond

/*! @brief All-To-Allv
 *
 * @details Device (i) sends sendcounts[j] of data from offset sdispls[j]
 * to device (j). In the same time, device (i) receives recvcounts[j] of data
 * from device (j) to be placed at rdispls[j].

 * sendcounts, sdispls, recvcounts and rdispls are all measured in the units
 * of datatype, not bytes.
 *
 * In-place operation will happen if sendbuff == recvbuff.
 */
ncclResult_t  ncclAllToAllv(const void *sendbuff, const size_t sendcounts[],
    const size_t sdispls[], void *recvbuff, const size_t recvcounts[],
    const size_t rdispls[], ncclDataType_t datatype, ncclComm_t comm, hipStream_t stream);
/// @cond include_hidden
ncclResult_t pncclAllToAllv(const void *sendbuff, const size_t sendcounts[],
    const size_t sdispls[], void *recvbuff, const size_t recvcounts[],
    const size_t rdispls[], ncclDataType_t datatype, ncclComm_t comm, hipStream_t stream);
/// @endcond

/*! @brief Opaque handle to MSCCL algorithm */
typedef int mscclAlgoHandle_t;

/*! @brief MSCCL Load Algorithm
 *
 * @details Load MSCCL algorithm file specified in mscclAlgoFilePath and return
 * its handle via mscclAlgoHandle. This API is expected to be called by MSCCL
 * scheduler instead of end users.
 */
ncclResult_t  mscclLoadAlgo(const char *mscclAlgoFilePath, mscclAlgoHandle_t *mscclAlgoHandle);
ncclResult_t pmscclLoadAlgo(const char *mscclAlgoFilePath, mscclAlgoHandle_t *mscclAlgoHandle);

/*! @brief MSCCL Run Algorithm
 *
 * @details Run MSCCL algorithm specified by mscclAlgoHandle. The parameter
 * list merges all possible parameters required by different operations as this
 * is a general-purposed API. This API is expected to be called by MSCCL
 * scheduler instead of end users.
 */
ncclResult_t  mscclRunAlgo(
    const void* sendBuff, const size_t sendCounts[], const size_t sDisPls[],
    void* recvBuff, const size_t recvCounts[], const size_t rDisPls[],
    size_t count, ncclDataType_t dataType, int root, int peer, ncclRedOp_t op,
    mscclAlgoHandle_t mscclAlgoHandle, ncclComm_t comm, hipStream_t stream);
ncclResult_t pmscclRunAlgo(
    const void* sendBuff, const size_t sendCounts[], const size_t sDisPls[],
    void* recvBuff, const size_t recvCounts[], const size_t rDisPls[],
    size_t count, ncclDataType_t dataType, int root, int peer, ncclRedOp_t op,
    mscclAlgoHandle_t mscclAlgoHandle, ncclComm_t comm, hipStream_t stream);

/*! @brief MSCCL Load Algorithm
 *
 * @details Unload MSCCL algorithm previous loaded using its handle. This API
 * is expected to be called by MSCCL scheduler instead of end users.
 */
ncclResult_t  mscclUnloadAlgo(mscclAlgoHandle_t mscclAlgoHandle);
ncclResult_t pmscclUnloadAlgo(mscclAlgoHandle_t mscclAlgoHandle);

/*
 * Group semantics
 *
 * When managing multiple GPUs from a single thread, and since NCCL collective
 * calls may perform inter-CPU synchronization, we need to "group" calls for
 * different ranks/devices into a single call.
 *
 * Grouping NCCL calls as being part of the same collective operation is done
 * using ncclGroupStart and ncclGroupEnd. ncclGroupStart will enqueue all
 * collective calls until the ncclGroupEnd call, which will wait for all calls
 * to be complete. Note that for collective communication, ncclGroupEnd only
 * guarantees that the operations are enqueued on the streams, not that
 * the operation is effectively done.
 *
 * Both collective communication and ncclCommInitRank can be used in conjunction
 * of ncclGroupStart/ncclGroupEnd, but not together.
 *
 * Group semantics also allow to fuse multiple operations on the same device
 * to improve performance (for aggregated collective calls), or to permit
 * concurrent progress of multiple send/receive operations.
 */

/*! @brief Group Start
 *
 * Start a group call. All calls to NCCL until ncclGroupEnd will be fused into
 * a single NCCL operation. Nothing will be started on the CUDA stream until
 * ncclGroupEnd.
 */
ncclResult_t  ncclGroupStart();
/// @cond include_hidden
ncclResult_t pncclGroupStart();
/// @endcond

/*! @brief Group End
 *
 * End a group call. Start a fused NCCL operation consisting of all calls since
 * ncclGroupStart. Operations on the CUDA stream depending on the NCCL operations
 * need to be called after ncclGroupEnd.
 */
ncclResult_t  ncclGroupEnd();
/// @cond include_hidden
ncclResult_t pncclGroupEnd();
/// @endcond

#ifdef __cplusplus
} // end extern "C"
#endif

#endif // end include guard<|MERGE_RESOLUTION|>--- conflicted
+++ resolved
@@ -1,6 +1,6 @@
 /*************************************************************************
  * Copyright (c) 2015-2021, NVIDIA CORPORATION. All rights reserved.
- * Modifications Copyright (c) 2019-2021 Advanced Micro Devices, Inc. All rights reserved.
+ * Modifications Copyright (c) 2019-2023 Advanced Micro Devices, Inc. All rights reserved.
  * Modifications Copyright (c) Microsoft Corporation. Licensed under the MIT License.
  *
  * See LICENSE.txt for license information
@@ -188,13 +188,9 @@
  * comm is currently unused and can be set to NULL
  */
 const char*  ncclGetLastError(ncclComm_t comm);
-<<<<<<< HEAD
-/// @cond include_hidden
-const char* pncclGetError(ncclComm_t comm);
-/// @endcond
-=======
+/// @cond include_hidden
 const char* pncclGetLastError(ncclComm_t comm);
->>>>>>> 93840e74
+/// @endcond
 
 /* Checks whether the comm has encountered any asynchronous errors */
 ncclResult_t  ncclCommGetAsyncError(ncclComm_t comm, ncclResult_t *asyncError);
