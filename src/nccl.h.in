--- conflicted
+++ resolved
@@ -23,7 +23,6 @@
 #define RCCL_BFLOAT16 1
 #define RCCL_GATHER_SCATTER 1
 #define RCCL_ALLTOALLV 1
-#define RCCL_MULTIRANKPERGPU 1
 
 #ifdef __cplusplus
 extern "C" {
@@ -134,28 +133,6 @@
 ncclResult_t pncclCommInitRank(ncclComm_t* comm, int nranks, ncclUniqueId commId, int rank);
 /// @endcond
 
-/*! @brief Creates a new communicator (multi thread/process version) allowing multiple ranks per device.
-
-    @details
-    rank must be between 0 and nranks-1 and unique within a communicator clique.
-    Each rank is associated to a HIP device, which has to be set before calling
-    ncclCommInitRankMulti.
-    Since this version of the function allows multiple ranks to utilize the same
-    HIP device, a unique virtualId per device has to be provided by each calling
-    rank.
-    ncclCommInitRankMulti implicitly syncronizes with other ranks, so it must be
-    called by different threads/processes or use ncclGroupStart/ncclGroupEnd.
-
-    @param[in]
-    comm        ncclComm_t*
-                communicator struct pointer
-    */
-  ncclResult_t  ncclCommInitRankMulti(ncclComm_t* comm, int nranks, ncclUniqueId commId, int rank, int virtualId);
-/// @cond include_hidden
-  ncclResult_t pncclCommInitRankMulti(ncclComm_t* comm, int nranks, ncclUniqueId commId, int rank, int virtualId);
-/// @endcond
-
-
 /*! @brief Creates a clique of communicators (single process version).
  *
  * @details This is a convenience function to create a single-process communicator clique.
@@ -194,10 +171,7 @@
 ncclResult_t pncclCommAbort(ncclComm_t comm);
 /// @endcond
 
-<<<<<<< HEAD
-/*! @brief Returns a string for each error code. */
-=======
-/* Creates one or more communicators from an existing one.
+/*! @brief Creates one or more communicators from an existing one.
  * Ranks with the same color will end up in the same communicator.
  * Within the new communicator, key will be used to order ranks.
  * NCCL_SPLIT_NOCOLOR as color will indicate the rank will not be part of any group
@@ -205,10 +179,12 @@
  * If config is NULL, the new communicator will inherit the original communicator's
  * configuration*/
 ncclResult_t  ncclCommSplit(ncclComm_t comm, int color, int key, ncclComm_t *newcomm, ncclConfig_t* config);
+/// @cond include_hidden
 ncclResult_t pncclCommSplit(ncclComm_t comm, int color, int key, ncclComm_t *newcomm, ncclConfig_t* config);
+/// @endcond
 
 /* Returns a string for each error code. */
->>>>>>> ea383122
+/*! @brief Returns a string for each error code. */
 const char*  ncclGetErrorString(ncclResult_t result);
 /// @cond include_hidden
 const char* pncclGetErrorString(ncclResult_t result);
