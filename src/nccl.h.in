/*************************************************************************
 * Copyright (c) 2015-2021, NVIDIA CORPORATION. All rights reserved.
 * Modifications Copyright (c) 2019-2023 Advanced Micro Devices, Inc. All rights reserved.
 * Modifications Copyright (c) Microsoft Corporation. Licensed under the MIT License.
 *
 * See LICENSE.txt for license information
 ************************************************************************/

#ifndef NCCL_H_
#define NCCL_H_

#include <hip/hip_runtime.h>
#include <hip/hip_fp16.h>

#define NCCL_MAJOR ${NCCL_MAJOR}
#define NCCL_MINOR ${NCCL_MINOR}
#define NCCL_PATCH ${NCCL_PATCH}
#define NCCL_SUFFIX "${NCCL_SUFFIX}"

#define NCCL_VERSION_CODE ${NCCL_VERSION}
#define NCCL_VERSION(X,Y,Z) (((X) <= 2 && (Y) <= 8) ? (X) * 1000 + (Y) * 100 + (Z) : (X) * 10000 + (Y) * 100 + (Z))

#define RCCL_BFLOAT16 1
#define RCCL_FLOAT8 1
#define RCCL_GATHER_SCATTER 1
#define RCCL_ALLTOALLV 1

#ifdef __cplusplus
extern "C" {
#endif

#include <limits.h>

/*! @brief      Opaque handle to communicator
    @details    A communicator contains information required to facilitate collective communications calls */
typedef struct ncclComm* ncclComm_t;
#define NCCL_COMM_NULL NULL

#define NCCL_UNIQUE_ID_BYTES 128
/*! @brief      Opaque unique id used to initialize communicators
    @details    The ncclUniqueId must be passed to all participating ranks */
typedef struct { char internal[NCCL_UNIQUE_ID_BYTES]; /*!< Opaque array>*/} ncclUniqueId;

/*! @defgroup   rccl_result_code Result Codes
    @details    The various result codes that RCCL API calls may return
    @{ */

/*! @brief      Result type
    @details    Return codes aside from ncclSuccess indicate that a call has failed */
  typedef enum {
    ncclSuccess                 =  0, /*!< No error */
    ncclUnhandledCudaError      =  1, /*!< Unhandled HIP error */
    ncclSystemError             =  2, /*!< Unhandled system error */
    ncclInternalError           =  3, /*!< Internal Error - Please report to RCCL developers */
    ncclInvalidArgument         =  4, /*!< Invalid argument */
    ncclInvalidUsage            =  5, /*!< Invalid usage */
    ncclRemoteError             =  6, /*!< Remote process exited or there was a network error */
    ncclInProgress              =  7, /*!< RCCL operation in progress */
    ncclNumResults              =  8  /*!< Number of result types */
  } ncclResult_t;
/*! @} */

#define NCCL_CONFIG_UNDEF_INT INT_MIN
#define NCCL_CONFIG_UNDEF_PTR NULL
#define NCCL_SPLIT_NOCOLOR -1

/*! @defgroup   rccl_config_type Communicator Configuration
    @details    Structure that allows for customizing Communicator behavior via ncclCommInitRankConfig
    @{ */

/*! @brief      Communicator configuration
    @details    Users can assign value to attributes to specify the behavior of a communicator */
typedef struct ncclConfig_v21700 {
  /* attributes that users should never touch. */
  size_t size;                 /*!< Should not be touched */
  unsigned int magic;          /*!< Should not be touched */
  unsigned int version;        /*!< Should not be touched */
  /* attributes that users are able to customize. */
  int blocking;                /*!< Whether or not calls should block or not */
  int cgaClusterSize;          /*!< Cooperative group array cluster size */
  int minCTAs;                 /*!< Minimum number of cooperative thread arrays (blocks) */
  int maxCTAs;                 /*!< Maximum number of cooperative thread arrays (blocks) */
  const char *netName;         /*!< Force NCCL to use a specfic network */
  int splitShare;              /*!< Allow communicators to share resources */
} ncclConfig_t;

/* Config initializer must be assigned to initialize config structure when it is created.
 * Not initialized config will result in an error. */
#define NCCL_CONFIG_INITIALIZER {                                        \
  sizeof(ncclConfig_t),                             /* size */           \
  0xcafebeef,                                       /* magic */          \
  NCCL_VERSION(NCCL_MAJOR, NCCL_MINOR, NCCL_PATCH), /* version */        \
  NCCL_CONFIG_UNDEF_INT,                            /* blocking */       \
  NCCL_CONFIG_UNDEF_INT,                            /* cgaClusterSize */ \
  NCCL_CONFIG_UNDEF_INT,                            /* minCTAs */        \
  NCCL_CONFIG_UNDEF_INT,                            /* maxCTAs */        \
  NCCL_CONFIG_UNDEF_PTR,                            /* netName */        \
  NCCL_CONFIG_UNDEF_INT                             /* splitShare */     \
}
/*! @} */

/* NCCL malloc and free function for all types of NCCL optimizations
 * (e.g. user buffer registration). The actual allocated size might
 * be larger than requested due to granularity requirement. */
ncclResult_t  ncclMemAlloc(void** ptr, size_t size);
ncclResult_t pncclMemAlloc(void** ptr, size_t size);

ncclResult_t  ncclMemFree(void *ptr);
ncclResult_t pncclMemFree(void *ptr);

/*! @defgroup   rccl_api_version Version Information
    @details    API call that returns RCCL version
    @{ */

/*! @brief      Return the RCCL_VERSION_CODE of RCCL in the supplied integer.
    @details    This integer is coded with the MAJOR, MINOR and PATCH level of RCCL.
    @return     Result code. See @ref rccl_result_code for more details.

    @param[out] version       Pointer to where version will be stored */

ncclResult_t  ncclGetVersion(int *version);
/*! @cond       include_hidden */
ncclResult_t pncclGetVersion(int *version);
/*! @endcond */
/*! @} */

/*! @defgroup   rccl_api_communicator Communicator Initialization/Destruction
    @details    API calls that operate on communicators.
                Communicators objects are used to launch collective communication
                operations.  Unique ranks between 0 and N-1 must be assigned to
                each HIP device participating in the same Communicator.
                Using the same HIP device for multiple ranks of the same Communicator
                is not supported at this time.
    @{ */

/*! @brief      Generates an ID for ncclCommInitRank.
    @details    Generates an ID to be used in ncclCommInitRank.
                ncclGetUniqueId should be called once by a single rank and the
                ID should be distributed to all ranks in the communicator before
                using it as a parameter for ncclCommInitRank.
    @return     Result code. See @ref rccl_result_code for more details.

    @param[out] uniqueId      Pointer to where uniqueId will be stored */
ncclResult_t  ncclGetUniqueId(ncclUniqueId* uniqueId);
/*! @cond       include_hidden */
ncclResult_t pncclGetUniqueId(ncclUniqueId* uniqueId);
/*! @endcond */

/*! @brief      Create a new communicator with config.
    @details    Create a new communicator (multi thread/process version) with a configuration
                set by users. See @ref rccl_config_type for more details.
                Each rank is associated to a CUDA device, which has to be set before calling
                ncclCommInitRank.
    @return     Result code. See @ref rccl_result_code for more details.

    @param[out] comm          Pointer to created communicator
    @param[in]  nranks        Total number of ranks participating in this communicator
    @param[in]  commId        UniqueId required for initialization
    @param[in]  rank          Current rank to create communicator for. [0 to nranks-1]
    @param[in]  config        Pointer to communicator configuration */
ncclResult_t  ncclCommInitRankConfig(ncclComm_t* comm, int nranks, ncclUniqueId commId, int rank, ncclConfig_t* config);
/*! @cond       include_hidden */
ncclResult_t pncclCommInitRankConfig(ncclComm_t* comm, int nranks, ncclUniqueId commId, int rank, ncclConfig_t* config);
/*! @endcond */

/*! @brief      Creates a new communicator (multi thread/process version).
    @details    Rank must be between 0 and nranks-1 and unique within a communicator clique.
                Each rank is associated to a CUDA device, which has to be set before calling
                ncclCommInitRank.  ncclCommInitRank implicitly syncronizes with other ranks,
                so it must be called by different threads/processes or use ncclGroupStart/ncclGroupEnd.
    @return     Result code. See @ref rccl_result_code for more details.

    @param[out] comm          Pointer to created communicator
    @param[in]  nranks        Total number of ranks participating in this communicator
    @param[in]  commId        UniqueId required for initialization
    @param[in]  rank          Current rank to create communicator for */
ncclResult_t  ncclCommInitRank(ncclComm_t* comm, int nranks, ncclUniqueId commId, int rank);
/*! @cond       include_hidden */
ncclResult_t pncclCommInitRank(ncclComm_t* comm, int nranks, ncclUniqueId commId, int rank);
/*! @endcond */

/*! @brief      Creates a clique of communicators (single process version).
    @details    This is a convenience function to create a single-process communicator clique.
                Returns an array of ndev newly initialized communicators in comm.
                comm should be pre-allocated with size at least ndev*sizeof(ncclComm_t).
                If devlist is NULL, the first ndev HIP devices are used.
                Order of devlist defines user-order of processors within the communicator.
    @return     Result code. See @ref rccl_result_code for more details.

    @param[out] comm          Pointer to array of created communicators
    @param[in]  ndev          Total number of ranks participating in this communicator
    @param[in]  devlist       Array of GPU device indices to create for */
ncclResult_t  ncclCommInitAll(ncclComm_t* comm, int ndev, const int* devlist);
/*! @cond       include_hidden */
ncclResult_t pncclCommInitAll(ncclComm_t* comm, int ndev, const int* devlist);
/*! @endcond */

/*! @brief      Finalize a communicator.
    @details    ncclCommFinalize flushes all issued communications
                and marks communicator state as ncclInProgress. The state will change to ncclSuccess
                when the communicator is globally quiescent and related resources are freed; then,
                calling ncclCommDestroy can locally free the rest of the resources (e.g. communicator
                itself) without blocking.
    @return     Result code. See @ref rccl_result_code for more details.

    @param[in]  comm          Communicator to finalize */
ncclResult_t  ncclCommFinalize(ncclComm_t comm);
/*! @cond       include_hidden */
ncclResult_t pncclCommFinalize(ncclComm_t comm);
/*! @endcond */

/*! @brief      Frees local resources associated with communicator object.
    @details    Destroy all local resources associated with the passed in communicator object
    @return     Result code. See @ref rccl_result_code for more details.

    @param[in]  comm          Communicator to destroy */
ncclResult_t  ncclCommDestroy(ncclComm_t comm);
/*! @cond       include_hidden */
ncclResult_t pncclCommDestroy(ncclComm_t comm);
/*! @endcond */

/*! @brief      Abort any in-progress calls and destroy the communicator object.
    @details    Frees resources associated with communicator object and aborts any operations
                that might still be running on the device.
    @return     Result code. See @ref rccl_result_code for more details.

    @param[in]  comm          Communicator to abort and destroy */
ncclResult_t  ncclCommAbort(ncclComm_t comm);
/*! @cond       include_hidden */
ncclResult_t pncclCommAbort(ncclComm_t comm);
/*! @endcond */

/*! @brief      Create one or more communicators from an existing one.
    @details    Creates one or more communicators from an existing one.
                Ranks with the same color will end up in the same communicator.
                Within the new communicator, key will be used to order ranks.
                NCCL_SPLIT_NOCOLOR as color will indicate the rank will not be part of any group
                and will therefore return a NULL communicator.
                If config is NULL, the new communicator will inherit the original communicator's configuration
    @return     Result code. See @ref rccl_result_code for more details.

    @param[in]  comm          Original communicator object for this rank
    @param[in]  color         Color to assign this rank
    @param[in]  key           Key used to order ranks within the same new communicator
    @param[out] newcomm       Pointer to new communicator
    @param[in]  config        Config file for new communicator. May be NULL to inherit from comm */
ncclResult_t  ncclCommSplit(ncclComm_t comm, int color, int key, ncclComm_t *newcomm, ncclConfig_t* config);
/*! @cond       include_hidden */
ncclResult_t pncclCommSplit(ncclComm_t comm, int color, int key, ncclComm_t *newcomm, ncclConfig_t* config);
/*! @endcond */
/*! @} */

/*! @defgroup   rccl_api_errcheck Error Checking Calls
    @details    API calls that check for errors
    @{ */

/*! @brief      Returns a string for each result code.
    @details    Returns a human-readable string describing the given result code.
    @return     String containing description of result code.

    @param[in]  result        Result code to get description for */
const char*  ncclGetErrorString(ncclResult_t result);
/*! @cond       include_hidden */
const char* pncclGetErrorString(ncclResult_t result);
/*! @endcond */

/*! @brief      Returns mesage on last result that occured.
    @details    Returns a human-readable message of the last error that occurred.
    @return     String containing the last result

<<<<<<< HEAD
    @param[in]  comm is currently unused and can be set to NULL */
=======
/* Returns a human-readable message of the last error that occurred. */
>>>>>>> 48bb7fec
const char*  ncclGetLastError(ncclComm_t comm);
/*! @cond       include_hidden */
const char* pncclGetLastError(ncclComm_t comm);
/*! @endcond */

/*! @brief      Checks whether the comm has encountered any asynchronous errors
    @details    Query whether the provided communicator has encountered any asynchronous errors
    @return     Result code. See @ref rccl_result_code for more details.

    @param[in]  comm          Communicator to query
    @param[out] asyncError    Pointer to where result code will be stored */
ncclResult_t  ncclCommGetAsyncError(ncclComm_t comm, ncclResult_t *asyncError);
/*! @cond       include_hidden */
ncclResult_t pncclCommGetAsyncError(ncclComm_t comm, ncclResult_t *asyncError);
/*! @endcond */
/*! @} */

/*! @defgroup   rccl_api_comminfo Communicator Information
    @details    API calls that query communicator information
    @{ */

/*! @brief      Gets the number of ranks in the communicator clique.
    @details    Returns the number of ranks in the communicator clique (as set during initialization)
    @return     Result code. See @ref rccl_result_code for more details.

    @param[in]  comm          Communicator to query
    @param[out] count         Pointer to where number of ranks will be stored */
ncclResult_t  ncclCommCount(const ncclComm_t comm, int* count);
/*! @cond       include_hidden */
ncclResult_t pncclCommCount(const ncclComm_t comm, int* count);
/*~ @endcond */

/*! @brief      Get the ROCm device index associated with a communicator
    @details    Returns the ROCm device number associated with the provided communicator.
    @return     Result code. See @ref rccl_result_code for more details.

    @param[in]  comm          Communicator to query
    @param[out] device        Pointer to where the associated ROCm device index will be stored */
ncclResult_t  ncclCommCuDevice(const ncclComm_t comm, int* device);
/*! @cond       include_hidden */
ncclResult_t pncclCommCuDevice(const ncclComm_t comm, int* device);
/*! @endcond */

/*! @brief      Get the rank associated with a communicator
    @details    Returns the user-ordered "rank" associated with the provided communicator.
    @return     Result code. See @ref rccl_result_code for more details.

    @param[in]  comm          Communicator to query
    @param[out] rank          Pointer to where the associated rank will be stored */
ncclResult_t  ncclCommUserRank(const ncclComm_t comm, int* rank);
/*! @cond       include_hidden */
ncclResult_t pncclCommUserRank(const ncclComm_t comm, int* rank);
/*! @endcond */
/*! @} */

<<<<<<< HEAD
/*! @defgroup   rccl_api_enumerations API Enumerations
    @details    Enumerations used by collective communication calls
    @{ */

/*! @brief      Dummy reduction enumeration
    @details    Dummy reduction enumeration used to determine value for ncclMaxRedOp */
=======

/* Register CUDA buffer for zero-copy operation */
ncclResult_t  ncclCommRegister(const ncclComm_t comm, void* buff, size_t size, void** handle);
ncclResult_t pncclCommRegister(const ncclComm_t comm, void* buff, size_t size, void** handle);

/* Deregister CUDA buffer */
ncclResult_t  ncclCommDeregister(const ncclComm_t comm, void* handle);
ncclResult_t pncclCommDeregister(const ncclComm_t comm, void* handle);

/* Reduction operation selector */
>>>>>>> 48bb7fec
typedef enum { ncclNumOps_dummy = 5 } ncclRedOp_dummy_t;

/*! @brief      Reduction operation selector
    @details    Enumeration used to specify the various reduction operations
                ncclNumOps is the number of built-in ncclRedOp_t values and serves as
                the least possible value for dynamic ncclRedOp_t values constructed by
                ncclRedOpCreate functions.

                ncclMaxRedOp is the largest valid value for ncclRedOp_t and is defined
                to be the largest signed value (since compilers are permitted to use
                signed enums) that won't grow sizeof(ncclRedOp_t) when compared to previous
                RCCL versions to maintain ABI compatibility. */
typedef enum { ncclSum        = 0, /*!< Sum */
               ncclProd       = 1, /*!< Product */
               ncclMax        = 2, /*!< Max */
               ncclMin        = 3, /*!< Min */
               ncclAvg        = 4, /*!< Average */
               ncclNumOps     = 5, /*!< Number of built-in reduction ops */
               ncclMaxRedOp   = 0x7fffffff>>(32-8*sizeof(ncclRedOp_dummy_t)) /*!< Largest value for ncclRedOp_t */
             } ncclRedOp_t;

/*! @brief      Data types
    @details    Enumeration of the various supported datatype */
typedef enum { ncclInt8       = 0, ncclChar       = 0,
               ncclUint8      = 1,
               ncclInt32      = 2, ncclInt        = 2,
               ncclUint32     = 3,
               ncclInt64      = 4,
               ncclUint64     = 5,
               ncclFloat16    = 6, ncclHalf       = 6,
               ncclFloat32    = 7, ncclFloat      = 7,
               ncclFloat64    = 8, ncclDouble     = 8,
               ncclBfloat16   = 9,
#if defined(RCCL_FLOAT8)
               ncclFp8E4M3    = 10,
               ncclFp8E5M2    = 11,
               ncclNumTypes   = 12 } ncclDataType_t;
#else
               ncclNumTypes   = 10 } ncclDataType_t;
#endif
/*! @} */

/*! @defgroup   rccl_api_custom_redop Custom Reduction Operator
    @details    API calls relating to creation/destroying custom reduction operator
                that pre-multiplies local source arrays prior to reduction
    @{ */

/*! @brief      Location and dereferencing logic for scalar arguments.
    @details    Enumeration specifying memory location of the scalar argument.
                Based on where the value is stored, the argument will be dereferenced either
                while the collective is running (if in device memory), or before the ncclRedOpCreate()
                function returns (if in host memory). */
typedef enum {
  ncclScalarDevice        = 0, /*!< Scalar is in device-visible memory */
  ncclScalarHostImmediate = 1  /*!< Scalar is in host-visible memory */
} ncclScalarResidence_t;

/*! @brief      Create a custom pre-multiplier reduction operator
    @details    Creates a new reduction operator which pre-multiplies input values by a given
                scalar locally before reducing them with peer values via summation. For use
                only with collectives launched against *comm* and *datatype*. The
                *residence* argument indicates how/when the memory pointed to by *scalar*
                will be dereferenced. Upon return, the newly created operator's handle
                is stored in *op*.
    @return     Result code. See @ref rccl_result_code for more details.

    @param[out] op            Pointer to where newly created custom reduction operator is to be stored
    @param[in]  scalar        Pointer to scalar value.
    @param[in]  datatype      Scalar value datatype
    @param[in]  residence     Memory type of the scalar value
    @param[in]  comm          Communicator to associate with this custom reduction operator */
ncclResult_t  ncclRedOpCreatePreMulSum(ncclRedOp_t *op, void *scalar, ncclDataType_t datatype, ncclScalarResidence_t residence, ncclComm_t comm);
/*! @cond       include_hidden */
ncclResult_t pncclRedOpCreatePreMulSum(ncclRedOp_t *op, void *scalar, ncclDataType_t datatype, ncclScalarResidence_t residence, ncclComm_t comm);
/*! @endcond */

/*! @brief      Destroy custom reduction operator
    @details    Destroys the reduction operator *op*. The operator must have been created by
                ncclRedOpCreatePreMul with the matching communicator *comm*. An operator may be
                destroyed as soon as the last RCCL function which is given that operator returns.
    @return     Result code. See @ref rccl_result_code for more details.

    @param[in]  op            Custom reduction operator is to be destroyed
    @param[in]  comm          Communicator associated with this reduction operator */
ncclResult_t ncclRedOpDestroy(ncclRedOp_t op, ncclComm_t comm);
/*! @cond       include_hidden */
ncclResult_t pncclRedOpDestroy(ncclRedOp_t op, ncclComm_t comm);
/*! @endcond */
/*! @} */

/*! @defgroup   rccl_collective_api Collective Communication Operations
    @details    Collective communication operations must be called separately for each
                communicator in a communicator clique.

                They return when operations have been enqueued on the HIP stream.
                Since they may perform inter-CPU synchronization, each call has to be done
                from a different thread or process, or need to use Group Semantics (see
                below).
    @{ */

/*! @brief      Reduce
    @details    Reduces data arrays of length *count* in *sendbuff* into *recvbuff* using *op*
                operation.
                *recvbuff* may be NULL on all calls except for root device.
                *root* is the rank (not the HIP device) where data will reside after the
                 operation is complete.
                In-place operation will happen if sendbuff == recvbuff.
    @return     Result code. See @ref rccl_result_code for more details.

    @param[in]  sendbuff      Local device data buffer to be reduced
    @param[out] recvbuff      Data buffer where result is stored (only for *root* rank).  May be null for other ranks.
    @param[in]  count         Number of elements in every send buffer
    @param[in]  datatype      Data buffer element datatype
    @param[in]  op            Reduction operator type
    @param[in]  root          Rank where result data array will be stored
    @param[in]  comm          Communicator group object to execute on
    @param[in]  stream        HIP stream to execute collective on */
ncclResult_t  ncclReduce(const void* sendbuff, void* recvbuff, size_t count, ncclDataType_t datatype,
    ncclRedOp_t op, int root, ncclComm_t comm, hipStream_t stream);
/*! @cond       include_hidden */
ncclResult_t pncclReduce(const void* sendbuff, void* recvbuff, size_t count, ncclDataType_t datatype,
    ncclRedOp_t op, int root, ncclComm_t comm, hipStream_t stream);
/*! @endcond */

/*! @brief      (Deprecated) Broadcast (in-place)
    @details    Copies *count* values from *root* to all other devices.
                root is the rank (not the CUDA device) where data resides before the
                operation is started.
                This operation is implicitly in-place.
    @return     Result code. See @ref rccl_result_code for more details.

    @param[in,out]  buff      Input array on *root* to be copied to other ranks.  Output array for all ranks.
    @param[in]  count         Number of elements in data buffer
    @param[in]  datatype      Data buffer element datatype
    @param[in]  root          Rank owning buffer to be copied to others
    @param[in]  comm          Communicator group object to execute on
    @param[in]  stream        HIP stream to execute collective on */
ncclResult_t  ncclBcast(void* buff, size_t count, ncclDataType_t datatype, int root,
    ncclComm_t comm, hipStream_t stream);
/*! @cond       include_hidden */
ncclResult_t pncclBcast(void* buff, size_t count, ncclDataType_t datatype, int root,
    ncclComm_t comm, hipStream_t stream);
/*! @endcond */

/*! @brief      Broadcast
    @details    Copies *count* values from *sendbuff* on *root* to *recvbuff* on all devices.
                *root* is the rank (not the HIP device) where data resides before the operation is started.
                *sendbuff* may be NULL on ranks other than *root*.
                In-place operation will happen if *sendbuff* == *recvbuff*.
    @return     Result code. See @ref rccl_result_code for more details.

    @param[in]  sendbuff      Data array to copy (if *root*).  May be NULL for other ranks
    @param[in]  recvbuff      Data array to store received array
    @param[in]  count         Number of elements in data buffer
    @param[in]  datatype      Data buffer element datatype
    @param[in]  root          Rank of broadcast root
    @param[in]  comm          Communicator group object to execute on
    @param[in]  stream        HIP stream to execute collective on */
ncclResult_t  ncclBroadcast(const void* sendbuff, void* recvbuff, size_t count, ncclDataType_t datatype, int root,
    ncclComm_t comm, hipStream_t stream);
/*! @cond       include_hidden */
ncclResult_t pncclBroadcast(const void* sendbuff, void* recvbuff, size_t count, ncclDataType_t datatype, int root,
    ncclComm_t comm, hipStream_t stream);
/*! @endcond */

/*! @brief      All-Reduce
    @details    Reduces data arrays of length *count* in *sendbuff* using *op* operation, and
                leaves identical copies of result on each *recvbuff*.
                In-place operation will happen if sendbuff == recvbuff.
    @return     Result code. See @ref rccl_result_code for more details.

    @param[in]  sendbuff      Input data array to reduce
    @param[out] recvbuff      Data array to store reduced result array
    @param[in]  count         Number of elements in data buffer
    @param[in]  datatype      Data buffer element datatype
    @param[in]  op            Reduction operator
    @param[in]  comm          Communicator group object to execute on
    @param[in]  stream        HIP stream to execute collective on */
ncclResult_t  ncclAllReduce(const void* sendbuff, void* recvbuff, size_t count,
    ncclDataType_t datatype, ncclRedOp_t op, ncclComm_t comm, hipStream_t stream);
/*! @cond       include_hidden */
ncclResult_t pncclAllReduce(const void* sendbuff, void* recvbuff, size_t count,
    ncclDataType_t datatype, ncclRedOp_t op, ncclComm_t comm, hipStream_t stream);
/*! @endcond */

/*! @brief      Reduce-Scatter
    @details    Reduces data in *sendbuff* using *op* operation and leaves reduced result
                scattered over the devices so that *recvbuff* on rank i will contain the i-th
                block of the result.
                Assumes sendcount is equal to nranks*recvcount, which means that *sendbuff*
                should have a size of at least nranks*recvcount elements.
                In-place operations will happen if recvbuff == sendbuff + rank * recvcount.
    @return     Result code. See @ref rccl_result_code for more details.

    @param[in]  sendbuff      Input data array to reduce
    @param[out] recvbuff      Data array to store reduced result subarray
    @param[in]  recvcount     Number of elements each rank receives
    @param[in]  datatype      Data buffer element datatype
    @param[in]  op            Reduction operator
    @param[in]  comm          Communicator group object to execute on
    @param[in]  stream        HIP stream to execute collective on */
ncclResult_t  ncclReduceScatter(const void* sendbuff, void* recvbuff,
    size_t recvcount, ncclDataType_t datatype, ncclRedOp_t op, ncclComm_t comm,
    hipStream_t stream);
/*! @cond       include_hidden */
ncclResult_t pncclReduceScatter(const void* sendbuff, void* recvbuff,
    size_t recvcount, ncclDataType_t datatype, ncclRedOp_t op, ncclComm_t comm,
    hipStream_t stream);
/*! @endcond */

/*! @brief      All-Gather
    @details    Each device gathers *sendcount* values from other GPUs into *recvbuff*,
                receiving data from rank i at offset i*sendcount.
                Assumes recvcount is equal to nranks*sendcount, which means that recvbuff
                should have a size of at least nranks*sendcount elements.
                In-place operations will happen if sendbuff == recvbuff + rank * sendcount.
    @return     Result code. See @ref rccl_result_code for more details.

    @param[in]  sendbuff      Input data array to send
    @param[out] recvbuff      Data array to store the gathered result
    @param[in]  sendcount     Number of elements each rank sends
    @param[in]  datatype      Data buffer element datatype
    @param[in]  comm          Communicator group object to execute on
    @param[in]  stream        HIP stream to execute collective on */
ncclResult_t  ncclAllGather(const void* sendbuff, void* recvbuff, size_t sendcount,
    ncclDataType_t datatype, ncclComm_t comm, hipStream_t stream);
/*! @cond       include_hidden */
ncclResult_t pncclAllGather(const void* sendbuff, void* recvbuff, size_t sendcount,
    ncclDataType_t datatype, ncclComm_t comm, hipStream_t stream);
/*! @endcond */

/*! @brief      Send
    @details    Send data from *sendbuff* to rank *peer*.
                Rank *peer* needs to call ncclRecv with the same *datatype* and the same *count*
                as this rank.
                This operation is blocking for the GPU. If multiple ncclSend and ncclRecv operations
                need to progress concurrently to complete, they must be fused within a ncclGroupStart /
                ncclGroupEnd section.
    @return     Result code. See @ref rccl_result_code for more details.

    @param[in]  sendbuff      Data array to send
    @param[in]  count         Number of elements to send
    @param[in]  datatype      Data buffer element datatype
    @param[in]  peer          Peer rank to send to
    @param[in]  comm          Communicator group object to execute on
    @param[in]  stream        HIP stream to execute collective on */
ncclResult_t  ncclSend(const void* sendbuff, size_t count, ncclDataType_t datatype, int peer,
    ncclComm_t comm, hipStream_t stream);
/*! @cond       include_hidden */
ncclResult_t pncclSend(const void* sendbuff, size_t count, ncclDataType_t datatype, int peer,
    ncclComm_t comm, hipStream_t stream);
/*! @endcond */

/*! @brief      Receive
    @details    Receive data from rank *peer* into *recvbuff*.
                Rank *peer* needs to call ncclSend with the same datatype and the same count
                as this rank.
                This operation is blocking for the GPU. If multiple ncclSend and ncclRecv operations
                need to progress concurrently to complete, they must be fused within a ncclGroupStart/
                ncclGroupEnd section.
    @return     Result code. See @ref rccl_result_code for more details.

    @param[out] recvbuff      Data array to receive
    @param[in]  count         Number of elements to receive
    @param[in]  datatype      Data buffer element datatype
    @param[in]  peer          Peer rank to send to
    @param[in]  comm          Communicator group object to execute on
    @param[in]  stream        HIP stream to execute collective on */
ncclResult_t  ncclRecv(void* recvbuff, size_t count, ncclDataType_t datatype, int peer,
    ncclComm_t comm, hipStream_t stream);
/*! @cond       include_hidden */
ncclResult_t pncclRecv(void* recvbuff, size_t count, ncclDataType_t datatype, int peer,
    ncclComm_t comm, hipStream_t stream);
/*! @endcond */

/*! @brief      Gather
    @details    Root device gathers *sendcount* values from other GPUs into *recvbuff*,
                receiving data from rank i at offset i*sendcount.
                Assumes recvcount is equal to nranks*sendcount, which means that *recvbuff*
                should have a size of at least nranks*sendcount elements.
                In-place operations will happen if sendbuff == recvbuff + rank * sendcount.
                *recvbuff* may be NULL on ranks other than *root*.
    @return     Result code. See @ref rccl_result_code for more details.

    @param[in]  sendbuff      Data array to send
    @param[out] recvbuff      Data array to receive into on *root*.
    @param[in]  sendcount     Number of elements to send per rank
    @param[in]  datatype      Data buffer element datatype
    @param[in]  root          Rank that receives data from all other ranks
    @param[in]  comm          Communicator group object to execute on
    @param[in]  stream        HIP stream to execute collective on */
ncclResult_t  ncclGather(const void* sendbuff, void* recvbuff, size_t sendcount,
    ncclDataType_t datatype, int root, ncclComm_t comm, hipStream_t stream);
/*! @cond       include_hidden */
ncclResult_t pncclGather(const void* sendbuff, void* recvbuff, size_t sendcount,
    ncclDataType_t datatype, int root, ncclComm_t comm, hipStream_t stream);
/*! @endcond */

/*! @brief      Scatter
    @details    Scattered over the devices so that recvbuff on rank i will contain the i-th
                block of the data on root.
                Assumes sendcount is equal to nranks*recvcount, which means that *sendbuff*
                should have a size of at least nranks*recvcount elements.
                In-place operations will happen if recvbuff == sendbuff + rank * recvcount.
    @return     Result code. See @ref rccl_result_code for more details.

    @param[in]  sendbuff      Data array to send (on *root* rank).  May be NULL on other ranks.
    @param[out] recvbuff      Data array to receive partial subarray into
    @param[in]  recvcount     Number of elements to receive per rank
    @param[in]  datatype      Data buffer element datatype
    @param[in]  root          Rank that scatters data to all other ranks
    @param[in]  comm          Communicator group object to execute on
    @param[in]  stream        HIP stream to execute collective on */
ncclResult_t  ncclScatter(const void* sendbuff, void* recvbuff,
    size_t recvcount, ncclDataType_t datatype, int root, ncclComm_t comm,
    hipStream_t stream);
/*! @cond       include_hidden */
ncclResult_t pncclScatter(const void* sendbuff, void* recvbuff,
    size_t recvcount, ncclDataType_t datatype, int root, ncclComm_t comm,
    hipStream_t stream);
/*! @endcond */

/*! @brief      All-To-All
    @details    Device (i) send (j)th block of data to device (j) and be placed as (i)th
                block. Each block for sending/receiving has *count* elements, which means
                that *recvbuff* and *sendbuff* should have a size of nranks*count elements.
                In-place operation is NOT supported. It is the user's responsibility
                to ensure that sendbuff and recvbuff are distinct.
    @return     Result code. See @ref rccl_result_code for more details.

    @param[in]  sendbuff      Data array to send (contains blocks for each other rank)
    @param[out] recvbuff      Data array to receive (contains blocks from each other rank)
    @param[in]  count         Number of elements to send between each pair of ranks
    @param[in]  datatype      Data buffer element datatype
    @param[in]  comm          Communicator group object to execute on
    @param[in]  stream        HIP stream to execute collective on */
ncclResult_t  ncclAllToAll(const void* sendbuff, void* recvbuff, size_t count,
    ncclDataType_t datatype, ncclComm_t comm, hipStream_t stream);
/*! @cond       include_hidden */
ncclResult_t pncclAllToAll(const void* sendbuff, void* recvbuff, size_t count,
    ncclDataType_t datatype, ncclComm_t comm, hipStream_t stream);
/*! @endcond */

/*! @brief      All-To-Allv
    @details    Device (i) sends sendcounts[j] of data from offset sdispls[j]
                to device (j). At the same time, device (i) receives recvcounts[j] of data
                from device (j) to be placed at rdispls[j].
                sendcounts, sdispls, recvcounts and rdispls are all measured in the units
                of datatype, not bytes.
                In-place operation will happen if sendbuff == recvbuff.
    @return     Result code. See @ref rccl_result_code for more details.

    @param[in]  sendbuff      Data array to send (contains blocks for each other rank)
    @param[in]  sendcounts    Array containing number of elements to send to each participating rank
    @param[in]  sdispls       Array of offsets into *sendbuff* for each participating rank
    @param[out] recvbuff      Data array to receive (contains blocks from each other rank)
    @param[in]  recvcounts    Array containing number of elements to receive from each participating rank
    @param[in]  rdispls       Array of offsets into *recvbuff* for each participating rank
    @param[in]  datatype      Data buffer element datatype
    @param[in]  comm          Communicator group object to execute on
    @param[in]  stream        HIP stream to execute collective on */
ncclResult_t  ncclAllToAllv(const void *sendbuff, const size_t sendcounts[],
    const size_t sdispls[], void *recvbuff, const size_t recvcounts[],
    const size_t rdispls[], ncclDataType_t datatype, ncclComm_t comm, hipStream_t stream);
/*! @cond       include_hidden */
ncclResult_t pncclAllToAllv(const void *sendbuff, const size_t sendcounts[],
    const size_t sdispls[], void *recvbuff, const size_t recvcounts[],
    const size_t rdispls[], ncclDataType_t datatype, ncclComm_t comm, hipStream_t stream);
/*! @endcond */

/*! @} */

/*! @defgroup   msccl_api MSCCL Algorithm
    @details    API calls relating to the optional MSCCL algorithm datapath
    @{ */

/*! @brief      Opaque handle to MSCCL algorithm */
typedef int mscclAlgoHandle_t;

/*! @brief      MSCCL Load Algorithm
    @details    Load MSCCL algorithm file specified in mscclAlgoFilePath and return
                its handle via mscclAlgoHandle. This API is expected to be called by MSCCL
                scheduler instead of end users.
    @return     Result code. See @ref rccl_result_code for more details.

    @param[in]  mscclAlgoFilePath  Path to MSCCL algorithm file
    @param[out] mscclAlgoHandle    Returned handle to MSCCL algorithm
    @param[in]  rank               Current rank */
ncclResult_t  mscclLoadAlgo(const char *mscclAlgoFilePath, mscclAlgoHandle_t *mscclAlgoHandle, int rank);
/*! @cond       include_hidden */
ncclResult_t pmscclLoadAlgo(const char *mscclAlgoFilePath, mscclAlgoHandle_t *mscclAlgoHandle, int rank);
/*! @endcond */

/*! @brief      MSCCL Run Algorithm
    @details    Run MSCCL algorithm specified by mscclAlgoHandle. The parameter
                list merges all possible parameters required by different operations as this
                is a general-purposed API. This API is expected to be called by MSCCL
                scheduler instead of end users.
    @return     Result code. See @ref rccl_result_code for more details.

    @param[in]  sendBuff         Data array to send
    @param[in]  sendCounts       Array containing number of elements to send to each participating rank
    @param[in]  sDisPls          Array of offsets into *sendbuff* for each participating rank
    @param[out] recvBuff         Data array to receive
    @param[in]  recvCounts       Array containing number of elements to receive from each participating rank
    @param[in]  rDisPls          Array of offsets into *recvbuff* for each participating rank
    @param[in]  count            Number of elements
    @param[in]  dataType         Data buffer element datatype
    @param[in]  root             Root rank index
    @param[in]  peer             Peer rank index
    @param[in]  op               Reduction operator
    @param[in]  mscclAlgoHandle  Handle to MSCCL algorithm
    @param[in]  comm             Communicator group object to execute on
    @param[in]  stream           HIP stream to execute collective on */
ncclResult_t  mscclRunAlgo(
    const void* sendBuff, const size_t sendCounts[], const size_t sDisPls[],
    void* recvBuff, const size_t recvCounts[], const size_t rDisPls[],
    size_t count, ncclDataType_t dataType, int root, int peer, ncclRedOp_t op,
    mscclAlgoHandle_t mscclAlgoHandle, ncclComm_t comm, hipStream_t stream);
/*! @cond       include_hidden */
ncclResult_t pmscclRunAlgo(
    const void* sendBuff, const size_t sendCounts[], const size_t sDisPls[],
    void* recvBuff, const size_t recvCounts[], const size_t rDisPls[],
    size_t count, ncclDataType_t dataType, int root, int peer, ncclRedOp_t op,
    mscclAlgoHandle_t mscclAlgoHandle, ncclComm_t comm, hipStream_t stream);
/*! @endcond */

/*! @brief      MSCCL Unload Algorithm
    @details    Unload MSCCL algorithm previous loaded using its handle. This API
                is expected to be called by MSCCL scheduler instead of end users.
    @return     Result code. See @ref rccl_result_code for more details.

    @param[in]  mscclAlgoHandle  Handle to MSCCL algorithm to unload
*/
ncclResult_t  mscclUnloadAlgo(mscclAlgoHandle_t mscclAlgoHandle);
/*! @cond       include_hidden */
ncclResult_t pmscclUnloadAlgo(mscclAlgoHandle_t mscclAlgoHandle);
/*! @endcond */
/*! @} */


/*! @defgroup   rccl_group_api Group semantics
    @details    When managing multiple GPUs from a single thread, and since RCCL collective
                calls may perform inter-CPU synchronization, we need to "group" calls for
                different ranks/devices into a single call.

                Grouping RCCL calls as being part of the same collective operation is done
                using ncclGroupStart and ncclGroupEnd. ncclGroupStart will enqueue all
                collective calls until the ncclGroupEnd call, which will wait for all calls
                to be complete. Note that for collective communication, ncclGroupEnd only
                guarantees that the operations are enqueued on the streams, not that
                the operation is effectively done.

                Both collective communication and ncclCommInitRank can be used in conjunction
                of ncclGroupStart/ncclGroupEnd, but not together.

                Group semantics also allow to fuse multiple operations on the same device
                to improve performance (for aggregated collective calls), or to permit
                concurrent progress of multiple send/receive operations.
    @{ */

/*! @brief      Group Start
    @details    Start a group call. All calls to RCCL until ncclGroupEnd will be fused into
                a single RCCL operation. Nothing will be started on the HIP stream until
                ncclGroupEnd.
    @return     Result code. See @ref rccl_result_code for more details. */
ncclResult_t  ncclGroupStart();
/*! @cond       include_hidden */
ncclResult_t pncclGroupStart();
/*! @endcond */

/*! @brief      Group End
    @details    End a group call. Start a fused RCCL operation consisting of all calls since
                ncclGroupStart. Operations on the HIP stream depending on the RCCL operations
                need to be called after ncclGroupEnd.
    @return     Result code. See @ref rccl_result_code for more details. */
ncclResult_t  ncclGroupEnd();
/*! @cond       include_hidden */
ncclResult_t pncclGroupEnd();
/*! @endcond */
/*! @} */

/* Register CUDA buffer for zero-copy operation */
ncclResult_t  ncclCommRegister(const ncclComm_t comm, void* buff, size_t size, void** handle);
ncclResult_t pncclCommRegister(const ncclComm_t comm, void* buff, size_t size, void** handle);

/* Deregister CUDA buffer */
ncclResult_t  ncclCommDeregister(const ncclComm_t comm, void* handle);
ncclResult_t pncclCommDeregister(const ncclComm_t comm, void* handle);

#ifdef __cplusplus
} // end extern "C"
#endif

#endif // end include guard<|MERGE_RESOLUTION|>--- conflicted
+++ resolved
@@ -264,15 +264,7 @@
 const char* pncclGetErrorString(ncclResult_t result);
 /*! @endcond */
 
-/*! @brief      Returns mesage on last result that occured.
-    @details    Returns a human-readable message of the last error that occurred.
-    @return     String containing the last result
-
-<<<<<<< HEAD
-    @param[in]  comm is currently unused and can be set to NULL */
-=======
 /* Returns a human-readable message of the last error that occurred. */
->>>>>>> 48bb7fec
 const char*  ncclGetLastError(ncclComm_t comm);
 /*! @cond       include_hidden */
 const char* pncclGetLastError(ncclComm_t comm);
@@ -328,14 +320,6 @@
 /*! @endcond */
 /*! @} */
 
-<<<<<<< HEAD
-/*! @defgroup   rccl_api_enumerations API Enumerations
-    @details    Enumerations used by collective communication calls
-    @{ */
-
-/*! @brief      Dummy reduction enumeration
-    @details    Dummy reduction enumeration used to determine value for ncclMaxRedOp */
-=======
 
 /* Register CUDA buffer for zero-copy operation */
 ncclResult_t  ncclCommRegister(const ncclComm_t comm, void* buff, size_t size, void** handle);
@@ -346,7 +330,6 @@
 ncclResult_t pncclCommDeregister(const ncclComm_t comm, void* handle);
 
 /* Reduction operation selector */
->>>>>>> 48bb7fec
 typedef enum { ncclNumOps_dummy = 5 } ncclRedOp_dummy_t;
 
 /*! @brief      Reduction operation selector
