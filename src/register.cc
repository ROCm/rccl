--- conflicted
+++ resolved
@@ -152,26 +152,16 @@
 }
 
 NCCL_API(ncclResult_t, ncclCommRegister, const ncclComm_t comm, void* buff, size_t size, void** handle);
-<<<<<<< HEAD
 ncclResult_t ncclCommRegister_impl(const ncclComm_t comm, void* buff, size_t size, void** handle) {
-  NCCLCHECK(PtrCheck(comm, "ncclCommRegister", "comm"));
-=======
-ncclResult_t ncclCommRegister(const ncclComm_t comm, void* buff, size_t size, void** handle) {
   NCCLCHECK(CommCheck(comm, "ncclCommRegister", "comm"));
->>>>>>> ab2b89c4
   if (comm->checkPointers) NCCLCHECK(CudaPtrCheck(buff, comm, "buff", "ncclCommRegister"));
   NCCLCHECK(ncclRegister(comm, buff, size, handle));
   return ncclSuccess;
 }
 
 NCCL_API(ncclResult_t, ncclCommDeregister, const ncclComm_t comm, void* handle);
-<<<<<<< HEAD
 ncclResult_t ncclCommDeregister_impl(const ncclComm_t comm, void* handle) {
-  NCCLCHECK(PtrCheck(comm, "ncclCommRegister", "comm"));
-=======
-ncclResult_t ncclCommDeregister(const ncclComm_t comm, void* handle) {
   NCCLCHECK(CommCheck(comm, "ncclCommRegister", "comm"));
->>>>>>> ab2b89c4
   struct ncclReg* reg = (struct ncclReg*)handle;
   struct ncclRegCache* cache = &comm->regCache;
   int slot;
