/*************************************************************************
<<<<<<< HEAD
 * Copyright (c) 2019-2020, NVIDIA CORPORATION. All rights reserved.
 * Modifications Copyright (c) 2019-2020 Advanced Micro Devices, Inc. All rights reserved.
=======
 * Copyright (c) 2019-2021, NVIDIA CORPORATION. All rights reserved.
>>>>>>> a46ea105
 *
 * See LICENSE.txt for license information
 ************************************************************************/

#include <sys/types.h>
#include <sys/stat.h>
#include <unistd.h>
#include <fcntl.h>
#include <ctype.h>
#if defined(__HIP_PLATFORM_HCC__) || defined(__HCC__) || defined(__HIPCC__)
#include <hsa/hsa.h>
#include <hsa/hsa_ext_amd.h>
#endif
#include "core.h"
#include "nvmlwrap.h"
#include "xml.h"
#if defined(__HIP_PLATFORM_HCC__) || defined(__HCC__) || defined(__HIPCC__)
#include <hsa/hsa.h>
#include <hsa/hsa_ext_amd.h>
#endif

/*******************/
/* XML File Parser */
/*******************/

ncclResult_t xmlGetChar(FILE* file, char* c) {
  if (fread(c, 1, 1, file) == 0) {
    WARN("XML Parse : Unexpected EOF");
    return ncclInternalError;
  }
  return ncclSuccess;
}

ncclResult_t xmlGetValue(FILE* file, char* value, char* last) {
  char c;
  NCCLCHECK(xmlGetChar(file, &c));
  if (c != '"' && c != '\'') {
#if INT_OK
    int o = 0;
    do {
      value[o++] = c;
      NCCLCHECK(xmlGetChar(file, &c));
    } while (c >= '0' && c <= '9');
    value[o] = '\0';
    *last = c;
    return ncclSuccess;
#else
    WARN("XML Parse : Expected (double) quote.");
    return ncclInternalError;
#endif
  }
  int o = 0;
  do {
    NCCLCHECK(xmlGetChar(file, &c));
    value[o++] = c;
  } while (c != '"');
  value[o-1] = '\0';
  NCCLCHECK(xmlGetChar(file, last));
  return ncclSuccess;
}

ncclResult_t xmlGetToken(FILE* file, char* name, char* value, char* last) {
  char c;
  char* ptr = name;
  int o = 0;
  do {
    NCCLCHECK(xmlGetChar(file, &c));
    if (c == '=') {
      ptr[o] = '\0';
      if (value == NULL) {
        WARN("XML Parse : Unexpected value with name %s", ptr);
        return ncclInternalError;
      }
      return xmlGetValue(file, value, last);
    }
    ptr[o] = c;
    if (o == MAX_STR_LEN-1) {
      ptr[o] = '\0';
      WARN("Error : name %s too long (max %d)", ptr, MAX_STR_LEN);
      return ncclInternalError;
    }
    o++;
  } while (c != ' ' && c != '>' && c != '/' && c != '\n' && c != '\r');
  ptr[o-1] = '\0';
  *last = c;
  return ncclSuccess;
}

// Shift the 3-chars string by one char and append c at the end
#define SHIFT_APPEND(s, c) do { s[0]=s[1]; s[1]=s[2]; s[2]=c; } while(0)
ncclResult_t xmlSkipComment(FILE* file, char* start, char next) {
  // Start from something neutral with \0 at the end.
  char end[4] = "...";

  // Inject all trailing chars from previous reads. We don't need
  // to check for --> here because there cannot be a > in the name.
  for (int i=0; i<strlen(start); i++) SHIFT_APPEND(end, start[i]);
  SHIFT_APPEND(end, next);

  // Stop when we find "-->"
  while (strcmp(end, "-->") != 0) {
    int c;
    if (fread(&c, 1, 1, file) != 1) {
      WARN("XML Parse error : unterminated comment");
      return ncclInternalError;
    }
    SHIFT_APPEND(end, c);
  }
  return ncclSuccess;
}

ncclResult_t xmlGetNode(FILE* file, struct ncclXmlNode* node) {
  node->type = NODE_TYPE_NONE;
  char c = ' ';
  while (c == ' ' || c == '\n' || c == '\r') {
    if (fread(&c, 1, 1, file) == 0) return ncclSuccess;
  }
  if (c != '<') {
    WARN("XML Parse error : expecting '<', got '%c'", c);
    return ncclInternalError;
  }
  // Read XML element name
  NCCLCHECK(xmlGetToken(file, node->name, NULL, &c));

  // Check for comments
  if (strncmp(node->name, "!--", 3) == 0) {
    NCCLCHECK(xmlSkipComment(file, node->name+3, c));
    return xmlGetNode(file, node);
  }

  // Check for closing tag
  if (node->name[0] == '\0' && c == '/') {
    node->type = NODE_TYPE_CLOSE;
    // Re-read the name, we got '/' in the first call
    NCCLCHECK(xmlGetToken(file, node->name, NULL, &c));
    if (c != '>') {
      WARN("XML Parse error : unexpected trailing %c in closing tag %s", c, node->name);
      return ncclInternalError;
    }
    return ncclSuccess;
  }

  node->type = NODE_TYPE_OPEN;

  // Get Attributes
  int a = 0;
  while (c == ' ') {
    NCCLCHECK(xmlGetToken(file, node->attrs[a].key, node->attrs[a].value, &c));
    if (a == MAX_ATTR_COUNT) {
      INFO(NCCL_GRAPH, "XML Parse : Ignoring extra attributes (max %d)", MAX_ATTR_COUNT);
      // Actually we need to still consume the extra attributes so we have an extra one.
    } else a++;
  }
  node->nAttrs = a;
  if (c == '/') {
    node->type = NODE_TYPE_SINGLE;
    char str[MAX_STR_LEN];
    NCCLCHECK(xmlGetToken(file, str, NULL, &c));
  }
  if (c != '>') {
    WARN("XML Parse : expected >, got '%c'", c);
    return ncclInternalError;
  }
  return ncclSuccess;
}

typedef ncclResult_t (*xmlHandlerFunc_t)(FILE*, struct ncclXml*, struct ncclXmlNode*);

struct xmlHandler {
  const char * name;
  xmlHandlerFunc_t func;
};

ncclResult_t xmlLoadSub(FILE* file, struct ncclXml* xml, struct ncclXmlNode* head, struct xmlHandler handlers[], int nHandlers) {
  if (head && head->type == NODE_TYPE_SINGLE) return ncclSuccess;
  while (1) {
    if (xml->maxIndex == MAX_NODES) {
      WARN("Error : XML parser is limited to 1024 nodes");
      return ncclInternalError;
    }
    struct ncclXmlNode* node = xml->nodes+xml->maxIndex;
    memset(node, 0, sizeof(struct ncclXmlNode));
    NCCLCHECK(xmlGetNode(file, node));
    if (node->type == NODE_TYPE_NONE) {
      if (head) {
        WARN("XML Parse : unterminated %s", head->name);
        return ncclInternalError;
      } else {
        // All done
        return ncclSuccess;
      }
    }
    if (head && node->type == NODE_TYPE_CLOSE) {
      if (strcmp(node->name, head->name) != 0) {
        WARN("XML Mismatch : %s / %s", head->name, node->name);
        return ncclInternalError;
      }
      return ncclSuccess;
    }
    int found = 0;
    for (int h=0; h<nHandlers; h++) {
      if (strcmp(node->name, handlers[h].name) == 0) {
        if (head) head->subs[head->nSubs++] = node;
        node->parent = head;
        node->nSubs = 0;
        xml->maxIndex++;
        NCCLCHECK(handlers[h].func(file, xml, node));
        found = 1;
        break;
      }
    }
    if (!found) {
      if (nHandlers) INFO(NCCL_GRAPH, "Ignoring element %s", node->name);
      NCCLCHECK(xmlLoadSub(file, xml, node, NULL, 0));
    }
  }
}

/**************/
/* XML Writer */
/**************/

ncclResult_t ncclTopoDumpXmlRec(int indent, FILE* file, struct ncclXmlNode* node) {
  for (int i=0; i<indent; i++) fprintf(file, " ");
  fprintf(file, "<%s", node->name);

  for (int a=0; a<node->nAttrs; a++) {
    fprintf(file, " %s=\"%s\"", node->attrs[a].key, node->attrs[a].value);
  }
  if (node->nSubs == 0) {
    fprintf(file, "/>\n");
  } else {
    fprintf(file, ">\n");
    for (int s=0; s<node->nSubs; s++) {
      NCCLCHECK(ncclTopoDumpXmlRec(indent+2, file, node->subs[s]));
    }
    for (int i=0; i<indent; i++) fprintf(file, " ");
    fprintf(file, "</%s>\n", node->name);
  }
  return ncclSuccess;
}

ncclResult_t ncclTopoDumpXmlToFile(const char* xmlTopoFile, struct ncclXml* xml) {
  FILE* file = fopen(xmlTopoFile, "w");
  if (file == NULL) {
    WARN("Unable to open %s, not dumping topology.", xmlTopoFile);
    return ncclSuccess;
  }
  NCCLCHECK(ncclTopoDumpXmlRec(0, file, xml->nodes));
  fclose(file);
  return ncclSuccess;
}

/****************************************/
/* Parser rules for our specific format */
/****************************************/

ncclResult_t ncclTopoXmlLoadNvlink(FILE* file, struct ncclXml* xml, struct ncclXmlNode* head) {
  NCCLCHECK(xmlLoadSub(file, xml, head, NULL, 0));
  return ncclSuccess;
}

ncclResult_t ncclTopoXmlLoadGpu(FILE* file, struct ncclXml* xml, struct ncclXmlNode* head) {
#if defined(__HIP_PLATFORM_HCC__) || defined(__HCC__) || defined(__HIPCC__)
  struct xmlHandler handlers[] = { { "xgmi", ncclTopoXmlLoadNvlink } };
#else
  struct xmlHandler handlers[] = { { "nvlink", ncclTopoXmlLoadNvlink } };
#endif
  NCCLCHECK(xmlLoadSub(file, xml, head, handlers, 1));
  return ncclSuccess;
}

ncclResult_t ncclTopoXmlLoadNet(FILE* file, struct ncclXml* xml, struct ncclXmlNode* head) {
  NCCLCHECK(xmlLoadSub(file, xml, head, NULL, 0));
  return ncclSuccess;
}

ncclResult_t ncclTopoXmlLoadNic(FILE* file, struct ncclXml* xml, struct ncclXmlNode* head) {
  struct xmlHandler handlers[] = { { "net", ncclTopoXmlLoadNet } };
  NCCLCHECK(xmlLoadSub(file, xml, head, handlers, 1));
  return ncclSuccess;
}

ncclResult_t ncclTopoXmlLoadPci(FILE* file, struct ncclXml* xml, struct ncclXmlNode* head) {
  struct xmlHandler handlers[] = { { "pci", ncclTopoXmlLoadPci }, { "gpu", ncclTopoXmlLoadGpu }, { "nic", ncclTopoXmlLoadNic} };
  NCCLCHECK(xmlLoadSub(file, xml, head, handlers, 3));
  return ncclSuccess;
}

ncclResult_t ncclTopoXmlLoadCpu(FILE* file, struct ncclXml* xml, struct ncclXmlNode* head) {
  struct xmlHandler handlers[] = { { "pci", ncclTopoXmlLoadPci }, { "nic", ncclTopoXmlLoadNic } };
  NCCLCHECK(xmlLoadSub(file, xml, head, handlers, 2));
  return ncclSuccess;
}

ncclResult_t ncclTopoXmlLoadSystem(FILE* file, struct ncclXml* xml, struct ncclXmlNode* head) {
  int version;
  NCCLCHECK(xmlGetAttrInt(head, "version", &version));
  if (version != NCCL_TOPO_XML_VERSION) {
    WARN("XML Topology has wrong version %d, %d needed", version, NCCL_TOPO_XML_VERSION);
    return ncclInvalidUsage;
  }
  const char* name;
  NCCLCHECK(xmlGetAttr(head, "name", &name));
  if (name != NULL) INFO(NCCL_GRAPH, "Loading topology %s", name);
  else INFO(NCCL_GRAPH, "Loading unnamed topology");

  struct xmlHandler handlers[] = { { "cpu", ncclTopoXmlLoadCpu } };
  NCCLCHECK(xmlLoadSub(file, xml, head, handlers, 1));
  return ncclSuccess;
}

ncclResult_t ncclTopoGetXmlFromFile(const char* xmlTopoFile, struct ncclXml* xml) {
  FILE* file = fopen(xmlTopoFile, "r");
  if (file == NULL) {
    WARN("Could not open XML topology file %s : %s", xmlTopoFile, strerror(errno));
    return ncclSuccess;
  }
  struct xmlHandler handlers[] = { { "system", ncclTopoXmlLoadSystem } };
  xml->maxIndex = 0;
  NCCLCHECK(xmlLoadSub(file, xml, NULL, handlers, 1));
  fclose(file);
  return ncclSuccess;
}

/**********************/
/* XML creation       */
/* from autodetection */
/**********************/

#define BUSID_SIZE (sizeof("0000:00:00.0"))
#define BUSID_REDUCED_SIZE (sizeof("0000:00"))
static void memcpylower(char* dst, const char* src, const size_t size) {
  for (int i=0; i<size; i++) dst[i] = tolower(src[i]);
}
static ncclResult_t getPciPath(const char* busId, char** path) {
  char busPath[] = "/sys/class/pci_bus/0000:00/../../0000:00:00.0";
  memcpylower(busPath+sizeof("/sys/class/pci_bus/")-1, busId, BUSID_REDUCED_SIZE-1);
  memcpylower(busPath+sizeof("/sys/class/pci_bus/0000:00/../../")-1, busId, BUSID_SIZE-1);
  *path = realpath(busPath, NULL);
  if (*path == NULL) {
    WARN("Could not find real path of %s", busPath);
    return ncclSystemError;
  }
  return ncclSuccess;
}

ncclResult_t ncclTopoGetStrFromSys(const char* path, const char* fileName, char* strValue) {
  char filePath[PATH_MAX];
  sprintf(filePath, "%s/%s", path, fileName);
  int offset = 0;
  FILE* file;
  if ((file = fopen(filePath, "r")) != NULL) {
    while (feof(file) == 0 && ferror(file) == 0 && offset < MAX_STR_LEN) {
      int len = fread(strValue+offset, 1, MAX_STR_LEN-offset, file);
      offset += len;
    }
    fclose(file);
  }
  if (offset == 0) {
    strValue[0] = '\0';
    INFO(NCCL_GRAPH, "Topology detection : could not read %s, ignoring", filePath);
  } else {
    strValue[offset-1] = '\0';
  }
  return ncclSuccess;
}

ncclResult_t ncclTopoSetAttrFromSys(struct ncclXmlNode* pciNode, const char* path, const char* fileName, const char* attrName) {
  char strValue[MAX_STR_LEN];
  NCCLCHECK(ncclTopoGetStrFromSys(path, fileName, strValue));
  if (strValue[0] != '\0') { NCCLCHECK(xmlSetAttr(pciNode, attrName, strValue)); }
  TRACE(NCCL_GRAPH, "Read from sys %s/%s -> %s=%s", path, fileName, attrName, strValue);
  return ncclSuccess;
}

ncclResult_t ncclTopoGetXmlFromCpu(struct ncclXmlNode* cpuNode, struct ncclXml* xml) {
  int index;
  NCCLCHECK(xmlGetAttrIndex(cpuNode, "affinity", &index));
  if (index == -1) {
    const char* numaId;
    NCCLCHECK(xmlGetAttr(cpuNode, "numaid", &numaId));
    if (numaId == NULL) {
      WARN("GetXmlFromCpu : could not find CPU numa ID.");
      return ncclInternalError;
    }
    // Set affinity
    char cpumaskPath[] = "/sys/devices/system/node/node0000";
    sprintf(cpumaskPath, "/sys/devices/system/node/node%s", numaId);
    NCCLCHECK(ncclTopoSetAttrFromSys(cpuNode, cpumaskPath, "cpumap", "affinity"));
  }

  NCCLCHECK(xmlGetAttrIndex(cpuNode, "arch", &index));
  if (index == -1) {
    // Fill CPU type / vendor / model
#if defined(__PPC__)
    NCCLCHECK(xmlSetAttr(cpuNode, "arch", "ppc64"));
#elif defined(__aarch64__)
    NCCLCHECK(xmlSetAttr(cpuNode, "arch", "arm64"));
#elif defined(__x86_64__)
    NCCLCHECK(xmlSetAttr(cpuNode, "arch", "x86_64"));
#endif
  }

#if defined(__x86_64__)
  NCCLCHECK(xmlGetAttrIndex(cpuNode, "vendor", &index));
  if (index == -1) {
    union {
      struct {
        // CPUID 0 String register order
        uint32_t ebx;
        uint32_t edx;
        uint32_t ecx;
      };
      char vendor[12];
    } cpuid0;

    asm volatile("cpuid" : "=b" (cpuid0.ebx), "=c" (cpuid0.ecx), "=d" (cpuid0.edx) : "a" (0) : "memory");
    char vendor[13];
    strncpy(vendor, cpuid0.vendor, 12);
    vendor[12] = '\0';
    NCCLCHECK(xmlSetAttr(cpuNode, "vendor", vendor));
  }

  NCCLCHECK(xmlGetAttrIndex(cpuNode, "familyid", &index));
  if (index == -1) {
    union {
      struct {
        unsigned steppingId:4;
        unsigned modelId:4;
        unsigned familyId:4;
        unsigned processorType:2;
        unsigned resv0:2;
        unsigned extModelId:4;
        unsigned extFamilyId:8;
        unsigned resv1:4;
      };
      uint32_t val;
    } cpuid1;
    asm volatile("cpuid" : "=a" (cpuid1.val) : "a" (1) : "memory");
    int familyId = cpuid1.familyId + (cpuid1.extFamilyId << 4);
    int modelId = cpuid1.modelId + (cpuid1.extModelId << 4);
    NCCLCHECK(xmlSetAttrInt(cpuNode, "familyid", familyId));
    NCCLCHECK(xmlSetAttrInt(cpuNode, "modelid", modelId));
  }
#endif
  return ncclSuccess;
}

ncclResult_t ncclTopoGetPciNode(struct ncclXml* xml, const char* busId, struct ncclXmlNode** pciNode) {
  NCCLCHECK(xmlFindTagKv(xml, "pci", pciNode, "busid", busId));
  if (*pciNode == NULL) {
    NCCLCHECK(xmlAddNode(xml, NULL, "pci", pciNode));
  }
  NCCLCHECK(xmlSetAttr(*pciNode, "busid", busId));
  return ncclSuccess;
}

// Check whether a string is in BDF format or not.
// BDF (Bus-Device-Function) is "BBBB:BB:DD.F" where B, D and F are hex digits.
// There can be trailing chars.
int isHex(char c) { return ((c >= '0' && c <= '9') || (c >= 'a' && c <= 'f') || (c >= 'A' && c <= 'F')); }
int checkBDFFormat(char* bdf) {
  if (bdf[4] != ':' || bdf[7] != ':' || bdf[10] != '.') return 0;
  if (isHex(bdf[0]) == 0 || isHex(bdf[1] == 0) || isHex(bdf[2] == 0) || isHex(bdf[3] == 0) ||
      isHex(bdf[5] == 0) || isHex(bdf[6] == 0) || isHex(bdf[8] == 0) || isHex(bdf[9] == 0) ||
      isHex(bdf[11] == 0)) return 0;
  return 1;
}

ncclResult_t ncclTopoGetXmlFromSys(struct ncclXmlNode* pciNode, struct ncclXml* xml) {
  // Fill info, then parent
  const char* busId;
  NCCLCHECK(xmlGetAttr(pciNode, "busid", &busId));
  char* path = NULL;
  int index;
  NCCLCHECK(xmlGetAttrIndex(pciNode, "class", &index));
  if (index == -1) {
    if (path == NULL) NCCLCHECK(getPciPath(busId, &path));
    NCCLCHECK(ncclTopoSetAttrFromSys(pciNode, path, "class", "class"));
  }
  NCCLCHECK(xmlGetAttrIndex(pciNode, "vendor", &index));
  if (index == -1) {
    if (path == NULL) NCCLCHECK(getPciPath(busId, &path));
    NCCLCHECK(ncclTopoSetAttrFromSys(pciNode, path, "vendor", "vendor"));
  }
  NCCLCHECK(xmlGetAttrIndex(pciNode, "device", &index));
  if (index == -1) {
    if (path == NULL) NCCLCHECK(getPciPath(busId, &path));
    NCCLCHECK(ncclTopoSetAttrFromSys(pciNode, path, "device", "device"));
  }
  NCCLCHECK(xmlGetAttrIndex(pciNode, "subsystem_vendor", &index));
  if (index == -1) {
    if (path == NULL) NCCLCHECK(getPciPath(busId, &path));
    NCCLCHECK(ncclTopoSetAttrFromSys(pciNode, path, "subsystem_vendor", "subsystem_vendor"));
  }
  NCCLCHECK(xmlGetAttrIndex(pciNode, "subsystem_device", &index));
  if (index == -1) {
    if (path == NULL) NCCLCHECK(getPciPath(busId, &path));
    NCCLCHECK(ncclTopoSetAttrFromSys(pciNode, path, "subsystem_device", "subsystem_device"));
  }
  NCCLCHECK(xmlGetAttrIndex(pciNode, "link_speed", &index));
  if (index == -1) {
    if (path == NULL) NCCLCHECK(getPciPath(busId, &path));
    char deviceSpeedStr[MAX_STR_LEN];
    float deviceSpeed;
    NCCLCHECK(ncclTopoGetStrFromSys(path, "max_link_speed", deviceSpeedStr));
    sscanf(deviceSpeedStr, "%f GT/s", &deviceSpeed);
    char portSpeedStr[MAX_STR_LEN];
    float portSpeed;
    NCCLCHECK(ncclTopoGetStrFromSys(path, "../max_link_speed", portSpeedStr));
    if (portSpeedStr[0])
      sscanf(portSpeedStr, "%f GT/s", &portSpeed);
    else
      portSpeed = deviceSpeed;
    NCCLCHECK(xmlSetAttr(pciNode, "link_speed", portSpeed < deviceSpeed ? portSpeedStr : deviceSpeedStr));
  }
  NCCLCHECK(xmlGetAttrIndex(pciNode, "link_width", &index));
  if (index == -1) {
    if (path == NULL) NCCLCHECK(getPciPath(busId, &path));
    char strValue[MAX_STR_LEN];
    NCCLCHECK(ncclTopoGetStrFromSys(path, "max_link_width", strValue));
    int deviceWidth = strtol(strValue, NULL, 0);
    NCCLCHECK(ncclTopoGetStrFromSys(path, "../max_link_width", strValue));
    int portWidth;
    if (strValue[0])
      portWidth = strtol(strValue, NULL, 0);
    else
      portWidth = deviceWidth;
    NCCLCHECK(xmlSetAttrInt(pciNode, "link_width", std::min(deviceWidth,portWidth)));
  }
  struct ncclXmlNode* parent = pciNode->parent;
  if (parent == NULL) {
    if (path == NULL) NCCLCHECK(getPciPath(busId, &path));

    // Save that for later in case next step is a CPU
    char numaIdStr[MAX_STR_LEN];
    NCCLCHECK(ncclTopoGetStrFromSys(path, "numa_node", numaIdStr));
    // Workaround kernel bug for now
    if (strcmp(numaIdStr, "-1") == 0) strcpy(numaIdStr, "0");

    // Go up one level in the PCI tree. Rewind two "/" and follow the upper PCI
    // switch, or stop if we reach a CPU root complex.
    int slashCount = 0;
    int parentOffset;
    for (parentOffset = strlen(path)-1; parentOffset>0; parentOffset--) {
      if (path[parentOffset] == '/') {
        slashCount++;
        path[parentOffset] = '\0';
        int start = parentOffset - 1;
        while (start>0 && path[start] != '/') start--;
        // Check whether the parent path looks like "BBBB:BB:DD.F" or not.
        if (checkBDFFormat(path+start+1) == 0) {
          // This a CPU root complex. Create a CPU tag and stop there.
          struct ncclXmlNode* topNode;
          NCCLCHECK(xmlFindTag(xml, "system", &topNode));
          NCCLCHECK(xmlGetSubKv(topNode, "cpu", &parent, "numaid", numaIdStr));
          if (parent == NULL) {
            NCCLCHECK(xmlAddNode(xml, topNode, "cpu", &parent));
            NCCLCHECK(xmlSetAttr(parent, "numaid", numaIdStr));
          }
        } else if (slashCount == 2) {
          // Continue on the upper PCI switch
          for (int i = strlen(path)-1; i>0; i--) {
            if (path[i] == '/') {
              NCCLCHECK(xmlFindTagKv(xml, "pci", &parent, "busid", path+i+1));
              if (parent == NULL) {
                NCCLCHECK(xmlAddNode(xml, NULL, "pci", &parent));
                NCCLCHECK(xmlSetAttr(parent, "busid", path+i+1));
              }
              break;
            }
          }
        }
      }
      if (parent) break;
    }
    pciNode->parent = parent;
    parent->subs[parent->nSubs++] = pciNode;
  }
  if (strcmp(parent->name, "pci") == 0) {
    NCCLCHECK(ncclTopoGetXmlFromSys(parent, xml));
  } else if (strcmp(parent->name, "cpu") == 0) {
    NCCLCHECK(ncclTopoGetXmlFromCpu(parent, xml));
  }
  free(path);
  return ncclSuccess;
}

ncclResult_t ncclTopoGetXmlFromGpu(struct ncclXmlNode* pciNode, nvmlDevice_t nvmlDev, struct ncclXml* xml, struct ncclXmlNode** gpuNodeRet) {
  struct ncclXmlNode* gpuNode = NULL;
  NCCLCHECK(xmlGetSub(pciNode, "gpu", &gpuNode));
  if (gpuNode == NULL) NCCLCHECK(xmlAddNode(xml, pciNode, "gpu", &gpuNode));

  int index = -1;

  int dev = -1;
  NCCLCHECK(xmlGetAttrIndex(gpuNode, "dev", &index));
  if (index == -1) {
    if (nvmlDev == NULL) {
      const char* busId;
      NCCLCHECK(xmlGetAttr(pciNode, "busid", &busId));
      if (busId == NULL || hipDeviceGetByPCIBusId(&dev, busId) != hipSuccess) dev = -1;
    } else {
      NCCLCHECK(wrapNvmlDeviceGetIndex(nvmlDev, (unsigned int*)&dev));
    }
    NCCLCHECK(xmlSetAttrInt(gpuNode, "dev", dev));
  }
  NCCLCHECK(xmlGetAttrInt(gpuNode, "dev", &dev));
  if (dev == -1) { *gpuNodeRet = NULL; return ncclSuccess; }

  NCCLCHECK(xmlGetAttrIndex(gpuNode, "sm", &index));
  if (index == -1) {
    int cudaMajor, cudaMinor;
    if (nvmlDev == NULL) {
      hipDeviceProp_t devProp;
      CUDACHECK(hipGetDeviceProperties(&devProp, dev));
      cudaMajor = devProp.major; cudaMinor = devProp.minor;
    } else {
      NCCLCHECK(wrapNvmlDeviceGetCudaComputeCapability(nvmlDev, &cudaMajor, &cudaMinor));
    }
    NCCLCHECK(xmlSetAttrInt(gpuNode, "sm", cudaMajor*10+cudaMinor));
  }
  int sm;
  NCCLCHECK(xmlGetAttrInt(gpuNode, "sm", &sm));

  int gcn;
  NCCLCHECK(xmlGetAttrIndex(gpuNode, "gcn", &index));
  if (index == -1) {
    hipDeviceProp_t devProp;
    CUDACHECK(hipGetDeviceProperties(&devProp, dev));
    gcn = devProp.gcnArch;
    NCCLCHECK(xmlSetAttrInt(gpuNode, "gcn", gcn));
  }
  NCCLCHECK(xmlGetAttrInt(gpuNode, "gcn", &gcn));

  rcclHipDeviceArch_t arch;
  NCCLCHECK(xmlGetAttrIndex(gpuNode, "arch", &index));
  if (index == -1) {
    hipDeviceProp_t devProp;
    CUDACHECK(hipGetDeviceProperties(&devProp, dev));
    memcpy(&arch.arch, &devProp.arch, sizeof(hipDeviceArch_t));
    NCCLCHECK(xmlSetAttrInt(gpuNode, "arch", arch.value));
  }
  NCCLCHECK(xmlGetAttrInt(gpuNode, "arch", &arch.value));

  struct ncclXmlNode* nvlNode = NULL;
  NCCLCHECK(xmlGetSub(pciNode, "nvlink", &nvlNode));
  if (nvlNode == NULL) {
#if defined(__HIP_PLATFORM_HCC__) || defined(__HCC__) || defined(__HIPCC__)
    const char* busId;
    NCCLCHECK(xmlGetAttr(pciNode, "busid", &busId));
    if (busId == NULL || hipDeviceGetByPCIBusId(&dev, busId) != hipSuccess) return ncclInternalError;
    int deviceCnt;
    CUDACHECK(hipGetDeviceCount(&deviceCnt));
    for (int i=0; i<deviceCnt; i++) {
      if (i != dev) {
        uint32_t link_type, hops;
        if (hipExtGetLinkTypeAndHopCount(dev, i, &link_type, &hops) == hipSuccess) {
          if (link_type == HSA_AMD_LINK_INFO_TYPE_XGMI && hops == 1) {
            char busIdStr[] = "00000000:00:00.0";
            CUDACHECK(hipDeviceGetPCIBusId(busIdStr, sizeof(busIdStr), i));
            char lowerId[NVML_DEVICE_PCI_BUS_ID_BUFFER_SIZE];
            for (int c=0; c<NVML_DEVICE_PCI_BUS_ID_BUFFER_SIZE; c++) {
              lowerId[c] = tolower(busIdStr[c]);
              if (busIdStr[c] == 0) break;
            }
            NCCLCHECK(xmlGetSubKv(gpuNode, "xgmi", &nvlNode, "target", lowerId));
            if (nvlNode == NULL) {
              NCCLCHECK(xmlAddNode(xml, gpuNode, "xgmi", &nvlNode));
              NCCLCHECK(xmlSetAttr(nvlNode, "target", lowerId));
              NCCLCHECK(xmlSetAttrInt(nvlNode, "count", 1));
            }
          }
        }
      }
    }
#else
    // NVML NVLink detection
    int maxNvLinks = (sm < 60) ? 0 : (sm < 70) ? 4 : (sm < 80) ? 6 : 12;

    if (maxNvLinks > 0 && nvmlDev == NULL) {
      WARN("No NVML device handle. Skipping nvlink detection.");
      maxNvLinks = 0;
    }

    for (int l=0; l<maxNvLinks; ++l) {
      // Check whether we can use this NVLink for P2P
      unsigned canP2P;
      if ((wrapNvmlDeviceGetNvLinkCapability(nvmlDev, l, NVML_NVLINK_CAP_P2P_SUPPORTED, &canP2P) != ncclSuccess) || !canP2P) continue;

      // Make sure the Nvlink is up. The previous call should have trained the link.
      nvmlEnableState_t isActive;
      if ((wrapNvmlDeviceGetNvLinkState(nvmlDev, l, &isActive) != ncclSuccess) || (isActive != NVML_FEATURE_ENABLED)) continue;

      // Try to figure out what's on the other side of the NVLink
      nvmlPciInfo_t remoteProc;
      if (wrapNvmlDeviceGetNvLinkRemotePciInfo(nvmlDev, l, &remoteProc) != ncclSuccess) continue;

      // Make a lower case copy of the bus ID for calling ncclDeviceType
      // PCI system path is in lower case
      char* p = remoteProc.busId;
      char lowerId[NVML_DEVICE_PCI_BUS_ID_BUFFER_SIZE];
      for (int c=0; c<NVML_DEVICE_PCI_BUS_ID_BUFFER_SIZE; c++) {
        lowerId[c] = tolower(p[c]);
        if (p[c] == 0) break;
      }

      NCCLCHECK(xmlGetSubKv(gpuNode, "nvlink", &nvlNode, "target", lowerId));
      if (nvlNode == NULL) {
        NCCLCHECK(xmlAddNode(xml, gpuNode, "nvlink", &nvlNode));
        NCCLCHECK(xmlSetAttr(nvlNode, "target", lowerId));
        NCCLCHECK(xmlSetAttrInt(nvlNode, "count", 1));
      } else {
        int count;
        NCCLCHECK(xmlGetAttrInt(nvlNode, "count", &count));
        NCCLCHECK(xmlSetAttrInt(nvlNode, "count", count+1));
      }
    }
#endif
  }
  // Fill target classes
  for (int s=0; s<gpuNode->nSubs; s++) {
    struct ncclXmlNode* sub = gpuNode->subs[s];
#if defined(__HIP_PLATFORM_HCC__) || defined(__HCC__) || defined(__HIPCC__)
    if (strcmp(sub->name, "xgmi") != 0) continue;
#else
    if (strcmp(sub->name, "nvlink") != 0) continue;
#endif
    int index;
    NCCLCHECK(xmlGetAttrIndex(sub, "tclass", &index));
    if (index == -1) {
      const char* busId;
      NCCLCHECK(xmlGetAttr(sub, "target", &busId));
      if (strcmp(busId, "fffffff:ffff:ff") == 0) {
        // Remote NVLink device is not visible inside this VM. Assume NVSwitch.
        NCCLCHECK(xmlSetAttr(sub, "tclass", "0x068000"));
      } else {
        char* path;
        NCCLCHECK(getPciPath(busId, &path));
        NCCLCHECK(ncclTopoSetAttrFromSys(sub, path, "class", "tclass"));
        free(path);
      }
    }
  }
  *gpuNodeRet = gpuNode;
  return ncclSuccess;
}

ncclResult_t ncclTopoFillGpu(struct ncclXml* xml, const char* busId, struct ncclXmlNode** gpuNode) {
  struct ncclXmlNode* node;
  NCCLCHECK(ncclTopoGetPciNode(xml, busId, &node));
  NCCLCHECK(ncclTopoGetXmlFromSys(node, xml));
  nvmlDevice_t nvmlDev = NULL;
  static int nvmlInit = 0;
  if (nvmlInit == 0) {
    nvmlInit = (wrapNvmlSymbols() != ncclSuccess || wrapNvmlInit() != ncclSuccess) ? 2 : 1;
  }
  if (nvmlInit == 1) {
    if (wrapNvmlDeviceGetHandleByPciBusId(busId, &nvmlDev) != ncclSuccess) nvmlDev = NULL;
  }
  NCCLCHECK(ncclTopoGetXmlFromGpu(node, nvmlDev, xml, gpuNode));
  return ncclSuccess;
}

// Returns the subsystem name of a path, i.e. the end of the path
// where sysPath/subsystem points to.
ncclResult_t ncclTopoGetSubsystem(const char* sysPath, char* subSys) {
  char subSysPath[PATH_MAX];
  sprintf(subSysPath, "%s/subsystem", sysPath);
  char* path = realpath(subSysPath, NULL);
  if (path == NULL) {
    subSys[0] = '\0';
  } else {
    int offset;
    for (offset = strlen(path); offset > 0 && path[offset] != '/'; offset--);
    strcpy(subSys, path+offset+1);
    free(path);
  }
  return ncclSuccess;
}

ncclResult_t ncclTopoFillNet(struct ncclXml* xml, const char* pciPath, const char* netName, struct ncclXmlNode** netNode) {
  NCCLCHECK(xmlFindTagKv(xml, "net", netNode, "name", netName));
  if (*netNode != NULL) return ncclSuccess;

  const char* pciSysPath = pciPath;
  if (pciSysPath) {
    char subSystem[PATH_MAX];
    NCCLCHECK(ncclTopoGetSubsystem(pciSysPath, subSystem));
    // This is not a PCI device (virtual, usb, ...).
    if (strcmp(subSystem, "pci") != 0) {
      INFO(NCCL_GRAPH, "Topology detection: network path %s is not a PCI device (%s). Attaching to first CPU", pciSysPath, subSystem);
      pciSysPath = NULL;
    }
  }

  struct ncclXmlNode* parent = NULL;
  if (pciSysPath) {
    int offset;
    for (offset=strlen(pciSysPath)-1; pciSysPath[offset] != '/'; offset--);
    char busId[NVML_DEVICE_PCI_BUS_ID_BUFFER_SIZE];
    strcpy(busId, pciSysPath+offset+1);
    NCCLCHECK(ncclTopoGetPciNode(xml, busId, &parent));
    NCCLCHECK(ncclTopoGetXmlFromSys(parent, xml));
  } else {
    // Virtual NIC, no PCI device, attach to first CPU
    NCCLCHECK(xmlFindTag(xml, "cpu", &parent));
  }

  struct ncclXmlNode* nicNode = NULL;
  NCCLCHECK(xmlGetSub(parent, "nic", &nicNode));
  if (nicNode == NULL) {
    NCCLCHECK(xmlAddNode(xml, parent, "nic", &nicNode));
  }

  // We know that this net does not exist yet (we searched for it at the
  // beginning of this function), so we can add it.
  NCCLCHECK(xmlAddNode(xml, nicNode, "net", netNode));
  NCCLCHECK(xmlSetAttr(*netNode, "name", netName));
  return ncclSuccess;
}

ncclResult_t ncclTopoTrimXmlRec(struct ncclXmlNode* node) {
  const char* str;
  NCCLCHECK(xmlGetAttr(node, "keep", &str));
  if (str && strcmp(str, "1") == 0) {
    NCCLCHECK(xmlUnsetAttr(node, "keep"));
  } else {
    // Copy nSubs and subs as they could change as we trim recursively.
    struct ncclXmlNode* subs[MAX_SUBS];
    int nSubs = node->nSubs;
    memcpy(subs, node->subs, node->nSubs*sizeof(struct ncclXmlNode*));
    for (int s=0; s<nSubs; s++) {
      NCCLCHECK(ncclTopoTrimXmlRec(subs[s]));
    }
    if (node->nSubs == 0) NCCLCHECK(xmlRemoveNode(node));
  }
  return ncclSuccess;
}
ncclResult_t ncclTopoTrimXml(struct ncclXml* xml) {
  NCCLCHECK(ncclTopoTrimXmlRec(xml->nodes));
  return ncclSuccess;
}

/**************************************************/
/* Parser rules for the user-defined graph search */
/**************************************************/

ncclResult_t ncclTopoXmlGraphLoadGpu(FILE* file, struct ncclXml* xml, struct ncclXmlNode* head) {
  NCCLCHECK(xmlLoadSub(file, xml, head, NULL, 0));
  return ncclSuccess;
}

ncclResult_t ncclTopoXmlGraphLoadNet(FILE* file, struct ncclXml* xml, struct ncclXmlNode* head) {
  NCCLCHECK(xmlLoadSub(file, xml, head, NULL, 0));
  return ncclSuccess;
}

ncclResult_t ncclTopoXmlGraphLoadChannel(FILE* file, struct ncclXml* xml, struct ncclXmlNode* head) {
  struct xmlHandler handlers[] = { { "net", ncclTopoXmlGraphLoadNet }, { "gpu", ncclTopoXmlGraphLoadGpu } };
  NCCLCHECK(xmlLoadSub(file, xml, head, handlers, 2));
  return ncclSuccess;
}

ncclResult_t ncclTopoXmlGraphLoadGraph(FILE* file, struct ncclXml* xml, struct ncclXmlNode* head) {
  struct xmlHandler handlers[] = { { "channel", ncclTopoXmlGraphLoadChannel } };
  NCCLCHECK(xmlLoadSub(file, xml, head, handlers, 1));
  return ncclSuccess;
}

ncclResult_t ncclTopoXmlGraphLoadGraphs(FILE* file, struct ncclXml* xmlGraph, struct ncclXmlNode* head) {
  int version;
  NCCLCHECK(xmlGetAttrInt(head, "version", &version));
  if (version != NCCL_GRAPH_XML_VERSION) {
    WARN("XML Graph has wrong version %d, %d needed", version, NCCL_GRAPH_XML_VERSION);
    return ncclInvalidUsage;
  }
  const char* name;
  NCCLCHECK(xmlGetAttr(head, "name", &name));
  if (name != NULL) INFO(NCCL_GRAPH, "Loading graphs for topology %s", name);
  else INFO(NCCL_GRAPH, "Loading graphs");

  struct xmlHandler handlers[] = { { "graph", ncclTopoXmlGraphLoadGraph } };
  NCCLCHECK(xmlLoadSub(file, xmlGraph, head, handlers, 1));
  return ncclSuccess;
}

ncclResult_t ncclTopoGetXmlGraphFromFile(const char* xmlGraphFile, struct ncclXml* xml) {
  FILE* file = fopen(xmlGraphFile, "r");
  if (file == NULL) {
    WARN("Could not open XML graph file %s : %s", xmlGraphFile, strerror(errno));
    return ncclSystemError;
  }
  struct xmlHandler handlers[] = { { "graphs", ncclTopoXmlGraphLoadGraphs } };
  xml->maxIndex = 0;
  NCCLCHECK(xmlLoadSub(file, xml, NULL, handlers, 1));
  fclose(file);
  return ncclSuccess;
}<|MERGE_RESOLUTION|>--- conflicted
+++ resolved
@@ -1,10 +1,6 @@
 /*************************************************************************
-<<<<<<< HEAD
- * Copyright (c) 2019-2020, NVIDIA CORPORATION. All rights reserved.
- * Modifications Copyright (c) 2019-2020 Advanced Micro Devices, Inc. All rights reserved.
-=======
  * Copyright (c) 2019-2021, NVIDIA CORPORATION. All rights reserved.
->>>>>>> a46ea105
+ * Modifications Copyright (c) 2019-2021 Advanced Micro Devices, Inc. All rights reserved.
  *
  * See LICENSE.txt for license information
  ************************************************************************/
@@ -21,10 +17,6 @@
 #include "core.h"
 #include "nvmlwrap.h"
 #include "xml.h"
-#if defined(__HIP_PLATFORM_HCC__) || defined(__HCC__) || defined(__HIPCC__)
-#include <hsa/hsa.h>
-#include <hsa/hsa_ext_amd.h>
-#endif
 
 /*******************/
 /* XML File Parser */
