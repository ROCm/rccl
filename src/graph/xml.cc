/*************************************************************************
 * Copyright (c) 2019-2022, NVIDIA CORPORATION. All rights reserved.
 * Modifications Copyright (c) 2019-2022 Advanced Micro Devices, Inc. All rights reserved.
 *
 * See LICENSE.txt for license information
 ************************************************************************/

#include <sys/types.h>
#include <sys/stat.h>
#include <unistd.h>
#include <fcntl.h>
#include <ctype.h>
#include "core.h"
#include "nvmlwrap.h"
#include "xml.h"
#include "rocm_smi_wrap.h"

/*******************/
/* XML File Parser */
/*******************/

ncclResult_t xmlGetChar(FILE* file, char* c) {
  if (fread(c, 1, 1, file) == 0) {
    WARN("XML Parse : Unexpected EOF");
    return ncclInternalError;
  }
  return ncclSuccess;
}

ncclResult_t xmlGetValue(FILE* file, char* value, char* last) {
  char c;
  NCCLCHECK(xmlGetChar(file, &c));
  if (c != '"' && c != '\'') {
#if INT_OK
    int o = 0;
    do {
      value[o++] = c;
      NCCLCHECK(xmlGetChar(file, &c));
    } while (c >= '0' && c <= '9');
    value[o] = '\0';
    *last = c;
    return ncclSuccess;
#else
    WARN("XML Parse : Expected (double) quote.");
    return ncclInternalError;
#endif
  }
  int o = 0;
  do {
    NCCLCHECK(xmlGetChar(file, &c));
    value[o++] = c;
  } while (c != '"');
  value[o-1] = '\0';
  NCCLCHECK(xmlGetChar(file, last));
  return ncclSuccess;
}

ncclResult_t xmlGetToken(FILE* file, char* name, char* value, char* last) {
  char c;
  char* ptr = name;
  int o = 0;
  do {
    NCCLCHECK(xmlGetChar(file, &c));
    if (c == '=') {
      ptr[o] = '\0';
      if (value == NULL) {
        WARN("XML Parse : Unexpected value with name %s", ptr);
        return ncclInternalError;
      }
      return xmlGetValue(file, value, last);
    }
    ptr[o] = c;
    if (o == MAX_STR_LEN-1) {
      ptr[o] = '\0';
      WARN("Error : name %s too long (max %d)", ptr, MAX_STR_LEN);
      return ncclInternalError;
    }
    o++;
  } while (c != ' ' && c != '>' && c != '/' && c != '\n' && c != '\r');
  ptr[o-1] = '\0';
  *last = c;
  return ncclSuccess;
}

// Shift the 3-chars string by one char and append c at the end
#define SHIFT_APPEND(s, c) do { s[0]=s[1]; s[1]=s[2]; s[2]=c; } while(0)
ncclResult_t xmlSkipComment(FILE* file, char* start, char next) {
  // Start from something neutral with \0 at the end.
  char end[4] = "...";

  // Inject all trailing chars from previous reads. We don't need
  // to check for --> here because there cannot be a > in the name.
  for (int i=0; i<strlen(start); i++) SHIFT_APPEND(end, start[i]);
  SHIFT_APPEND(end, next);

  // Stop when we find "-->"
  while (strcmp(end, "-->") != 0) {
    int c;
    if (fread(&c, 1, 1, file) != 1) {
      WARN("XML Parse error : unterminated comment");
      return ncclInternalError;
    }
    SHIFT_APPEND(end, c);
  }
  return ncclSuccess;
}

ncclResult_t xmlGetNode(FILE* file, struct ncclXmlNode* node) {
  node->type = NODE_TYPE_NONE;
  char c = ' ';
  while (c == ' ' || c == '\n' || c == '\r') {
    if (fread(&c, 1, 1, file) == 0) return ncclSuccess;
  }
  if (c != '<') {
    WARN("XML Parse error : expecting '<', got '%c'", c);
    return ncclInternalError;
  }
  // Read XML element name
  NCCLCHECK(xmlGetToken(file, node->name, NULL, &c));

  // Check for comments
  if (strncmp(node->name, "!--", 3) == 0) {
    NCCLCHECK(xmlSkipComment(file, node->name+3, c));
    return xmlGetNode(file, node);
  }

  // Check for closing tag
  if (node->name[0] == '\0' && c == '/') {
    node->type = NODE_TYPE_CLOSE;
    // Re-read the name, we got '/' in the first call
    NCCLCHECK(xmlGetToken(file, node->name, NULL, &c));
    if (c != '>') {
      WARN("XML Parse error : unexpected trailing %c in closing tag %s", c, node->name);
      return ncclInternalError;
    }
    return ncclSuccess;
  }

  node->type = NODE_TYPE_OPEN;

  // Get Attributes
  int a = 0;
  while (c == ' ') {
    NCCLCHECK(xmlGetToken(file, node->attrs[a].key, node->attrs[a].value, &c));
    if (a == MAX_ATTR_COUNT) {
      INFO(NCCL_GRAPH, "XML Parse : Ignoring extra attributes (max %d)", MAX_ATTR_COUNT);
      // Actually we need to still consume the extra attributes so we have an extra one.
    } else a++;
  }
  node->nAttrs = a;
  if (c == '/') {
    node->type = NODE_TYPE_SINGLE;
    char str[MAX_STR_LEN];
    NCCLCHECK(xmlGetToken(file, str, NULL, &c));
  }
  if (c != '>') {
    WARN("XML Parse : expected >, got '%c'", c);
    return ncclInternalError;
  }
  return ncclSuccess;
}

typedef ncclResult_t (*xmlHandlerFunc_t)(FILE*, struct ncclXml*, struct ncclXmlNode*);

struct xmlHandler {
  const char * name;
  xmlHandlerFunc_t func;
};

ncclResult_t xmlLoadSub(FILE* file, struct ncclXml* xml, struct ncclXmlNode* head, struct xmlHandler handlers[], int nHandlers) {
  if (head && head->type == NODE_TYPE_SINGLE) return ncclSuccess;
  while (1) {
    if (xml->maxIndex == MAX_NODES) {
      WARN("Error : XML parser is limited to 1024 nodes");
      return ncclInternalError;
    }
    struct ncclXmlNode* node = xml->nodes+xml->maxIndex;
    memset(node, 0, sizeof(struct ncclXmlNode));
    NCCLCHECK(xmlGetNode(file, node));
    if (node->type == NODE_TYPE_NONE) {
      if (head) {
        WARN("XML Parse : unterminated %s", head->name);
        return ncclInternalError;
      } else {
        // All done
        return ncclSuccess;
      }
    }
    if (head && node->type == NODE_TYPE_CLOSE) {
      if (strcmp(node->name, head->name) != 0) {
        WARN("XML Mismatch : %s / %s", head->name, node->name);
        return ncclInternalError;
      }
      return ncclSuccess;
    }
    int found = 0;
    for (int h=0; h<nHandlers; h++) {
      if (strcmp(node->name, handlers[h].name) == 0) {
        if (head) head->subs[head->nSubs++] = node;
        node->parent = head;
        node->nSubs = 0;
        xml->maxIndex++;
        NCCLCHECK(handlers[h].func(file, xml, node));
        found = 1;
        break;
      }
    }
    if (!found) {
      if (nHandlers) INFO(NCCL_GRAPH, "Ignoring element %s", node->name);
      NCCLCHECK(xmlLoadSub(file, xml, node, NULL, 0));
    }
  }
}

/**************/
/* XML Writer */
/**************/

ncclResult_t ncclTopoDumpXmlRec(int indent, FILE* file, struct ncclXmlNode* node) {
  for (int i=0; i<indent; i++) fprintf(file, " ");
  fprintf(file, "<%s", node->name);

  for (int a=0; a<node->nAttrs; a++) {
    fprintf(file, " %s=\"%s\"", node->attrs[a].key, node->attrs[a].value);
  }
  if (node->nSubs == 0) {
    fprintf(file, "/>\n");
  } else {
    fprintf(file, ">\n");
    for (int s=0; s<node->nSubs; s++) {
      NCCLCHECK(ncclTopoDumpXmlRec(indent+2, file, node->subs[s]));
    }
    for (int i=0; i<indent; i++) fprintf(file, " ");
    fprintf(file, "</%s>\n", node->name);
  }
  return ncclSuccess;
}

ncclResult_t ncclTopoDumpXmlToFile(const char* xmlTopoFile, struct ncclXml* xml) {
  FILE* file = fopen(xmlTopoFile, "w");
  if (file == NULL) {
    WARN("Unable to open %s, not dumping topology.", xmlTopoFile);
    return ncclSuccess;
  }
  NCCLCHECK(ncclTopoDumpXmlRec(0, file, xml->nodes));
  fclose(file);
  return ncclSuccess;
}

/****************************************/
/* Parser rules for our specific format */
/****************************************/

ncclResult_t ncclTopoXmlLoadNvlink(FILE* file, struct ncclXml* xml, struct ncclXmlNode* head) {
  NCCLCHECK(xmlLoadSub(file, xml, head, NULL, 0));
  return ncclSuccess;
}

ncclResult_t ncclTopoXmlLoadGpu(FILE* file, struct ncclXml* xml, struct ncclXmlNode* head) {
#if defined(__HIP_PLATFORM_HCC__) || defined(__HCC__) || defined(__HIPCC__)
  struct xmlHandler handlers[] = { { "xgmi", ncclTopoXmlLoadNvlink } };
#else
  struct xmlHandler handlers[] = { { "nvlink", ncclTopoXmlLoadNvlink } };
#endif
  NCCLCHECK(xmlLoadSub(file, xml, head, handlers, 1));
  return ncclSuccess;
}

ncclResult_t ncclTopoXmlLoadNet(FILE* file, struct ncclXml* xml, struct ncclXmlNode* head) {
  NCCLCHECK(xmlLoadSub(file, xml, head, NULL, 0));
  return ncclSuccess;
}

ncclResult_t ncclTopoXmlLoadNic(FILE* file, struct ncclXml* xml, struct ncclXmlNode* head) {
  struct xmlHandler handlers[] = { { "net", ncclTopoXmlLoadNet } };
  NCCLCHECK(xmlLoadSub(file, xml, head, handlers, 1));
  return ncclSuccess;
}

ncclResult_t ncclTopoXmlLoadPci(FILE* file, struct ncclXml* xml, struct ncclXmlNode* head) {
  struct xmlHandler handlers[] = { { "pci", ncclTopoXmlLoadPci }, { "gpu", ncclTopoXmlLoadGpu }, { "nic", ncclTopoXmlLoadNic} };
  NCCLCHECK(xmlLoadSub(file, xml, head, handlers, 3));
  return ncclSuccess;
}

ncclResult_t ncclTopoXmlLoadCpu(FILE* file, struct ncclXml* xml, struct ncclXmlNode* head) {
  struct xmlHandler handlers[] = { { "pci", ncclTopoXmlLoadPci }, { "nic", ncclTopoXmlLoadNic } };
  NCCLCHECK(xmlLoadSub(file, xml, head, handlers, 2));
  return ncclSuccess;
}

ncclResult_t ncclTopoXmlLoadSystem(FILE* file, struct ncclXml* xml, struct ncclXmlNode* head) {
  int version;
  NCCLCHECK(xmlGetAttrInt(head, "version", &version));
  if (version != NCCL_TOPO_XML_VERSION) {
    WARN("XML Topology has wrong version %d, %d needed", version, NCCL_TOPO_XML_VERSION);
    return ncclInvalidUsage;
  }
  const char* name;
  NCCLCHECK(xmlGetAttr(head, "name", &name));
  if (name != NULL) INFO(NCCL_GRAPH, "Loading topology %s", name);
  else INFO(NCCL_GRAPH, "Loading unnamed topology");

  struct xmlHandler handlers[] = { { "cpu", ncclTopoXmlLoadCpu } };
  NCCLCHECK(xmlLoadSub(file, xml, head, handlers, 1));
  return ncclSuccess;
}

ncclResult_t ncclTopoGetXmlFromFile(const char* xmlTopoFile, struct ncclXml* xml, int warn) {
  FILE* file = fopen(xmlTopoFile, "r");
  if (file == NULL) {
    if (warn) {
      WARN("Could not open XML topology file %s : %s", xmlTopoFile, strerror(errno));
    }
    return ncclSuccess;
  }
  INFO(NCCL_GRAPH, "Loading topology file %s", xmlTopoFile);
  struct xmlHandler handlers[] = { { "system", ncclTopoXmlLoadSystem } };
  xml->maxIndex = 0;
  NCCLCHECK(xmlLoadSub(file, xml, NULL, handlers, 1));
  fclose(file);
  return ncclSuccess;
}

/**********************/
/* XML creation       */
/* from autodetection */
/**********************/

#define BUSID_SIZE (sizeof("0000:00:00.0"))
#define BUSID_REDUCED_SIZE (sizeof("0000:00"))
static void memcpylower(char* dst, const char* src, const size_t size) {
  for (int i=0; i<size; i++) dst[i] = tolower(src[i]);
}
static ncclResult_t getPciPath(const char* busId, char** path) {
  char busPath[] = "/sys/class/pci_bus/0000:00/../../0000:00:00.0";
  memcpylower(busPath+sizeof("/sys/class/pci_bus/")-1, busId, BUSID_REDUCED_SIZE-1);
  memcpylower(busPath+sizeof("/sys/class/pci_bus/0000:00/../../")-1, busId, BUSID_SIZE-1);
  *path = realpath(busPath, NULL);
  if (*path == NULL) {
    WARN("Could not find real path of %s", busPath);
    return ncclSystemError;
  }
  return ncclSuccess;
}

ncclResult_t ncclTopoGetStrFromSys(const char* path, const char* fileName, char* strValue) {
  char filePath[PATH_MAX];
  sprintf(filePath, "%s/%s", path, fileName);
  int offset = 0;
  FILE* file;
  if ((file = fopen(filePath, "r")) != NULL) {
    while (feof(file) == 0 && ferror(file) == 0 && offset < MAX_STR_LEN) {
      int len = fread(strValue+offset, 1, MAX_STR_LEN-offset, file);
      offset += len;
    }
    fclose(file);
  }
  if (offset == 0) {
    strValue[0] = '\0';
    INFO(NCCL_GRAPH, "Topology detection : could not read %s, ignoring", filePath);
  } else {
    strValue[offset-1] = '\0';
  }
  return ncclSuccess;
}

ncclResult_t ncclTopoSetAttrFromSys(struct ncclXmlNode* pciNode, const char* path, const char* fileName, const char* attrName) {
  char strValue[MAX_STR_LEN];
  NCCLCHECK(ncclTopoGetStrFromSys(path, fileName, strValue));
  if (strValue[0] != '\0') { NCCLCHECK(xmlSetAttr(pciNode, attrName, strValue)); }
  TRACE(NCCL_GRAPH, "Read from sys %s/%s -> %s=%s", path, fileName, attrName, strValue);
  return ncclSuccess;
}

ncclResult_t ncclTopoGetXmlFromCpu(struct ncclXmlNode* cpuNode, struct ncclXml* xml) {
  int index;
  NCCLCHECK(xmlGetAttrIndex(cpuNode, "affinity", &index));
  if (index == -1) {
    const char* numaId;
    NCCLCHECK(xmlGetAttr(cpuNode, "numaid", &numaId));
    if (numaId == NULL) {
      WARN("GetXmlFromCpu : could not find CPU numa ID.");
      return ncclInternalError;
    }
    // Set affinity
    char cpumaskPath[] = "/sys/devices/system/node/node0000";
    sprintf(cpumaskPath, "/sys/devices/system/node/node%s", numaId);
    NCCLCHECK(ncclTopoSetAttrFromSys(cpuNode, cpumaskPath, "cpumap", "affinity"));
  }

  NCCLCHECK(xmlGetAttrIndex(cpuNode, "arch", &index));
  if (index == -1) {
    // Fill CPU type / vendor / model
#if defined(__PPC__)
    NCCLCHECK(xmlSetAttr(cpuNode, "arch", "ppc64"));
#elif defined(__aarch64__)
    NCCLCHECK(xmlSetAttr(cpuNode, "arch", "arm64"));
#elif defined(__x86_64__)
    NCCLCHECK(xmlSetAttr(cpuNode, "arch", "x86_64"));
#endif
  }

#if defined(__x86_64__)
  NCCLCHECK(xmlGetAttrIndex(cpuNode, "vendor", &index));
  if (index == -1) {
    union {
      struct {
        // CPUID 0 String register order
        uint32_t ebx;
        uint32_t edx;
        uint32_t ecx;
      };
      char vendor[12];
    } cpuid0;

    asm volatile("cpuid" : "=b" (cpuid0.ebx), "=c" (cpuid0.ecx), "=d" (cpuid0.edx) : "a" (0) : "memory");
    char vendor[13];
    strncpy(vendor, cpuid0.vendor, 12);
    vendor[12] = '\0';
    NCCLCHECK(xmlSetAttr(cpuNode, "vendor", vendor));
  }

  NCCLCHECK(xmlGetAttrIndex(cpuNode, "familyid", &index));
  if (index == -1) {
    union {
      struct {
        unsigned steppingId:4;
        unsigned modelId:4;
        unsigned familyId:4;
        unsigned processorType:2;
        unsigned resv0:2;
        unsigned extModelId:4;
        unsigned extFamilyId:8;
        unsigned resv1:4;
      };
      uint32_t val;
    } cpuid1;
    asm volatile("cpuid" : "=a" (cpuid1.val) : "a" (1) : "memory");
    int familyId = cpuid1.familyId + (cpuid1.extFamilyId << 4);
    int modelId = cpuid1.modelId + (cpuid1.extModelId << 4);
    NCCLCHECK(xmlSetAttrInt(cpuNode, "familyid", familyId));
    NCCLCHECK(xmlSetAttrInt(cpuNode, "modelid", modelId));
  }
#endif
  return ncclSuccess;
}

ncclResult_t ncclTopoGetPciNode(struct ncclXml* xml, const char* busId, struct ncclXmlNode** pciNode) {
  NCCLCHECK(xmlFindTagKv(xml, "pci", pciNode, "busid", busId));
  if (*pciNode == NULL) {
    NCCLCHECK(xmlAddNode(xml, NULL, "pci", pciNode));
    NCCLCHECK(xmlSetAttr(*pciNode, "busid", busId));
  }
  return ncclSuccess;
}

// Check whether a string is in BDF format or not.
// BDF (Bus-Device-Function) is "BBBB:BB:DD.F" where B, D and F are hex digits.
// There can be trailing chars.
int isHex(char c) { return ((c >= '0' && c <= '9') || (c >= 'a' && c <= 'f') || (c >= 'A' && c <= 'F')); }
int checkBDFFormat(char* bdf) {
  if (bdf[4] != ':' || bdf[7] != ':' || bdf[10] != '.') return 0;
  if (isHex(bdf[0]) == 0 || isHex(bdf[1] == 0) || isHex(bdf[2] == 0) || isHex(bdf[3] == 0) ||
      isHex(bdf[5] == 0) || isHex(bdf[6] == 0) || isHex(bdf[8] == 0) || isHex(bdf[9] == 0) ||
      isHex(bdf[11] == 0)) return 0;
  return 1;
}

ncclResult_t ncclTopoGetXmlFromSys(struct ncclXmlNode* pciNode, struct ncclXml* xml) {
  // Fill info, then parent
  const char* busId;
  NCCLCHECK(xmlGetAttr(pciNode, "busid", &busId));
  char* path = NULL;
  ncclDebugNoWarn = NCCL_GRAPH;
  getPciPath(busId, &path);
  ncclDebugNoWarn = 0;

  if (path) {
    NCCLCHECK(ncclTopoSetAttrFromSys(pciNode, path, "class", "class"));
  }
  int index;
  ncclDebugNoWarn = NCCL_GRAPH;
  NCCLCHECK(xmlGetAttrIndex(pciNode, "vendor", &index));
  if (index == -1) {
    if (path) ncclTopoSetAttrFromSys(pciNode, path, "vendor", "vendor");
  }
  NCCLCHECK(xmlGetAttrIndex(pciNode, "device", &index));
  if (index == -1) {
    if (path) ncclTopoSetAttrFromSys(pciNode, path, "device", "device");
  }
  NCCLCHECK(xmlGetAttrIndex(pciNode, "subsystem_vendor", &index));
  if (index == -1) {
    if (path) ncclTopoSetAttrFromSys(pciNode, path, "subsystem_vendor", "subsystem_vendor");
  }
  NCCLCHECK(xmlGetAttrIndex(pciNode, "subsystem_device", &index));
  if (index == -1) {
    if (path) ncclTopoSetAttrFromSys(pciNode, path, "subsystem_device", "subsystem_device");
  }
  ncclDebugNoWarn = 0;
  NCCLCHECK(xmlGetAttrIndex(pciNode, "link_speed", &index));
  if (index == -1) {
    if (path) {
      char deviceSpeedStr[MAX_STR_LEN];
      float deviceSpeed;
      NCCLCHECK(ncclTopoGetStrFromSys(path, "max_link_speed", deviceSpeedStr));
      sscanf(deviceSpeedStr, "%f GT/s", &deviceSpeed);
      char portSpeedStr[MAX_STR_LEN];
      float portSpeed;
      NCCLCHECK(ncclTopoGetStrFromSys(path, "../max_link_speed", portSpeedStr));
      if (portSpeedStr[0])
        sscanf(portSpeedStr, "%f GT/s", &portSpeed);
      else
        portSpeed = deviceSpeed;
      NCCLCHECK(xmlSetAttr(pciNode, "link_speed", portSpeed < deviceSpeed ? portSpeedStr : deviceSpeedStr));
    } else {
      NCCLCHECK(xmlSetAttr(pciNode, "link_speed", ""));
    }
  }
  NCCLCHECK(xmlGetAttrIndex(pciNode, "link_width", &index));
  if (index == -1) {
    if (path) {
      char strValue[MAX_STR_LEN];
      NCCLCHECK(ncclTopoGetStrFromSys(path, "max_link_width", strValue));
      int deviceWidth = strtol(strValue, NULL, 0);
      NCCLCHECK(ncclTopoGetStrFromSys(path, "../max_link_width", strValue));
      int portWidth;
      if (strValue[0])
        portWidth = strtol(strValue, NULL, 0);
      else
        portWidth = deviceWidth;
      NCCLCHECK(xmlSetAttrInt(pciNode, "link_width", std::min(deviceWidth,portWidth)));
    } else {
      NCCLCHECK(xmlSetAttr(pciNode, "link_width", ""));
    }
  }
  struct ncclXmlNode* parent = pciNode->parent;
  if (parent == NULL) {
    if (path) {
      // Save that for later in case next step is a CPU
      char numaIdStr[MAX_STR_LEN];
      NCCLCHECK(ncclTopoGetStrFromSys(path, "numa_node", numaIdStr));
      // Workaround kernel bug for now
      if (strcmp(numaIdStr, "-1") == 0) strcpy(numaIdStr, "0");

      // Go up one level in the PCI tree. Rewind two "/" and follow the upper PCI
      // switch, or stop if we reach a CPU root complex.
      int slashCount = 0;
      int parentOffset;
      for (parentOffset = strlen(path)-1; parentOffset>0; parentOffset--) {
        if (path[parentOffset] == '/') {
          slashCount++;
          path[parentOffset] = '\0';
          int start = parentOffset - 1;
          while (start>0 && path[start] != '/') start--;
          // Check whether the parent path looks like "BBBB:BB:DD.F" or not.
          if (checkBDFFormat(path+start+1) == 0) {
            // This a CPU root complex. Create a CPU tag and stop there.
            struct ncclXmlNode* topNode;
            NCCLCHECK(xmlFindTag(xml, "system", &topNode));
            NCCLCHECK(xmlGetSubKv(topNode, "cpu", &parent, "numaid", numaIdStr));
            if (parent == NULL) {
              NCCLCHECK(xmlAddNode(xml, topNode, "cpu", &parent));
              NCCLCHECK(xmlSetAttr(parent, "numaid", numaIdStr));
            }
          } else if (slashCount == 2) {
            // Continue on the upper PCI switch
            for (int i = strlen(path)-1; i>0; i--) {
              if (path[i] == '/') {
                NCCLCHECK(xmlFindTagKv(xml, "pci", &parent, "busid", path+i+1));
                if (parent == NULL) {
                  NCCLCHECK(xmlAddNode(xml, NULL, "pci", &parent));
                  NCCLCHECK(xmlSetAttr(parent, "busid", path+i+1));
                }
                break;
              }
            }
          }
        }
        if (parent) break;
      }
    } else {
      // No information on /sys, attach GPU to unknown CPU
      NCCLCHECK(xmlFindTagKv(xml, "cpu", &parent, "numaid", "-1"));
      if (parent == NULL) {
        struct ncclXmlNode* topNode;
        NCCLCHECK(xmlFindTag(xml, "system", &topNode));
        NCCLCHECK(xmlAddNode(xml, topNode, "cpu", &parent));
        NCCLCHECK(xmlSetAttr(parent, "numaid", "-1"));
        NCCLCHECK(ncclTopoGetXmlFromCpu(parent, xml));
      }
    }
    pciNode->parent = parent;
    parent->subs[parent->nSubs++] = pciNode;
  }
  if (strcmp(parent->name, "pci") == 0) {
    NCCLCHECK(ncclTopoGetXmlFromSys(parent, xml));
  } else if (strcmp(parent->name, "cpu") == 0) {
    NCCLCHECK(ncclTopoGetXmlFromCpu(parent, xml));
  }
  free(path);
  return ncclSuccess;
}

ncclResult_t ncclTopoGetXmlFromGpu(struct ncclXmlNode* pciNode, uint32_t rocmDev, struct ncclXml* xml, struct ncclXmlNode** gpuNodeRet) {
  struct ncclXmlNode* gpuNode = NULL;
  NCCLCHECK(xmlGetSub(pciNode, "gpu", &gpuNode));
  if (gpuNode == NULL) NCCLCHECK(xmlAddNode(xml, pciNode, "gpu", &gpuNode));

  int index = -1;

  int dev = -1;
  NCCLCHECK(xmlGetAttrIndex(gpuNode, "dev", &index));
  if (index == -1) {
<<<<<<< HEAD
    if (rocmDev == -1) {
      const char* busId;
      NCCLCHECK(xmlGetAttr(pciNode, "busid", &busId));
      if (busId == NULL || cudaDeviceGetByPCIBusId(&dev, busId) != cudaSuccess) dev = -1;
    } else {
      dev = rocmDev;
    }
=======
    NCCLCHECK(ncclNvmlDeviceGetIndex(nvmlDev, (unsigned int*)&dev));
>>>>>>> ea383122
    NCCLCHECK(xmlSetAttrInt(gpuNode, "dev", dev));
  }
  NCCLCHECK(xmlGetAttrInt(gpuNode, "dev", &dev));
  if (dev == -1) { *gpuNodeRet = NULL; return ncclSuccess; }

  NCCLCHECK(xmlGetAttrIndex(gpuNode, "sm", &index));
  if (index == -1) {
    int cudaMajor, cudaMinor;
    cudaDeviceProp devProp;
    CUDACHECK(cudaGetDeviceProperties(&devProp, 0));
    cudaMajor = devProp.major; cudaMinor = devProp.minor;
    NCCLCHECK(xmlSetAttrInt(gpuNode, "sm", cudaMajor*10+cudaMinor));
  }
  int sm;
  NCCLCHECK(xmlGetAttrInt(gpuNode, "sm", &sm));

  int gcn;
  NCCLCHECK(xmlGetAttrIndex(gpuNode, "gcn", &index));
  if (index == -1) {
    hipDeviceProp_t devProp;
    CUDACHECK(hipGetDeviceProperties(&devProp, 0));
    gcn = devProp.gcnArch;
    NCCLCHECK(xmlSetAttrInt(gpuNode, "gcn", gcn));
  }
  NCCLCHECK(xmlGetAttrInt(gpuNode, "gcn", &gcn));

  rcclHipDeviceArch_t arch;
  NCCLCHECK(xmlGetAttrIndex(gpuNode, "arch", &index));
  if (index == -1) {
    hipDeviceProp_t devProp;
    CUDACHECK(hipGetDeviceProperties(&devProp, 0));
    memcpy(&arch.arch, &devProp.arch, sizeof(hipDeviceArch_t));
    NCCLCHECK(xmlSetAttrInt(gpuNode, "arch", arch.value));
  }
  NCCLCHECK(xmlGetAttrInt(gpuNode, "arch", &arch.value));

  struct ncclXmlNode* nvlNode = NULL;
  NCCLCHECK(xmlGetSub(gpuNode, "nvlink", &nvlNode));
  if (nvlNode == NULL) {
#if defined(__HIP_PLATFORM_HCC__) || defined(__HCC__) || defined(__HIPCC__)
    const char* busId;
    NCCLCHECK(xmlGetAttr(pciNode, "busid", &busId));
    uint32_t deviceCnt;
    NCCLCHECK(rocm_smi_getNumDevice(&deviceCnt));
    for (int i=0; i<deviceCnt; i++) {
      if (i != dev) {
        RSMI_IO_LINK_TYPE rsmi_type;
        int hops, count;
        if (rocm_smi_getLinkInfo(dev, i, &rsmi_type, &hops, &count) == ncclSuccess) {
          if (rsmi_type == RSMI_IOLINK_TYPE_XGMI && hops == 1) {
            char busIdStr[] = "00000000:00:00.0";
            NCCLCHECK(rocm_smi_getDevicePciBusIdString(i, busIdStr, sizeof(busIdStr)));
            char lowerId[NVML_DEVICE_PCI_BUS_ID_BUFFER_SIZE];
            for (int c=0; c<NVML_DEVICE_PCI_BUS_ID_BUFFER_SIZE; c++) {
              lowerId[c] = tolower(busIdStr[c]);
              if (busIdStr[c] == 0) break;
            }
            NCCLCHECK(xmlGetSubKv(gpuNode, "xgmi", &nvlNode, "target", lowerId));
            if (nvlNode == NULL) {
              NCCLCHECK(xmlAddNode(xml, gpuNode, "xgmi", &nvlNode));
              NCCLCHECK(xmlSetAttr(nvlNode, "target", lowerId));
              NCCLCHECK(xmlSetAttrInt(nvlNode, "count", count));
            }
          }
        }
      }
    }
#else
    // NVML NVLink detection
    int maxNvLinks = (sm < 60) ? 0 : (sm < 70) ? 4 : (sm < 80) ? 6 : (sm < 90) ? 12 : 18;

    if (maxNvLinks > 0 && nvmlDev == NULL) {
      WARN("No NVML device handle. Skipping nvlink detection.");
      maxNvLinks = 0;
    }

    for (int l=0; l<maxNvLinks; ++l) {
      // Check whether we can use this NVLink for P2P
      unsigned canP2P;
      if ((ncclNvmlDeviceGetNvLinkCapability(nvmlDev, l, NVML_NVLINK_CAP_P2P_SUPPORTED, &canP2P) != ncclSuccess) || !canP2P) continue;

      // Make sure the Nvlink is up. The previous call should have trained the link.
      nvmlEnableState_t isActive = NVML_FEATURE_DISABLED;
#if CUDART_VERSION >= 11080
      if (sm >= 90) {
        nvmlFieldValue_t fv;
        fv.fieldId = NVML_FI_DEV_NVLINK_GET_STATE;
        fv.scopeId = l;
        // fv.value will contain NV_FEATURE_ENABLED or NV_FEATURE_DISABLED
        if ((ncclNvmlDeviceGetFieldValues(nvmlDev, 1, &fv) == ncclSuccess) && (fv.nvmlReturn == NVML_SUCCESS))
          isActive = (nvmlEnableState_t) fv.value.uiVal;
      } else /* FALLTHRU to GetNvLinkState if before SM90 */
#endif
      {
        (void) ncclNvmlDeviceGetNvLinkState(nvmlDev, l, &isActive);
      }
      if (isActive != NVML_FEATURE_ENABLED) continue;

      // Try to figure out what's on the other side of the NVLink
      nvmlPciInfo_t remoteProc;
      if (ncclNvmlDeviceGetNvLinkRemotePciInfo(nvmlDev, l, &remoteProc) != ncclSuccess) continue;

      // Make a lower case copy of the bus ID for calling ncclDeviceType
      // PCI system path is in lower case
      char* p = remoteProc.busId;
      char lowerId[NVML_DEVICE_PCI_BUS_ID_BUFFER_SIZE];
      for (int c=0; c<NVML_DEVICE_PCI_BUS_ID_BUFFER_SIZE; c++) {
        lowerId[c] = tolower(p[c]);
        if (p[c] == 0) break;
      }

      NCCLCHECK(xmlGetSubKv(gpuNode, "nvlink", &nvlNode, "target", lowerId));
      if (nvlNode == NULL) {
        NCCLCHECK(xmlAddNode(xml, gpuNode, "nvlink", &nvlNode));
        NCCLCHECK(xmlSetAttr(nvlNode, "target", lowerId));
        NCCLCHECK(xmlSetAttrInt(nvlNode, "count", 1));
      } else {
        int count;
        NCCLCHECK(xmlGetAttrInt(nvlNode, "count", &count));
        NCCLCHECK(xmlSetAttrInt(nvlNode, "count", count+1));
      }
    }
#endif
  }
  // Fill target classes
  for (int s=0; s<gpuNode->nSubs; s++) {
    struct ncclXmlNode* sub = gpuNode->subs[s];
#if defined(__HIP_PLATFORM_HCC__) || defined(__HCC__) || defined(__HIPCC__)
    if (strcmp(sub->name, "xgmi") != 0) continue;
#else
    if (strcmp(sub->name, "nvlink") != 0) continue;
#endif
    int index;
    NCCLCHECK(xmlGetAttrIndex(sub, "tclass", &index));
    if (index == -1) {
      const char* busId;
      NCCLCHECK(xmlGetAttr(sub, "target", &busId));
      char* path;
      ncclDebugNoWarn = NCCL_GRAPH;
      getPciPath(busId, &path);
      ncclDebugNoWarn = 0;
      if (path == NULL || strcmp(busId, "fffffff:ffff:ff") == 0) {
        // Remote NVLink device is not visible inside this VM. Assume NVSwitch.
        NCCLCHECK(xmlSetAttr(sub, "tclass", "0x068000"));
      } else {
        NCCLCHECK(ncclTopoSetAttrFromSys(sub, path, "class", "tclass"));
        free(path);
      }
    }
  }
  *gpuNodeRet = gpuNode;
  return ncclSuccess;
}

ncclResult_t ncclTopoFillGpu(struct ncclXml* xml, const char* busId, struct ncclXmlNode** gpuNode) {
  struct ncclXmlNode* node;
  NCCLCHECK(ncclTopoGetPciNode(xml, busId, &node));
  NCCLCHECK(xmlSetAttrIfUnset(node, "class", "0x03"));
  NCCLCHECK(ncclTopoGetXmlFromSys(node, xml));
<<<<<<< HEAD
#if defined(__HIP_PLATFORM_HCC__) || defined(__HCC__) || defined(__HIPCC__)
  uint32_t devIndex;
  static int rocmsmiInit = 0;
  if (rocmsmiInit == 0) {
    rocmsmiInit = (rocm_smi_init() != ncclSuccess) ? 2 : 1;
  }
  if (rocmsmiInit == 1) {
    if (rocm_smi_getDeviceIndexByPciBusId(busId, &devIndex) != ncclSuccess) devIndex = -1;
  }
  NCCLCHECK(ncclTopoGetXmlFromGpu(node, devIndex, xml, gpuNode));
#else
  nvmlDevice_t nvmlDev = NULL;
  if (ncclNvmlDeviceGetHandleByPciBusId(busId, &nvmlDev) != ncclSuccess) nvmlDev = NULL;
=======
  nvmlDevice_t nvmlDev;
  NCCLCHECK(ncclNvmlDeviceGetHandleByPciBusId(busId, &nvmlDev));
>>>>>>> ea383122
  NCCLCHECK(ncclTopoGetXmlFromGpu(node, nvmlDev, xml, gpuNode));
#endif
  return ncclSuccess;
}

// Returns the subsystem name of a path, i.e. the end of the path
// where sysPath/subsystem points to.
ncclResult_t ncclTopoGetSubsystem(const char* sysPath, char* subSys) {
  char subSysPath[PATH_MAX];
  sprintf(subSysPath, "%s/subsystem", sysPath);
  char* path = realpath(subSysPath, NULL);
  if (path == NULL) {
    subSys[0] = '\0';
  } else {
    int offset;
    for (offset = strlen(path); offset > 0 && path[offset] != '/'; offset--);
    strcpy(subSys, path+offset+1);
    free(path);
  }
  return ncclSuccess;
}

ncclResult_t ncclTopoFillNet(struct ncclXml* xml, const char* pciPath, const char* netName, struct ncclXmlNode** netNode) {
  NCCLCHECK(xmlFindTagKv(xml, "net", netNode, "name", netName));
  if (*netNode != NULL) return ncclSuccess;

  const char* pciSysPath = pciPath;
  if (pciSysPath) {
    char subSystem[PATH_MAX];
    NCCLCHECK(ncclTopoGetSubsystem(pciSysPath, subSystem));
    // This is not a PCI device (virtual, usb, ...).
    if (strcmp(subSystem, "pci") != 0) {
      INFO(NCCL_GRAPH, "Topology detection: network path %s is not a PCI device (%s). Attaching to first CPU", pciSysPath, subSystem);
      pciSysPath = NULL;
    }
  }

  struct ncclXmlNode* parent = NULL;
  if (pciSysPath) {
    int offset;
    for (offset=strlen(pciSysPath)-1; pciSysPath[offset] != '/'; offset--);
    char busId[NVML_DEVICE_PCI_BUS_ID_BUFFER_SIZE];
    strcpy(busId, pciSysPath+offset+1);
    NCCLCHECK(ncclTopoGetPciNode(xml, busId, &parent));
    NCCLCHECK(xmlSetAttrIfUnset(parent, "class", "0x02"));
    NCCLCHECK(ncclTopoGetXmlFromSys(parent, xml));
  } else {
    // Virtual NIC, no PCI device, attach to first CPU
    NCCLCHECK(xmlFindTag(xml, "cpu", &parent));
  }

  struct ncclXmlNode* nicNode = NULL;
  NCCLCHECK(xmlGetSub(parent, "nic", &nicNode));
  if (nicNode == NULL) {
    NCCLCHECK(xmlAddNode(xml, parent, "nic", &nicNode));
  }

  // We know that this net does not exist yet (we searched for it at the
  // beginning of this function), so we can add it.
  NCCLCHECK(xmlAddNode(xml, nicNode, "net", netNode));
  NCCLCHECK(xmlSetAttr(*netNode, "name", netName));
  return ncclSuccess;
}

ncclResult_t ncclTopoTrimXmlRec(struct ncclXmlNode* node) {
  const char* str;
  NCCLCHECK(xmlGetAttr(node, "keep", &str));
  if (str && strcmp(str, "1") == 0) {
    NCCLCHECK(xmlUnsetAttr(node, "keep"));
  } else {
    // Copy nSubs and subs as they could change as we trim recursively.
    struct ncclXmlNode* subs[MAX_SUBS];
    int nSubs = node->nSubs;
    memcpy(subs, node->subs, node->nSubs*sizeof(struct ncclXmlNode*));
    for (int s=0; s<nSubs; s++) {
      NCCLCHECK(ncclTopoTrimXmlRec(subs[s]));
    }
    if (node->nSubs == 0) NCCLCHECK(xmlRemoveNode(node));
  }
  return ncclSuccess;
}
ncclResult_t ncclTopoTrimXml(struct ncclXml* xml) {
  NCCLCHECK(ncclTopoTrimXmlRec(xml->nodes));
  return ncclSuccess;
}

/**************************************************/
/* Parser rules for the user-defined graph search */
/**************************************************/

ncclResult_t ncclTopoXmlGraphLoadGpu(FILE* file, struct ncclXml* xml, struct ncclXmlNode* head) {
  NCCLCHECK(xmlLoadSub(file, xml, head, NULL, 0));
  return ncclSuccess;
}

ncclResult_t ncclTopoXmlGraphLoadNet(FILE* file, struct ncclXml* xml, struct ncclXmlNode* head) {
  NCCLCHECK(xmlLoadSub(file, xml, head, NULL, 0));
  return ncclSuccess;
}

ncclResult_t ncclTopoXmlGraphLoadChannel(FILE* file, struct ncclXml* xml, struct ncclXmlNode* head) {
  struct xmlHandler handlers[] = { { "net", ncclTopoXmlGraphLoadNet }, { "gpu", ncclTopoXmlGraphLoadGpu } };
  NCCLCHECK(xmlLoadSub(file, xml, head, handlers, 2));
  return ncclSuccess;
}

ncclResult_t ncclTopoXmlGraphLoadGraph(FILE* file, struct ncclXml* xml, struct ncclXmlNode* head) {
  struct xmlHandler handlers[] = { { "channel", ncclTopoXmlGraphLoadChannel } };
  NCCLCHECK(xmlLoadSub(file, xml, head, handlers, 1));
  return ncclSuccess;
}

ncclResult_t ncclTopoXmlGraphLoadGraphs(FILE* file, struct ncclXml* xmlGraph, struct ncclXmlNode* head) {
  int version;
  NCCLCHECK(xmlGetAttrInt(head, "version", &version));
  if (version != NCCL_GRAPH_XML_VERSION) {
    WARN("XML Graph has wrong version %d, %d needed", version, NCCL_GRAPH_XML_VERSION);
    return ncclInvalidUsage;
  }
  const char* name;
  NCCLCHECK(xmlGetAttr(head, "name", &name));
  if (name != NULL) INFO(NCCL_GRAPH, "Loading graphs for topology %s", name);
  else INFO(NCCL_GRAPH, "Loading graphs");

  struct xmlHandler handlers[] = { { "graph", ncclTopoXmlGraphLoadGraph } };
  NCCLCHECK(xmlLoadSub(file, xmlGraph, head, handlers, 1));
  return ncclSuccess;
}

ncclResult_t ncclTopoGetXmlGraphFromFile(const char* xmlGraphFile, struct ncclXml* xml) {
  FILE* file = fopen(xmlGraphFile, "r");
  if (file == NULL) {
    WARN("Could not open XML graph file %s : %s", xmlGraphFile, strerror(errno));
    return ncclSystemError;
  }
  struct xmlHandler handlers[] = { { "graphs", ncclTopoXmlGraphLoadGraphs } };
  xml->maxIndex = 0;
  NCCLCHECK(xmlLoadSub(file, xml, NULL, handlers, 1));
  fclose(file);
  return ncclSuccess;
}<|MERGE_RESOLUTION|>--- conflicted
+++ resolved
@@ -612,7 +612,6 @@
   int dev = -1;
   NCCLCHECK(xmlGetAttrIndex(gpuNode, "dev", &index));
   if (index == -1) {
-<<<<<<< HEAD
     if (rocmDev == -1) {
       const char* busId;
       NCCLCHECK(xmlGetAttr(pciNode, "busid", &busId));
@@ -620,9 +619,6 @@
     } else {
       dev = rocmDev;
     }
-=======
-    NCCLCHECK(ncclNvmlDeviceGetIndex(nvmlDev, (unsigned int*)&dev));
->>>>>>> ea383122
     NCCLCHECK(xmlSetAttrInt(gpuNode, "dev", dev));
   }
   NCCLCHECK(xmlGetAttrInt(gpuNode, "dev", &dev));
@@ -782,7 +778,6 @@
   NCCLCHECK(ncclTopoGetPciNode(xml, busId, &node));
   NCCLCHECK(xmlSetAttrIfUnset(node, "class", "0x03"));
   NCCLCHECK(ncclTopoGetXmlFromSys(node, xml));
-<<<<<<< HEAD
 #if defined(__HIP_PLATFORM_HCC__) || defined(__HCC__) || defined(__HIPCC__)
   uint32_t devIndex;
   static int rocmsmiInit = 0;
@@ -794,12 +789,8 @@
   }
   NCCLCHECK(ncclTopoGetXmlFromGpu(node, devIndex, xml, gpuNode));
 #else
-  nvmlDevice_t nvmlDev = NULL;
-  if (ncclNvmlDeviceGetHandleByPciBusId(busId, &nvmlDev) != ncclSuccess) nvmlDev = NULL;
-=======
   nvmlDevice_t nvmlDev;
   NCCLCHECK(ncclNvmlDeviceGetHandleByPciBusId(busId, &nvmlDev));
->>>>>>> ea383122
   NCCLCHECK(ncclTopoGetXmlFromGpu(node, nvmlDev, xml, gpuNode));
 #endif
   return ncclSuccess;
