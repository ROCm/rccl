--- conflicted
+++ resolved
@@ -424,9 +424,6 @@
   return ncclSuccess;
 }
 
-<<<<<<< HEAD
-NCCL_PARAM(NetDisableIntra, "NET_DISABLE_INTRA", 1);
-=======
 // Set to 0 to disable the flush on Hopper when using GDR
 NCCL_PARAM(NetForceFlush, "NET_FORCE_FLUSH", 1);
 
@@ -440,8 +437,7 @@
   return ncclSuccess;
 }
 
-NCCL_PARAM(NetDisableIntra, "NET_DISABLE_INTRA", 0);
->>>>>>> 2f4cb874
+NCCL_PARAM(NetDisableIntra, "NET_DISABLE_INTRA", 1);
 
 // Check whether going through the network would be faster than going through P2P/SHM.
 ncclResult_t ncclTopoCheckNet(struct ncclTopoSystem* system, int64_t id1, int64_t id2, int* net) {
