--- conflicted
+++ resolved
@@ -1,10 +1,6 @@
 /*************************************************************************
-<<<<<<< HEAD
- * Copyright (c) 2018-2020, NVIDIA CORPORATION. All rights reserved.
- * Modifications Copyright (c) 2019-2020 Advanced Micro Devices, Inc. All rights reserved.
-=======
  * Copyright (c) 2018-2021, NVIDIA CORPORATION. All rights reserved.
->>>>>>> a46ea105
+ * Modifications Copyright (c) 2019-2021 Advanced Micro Devices, Inc. All rights reserved.
  *
  * See LICENSE.txt for license information
  ************************************************************************/
@@ -283,12 +279,7 @@
   NCCLCHECK(ncclTopoCpuType(system, &arch, &vendor, &model));
   if (arch == NCCL_TOPO_CPU_ARCH_ARM) p2pLevel = PATH_PXB;
   if (arch == NCCL_TOPO_CPU_ARCH_X86 && vendor == NCCL_TOPO_CPU_VENDOR_INTEL) {
-<<<<<<< HEAD
-    if (model == NCCL_TOPO_CPU_TYPE_BDW) p2pLevel = PATH_PXB;
-    else p2pLevel = PATH_SYS;
-=======
     p2pLevel = PATH_PXB;
->>>>>>> a46ea105
   }
   if (arch == NCCL_TOPO_CPU_ARCH_X86 && vendor == NCCL_TOPO_CPU_VENDOR_ZHAOXIN) {
     p2pLevel = PATH_PXB;
@@ -603,6 +594,6 @@
     for (int b=1, mb=(comm->p2pnChannels>>1); b<comm->p2pnChannels; b<<=1, mb>>=1) if (c & b) mirror |= mb;
     comm->p2pChannels[c] = mirror;
   }
-  INFO(NCCL_INIT, "%d coll channels, %d collnet channels, %d p2p channels, %d p2p channels per peer", comm->nChannels, comm->collNetnChannels, comm->p2pnChannels, comm->p2pnChannelsPerPeer);
+  INFO(NCCL_INIT, "%d coll channels, %d p2p channels, %d p2p channels per peer", comm->nChannels, comm->p2pnChannels, comm->p2pnChannelsPerPeer);
   return ncclSuccess;
 }