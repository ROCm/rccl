--- conflicted
+++ resolved
@@ -741,7 +741,6 @@
     NCCLCHECK(ncclTopoRemoveNode(system, GPU, g));
   }
 
-<<<<<<< HEAD
   // trim low speed port on same NIC
   for (int i = 0; i < system->nodes[NET].count; i ++) {
     for (int j = 0; j < system->nodes[NET].count; j ++) {
@@ -797,11 +796,7 @@
   }
 
   comm->localRanks = system->nodes[GPU].count;
-  if (system->nodes[GPU].count == comm->nRanks && remove) {
-=======
-  // MNNVL: Remove network nodes as they are connected via NVLink
-  if (system->nodes[GPU].count == comm->nRanks || comm->MNNVL) {
->>>>>>> 6dd51f15
+  if ((system->nodes[GPU].count == comm->nRanks && remove) || comm->MNNVL) {
     for (int n=system->nodes[NET].count-1; n>=0; n--)
       NCCLCHECK(ncclTopoRemoveNode(system, NET, n));
   }
@@ -816,12 +811,8 @@
   free(system);
 }
 
-<<<<<<< HEAD
-NCCL_PARAM(NChannelsPerNetPeer, "NCHANNELS_PER_NET_PEER", 1);
+NCCL_PARAM(NChannelsPerNetPeer, "NCHANNELS_PER_NET_PEER", -1);
 NCCL_PARAM(NChannelsPerPeer, "NCHANNELS_PER_PEER", -2);
-=======
-NCCL_PARAM(NChannelsPerNetPeer, "NCHANNELS_PER_NET_PEER", -1);
->>>>>>> 6dd51f15
 
 static ncclResult_t ncclTopoGetNchannels(struct ncclComm* comm, int g /*local gpu index*/, int peerRank, int* nChannels) {
   int peer;
