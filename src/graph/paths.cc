--- conflicted
+++ resolved
@@ -116,12 +116,8 @@
 }
 
 static void printNodePaths(struct ncclTopoSystem* system, struct ncclTopoNode* node) {
-<<<<<<< HEAD
-  char line[2048];
-=======
-  const int linesize = 1024;
+  const int linesize = 2048;
   char line[linesize];
->>>>>>> ab2b89c4
 #ifdef ENABLE_TRACE
   INFO(NCCL_GRAPH, "Paths from %s/%lX :", topoNodeTypeStr[node->type], node->id);
 #else
@@ -757,7 +753,6 @@
     NCCLCHECK(ncclTopoRemoveNode(system, GPU, g));
   }
 
-<<<<<<< HEAD
   // trim low speed port on same NIC
   for (int i = 0; i < system->nodes[NET].count; i ++) {
     for (int j = 0; j < system->nodes[NET].count; j ++) {
@@ -796,9 +791,9 @@
   }
   if (allXgmi) system->type |= RCCL_TOPO_XGMI_ALL;
   for (int g = 0; g < system->nodes[GPU].count; g++) {
-    int net;
-    NCCLCHECK(ncclTopoGetLocalNet(system, system->nodes[GPU].nodes[g].gpu.rank, 0, &net));
-    NCCLCHECK(ncclTopoCheckGdr(system, system->nodes[GPU].nodes[g].id, net, 1, &gdr));
+    int64_t netId;
+    NCCLCHECK(ncclTopoGetLocalNet(system, system->nodes[GPU].nodes[g].gpu.rank, 0, &netId, nullptr));
+    NCCLCHECK(ncclTopoCheckGdr(system, system->nodes[GPU].nodes[g].id, netId, 1, &gdr));
     if (!gdr) break;
   }
   if (gdr && !allXgmi) {
@@ -813,10 +808,7 @@
   }
 
   comm->localRanks = system->nodes[GPU].count;
-  if ((system->nodes[GPU].count == comm->nRanks && remove) || comm->MNNVL) {
-=======
-  if (system->nodes[GPU].count == comm->nRanks) {
->>>>>>> ab2b89c4
+  if (system->nodes[GPU].count == comm->nRanks && remove) {
     for (int n=system->nodes[NET].count-1; n>=0; n--)
       NCCLCHECK(ncclTopoRemoveNode(system, NET, n));
   }
