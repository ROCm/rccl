--- conflicted
+++ resolved
@@ -1,10 +1,6 @@
 /*************************************************************************
-<<<<<<< HEAD
- * Copyright (c) 2018-2021, NVIDIA CORPORATION. All rights reserved.
- * Modifications Copyright (c) 2019-2021 Advanced Micro Devices, Inc. All rights reserved.
-=======
  * Copyright (c) 2018-2022, NVIDIA CORPORATION. All rights reserved.
->>>>>>> 9bfc1c6e
+ * Modifications Copyright (c) 2019-2022 Advanced Micro Devices, Inc. All rights reserved.
  *
  * See LICENSE.txt for license information
  ************************************************************************/
@@ -299,6 +295,8 @@
   // Compute the PCI distance and compare with the p2pLevel.
   if (path->type <= p2pLevel) *p2p = 1;
 
+#if defined(__HIP_PLATFORM_HCC__) || defined(__HCC__) || defined(__HIPCC__)
+#else
   if (*p2p == 1) {
     // NCCL_IGNORE_DISABLED_P2P=2 is used by unit tests that don't want to
     // validate against NVML at all since they are pretending to be on other hw.
@@ -330,6 +328,7 @@
       }
     }
   }
+#endif
 
   if (path->type == PATH_NVL) {
     struct ncclTopoNode* gpu2 = system->nodes[GPU].nodes+g2;
@@ -442,7 +441,7 @@
   return ncclSuccess;
 }
 
-NCCL_PARAM(PxnDisable, "PXN_DISABLE", 0);
+NCCL_PARAM(PxnDisable, "PXN_DISABLE", 1);
 
 // Net v4 plugins don't have non-blocking connect/accept. We can't therefore use
 // remote proxies without risking deadlocks
@@ -613,7 +612,6 @@
     NCCLCHECK(ncclTopoRemoveNode(system, GPU, g));
   }
 
-<<<<<<< HEAD
   // trim low speed port on same NIC
   for (int i = 0; i < system->nodes[NET].count; i ++) {
     for (int j = 0; j < system->nodes[NET].count; j ++) {
@@ -642,9 +640,9 @@
   if (arch == NCCL_TOPO_CPU_ARCH_X86 && vendor == NCCL_TOPO_CPU_VENDOR_AMD
     && model == NCCL_TOPO_CPU_TYPE_ROME) {
     int gdr, ret = 1;
-    int64_t net;
+    int net;
     for (int g = 0; g < system->nodes[GPU].count; g++) {
-      NCCLCHECK(ncclTopoGetLocalNet(system, system->nodes[GPU].nodes[g].gpu.rank, &net, 0));
+      NCCLCHECK(ncclTopoGetLocalNet(system, system->nodes[GPU].nodes[g].gpu.rank, &net));
       NCCLCHECK(ncclTopoCheckGdr(system, system->nodes[GPU].nodes[g].id, net, 1, &gdr));
       if (!gdr) {
         ret = 0;
@@ -673,9 +671,6 @@
   }
   comm->localRanks = system->nodes[GPU].count;
   if (system->nodes[GPU].count == comm->nRanks && remove) {
-=======
-  if (system->nodes[GPU].count == comm->nRanks) {
->>>>>>> 9bfc1c6e
     for (int n=system->nodes[NET].count-1; n>=0; n--)
       NCCLCHECK(ncclTopoRemoveNode(system, NET, n));
   }
