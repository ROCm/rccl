/*************************************************************************
 * Copyright (c) 2016-2020, NVIDIA CORPORATION. All rights reserved.
 * Modifications Copyright (c) 2019-2020 Advanced Micro Devices, Inc. All rights reserved.
 *
 * See LICENSE.txt for license information
 ************************************************************************/

#include "core.h"
#include "graph.h"
#include "topo.h"
#include "comm.h"
#include "nvmlwrap.h"
#include "net.h"
#include "coll_net.h"
#include <sys/stat.h>
#include <fcntl.h>
#if defined(__HIP_PLATFORM_HCC__) || defined(__HCC__) || defined(__HIPCC__)
#include <hsa/hsa.h>
#include <hsa/hsa_ext_amd.h>
#endif
#include "xml.h"
#include "cpuset.h"
#include <numa.h>

#define BUSID_SIZE (sizeof("0000:00:00.0"))
#define BUSID_REDUCED_SIZE (sizeof("0000:00"))

const char* topoNodeTypeStr[] = { "GPU", "PCI", "NVS", "CPU", "NIC", "NET" };
<<<<<<< HEAD
#if defined(__HIP_PLATFORM_HCC__) || defined(__HCC__) || defined(__HIPCC__)
const char* topoLinkTypeStr[] = { "LOC", "XGMI", "PCI", "",    "",    "SYS", "NET" };
const char* topoPathTypeStr[] = { "LOC", "XGMI", "PIX", "PXB", "PHB", "SYS", "NET" };
#else
const char* topoLinkTypeStr[] = { "LOC", "NVL", "PCI", "",    "",    "SYS", "NET" };
const char* topoPathTypeStr[] = { "LOC", "NVL", "PIX", "PXB", "PHB", "SYS", "NET" };
#endif
=======
const char* topoLinkTypeStr[] = { "LOC", "NVL", "",    "PCI", "",    "",    "SYS", "NET" };
const char* topoPathTypeStr[] = { "LOC", "NVL", "NVB", "PIX", "PXB", "PHB", "SYS" };
>>>>>>> 920dbe5b

/******************************************************************/
/******************* Graph Creation Functions *********************/
/******************************************************************/

// Get an int64 from a PCI path. For example, sys/class/pci0000:00/0000:00:02.0/0000:02:00.0/ will return 0x000002000.
ncclResult_t pciPathToInt64(char* path, int offset, int minOffset, int64_t* id) {
  char* str = path+offset;
  // Remove trailing "/"
  if (*str == '/') str--;
  // Find next /
  while (*str != '/') str--;
  str++;
  int64_t numid;
  NCCLCHECK(busIdToInt64(str, &numid));
  // Ignore subdevice because those should use the same PCI link so we want to merge nodes.
  numid -= numid & 0xf;
  *id = numid;
  return ncclSuccess;
}

static ncclResult_t findLocalCpu(struct ncclTopoNode* node, struct ncclTopoNode** cpu) {
  *cpu = NULL;
  if (node->type == CPU) {
    *cpu = node;
    return ncclSuccess;
  }
  for (int l=0; l<node->nlinks; l++) {
    if (node->links[l].type == LINK_PCI) NCCLCHECK(findLocalCpu(node->links[l].remNode, cpu));
    if (*cpu != NULL) return ncclSuccess;
  }
  return ncclSuccess;
}

int interCpuWidth = 0;
int cpuPciWidth = 0;

static ncclResult_t ncclTopoGetInterCpuWidth(struct ncclTopoNode* cpu, float* width) {
  *width = LOC_WIDTH;
  if (cpu->cpu.arch == NCCL_TOPO_CPU_ARCH_POWER) {
    *width = P9_WIDTH;
    return ncclSuccess;
  }
  if (cpu->cpu.arch == NCCL_TOPO_CPU_ARCH_ARM) {
    *width = ARM_WIDTH;
    return ncclSuccess;
  }
  if (cpu->cpu.arch == NCCL_TOPO_CPU_ARCH_X86 && cpu->cpu.vendor == NCCL_TOPO_CPU_VENDOR_INTEL) {
    *width = cpu->cpu.model == NCCL_TOPO_CPU_TYPE_SKL ? SKL_QPI_WIDTH : QPI_WIDTH;
  }
  return ncclSuccess;
}

enum ncclNvLinkDeviceType {
  ncclNvLinkDeviceUnknown,
  ncclNvLinkDeviceGpu,
  ncclNvLinkDeviceSwitch,
  ncclNvLinkDeviceBridge, // IBM/Power NVLink bridge (Device 04ea)
};

ncclResult_t ncclTopoGetNode(struct ncclTopoSystem* system, struct ncclTopoNode** node, int type, uint64_t id) {
  for (int i=0; i<system->nodes[type].count; i++) {
    if (system->nodes[type].nodes[i].id == id) {
      *node = system->nodes[type].nodes+i;
      return ncclSuccess;
    }
  }
  return ncclSuccess;
}

ncclResult_t ncclTopoCreateNode(struct ncclTopoSystem* system, struct ncclTopoNode** node, int type, uint64_t id) {
  if (system->nodes[type].count == NCCL_TOPO_MAX_NODES) {
    WARN("Error : tried to create too many nodes of type %d\n", type);
    return ncclInternalError;
  }
  struct ncclTopoNode* n = system->nodes[type].nodes+system->nodes[type].count;
  system->nodes[type].count++;
  n->type = type;
  n->id = id;
  if (type == GPU) {
    // Create link to itself (used in some corner cases)
    n->nlinks=1;
    n->links[0].type = LINK_LOC;
    n->links[0].remNode = n;
    n->links[0].width = LOC_WIDTH;
    n->gpu.dev = NCCL_TOPO_UNDEF;
    n->gpu.rank = NCCL_TOPO_UNDEF;
    n->gpu.cudaCompCap = NCCL_TOPO_UNDEF;
  } else if (type == CPU) {
    n->cpu.arch = NCCL_TOPO_UNDEF;
    n->cpu.vendor = NCCL_TOPO_UNDEF;
    n->cpu.model = NCCL_TOPO_UNDEF;
  } else if (type == NET) {
    n->net.asic = 0ULL;
    n->net.port = NCCL_TOPO_UNDEF;
    n->net.width = 0.0;
  }
  *node = n;
  return ncclSuccess;
}

ncclResult_t ncclTopoRemoveNode(struct ncclTopoSystem* system, int type, int index) {
  struct ncclTopoNode* delNode = system->nodes[type].nodes+index;
  for (int t=0; t<NCCL_TOPO_NODE_TYPES; t++) {
    free(delNode->paths[t]);
    for (int n=0; n<system->nodes[t].count; n++) {
      struct ncclTopoNode* node = system->nodes[t].nodes+n;
      if (node == delNode) continue;
      for (int l=0; l<node->nlinks; l++) {
        while (l<node->nlinks && node->links[l].remNode == delNode) {
          memmove(node->links+l, node->links+l+1, (node->nlinks-l-1)*sizeof(struct ncclTopoLink));
          node->nlinks--;
        }
        if (l<node->nlinks && node->links[l].remNode->type == type && node->links[l].remNode >= delNode) {
          node->links[l].remNode--;
        }
      }
    }
  }
  memmove(delNode, delNode+1, (system->nodes[type].count-index-1)*sizeof(struct ncclTopoNode));
  system->nodes[type].count--;
  return ncclSuccess;
}

ncclResult_t ncclTopoConnectNodes(struct ncclTopoNode* node, struct ncclTopoNode* remNode, int type, float width) {
  // Aggregate links into higher width for NVLink
  struct ncclTopoLink* link;
  for (link = node->links; link->remNode; link++) {
    if (link->remNode == remNode && link->type == type) break;
  }
  if (link->remNode == NULL) node->nlinks++;
  link->type = type;
  link->remNode = remNode;
  link->width += width;

  // Sort links in BW descending order
  struct ncclTopoLink linkSave;
  memcpy(&linkSave, link, sizeof(struct ncclTopoLink));
  while (link != node->links) {
    if ((link-1)->width >= linkSave.width) break;
    memcpy(link, link-1, sizeof(struct ncclTopoLink));
    link--;
  }
  memcpy(link, &linkSave, sizeof(struct ncclTopoLink));
  return ncclSuccess;
}

ncclResult_t ncclTopoConnectCpus(struct ncclTopoSystem* system) {
  // And connect all CPU nodes together
  for (int n=0; n<system->nodes[CPU].count; n++) {
    for (int p=0; p<system->nodes[CPU].count; p++) {
      if (n == p) continue;
      float width;
      NCCLCHECK(ncclTopoGetInterCpuWidth(system->nodes[CPU].nodes+n, &width));
      NCCLCHECK(ncclTopoConnectNodes(system->nodes[CPU].nodes+n, system->nodes[CPU].nodes+p, LINK_SYS, width));
    }
  }
  return ncclSuccess;
}

static ncclResult_t ncclTopoPrintRec(struct ncclTopoNode* node, struct ncclTopoNode* prevNode, char* line, int offset) {
  if (node->type == GPU) {
    sprintf(line+offset, "%s/%lX (%d)", topoNodeTypeStr[node->type], node->id, node->gpu.rank);
  } else if (node->type == CPU) {
    sprintf(line+offset, "%s/%lX (%d/%d/%d)", topoNodeTypeStr[node->type], node->id, node->cpu.arch, node->cpu.vendor, node->cpu.model);
  } else {
    sprintf(line+offset, "%s/%lX", topoNodeTypeStr[node->type], node->id);
  }
  INFO(NCCL_GRAPH, "%s", line);
  for (int i=0; i<offset; i++) line[i] = ' ';

  for (int l=0; l<node->nlinks; l++) {
    struct ncclTopoLink* link = node->links+l;
    if (link->type == LINK_LOC) continue;
    if (link->type != LINK_PCI || link->remNode != prevNode) {
      sprintf(line+offset, "+ %s[%2.1f] - ", topoLinkTypeStr[link->type], link->width);
      int nextOffset = strlen(line);
      if (link->type == LINK_PCI) {
        NCCLCHECK(ncclTopoPrintRec(link->remNode, node, line, nextOffset));
      } else {
        if (link->remNode->type == NET) {
          sprintf(line+nextOffset, "%s/%lX (%lx/%d/%f)", topoNodeTypeStr[link->remNode->type], link->remNode->id, link->remNode->net.asic, link->remNode->net.port, link->remNode->net.width);
        } else {
          sprintf(line+nextOffset, "%s/%lX", topoNodeTypeStr[link->remNode->type], link->remNode->id);
        }
        INFO(NCCL_GRAPH, "%s", line);
      }
    }
  }
  return ncclSuccess;
}

ncclResult_t ncclTopoPrint(struct ncclTopoSystem* s) {
  INFO(NCCL_GRAPH, "=== System : maxWidth %2.1f totalWidth %2.1f ===", s->maxWidth, s->totalWidth);
  char line[1024];
  for (int n=0; n<s->nodes[CPU].count; n++) NCCLCHECK(ncclTopoPrintRec(s->nodes[CPU].nodes+n, NULL, line, 0));
  INFO(NCCL_GRAPH, "==========================================");
  NCCLCHECK(ncclTopoPrintPaths(s));
  return ncclSuccess;
}

static ncclResult_t ncclTopoSort(struct ncclTopoNode* node, struct ncclTopoNode* upNode) {
  // Shift all links to have upLink as last link
  if (upNode) {
    int l=0;
    while (node->links[l].remNode != upNode) l++;
    struct ncclTopoLink upLink;
    memcpy(&upLink, node->links+l, sizeof(struct ncclTopoLink));
    while (node->links[l+1].remNode) {
      memcpy(node->links+l, node->links+l+1, sizeof(struct ncclTopoLink));
      l++;
    }
    memcpy(node->links+l, &upLink, sizeof(struct ncclTopoLink));
  }

  // Recursively sort the PCI tree
  for (int l=0; l<node->nlinks; l++) {
    struct ncclTopoLink* link = node->links+l;
    if (link->type == LINK_PCI && link->remNode != upNode) NCCLCHECK(ncclTopoSort(link->remNode, node));
  }
  return ncclSuccess;
}

// We want the graph to be organized to ease/accelerate traversal :
// 1. NVLinks (already the case)
// 2. PCI down
// 3. PCI up
// 4. SYS (already the case)
ncclResult_t ncclTopoSortSystem(struct ncclTopoSystem* system) {
  for (int n=0; n<system->nodes[CPU].count; n++) NCCLCHECK(ncclTopoSort(system->nodes[CPU].nodes+n, NULL));
  return ncclSuccess;
}

ncclResult_t ncclTopoAddNet(struct ncclXmlNode* xmlNet, struct ncclTopoSystem* system, struct ncclTopoNode* nic, int64_t busId) {
  int dev;
  NCCLCHECK(xmlGetAttrInt(xmlNet, "dev", &dev));

  struct ncclTopoNode* net;
  NCCLCHECK(ncclTopoCreateNode(system, &net, NET, dev));
  const char* str;
  NCCLCHECK(xmlGetAttr(xmlNet, "guid", &str));
  if (str) sscanf(str, "0x%lx", &net->net.asic);
  else net->net.asic = dev;

  ncclDebugNoWarn = NCCL_GRAPH;
  int mbps;
  if (xmlGetAttrInt(xmlNet, "speed", &mbps) != ncclSuccess) mbps = 0;
  if (mbps <= 0) mbps = 10000; // Some NICs define speed = -1
  net->net.width = mbps / 8000.0;
  if (xmlGetAttrInt(xmlNet, "port", &net->net.port) != ncclSuccess) net->net.port = 0;
  if (xmlGetAttrInt(xmlNet, "gdr", &net->net.gdrSupport) != ncclSuccess) net->net.gdrSupport = 0;
  if (xmlGetAttrInt(xmlNet, "maxconn", &net->net.maxChannels) != ncclSuccess) net->net.maxChannels = MAXCHANNELS;
  if (ncclCollNet && xmlGetAttrInt(xmlNet, "coll", &net->net.collSupport) != ncclSuccess) net->net.collSupport = 0;
  net->net.busId = busId;
  ncclDebugNoWarn = 0;

  NCCLCHECK(ncclTopoConnectNodes(nic, net, LINK_NET, net->net.width));
  NCCLCHECK(ncclTopoConnectNodes(net, nic, LINK_NET, net->net.width));
  return ncclSuccess;
}

ncclResult_t ncclTopoAddNic(struct ncclXmlNode* xmlNic, struct ncclTopoSystem* system, struct ncclTopoNode* nic, int64_t busId) {
  for (int s=0; s<xmlNic->nSubs; s++) {
    struct ncclXmlNode* xmlNet = xmlNic->subs[s];
    if (strcmp(xmlNet->name, "net") != 0) continue;
    int index;
    NCCLCHECK(xmlGetAttrIndex(xmlNet, "dev", &index));
    if (index == -1) continue;
    NCCLCHECK(ncclTopoAddNet(xmlNet, system, nic, busId));
  }
  return ncclSuccess;
}

ncclResult_t ncclTopoAddGpu(struct ncclXmlNode* xmlGpu, struct ncclTopoSystem* system, struct ncclTopoNode* gpu) {
  NCCLCHECK(xmlGetAttrInt(xmlGpu, "sm", &gpu->gpu.cudaCompCap));
  NCCLCHECK(xmlGetAttrInt(xmlGpu, "gcn", &gpu->gpu.gcn));
  rcclHipDeviceArch_t arch;
  NCCLCHECK(xmlGetAttrInt(xmlGpu, "arch", &arch.value));
  memcpy(&gpu->gpu.arch, &arch.arch, sizeof(hipDeviceArch_t));
  NCCLCHECK(xmlGetAttrInt(xmlGpu, "rank", &gpu->gpu.rank));
  NCCLCHECK(xmlGetAttrInt(xmlGpu, "dev", &gpu->gpu.dev));
  NCCLCHECK(xmlGetAttrInt(xmlGpu, "gdr", &gpu->gpu.gdrSupport));
  // Do not go any further, nvlinks will be added in a second pass
  return ncclSuccess;
}

struct kvDict kvDictPciClass[] = { { "0x060400", PCI }, { "0x068000", NVS }, { "0x068001", CPU }, { "0x030200", GPU }, { "0x030000", GPU }, { "0x038000", GPU }, { "0x020700", NIC }, { "0x020000", NIC }, { NULL, PCI /* Default fallback value */ } };
struct kvDict kvDictPciGen[] = { { "2.5 GT/s", 15 }, { "5 GT/s", 30 }, { "8 GT/s", 60 }, { "16 GT/s", 120 }, { NULL, 60 /* Default fallback */ } }; // x100 Mbps per lane
ncclResult_t ncclTopoAddPci(struct ncclXmlNode* xmlPci, struct ncclTopoSystem* system, struct ncclTopoNode* parent) {
  const char* str;

  int type;
  NCCLCHECK(xmlGetAttrStr(xmlPci, "class", &str));
  NCCLCHECK(kvConvertToInt(str, &type, kvDictPciClass));

  int64_t busId;
  NCCLCHECK(xmlGetAttrStr(xmlPci, "busid", &str));
  NCCLCHECK(busIdToInt64(str, &busId));

  struct ncclTopoNode* node = NULL;
  struct ncclXmlNode* xmlGpu = NULL;
  NCCLCHECK(xmlGetSub(xmlPci, "gpu", &xmlGpu));
  if (xmlGpu != NULL) {
    type = GPU;
    int index;
    NCCLCHECK(xmlGetAttrIndex(xmlGpu, "rank", &index));
    if (index == -1) return ncclSuccess;
    NCCLCHECK(ncclTopoCreateNode(system, &node, type, busId));
    NCCLCHECK(ncclTopoAddGpu(xmlGpu, system, node));
  }
  struct ncclXmlNode* xmlNic = NULL;
  NCCLCHECK(xmlGetSub(xmlPci, "nic", &xmlNic));
  if (xmlNic != NULL) {
    type = NIC;
    // Ignore sub device ID and merge multi-port NICs into one PCI device.
    busId &= 0xfffffffffffffff0;
    struct ncclTopoNode* nicNode = NULL;
    NCCLCHECK(ncclTopoGetNode(system, &nicNode, type, busId));
    if (nicNode == NULL) {
      NCCLCHECK(ncclTopoCreateNode(system, &nicNode, type, busId));
      node = nicNode; // Connect it to parent later on
    }
    NCCLCHECK(ncclTopoAddNic(xmlNic, system, nicNode, busId));
  } else if (type == PCI) {
    NCCLCHECK(ncclTopoCreateNode(system, &node, type, busId));
    for (int s=0; s<xmlPci->nSubs; s++) {
      struct ncclXmlNode* xmlSubPci = xmlPci->subs[s];
      NCCLCHECK(ncclTopoAddPci(xmlSubPci, system, node));
    }
  }

  if (node) {
    int width, speed;
    NCCLCHECK(xmlGetAttrInt(xmlPci, "link_width", &width));
    NCCLCHECK(xmlGetAttrStr(xmlPci, "link_speed", &str));

    // Manage cases where speed was not indicated in /sys
    if (width == 0) width = 16;
    NCCLCHECK(kvConvertToInt(str, &speed, kvDictPciGen)); // Values in 100Mbps, per lane (we want GB/s in the end)

    NCCLCHECK(ncclTopoConnectNodes(node, parent, LINK_PCI, width*speed/80.0));
    NCCLCHECK(ncclTopoConnectNodes(parent, node, LINK_PCI, width*speed/80.0));
  }
  return ncclSuccess;
}

struct kvDict kvDictCpuArch[] = { { "x86_64", NCCL_TOPO_CPU_ARCH_X86 }, { "arm64", NCCL_TOPO_CPU_ARCH_ARM }, { "ppc64", NCCL_TOPO_CPU_ARCH_POWER }, { NULL, 0 } };
struct kvDict kvDictCpuVendor[] = { { "GenuineIntel", NCCL_TOPO_CPU_VENDOR_INTEL }, { "AuthenticAMD", NCCL_TOPO_CPU_VENDOR_AMD }, { NULL, 0 } };

ncclResult_t ncclTopoAddCpu(struct ncclXmlNode* xmlCpu, struct ncclTopoSystem* system) {
  int numaId;
  NCCLCHECK(xmlGetAttrInt(xmlCpu, "numaid", &numaId));
  struct ncclTopoNode* cpu;
  NCCLCHECK(ncclTopoCreateNode(system, &cpu, CPU, numaId));
  const char* str;
  NCCLCHECK(xmlGetAttr(xmlCpu, "affinity", &str));
  if (str != NULL) {
    NCCLCHECK(ncclStrToCpuset(str, &cpu->cpu.affinity));
  }

  NCCLCHECK(xmlGetAttrStr(xmlCpu, "arch", &str));
  NCCLCHECK(kvConvertToInt(str, &cpu->cpu.arch, kvDictCpuArch));
  if (cpu->cpu.arch == NCCL_TOPO_CPU_ARCH_X86) {
    NCCLCHECK(xmlGetAttrStr(xmlCpu, "vendor", &str));
    NCCLCHECK(kvConvertToInt(str, &cpu->cpu.vendor, kvDictCpuVendor));
    if (cpu->cpu.vendor == NCCL_TOPO_CPU_VENDOR_INTEL) {
      int familyId, modelId;
      NCCLCHECK(xmlGetAttrInt(xmlCpu, "familyid", &familyId));
      NCCLCHECK(xmlGetAttrInt(xmlCpu, "modelid", &modelId));
      cpu->cpu.model = (familyId == 6 && modelId >= 0x55) ? NCCL_TOPO_CPU_TYPE_SKL : NCCL_TOPO_CPU_INTEL_BDW;
    }
    if (cpu->cpu.vendor == NCCL_TOPO_CPU_VENDOR_AMD) {
      int familyId, modelId;
      NCCLCHECK(xmlGetAttrInt(xmlCpu, "familyid", &familyId));
      NCCLCHECK(xmlGetAttrInt(xmlCpu, "modelid", &modelId));
      cpu->cpu.model = (familyId == 143 && modelId >= 49) ? NCCL_TOPO_CPU_TYPE_ROME : NCCL_TOPO_CPU_TYPE_ZEN;
    }
  }
  for (int s=0; s<xmlCpu->nSubs; s++) {
    struct ncclXmlNode* node = xmlCpu->subs[s];
    if (strcmp(node->name, "pci") == 0) NCCLCHECK(ncclTopoAddPci(node, system, cpu));
    if (strcmp(node->name, "nic") == 0) {
      struct ncclTopoNode* nic = NULL;
      NCCLCHECK(ncclTopoGetNode(system, &nic, NIC, 0));
      if (nic == NULL) {
        NCCLCHECK(ncclTopoCreateNode(system, &nic, NIC, 0));
        NCCLCHECK(ncclTopoConnectNodes(cpu, nic, LINK_PCI, LOC_WIDTH));
        NCCLCHECK(ncclTopoConnectNodes(nic, cpu, LINK_PCI, LOC_WIDTH));
      }
      NCCLCHECK(ncclTopoAddNic(node, system, nic, 0));
    }
  }
  return ncclSuccess;
}

#if defined(__HIP_PLATFORM_HCC__) || defined(__HCC__) || defined(__HIPCC__)
ncclResult_t ncclTopoAddXGMI(struct ncclXmlNode* node, struct ncclTopoSystem* system, const char* parentBusId) {
  if (strcmp(node->name, "xgmi") == 0) {
    struct ncclTopoNode* gpu = NULL;
    int64_t pBusId;
    NCCLCHECK(busIdToInt64(parentBusId, &pBusId));
    NCCLCHECK(ncclTopoGetNode(system, &gpu, GPU, pBusId));
    if (gpu == NULL) {
      WARN("Add XGMI error : could not find GPU %lx\n", pBusId);
      return ncclInternalError;
    }
    int count;
    NCCLCHECK(xmlGetAttrInt(node, "count", &count));
    const char* targetClass;
    NCCLCHECK(xmlGetAttrStr(node, "tclass", &targetClass));
    int targetType;
    NCCLCHECK(kvConvertToInt(targetClass, &targetType, kvDictPciClass));
    struct ncclTopoNode* remote = NULL;
    if (targetType == GPU) {
      // NVL P2P connection to another GPU
      const char* target;
      NCCLCHECK(xmlGetAttrStr(node, "target", &target));
      int64_t busId;
      NCCLCHECK(busIdToInt64(target, &busId));
      NCCLCHECK(ncclTopoGetNode(system, &remote, GPU, busId));
    } else if (targetType == CPU) {
      // NVL connection to the local CPU
      NCCLCHECK(findLocalCpu(gpu, &remote));
    } else {
      if (system->nodes[NVS].count == 0) {
        NCCLCHECK(ncclTopoCreateNode(system, &remote, NVS, 0));
      } else {
        remote = system->nodes[NVS].nodes;
      }
    }
    if (remote) {
      int nvlSpeed = VEGA_XGMI_WIDTH;
      NCCLCHECK(ncclTopoConnectNodes(gpu, remote, LINK_NVL, count*nvlSpeed));
      if (remote->type != GPU) {
        NCCLCHECK(ncclTopoConnectNodes(remote, gpu, LINK_NVL, count*nvlSpeed));
      }
    }
  } else {
    const char* busId;
    NCCLCHECK(xmlGetAttr(node, "busid", &busId));
    for (int s=0; s<node->nSubs; s++) {
      NCCLCHECK(ncclTopoAddXGMI(node->subs[s], system, busId ? busId : parentBusId));
    }
  }
  return ncclSuccess;
}
#else
ncclResult_t ncclTopoAddNvLinks(struct ncclXmlNode* node, struct ncclTopoSystem* system, const char* parentBusId) {
  if (strcmp(node->name, "nvlink") == 0) {
    struct ncclTopoNode* gpu = NULL;
    int64_t pBusId;
    NCCLCHECK(busIdToInt64(parentBusId, &pBusId));
    NCCLCHECK(ncclTopoGetNode(system, &gpu, GPU, pBusId));
    if (gpu == NULL) {
      WARN("Add NVLink error : could not find GPU %lx\n", pBusId);
      return ncclInternalError;
    }
    int count;
    NCCLCHECK(xmlGetAttrInt(node, "count", &count));
    const char* targetClass;
    NCCLCHECK(xmlGetAttrStr(node, "tclass", &targetClass));
    int targetType;
    NCCLCHECK(kvConvertToInt(targetClass, &targetType, kvDictPciClass));
    struct ncclTopoNode* remote = NULL;
    if (targetType == GPU) {
      // NVL P2P connection to another GPU
      const char* target;
      NCCLCHECK(xmlGetAttrStr(node, "target", &target));
      int64_t busId;
      NCCLCHECK(busIdToInt64(target, &busId));
      NCCLCHECK(ncclTopoGetNode(system, &remote, GPU, busId));
    } else if (targetType == CPU) {
      // NVL connection to the local CPU
      NCCLCHECK(findLocalCpu(gpu, &remote));
    } else {
      if (system->nodes[NVS].count == 0) {
        NCCLCHECK(ncclTopoCreateNode(system, &remote, NVS, 0));
      } else {
        remote = system->nodes[NVS].nodes;
      }
    }
    if (remote) {
      float nvlSpeed = ncclTopoNVLinkSpeed(gpu->gpu.cudaCompCap);
      NCCLCHECK(ncclTopoConnectNodes(gpu, remote, LINK_NVL, count*nvlSpeed));
      if (remote->type != GPU) {
        NCCLCHECK(ncclTopoConnectNodes(remote, gpu, LINK_NVL, count*nvlSpeed));
      }
    }
  } else {
    const char* busId;
    NCCLCHECK(xmlGetAttr(node, "busid", &busId));
    for (int s=0; s<node->nSubs; s++) {
      NCCLCHECK(ncclTopoAddNvLinks(node->subs[s], system, busId ? busId : parentBusId));
    }
  }
  return ncclSuccess;
}
#endif

ncclResult_t ncclTopoGetSystemFromXml(struct ncclXml* xml, struct ncclTopoSystem** topoSystem) {
  NCCLCHECK(ncclCalloc(topoSystem, 1));
  struct ncclXmlNode* topNode;
  NCCLCHECK(xmlFindTag(xml, "system", &topNode));
  for (int s=0; s<topNode->nSubs; s++) {
    struct ncclXmlNode* node = topNode->subs[s];
    if (strcmp(node->name, "cpu") == 0) NCCLCHECK(ncclTopoAddCpu(node, *topoSystem));
  }
#if defined(__HIP_PLATFORM_HCC__) || defined(__HCC__) || defined(__HIPCC__)
  NCCLCHECK(ncclTopoAddXGMI(topNode, *topoSystem, NULL));
#else
  NCCLCHECK(ncclTopoAddNvLinks(topNode, *topoSystem, NULL));
#endif

  NCCLCHECK(ncclTopoConnectCpus(*topoSystem));
  NCCLCHECK(ncclTopoSortSystem(*topoSystem));

  return ncclSuccess;
}

NCCL_PARAM(TopoDumpFileRank, "TOPO_DUMP_FILE_RANK", 0);

// Only set values if not already set
static ncclResult_t xmlInitAttrInt(struct ncclXmlNode* node, const char* attrName, const int value) {
  int index;
  NCCLCHECK(xmlGetAttrIndex(node, attrName, &index));
  if (index == -1) {
    index = node->nAttrs++;
    strncpy(node->attrs[index].key, attrName, MAX_STR_LEN);
    snprintf(node->attrs[index].value, MAX_STR_LEN, "%d", value);
  }
  return ncclSuccess;
}
static ncclResult_t xmlInitAttrUint64(struct ncclXmlNode* node, const char* attrName, const uint64_t value) {
  int index;
  NCCLCHECK(xmlGetAttrIndex(node, attrName, &index));
  if (index == -1) {
    index = node->nAttrs++;
    strncpy(node->attrs[index].key, attrName, MAX_STR_LEN);
    snprintf(node->attrs[index].value, MAX_STR_LEN, "0x%lx", value);
  }
  return ncclSuccess;
}


ncclResult_t ncclTopoGetSystem(struct ncclComm* comm, struct ncclTopoSystem** system) {
  struct ncclXml* xml;
  NCCLCHECK(ncclCalloc(&xml, 1));
  char* xmlTopoFile = getenv("NCCL_TOPO_FILE");
  if (xmlTopoFile) {
    INFO(NCCL_ENV, "NCCL_TOPO_FILE set by environment to %s", xmlTopoFile);
    NCCLCHECK(ncclTopoGetXmlFromFile(xmlTopoFile, xml));
  }
  if (xml->maxIndex == 0) {
    // Create top tag
    struct ncclXmlNode* top;
    NCCLCHECK(xmlAddNode(xml, NULL, "system", &top));
    NCCLCHECK(xmlSetAttrInt(top, "version", NCCL_TOPO_XML_VERSION));
  }

  // Auto-detect GPUs if needed
  for (int r=0; r<comm->nRanks; r++) {
    if (comm->peerInfo[r].hostHash == comm->peerInfo[comm->rank].hostHash) {
      char busId[NVML_DEVICE_PCI_BUS_ID_BUFFER_SIZE];
      NCCLCHECK(int64ToBusId(comm->peerInfo[r].busId, busId));
      struct ncclXmlNode* node;
      NCCLCHECK(ncclTopoFillGpu(xml, busId, &node));
      if (node == NULL) continue;
      NCCLCHECK(xmlSetAttrInt(node, "keep", 1));
      NCCLCHECK(xmlSetAttrInt(node, "rank", r));
      NCCLCHECK(xmlInitAttrInt(node, "gdr", comm->peerInfo[r].gdrSupport));
    }
  }
  // Auto-detect NICs if needed. net/collnet share the same xml/graph nodes,
  // so we start with collnet so that it has precedence.
  int netDevCount = 0;
  if (ncclCollNet) {
    NCCLCHECK(collNetDevices(&netDevCount));
    for (int n=0; n<netDevCount; n++) {
      ncclNetProperties_t props;
      NCCLCHECK(collNetGetProperties(n, &props));
      struct ncclXmlNode* netNode;
      NCCLCHECK(ncclTopoFillNet(xml, props.pciPath, props.name, &netNode));
      NCCLCHECK(xmlSetAttrInt(netNode, "keep", 1));
      NCCLCHECK(xmlSetAttrInt(netNode, "dev", n));
      NCCLCHECK(xmlInitAttrInt(netNode, "speed", props.speed));
      NCCLCHECK(xmlInitAttrInt(netNode, "port", props.port));
      NCCLCHECK(xmlInitAttrUint64(netNode, "guid", props.guid));
      NCCLCHECK(xmlInitAttrInt(netNode, "maxconn", props.maxComms));
      NCCLCHECK(xmlInitAttrInt(netNode, "gdr", props.ptrSupport & NCCL_PTR_CUDA ? 1 : 0));
      NCCLCHECK(xmlInitAttrInt(netNode, "coll", 1));
    }
  }
  if (netDevCount == 0) {
    NCCLCHECK(ncclNetDevices(&netDevCount));
  }
  for (int n=0; n<netDevCount; n++) {
    ncclNetProperties_t props;
    NCCLCHECK(ncclNetGetProperties(n, &props));
    struct ncclXmlNode* netNode;
    NCCLCHECK(ncclTopoFillNet(xml, props.pciPath, props.name, &netNode));
    NCCLCHECK(xmlSetAttrInt(netNode, "keep", 1));
    NCCLCHECK(xmlSetAttrInt(netNode, "dev", n));
    NCCLCHECK(xmlInitAttrInt(netNode, "speed", props.speed));
    NCCLCHECK(xmlInitAttrInt(netNode, "port", props.port));
    NCCLCHECK(xmlInitAttrUint64(netNode, "guid", props.guid));
    NCCLCHECK(xmlInitAttrInt(netNode, "maxconn", props.maxComms));
    NCCLCHECK(xmlInitAttrInt(netNode, "gdr", props.ptrSupport & NCCL_PTR_CUDA ? 1 : 0));
  }

  // Remove XML branches which don't have a node with keep="1" (typically when importing a topology)
  NCCLCHECK(ncclTopoTrimXml(xml));

  xmlTopoFile = getenv("NCCL_TOPO_DUMP_FILE");
  if (xmlTopoFile && comm->rank == ncclParamTopoDumpFileRank()) {
    INFO(NCCL_ENV, "NCCL_TOPO_DUMP_FILE set by environment to %s", xmlTopoFile);
    NCCLCHECK(ncclTopoDumpXmlToFile(xmlTopoFile, xml));
  }

  NCCLCHECK(ncclTopoGetSystemFromXml(xml, system));
  free(xml);
  return ncclSuccess;
}

ncclResult_t ncclTopoGetLocalNet(struct ncclTopoSystem* system, int rank, int64_t* id, int rr) {
  int g;
  NCCLCHECK(ncclTopoRankToIndex(system, rank, &g));
  int minType = PATH_SYS;
  float maxWidth = 0;
  int count = 0;
  int* nets;
  NCCLCHECK(ncclCalloc(&nets, system->nodes[NET].count));
  for (int n=0; n<system->nodes[NET].count; n++) {
    struct ncclTopoLinkList* path = system->nodes[NET].nodes[n].paths[GPU]+g;
    if (path->width > maxWidth || (path->width == maxWidth && path->type < minType)) {
      maxWidth = path->width;
      minType = path->type;
      count = 0;
    }
    if (path->width == maxWidth && path->type == minType) nets[count++] = system->nodes[NET].nodes[n].id;
  }
  *id = nets[rr % count];
  free(nets);
  return ncclSuccess;
}

/****************************/
/* External query functions */
/****************************/

ncclResult_t ncclTopoCpuType(struct ncclTopoSystem* system, int* arch, int* vendor, int* model) {
  *arch = system->nodes[CPU].nodes[0].cpu.arch;
  *vendor = system->nodes[CPU].nodes[0].cpu.vendor;
  *model = system->nodes[CPU].nodes[0].cpu.model;
  return ncclSuccess;
}

NCCL_PARAM(IgnoreCpuAffinity, "IGNORE_CPU_AFFINITY", 0);

ncclResult_t ncclTopoSetAffinity(struct ncclTopoSystem* system, int rank) {
  struct ncclTopoNode* cpu = NULL, *gpu = NULL;
  for (int g=0; g<system->nodes[GPU].count; g++) {
    if (system->nodes[GPU].nodes[g].gpu.rank == rank) {
      gpu = system->nodes[GPU].nodes+g;
      // Find closer CPU
      int cpuIndex = -1, minHops = 0;
      for (int c=0; c<system->nodes[CPU].count; c++) {
        int nHops = system->nodes[GPU].nodes[g].paths[CPU][c].count;
        if (cpuIndex == -1 || nHops < minHops) {
          cpuIndex = c;
          minHops = nHops;
        }
      }
      cpu = system->nodes[CPU].nodes+cpuIndex;
    }
  }
  if (cpu == NULL) {
    WARN("Set CPU affinity : unable to find GPU/CPU for rank %d", rank);
    return ncclInternalError;
  }

  // Query the CPU affinity set we were provided
  cpu_set_t mask;
  SYSCHECK(sched_getaffinity(0, sizeof(cpu_set_t), &mask), "sched_getaffinity");

#ifdef ENABLE_TRACE
  {
    char affinityStr[sizeof(cpu_set_t)*2];
    NCCLCHECK(ncclCpusetToStr(&mask, affinityStr));
    TRACE(NCCL_INIT, "Current affinity for GPU %d is %s", gpu->gpu.dev, affinityStr);
  }
#endif

  // Get the affinity of the CPU close to our GPU.
  cpu_set_t cpuMask = cpu->cpu.affinity;

#ifdef ENABLE_TRACE
  {
    char affinityStr[sizeof(cpu_set_t)*2];
    NCCLCHECK(ncclCpusetToStr(&cpuMask, affinityStr));
    TRACE(NCCL_INIT, "CPU GPU affinity for GPU %d is %s", gpu->gpu.dev, affinityStr);
  }
#endif

  cpu_set_t finalMask;
  if (ncclParamIgnoreCpuAffinity())
    // Ignore the CPU affinity set and use the GPU one instead
    finalMask = cpuMask;
  else
    // Use a subset of the GPU affinity set
    CPU_AND(&finalMask, &mask, &cpuMask);

  // If there is a non empty set, use it to set affinity
  if (CPU_COUNT(&finalMask)) {
    char affinityStr[sizeof(cpu_set_t)*2];
    NCCLCHECK(ncclCpusetToStr(&finalMask, affinityStr));
    INFO(NCCL_INIT, "Setting affinity for GPU %d to %s", gpu->gpu.dev, affinityStr);
    SYSCHECK(sched_setaffinity(0, sizeof(cpu_set_t), &finalMask), "sched_setaffinity");
  }
  return ncclSuccess;
}

ncclResult_t ncclTopoGetNetCount(struct ncclTopoSystem* system, int* count) {
  *count = system->nodes[NET].count;
  return ncclSuccess;
}

ncclResult_t ncclTopoGetCompCap(struct ncclTopoSystem* system, int* ccMin, int* ccMax) {
  if (system->nodes[GPU].count == 0) return ncclInternalError;
  int min, max;
  min = max = system->nodes[GPU].nodes[0].gpu.cudaCompCap;
  for (int g=1; g<system->nodes[GPU].count; g++) {
    min = std::min(min, system->nodes[GPU].nodes[g].gpu.cudaCompCap);
    max = std::max(max, system->nodes[GPU].nodes[g].gpu.cudaCompCap);
  }
  if (ccMin) *ccMin = min;
  if (ccMax) *ccMax = max;
  return ncclSuccess;
}<|MERGE_RESOLUTION|>--- conflicted
+++ resolved
@@ -20,24 +20,18 @@
 #endif
 #include "xml.h"
 #include "cpuset.h"
-#include <numa.h>
 
 #define BUSID_SIZE (sizeof("0000:00:00.0"))
 #define BUSID_REDUCED_SIZE (sizeof("0000:00"))
 
 const char* topoNodeTypeStr[] = { "GPU", "PCI", "NVS", "CPU", "NIC", "NET" };
-<<<<<<< HEAD
 #if defined(__HIP_PLATFORM_HCC__) || defined(__HCC__) || defined(__HIPCC__)
-const char* topoLinkTypeStr[] = { "LOC", "XGMI", "PCI", "",    "",    "SYS", "NET" };
-const char* topoPathTypeStr[] = { "LOC", "XGMI", "PIX", "PXB", "PHB", "SYS", "NET" };
+const char* topoLinkTypeStr[] = { "LOC", "XGMI", "",    "PCI", "",    "",    "SYS", "NET" };
+const char* topoPathTypeStr[] = { "LOC", "XGMI", "NVB", "PIX", "PXB", "PHB", "SYS" };
 #else
-const char* topoLinkTypeStr[] = { "LOC", "NVL", "PCI", "",    "",    "SYS", "NET" };
-const char* topoPathTypeStr[] = { "LOC", "NVL", "PIX", "PXB", "PHB", "SYS", "NET" };
-#endif
-=======
 const char* topoLinkTypeStr[] = { "LOC", "NVL", "",    "PCI", "",    "",    "SYS", "NET" };
 const char* topoPathTypeStr[] = { "LOC", "NVL", "NVB", "PIX", "PXB", "PHB", "SYS" };
->>>>>>> 920dbe5b
+#endif
 
 /******************************************************************/
 /******************* Graph Creation Functions *********************/
