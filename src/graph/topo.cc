/*************************************************************************
 * Copyright (c) 2016-2020, NVIDIA CORPORATION. All rights reserved.
 * Modifications Copyright (c) 2019-2020 Advanced Micro Devices, Inc. All rights reserved.
 *
 * See LICENSE.txt for license information
 ************************************************************************/

#include "core.h"
#include "graph.h"
#include "topo.h"
#include "comm.h"
#include "nvmlwrap.h"
#include "net.h"
#include "coll_net.h"
#include <sys/stat.h>
#include <fcntl.h>
#if defined(__HIP_PLATFORM_HCC__) || defined(__HCC__) || defined(__HIPCC__)
#include <hsa/hsa.h>
#include <hsa/hsa_ext_amd.h>
#endif
#include "xml.h"
#include "cpuset.h"

#define BUSID_SIZE (sizeof("0000:00:00.0"))
#define BUSID_REDUCED_SIZE (sizeof("0000:00"))

const char* topoNodeTypeStr[] = { "GPU", "PCI", "NVS", "CPU", "NIC", "NET" };
#if defined(__HIP_PLATFORM_HCC__) || defined(__HCC__) || defined(__HIPCC__)
const char* topoLinkTypeStr[] = { "LOC", "XGMI", "PCI", "",    "",    "SYS", "NET" };
const char* topoPathTypeStr[] = { "LOC", "XGMI", "PIX", "PXB", "PHB", "SYS", "NET" };
#else
const char* topoLinkTypeStr[] = { "LOC", "NVL", "PCI", "",    "",    "SYS", "NET" };
const char* topoPathTypeStr[] = { "LOC", "NVL", "PIX", "PXB", "PHB", "SYS", "NET" };
#endif

/******************************************************************/
/******************* Graph Creation Functions *********************/
/******************************************************************/

// Get an int64 from a PCI path. For example, sys/class/pci0000:00/0000:00:02.0/0000:02:00.0/ will return 0x000002000.
ncclResult_t pciPathToInt64(char* path, int offset, int minOffset, int64_t* id) {
  char* str = path+offset;
  // Remove trailing "/"
  if (*str == '/') str--;
  // Find next /
  while (*str != '/') str--;
  str++;
  int64_t numid;
  NCCLCHECK(busIdToInt64(str, &numid));
  // Ignore subdevice because those should use the same PCI link so we want to merge nodes.
  numid -= numid & 0xf;
  *id = numid;
  return ncclSuccess;
}

static ncclResult_t findLocalCpu(struct ncclTopoNode* node, struct ncclTopoNode** cpu) {
  *cpu = NULL;
  if (node->type == CPU) {
    *cpu = node;
    return ncclSuccess;
  }
  for (int l=0; l<node->nlinks; l++) {
    if (node->links[l].type == LINK_PCI) NCCLCHECK(findLocalCpu(node->links[l].remNode, cpu));
    if (*cpu != NULL) return ncclSuccess;
  }
  return ncclSuccess;
}

int interCpuWidth = 0;
int cpuPciWidth = 0;

static ncclResult_t ncclTopoGetInterCpuWidth(struct ncclTopoNode* cpu, float* width) {
  *width = LOC_WIDTH;
  if (cpu->cpu.arch == NCCL_TOPO_CPU_ARCH_POWER) {
    *width = P9_WIDTH;
    return ncclSuccess;
  }
  if (cpu->cpu.arch == NCCL_TOPO_CPU_ARCH_ARM) {
    *width = ARM_WIDTH;
    return ncclSuccess;
  }
  if (cpu->cpu.arch == NCCL_TOPO_CPU_ARCH_X86 && cpu->cpu.vendor == NCCL_TOPO_CPU_VENDOR_INTEL) {
    *width = cpu->cpu.model == NCCL_TOPO_CPU_TYPE_SKL ? SKL_QPI_WIDTH : QPI_WIDTH;
  }
  return ncclSuccess;
}

enum ncclNvLinkDeviceType {
  ncclNvLinkDeviceUnknown,
  ncclNvLinkDeviceGpu,
  ncclNvLinkDeviceSwitch,
  ncclNvLinkDeviceBridge, // IBM/Power NVLink bridge (Device 04ea)
};

ncclResult_t ncclTopoGetNode(struct ncclTopoSystem* system, struct ncclTopoNode** node, int type, uint64_t id) {
  for (int i=0; i<system->nodes[type].count; i++) {
    if (system->nodes[type].nodes[i].id == id) {
      *node = system->nodes[type].nodes+i;
      return ncclSuccess;
    }
  }
  return ncclSuccess;
}

ncclResult_t ncclTopoCreateNode(struct ncclTopoSystem* system, struct ncclTopoNode** node, int type, uint64_t id) {
  if (system->nodes[type].count == NCCL_TOPO_MAX_NODES) {
    WARN("Error : tried to create too many nodes of type %d\n", type);
    return ncclInternalError;
  }
  struct ncclTopoNode* n = system->nodes[type].nodes+system->nodes[type].count;
  system->nodes[type].count++;
  n->type = type;
  n->id = id;
  if (type == GPU) {
    // Create link to itself (used in some corner cases)
    n->nlinks=1;
    n->links[0].type = LINK_LOC;
    n->links[0].remNode = n;
    n->links[0].width = LOC_WIDTH;
    n->gpu.dev = NCCL_TOPO_UNDEF;
    n->gpu.rank = NCCL_TOPO_UNDEF;
    n->gpu.cudaCompCap = NCCL_TOPO_UNDEF;
  } else if (type == CPU) {
    n->cpu.arch = NCCL_TOPO_UNDEF;
    n->cpu.vendor = NCCL_TOPO_UNDEF;
    n->cpu.model = NCCL_TOPO_UNDEF;
  } else if (type == NET) {
    n->net.asic = 0ULL;
    n->net.port = NCCL_TOPO_UNDEF;
    n->net.width = 0.0;
  }
  *node = n;
  return ncclSuccess;
}

ncclResult_t ncclTopoRemoveNode(struct ncclTopoSystem* system, int type, int index) {
  struct ncclTopoNode* delNode = system->nodes[type].nodes+index;
  for (int t=0; t<NCCL_TOPO_NODE_TYPES; t++) {
    free(delNode->paths[t]);
    for (int n=0; n<system->nodes[t].count; n++) {
      struct ncclTopoNode* node = system->nodes[t].nodes+n;
      if (node == delNode) continue;
      for (int l=0; l<node->nlinks; l++) {
        while (l<node->nlinks && node->links[l].remNode == delNode) {
          memmove(node->links+l, node->links+l+1, (node->nlinks-l-1)*sizeof(struct ncclTopoLink));
          node->nlinks--;
        }
        if (l<node->nlinks && node->links[l].remNode->type == type && node->links[l].remNode >= delNode) {
          node->links[l].remNode--;
        }
      }
    }
  }
  memmove(delNode, delNode+1, (system->nodes[type].count-index-1)*sizeof(struct ncclTopoNode));
  system->nodes[type].count--;
  return ncclSuccess;
}

ncclResult_t ncclTopoConnectNodes(struct ncclTopoNode* node, struct ncclTopoNode* remNode, int type, float width) {
  // Aggregate links into higher width for NVLink
  struct ncclTopoLink* link;
  for (link = node->links; link->remNode; link++) {
    if (link->remNode == remNode && link->type == type) break;
  }
  if (link->remNode == NULL) node->nlinks++;
  link->type = type;
  link->remNode = remNode;
  link->width += width;

  // Sort links in BW descending order
  struct ncclTopoLink linkSave;
  memcpy(&linkSave, link, sizeof(struct ncclTopoLink));
  while (link != node->links) {
    if ((link-1)->width >= linkSave.width) break;
    memcpy(link, link-1, sizeof(struct ncclTopoLink));
    link--;
  }
  memcpy(link, &linkSave, sizeof(struct ncclTopoLink));
  return ncclSuccess;
}

ncclResult_t ncclTopoConnectCpus(struct ncclTopoSystem* system) {
  // And connect all CPU nodes together
  for (int n=0; n<system->nodes[CPU].count; n++) {
    for (int p=0; p<system->nodes[CPU].count; p++) {
      if (n == p) continue;
      float width;
      NCCLCHECK(ncclTopoGetInterCpuWidth(system->nodes[CPU].nodes+n, &width));
      NCCLCHECK(ncclTopoConnectNodes(system->nodes[CPU].nodes+n, system->nodes[CPU].nodes+p, LINK_SYS, width));
    }
  }
  return ncclSuccess;
}

static ncclResult_t ncclTopoPrintRec(struct ncclTopoNode* node, struct ncclTopoNode* prevNode, char* line, int offset) {
  if (node->type == GPU) {
    sprintf(line+offset, "%s/%lX (%d)", topoNodeTypeStr[node->type], node->id, node->gpu.rank);
  } else if (node->type == CPU) {
    sprintf(line+offset, "%s/%lX (%d/%d/%d)", topoNodeTypeStr[node->type], node->id, node->cpu.arch, node->cpu.vendor, node->cpu.model);
  } else {
    sprintf(line+offset, "%s/%lX", topoNodeTypeStr[node->type], node->id);
  }
  INFO(NCCL_GRAPH, "%s", line);
  for (int i=0; i<offset; i++) line[i] = ' ';

  for (int l=0; l<node->nlinks; l++) {
    struct ncclTopoLink* link = node->links+l;
    if (link->type == LINK_LOC) continue;
    if (link->type != LINK_PCI || link->remNode != prevNode) {
      sprintf(line+offset, "+ %s[%2.1f] - ", topoLinkTypeStr[link->type], link->width);
      int nextOffset = strlen(line);
      if (link->type == LINK_PCI) {
        NCCLCHECK(ncclTopoPrintRec(link->remNode, node, line, nextOffset));
      } else {
        if (link->remNode->type == NET) {
          sprintf(line+nextOffset, "%s/%lX (%lx/%d/%f)", topoNodeTypeStr[link->remNode->type], link->remNode->id, link->remNode->net.asic, link->remNode->net.port, link->remNode->net.width);
        } else {
          sprintf(line+nextOffset, "%s/%lX", topoNodeTypeStr[link->remNode->type], link->remNode->id);
        }
        INFO(NCCL_GRAPH, "%s", line);
      }
    }
  }
  return ncclSuccess;
}

ncclResult_t ncclTopoPrint(struct ncclTopoSystem* s) {
  INFO(NCCL_GRAPH, "=== System : maxWidth %2.1f ===", s->maxWidth);
  char line[1024];
  for (int n=0; n<s->nodes[CPU].count; n++) NCCLCHECK(ncclTopoPrintRec(s->nodes[CPU].nodes+n, NULL, line, 0));
  INFO(NCCL_GRAPH, "==========================================");
  NCCLCHECK(ncclTopoPrintPaths(s));
  return ncclSuccess;
}

static ncclResult_t ncclTopoSort(struct ncclTopoNode* node, struct ncclTopoNode* upNode) {
  // Shift all links to have upLink as last link
  if (upNode) {
    int l=0;
    while (node->links[l].remNode != upNode) l++;
    struct ncclTopoLink upLink;
    memcpy(&upLink, node->links+l, sizeof(struct ncclTopoLink));
    while (node->links[l+1].remNode) {
      memcpy(node->links+l, node->links+l+1, sizeof(struct ncclTopoLink));
      l++;
    }
    memcpy(node->links+l, &upLink, sizeof(struct ncclTopoLink));
  }

  // Recursively sort the PCI tree
  for (int l=0; l<node->nlinks; l++) {
    struct ncclTopoLink* link = node->links+l;
    if (link->type == LINK_PCI && link->remNode != upNode) NCCLCHECK(ncclTopoSort(link->remNode, node));
  }
  return ncclSuccess;
}

// We want the graph to be organized to ease/accelerate traversal :
// 1. NVLinks (already the case)
// 2. PCI down
// 3. PCI up
// 4. SYS (already the case)
ncclResult_t ncclTopoSortSystem(struct ncclTopoSystem* system) {
  for (int n=0; n<system->nodes[CPU].count; n++) NCCLCHECK(ncclTopoSort(system->nodes[CPU].nodes+n, NULL));
  return ncclSuccess;
}

ncclResult_t ncclTopoAddNet(struct ncclXmlNode* xmlNet, struct ncclTopoSystem* system, struct ncclTopoNode* nic) {
  int dev;
  NCCLCHECK(xmlGetAttrInt(xmlNet, "dev", &dev));

  struct ncclTopoNode* net;
  NCCLCHECK(ncclTopoCreateNode(system, &net, NET, dev));
  const char* str;
  NCCLCHECK(xmlGetAttr(xmlNet, "guid", &str));
  if (str) sscanf(str, "0x%lx", &net->net.asic);
  else net->net.asic = dev;

  ncclDebugNoWarn = NCCL_GRAPH;
  int mbps;
  if (xmlGetAttrInt(xmlNet, "speed", &mbps) != ncclSuccess) mbps = 0;
  if (mbps <= 0) mbps = 10000; // Some NICs define speed = -1
  net->net.width = mbps / 8000.0;
  if (xmlGetAttrInt(xmlNet, "port", &net->net.port) != ncclSuccess) net->net.port = 0;
  if (xmlGetAttrInt(xmlNet, "gdr", &net->net.gdrSupport) != ncclSuccess) net->net.gdrSupport = 0;
  if (xmlGetAttrInt(xmlNet, "maxconn", &net->net.maxChannels) != ncclSuccess) net->net.maxChannels = MAXCHANNELS;
  if (ncclCollNet && xmlGetAttrInt(xmlNet, "coll", &net->net.collSupport) != ncclSuccess) net->net.collSupport = 0;
  ncclDebugNoWarn = 0;

  NCCLCHECK(ncclTopoConnectNodes(nic, net, LINK_NET, net->net.width));
  NCCLCHECK(ncclTopoConnectNodes(net, nic, LINK_NET, net->net.width));
  return ncclSuccess;
}

ncclResult_t ncclTopoAddNic(struct ncclXmlNode* xmlNic, struct ncclTopoSystem* system, struct ncclTopoNode* nic) {
  for (int s=0; s<xmlNic->nSubs; s++) {
    struct ncclXmlNode* xmlNet = xmlNic->subs[s];
    if (strcmp(xmlNet->name, "net") != 0) continue;
    int index;
    NCCLCHECK(xmlGetAttrIndex(xmlNet, "dev", &index));
    if (index == -1) continue;
    NCCLCHECK(ncclTopoAddNet(xmlNet, system, nic));
  }
  return ncclSuccess;
}

ncclResult_t ncclTopoAddGpu(struct ncclXmlNode* xmlGpu, struct ncclTopoSystem* system, struct ncclTopoNode* gpu) {
  NCCLCHECK(xmlGetAttrInt(xmlGpu, "sm", &gpu->gpu.cudaCompCap));
  NCCLCHECK(xmlGetAttrInt(xmlGpu, "rank", &gpu->gpu.rank));
  NCCLCHECK(xmlGetAttrInt(xmlGpu, "dev", &gpu->gpu.dev));
  NCCLCHECK(xmlGetAttrInt(xmlGpu, "gdr", &gpu->gpu.gdrSupport));
  // Do not go any further, nvlinks will be added in a second pass
  return ncclSuccess;
}

<<<<<<< HEAD
struct kvDict kvDictPciClass[] = { { "0x060400", PCI }, { "0x068000", NVS }, { "0x068001", CPU }, { "0x030200", GPU }, { "0x030000", GPU }, { "0x038000", GPU }, { "0x020700", NIC }, { "0x020000", NIC }, { NULL, 0 } };
struct kvDict kvDictPciGen[] = { { "2.5 GT/s", 15 }, { "5 GT/s", 30 }, { "8 GT/s", 60 }, { "16 GT/s", 120 }, { NULL, 0 } }; // x100 Mbps per lane
=======
struct kvDict kvDictPciClass[] = { { "0x060400", PCI }, { "0x068000", NVS }, { "0x068001", CPU }, { "0x03", GPU }, { "0x02", NIC }, { NULL, PCI /* Default fallback value */ } };
struct kvDict kvDictPciGen[] = { { "2.5 GT/s", 15 }, { "5 GT/s", 30 }, { "8 GT/s", 60 }, { "16 GT/s", 120 }, { NULL, 60 /* Default fallback */ } }; // x100 Mbps per lane
>>>>>>> f36540f5
ncclResult_t ncclTopoAddPci(struct ncclXmlNode* xmlPci, struct ncclTopoSystem* system, struct ncclTopoNode* parent) {
  const char* str;

  int type;
  NCCLCHECK(xmlGetAttrStr(xmlPci, "class", &str));
  NCCLCHECK(kvConvertToInt(str, &type, kvDictPciClass));

  int64_t busId;
  NCCLCHECK(xmlGetAttrStr(xmlPci, "busid", &str));
  NCCLCHECK(busIdToInt64(str, &busId));

  struct ncclTopoNode* node = NULL;
  if (type == GPU) {
    struct ncclXmlNode* xmlGpu;
    NCCLCHECK(xmlGetSub(xmlPci, "gpu", &xmlGpu));
    if (xmlGpu == NULL) return ncclSuccess;
    int index;
    NCCLCHECK(xmlGetAttrIndex(xmlGpu, "rank", &index));
    if (index == -1) return ncclSuccess;
    NCCLCHECK(ncclTopoCreateNode(system, &node, type, busId));
    NCCLCHECK(ncclTopoAddGpu(xmlGpu, system, node));
  }
  if (type == NIC) {
    struct ncclXmlNode* xmlNic;
    NCCLCHECK(xmlGetSub(xmlPci, "nic", &xmlNic));
    if (xmlNic == NULL) return ncclSuccess;

    // Ignore sub device ID and merge multi-port NICs into one PCI device.
    busId &= 0xfffffffffffffff0;
    struct ncclTopoNode* nicNode = NULL;
    NCCLCHECK(ncclTopoGetNode(system, &nicNode, type, busId));
    if (nicNode == NULL) {
      NCCLCHECK(ncclTopoCreateNode(system, &nicNode, type, busId));
      node = nicNode; // Connect it to parent later on
    }
    NCCLCHECK(ncclTopoAddNic(xmlNic, system, nicNode));
  } else if (type == PCI) {
    NCCLCHECK(ncclTopoCreateNode(system, &node, type, busId));
    for (int s=0; s<xmlPci->nSubs; s++) {
      struct ncclXmlNode* xmlSubPci = xmlPci->subs[s];
      NCCLCHECK(ncclTopoAddPci(xmlSubPci, system, node));
    }
  }

  if (node) {
    int width, speed;
    NCCLCHECK(xmlGetAttrInt(xmlPci, "link_width", &width));
    NCCLCHECK(xmlGetAttrStr(xmlPci, "link_speed", &str));

    // Manage cases where speed was not indicated in /sys
    if (width == 0) width = 16;
    NCCLCHECK(kvConvertToInt(str, &speed, kvDictPciGen)); // Values in 100Mbps, per lane (we want GB/s in the end)

    NCCLCHECK(ncclTopoConnectNodes(node, parent, LINK_PCI, width*speed/80.0));
    NCCLCHECK(ncclTopoConnectNodes(parent, node, LINK_PCI, width*speed/80.0));
  }
  return ncclSuccess;
}

struct kvDict kvDictCpuArch[] = { { "x86_64", NCCL_TOPO_CPU_ARCH_X86 }, { "arm64", NCCL_TOPO_CPU_ARCH_ARM }, { "ppc64", NCCL_TOPO_CPU_ARCH_POWER }, { NULL, 0 } };
struct kvDict kvDictCpuVendor[] = { { "GenuineIntel", NCCL_TOPO_CPU_VENDOR_INTEL }, { "AuthenticAMD", NCCL_TOPO_CPU_VENDOR_AMD }, { NULL, 0 } };

ncclResult_t ncclTopoAddCpu(struct ncclXmlNode* xmlCpu, struct ncclTopoSystem* system) {
  int numaId;
  NCCLCHECK(xmlGetAttrInt(xmlCpu, "numaid", &numaId));
  struct ncclTopoNode* cpu;
  NCCLCHECK(ncclTopoCreateNode(system, &cpu, CPU, numaId));
  const char* str;
  NCCLCHECK(xmlGetAttr(xmlCpu, "affinity", &str));
  if (str != NULL) {
    NCCLCHECK(ncclStrToCpuset(str, &cpu->cpu.affinity));
  }

  NCCLCHECK(xmlGetAttrStr(xmlCpu, "arch", &str));
  NCCLCHECK(kvConvertToInt(str, &cpu->cpu.arch, kvDictCpuArch));
  if (cpu->cpu.arch == NCCL_TOPO_CPU_ARCH_X86) {
    NCCLCHECK(xmlGetAttrStr(xmlCpu, "vendor", &str));
    NCCLCHECK(kvConvertToInt(str, &cpu->cpu.vendor, kvDictCpuVendor));
    if (cpu->cpu.vendor == NCCL_TOPO_CPU_VENDOR_INTEL) {
      int familyId, modelId;
      NCCLCHECK(xmlGetAttrInt(xmlCpu, "familyid", &familyId));
      NCCLCHECK(xmlGetAttrInt(xmlCpu, "modelid", &modelId));
      cpu->cpu.model = (familyId == 6 && modelId >= 0x55) ? NCCL_TOPO_CPU_TYPE_SKL : NCCL_TOPO_CPU_INTEL_BDW;
    }
  }
  for (int s=0; s<xmlCpu->nSubs; s++) {
    struct ncclXmlNode* node = xmlCpu->subs[s];
    if (strcmp(node->name, "pci") == 0) NCCLCHECK(ncclTopoAddPci(node, system, cpu));
    if (strcmp(node->name, "nic") == 0) {
      struct ncclTopoNode* nic = NULL;
      NCCLCHECK(ncclTopoGetNode(system, &nic, NIC, 0));
      if (nic == NULL) {
        NCCLCHECK(ncclTopoCreateNode(system, &nic, NIC, 0));
        NCCLCHECK(ncclTopoConnectNodes(cpu, nic, LINK_PCI, LOC_WIDTH));
        NCCLCHECK(ncclTopoConnectNodes(nic, cpu, LINK_PCI, LOC_WIDTH));
      }
      NCCLCHECK(ncclTopoAddNic(node, system, nic));
    }
  }
  return ncclSuccess;
}

#if defined(__HIP_PLATFORM_HCC__) || defined(__HCC__) || defined(__HIPCC__)
ncclResult_t ncclTopoAddXGMI(struct ncclXmlNode* node, struct ncclTopoSystem* system, const char* parentBusId) {
  if (strcmp(node->name, "xgmi") == 0) {
    struct ncclTopoNode* gpu = NULL;
    int64_t pBusId;
    NCCLCHECK(busIdToInt64(parentBusId, &pBusId));
    NCCLCHECK(ncclTopoGetNode(system, &gpu, GPU, pBusId));
    if (gpu == NULL) {
      WARN("Add XGMI error : could not find GPU %lx\n", pBusId);
      return ncclInternalError;
    }
    int count;
    NCCLCHECK(xmlGetAttrInt(node, "count", &count));
    const char* targetClass;
    NCCLCHECK(xmlGetAttrStr(node, "tclass", &targetClass));
    int targetType;
    NCCLCHECK(kvConvertToInt(targetClass, &targetType, kvDictPciClass));
    struct ncclTopoNode* remote = NULL;
    if (targetType == GPU) {
      // NVL P2P connection to another GPU
      const char* target;
      NCCLCHECK(xmlGetAttrStr(node, "target", &target));
      int64_t busId;
      NCCLCHECK(busIdToInt64(target, &busId));
      NCCLCHECK(ncclTopoGetNode(system, &remote, GPU, busId));
    } else if (targetType == CPU) {
      // NVL connection to the local CPU
      NCCLCHECK(findLocalCpu(gpu, &remote));
    } else {
      if (system->nodes[NVS].count == 0) {
        NCCLCHECK(ncclTopoCreateNode(system, &remote, NVS, 0));
      } else {
        remote = system->nodes[NVS].nodes;
      }
    }
    if (remote) {
      int nvlSpeed = VEGA_XGMI_WIDTH;
      NCCLCHECK(ncclTopoConnectNodes(gpu, remote, LINK_NVL, count*nvlSpeed));
      if (remote->type != GPU) {
        NCCLCHECK(ncclTopoConnectNodes(remote, gpu, LINK_NVL, count*nvlSpeed));
      }
    }
  } else {
    const char* busId;
    NCCLCHECK(xmlGetAttr(node, "busid", &busId));
    for (int s=0; s<node->nSubs; s++) {
      NCCLCHECK(ncclTopoAddXGMI(node->subs[s], system, busId ? busId : parentBusId));
    }
  }
  return ncclSuccess;
}
#else
ncclResult_t ncclTopoAddNvLinks(struct ncclXmlNode* node, struct ncclTopoSystem* system, const char* parentBusId) {
  if (strcmp(node->name, "nvlink") == 0) {
    struct ncclTopoNode* gpu = NULL;
    int64_t pBusId;
    NCCLCHECK(busIdToInt64(parentBusId, &pBusId));
    NCCLCHECK(ncclTopoGetNode(system, &gpu, GPU, pBusId));
    if (gpu == NULL) {
      WARN("Add NVLink error : could not find GPU %lx\n", pBusId);
      return ncclInternalError;
    }
    int count;
    NCCLCHECK(xmlGetAttrInt(node, "count", &count));
    const char* targetClass;
    NCCLCHECK(xmlGetAttrStr(node, "tclass", &targetClass));
    int targetType;
    NCCLCHECK(kvConvertToInt(targetClass, &targetType, kvDictPciClass));
    struct ncclTopoNode* remote = NULL;
    if (targetType == GPU) {
      // NVL P2P connection to another GPU
      const char* target;
      NCCLCHECK(xmlGetAttrStr(node, "target", &target));
      int64_t busId;
      NCCLCHECK(busIdToInt64(target, &busId));
      NCCLCHECK(ncclTopoGetNode(system, &remote, GPU, busId));
    } else if (targetType == CPU) {
      // NVL connection to the local CPU
      NCCLCHECK(findLocalCpu(gpu, &remote));
    } else {
      if (system->nodes[NVS].count == 0) {
        NCCLCHECK(ncclTopoCreateNode(system, &remote, NVS, 0));
      } else {
        remote = system->nodes[NVS].nodes;
      }
    }
    if (remote) {
      int nvlSpeed = gpu->gpu.cudaCompCap == 60 ? PASCAL_NVLINK_WIDTH : VOLTA_NVLINK_WIDTH;
      NCCLCHECK(ncclTopoConnectNodes(gpu, remote, LINK_NVL, count*nvlSpeed));
      if (remote->type != GPU) {
        NCCLCHECK(ncclTopoConnectNodes(remote, gpu, LINK_NVL, count*nvlSpeed));
      }
    }
  } else {
    const char* busId;
    NCCLCHECK(xmlGetAttr(node, "busid", &busId));
    for (int s=0; s<node->nSubs; s++) {
      NCCLCHECK(ncclTopoAddNvLinks(node->subs[s], system, busId ? busId : parentBusId));
    }
  }
  return ncclSuccess;
}
#endif

ncclResult_t ncclTopoGetSystemFromXml(struct ncclXml* xml, struct ncclTopoSystem** topoSystem) {
  NCCLCHECK(ncclCalloc(topoSystem, 1));
  struct ncclXmlNode* topNode;
  NCCLCHECK(xmlFindTag(xml, "system", &topNode));
  for (int s=0; s<topNode->nSubs; s++) {
    struct ncclXmlNode* node = topNode->subs[s];
    if (strcmp(node->name, "cpu") == 0) NCCLCHECK(ncclTopoAddCpu(node, *topoSystem));
  }
#if defined(__HIP_PLATFORM_HCC__) || defined(__HCC__) || defined(__HIPCC__)
  NCCLCHECK(ncclTopoAddXGMI(topNode, *topoSystem, NULL));
#else
  NCCLCHECK(ncclTopoAddNvLinks(topNode, *topoSystem, NULL));
#endif

  NCCLCHECK(ncclTopoConnectCpus(*topoSystem));
  NCCLCHECK(ncclTopoSortSystem(*topoSystem));

  return ncclSuccess;
}

NCCL_PARAM(TopoDumpFileRank, "TOPO_DUMP_FILE_RANK", 0);

// Only set values if not already set
static ncclResult_t xmlInitAttrInt(struct ncclXmlNode* node, const char* attrName, const int value) {
  int index;
  NCCLCHECK(xmlGetAttrIndex(node, attrName, &index));
  if (index == -1) {
    index = node->nAttrs++;
    strncpy(node->attrs[index].key, attrName, MAX_STR_LEN);
    snprintf(node->attrs[index].value, MAX_STR_LEN, "%d", value);
  }
  return ncclSuccess;
}
static ncclResult_t xmlInitAttrUint64(struct ncclXmlNode* node, const char* attrName, const uint64_t value) {
  int index;
  NCCLCHECK(xmlGetAttrIndex(node, attrName, &index));
  if (index == -1) {
    index = node->nAttrs++;
    strncpy(node->attrs[index].key, attrName, MAX_STR_LEN);
    snprintf(node->attrs[index].value, MAX_STR_LEN, "0x%lx", value);
  }
  return ncclSuccess;
}


ncclResult_t ncclTopoGetSystem(struct ncclComm* comm, struct ncclTopoSystem** system) {
  struct ncclXml* xml;
  NCCLCHECK(ncclCalloc(&xml, 1));
  char* xmlTopoFile = getenv("NCCL_TOPO_FILE");
  if (xmlTopoFile) {
    NCCLCHECK(ncclTopoGetXmlFromFile(xmlTopoFile, xml));
  }
  if (xml->maxIndex == 0) {
    // Create top tag
    struct ncclXmlNode* top;
    NCCLCHECK(xmlAddNode(xml, NULL, "system", &top));
    NCCLCHECK(xmlSetAttrInt(top, "version", NCCL_TOPO_XML_VERSION));
  }

  // Auto-detect GPUs if needed
  for (int r=0; r<comm->nRanks; r++) {
    if (comm->peerInfo[r].hostHash == comm->peerInfo[comm->rank].hostHash) {
      char busId[NVML_DEVICE_PCI_BUS_ID_BUFFER_SIZE];
      NCCLCHECK(int64ToBusId(comm->peerInfo[r].busId, busId));
      struct ncclXmlNode* node;
      NCCLCHECK(ncclTopoFillGpu(xml, busId, &node));
      if (node == NULL) continue;
      NCCLCHECK(xmlSetAttrInt(node, "rank", r));
      NCCLCHECK(xmlInitAttrInt(node, "gdr", comm->peerInfo[r].gdrSupport));
    }
  }
  // Auto-detect NICs if needed. net/collnet share the same xml/graph nodes,
  // so we start with collnet so that it has precedence.
  int netDevCount = 0;
  if (ncclCollNet) {
    NCCLCHECK(collNetDevices(&netDevCount));
    for (int n=0; n<netDevCount; n++) {
      ncclNetProperties_t props;
      NCCLCHECK(collNetGetProperties(n, &props));
      struct ncclXmlNode* netNode;
      NCCLCHECK(ncclTopoFillNet(xml, props.pciPath, props.name, &netNode));
      NCCLCHECK(xmlSetAttrInt(netNode, "dev", n));
      NCCLCHECK(xmlInitAttrInt(netNode, "speed", props.speed));
      NCCLCHECK(xmlInitAttrInt(netNode, "port", props.port));
      NCCLCHECK(xmlInitAttrUint64(netNode, "guid", props.guid));
      NCCLCHECK(xmlInitAttrInt(netNode, "maxconn", props.maxComms));
      NCCLCHECK(xmlInitAttrInt(netNode, "gdr", props.ptrSupport & NCCL_PTR_CUDA ? 1 : 0));
      NCCLCHECK(xmlInitAttrInt(netNode, "coll", 1));
    }
  }
  if (netDevCount == 0) {
    NCCLCHECK(ncclNetDevices(&netDevCount));
  }
  for (int n=0; n<netDevCount; n++) {
    ncclNetProperties_t props;
    NCCLCHECK(ncclNetGetProperties(n, &props));
    struct ncclXmlNode* netNode;
    NCCLCHECK(ncclTopoFillNet(xml, props.pciPath, props.name, &netNode));
    NCCLCHECK(xmlSetAttrInt(netNode, "dev", n));
    NCCLCHECK(xmlInitAttrInt(netNode, "speed", props.speed));
    NCCLCHECK(xmlInitAttrInt(netNode, "port", props.port));
    NCCLCHECK(xmlInitAttrUint64(netNode, "guid", props.guid));
    NCCLCHECK(xmlInitAttrInt(netNode, "maxconn", props.maxComms));
    NCCLCHECK(xmlInitAttrInt(netNode, "gdr", props.ptrSupport & NCCL_PTR_CUDA ? 1 : 0));
  }

  xmlTopoFile = getenv("NCCL_TOPO_DUMP_FILE");
  if (xmlTopoFile && comm->rank == ncclParamTopoDumpFileRank()) {
    NCCLCHECK(ncclTopoDumpXmlToFile(xmlTopoFile, xml));
  }

  NCCLCHECK(ncclTopoGetSystemFromXml(xml, system));
  free(xml);
  return ncclSuccess;
}

/****************************/
/* External query functions */
/****************************/

ncclResult_t ncclTopoCpuType(struct ncclTopoSystem* system, int* arch, int* vendor, int* model) {
  *arch = system->nodes[CPU].nodes[0].cpu.arch;
  *vendor = system->nodes[CPU].nodes[0].cpu.vendor;
  *model = system->nodes[CPU].nodes[0].cpu.model;
  return ncclSuccess;
}

NCCL_PARAM(IgnoreCpuAffinity, "IGNORE_CPU_AFFINITY", 0);

ncclResult_t ncclTopoSetAffinity(struct ncclTopoSystem* system, int rank) {
  struct ncclTopoNode* cpu = NULL, *gpu = NULL;
  for (int g=0; g<system->nodes[GPU].count; g++) {
    if (system->nodes[GPU].nodes[g].gpu.rank == rank) {
      gpu = system->nodes[GPU].nodes+g;
      // Find closer CPU
      int cpuIndex = -1, minHops = 0;
      for (int c=0; c<system->nodes[CPU].count; c++) {
        int nHops = system->nodes[GPU].nodes[g].paths[CPU][c].count;
        if (cpuIndex == -1 || nHops < minHops) {
          cpuIndex = c;
          minHops = nHops;
        }
      }
      cpu = system->nodes[CPU].nodes+cpuIndex;
    }
  }
  if (cpu == NULL) {
    WARN("Set CPU affinity : unable to find GPU/CPU for rank %d", rank);
    return ncclInternalError;
  }

  // Query the CPU affinity set we were provided
  cpu_set_t mask;
  SYSCHECK(sched_getaffinity(0, sizeof(cpu_set_t), &mask), "sched_getaffinity");

#ifdef ENABLE_TRACE
  {
    char affinityStr[sizeof(cpu_set_t)*2];
    NCCLCHECK(ncclCpusetToStr(&mask, affinityStr));
    TRACE(NCCL_INIT, "Current affinity for GPU %d is %s", gpu->gpu.dev, affinityStr);
  }
#endif

  // Get the affinity of the CPU close to our GPU.
  cpu_set_t cpuMask = cpu->cpu.affinity;

#ifdef ENABLE_TRACE
  {
    char affinityStr[sizeof(cpu_set_t)*2];
    NCCLCHECK(ncclCpusetToStr(&cpuMask, affinityStr));
    TRACE(NCCL_INIT, "CPU GPU affinity for GPU %d is %s", gpu->gpu.dev, affinityStr);
  }
#endif

  cpu_set_t finalMask;
  if (ncclParamIgnoreCpuAffinity())
    // Ignore the CPU affinity set and use the GPU one instead
    finalMask = cpuMask;
  else
    // Use a subset of the GPU affinity set
    CPU_AND(&finalMask, &mask, &cpuMask);

  // If there is a non empty set, use it to set affinity
  if (CPU_COUNT(&finalMask)) {
    char affinityStr[sizeof(cpu_set_t)*2];
    NCCLCHECK(ncclCpusetToStr(&finalMask, affinityStr));
    INFO(NCCL_INIT, "Setting affinity for GPU %d to %s", gpu->gpu.dev, affinityStr);
    SYSCHECK(sched_setaffinity(0, sizeof(cpu_set_t), &finalMask), "sched_setaffinity");
  }
  return ncclSuccess;
}<|MERGE_RESOLUTION|>--- conflicted
+++ resolved
@@ -313,13 +313,8 @@
   return ncclSuccess;
 }
 
-<<<<<<< HEAD
-struct kvDict kvDictPciClass[] = { { "0x060400", PCI }, { "0x068000", NVS }, { "0x068001", CPU }, { "0x030200", GPU }, { "0x030000", GPU }, { "0x038000", GPU }, { "0x020700", NIC }, { "0x020000", NIC }, { NULL, 0 } };
-struct kvDict kvDictPciGen[] = { { "2.5 GT/s", 15 }, { "5 GT/s", 30 }, { "8 GT/s", 60 }, { "16 GT/s", 120 }, { NULL, 0 } }; // x100 Mbps per lane
-=======
-struct kvDict kvDictPciClass[] = { { "0x060400", PCI }, { "0x068000", NVS }, { "0x068001", CPU }, { "0x03", GPU }, { "0x02", NIC }, { NULL, PCI /* Default fallback value */ } };
+struct kvDict kvDictPciClass[] = { { "0x060400", PCI }, { "0x068000", NVS }, { "0x068001", CPU }, { "0x030200", GPU }, { "0x030000", GPU }, { "0x038000", GPU }, { "0x020700", NIC }, { "0x020000", NIC }, { NULL, PCI /* Default fallback value */ } };
 struct kvDict kvDictPciGen[] = { { "2.5 GT/s", 15 }, { "5 GT/s", 30 }, { "8 GT/s", 60 }, { "16 GT/s", 120 }, { NULL, 60 /* Default fallback */ } }; // x100 Mbps per lane
->>>>>>> f36540f5
 ncclResult_t ncclTopoAddPci(struct ncclXmlNode* xmlPci, struct ncclTopoSystem* system, struct ncclTopoNode* parent) {
   const char* str;
 
