/*
Copyright (c) 2019-2020 Advanced Micro Devices, Inc. All rights reserved.

Permission is hereby granted, free of charge, to any person obtaining a copy
of this software and associated documentation files (the "Software"), to deal
in the Software without restriction, including without limitation the rights
to use, copy, modify, merge, publish, distribute, sublicense, and/or sell
copies of the Software, and to permit persons to whom the Software is
furnished to do so, subject to the following conditions:

The above copyright notice and this permission notice shall be included in
all copies or substantial portions of the Software.

THE SOFTWARE IS PROVIDED "AS IS", WITHOUT WARRANTY OF ANY KIND, EXPRESS OR
IMPLIED, INCLUDING BUT NOT LIMITED TO THE WARRANTIES OF MERCHANTABILITY,
FITNESS FOR A PARTICULAR PURPOSE AND NONINFRINGEMENT.  IN NO EVENT SHALL THE
AUTHORS OR COPYRIGHT HOLDERS BE LIABLE FOR ANY CLAIM, DAMAGES OR OTHER
LIABILITY, WHETHER IN AN ACTION OF CONTRACT, TORT OR OTHERWISE, ARISING FROM,
OUT OF OR IN CONNECTION WITH THE SOFTWARE OR THE USE OR OTHER DEALINGS IN
THE SOFTWARE.
*/
#include "core.h"
#include "graph.h"
#include "topo.h"
#include "xml.h"
#include <math.h>
#include <sys/time.h>
#include <algorithm>
#include <string.h>
#include "rome_models.h"

struct rcclRomeModel {
  int nGpus;
  int nCpus;
  int nNics;
  int nLinks;
  int64_t gpuIds[NCCL_TOPO_MAX_NODES];
  int64_t nicIds[NCCL_TOPO_MAX_NODES];
  int64_t gpuNuma[NCCL_TOPO_MAX_NODES];
  int64_t nicNuma[NCCL_TOPO_MAX_NODES];
  uint8_t connMatrix[NCCL_TOPO_MAX_NODES*NCCL_TOPO_MAX_NODES];
  uint8_t gdrLevel[NCCL_TOPO_MAX_NODES*NCCL_TOPO_MAX_NODES];
  const char *pattern;
  const char *ringBase;
  const char *options;
  const char *treeBase;
};

static struct rcclRomeModel rome_model_22 = {
  .nGpus = 8, .nCpus = 4, .nNics = 1, .nLinks = 2,
  .gpuIds = { 0x3000, 0x43000, 0x26000, 0xc3000, 0x83000, 0x23000, 0xc6000, 0xa3000, },
  .nicIds = { 0xe1000, },
  .gpuNuma = { 1, 0, 1, 2, 3, 1, 2, 3, },
  .nicNuma = { 2, },
  .connMatrix = { 0, 1, 0, 0, 0, 0, 1, 0, 1, 0, 1, 0, 0, 0, 0, 0, 0, 1, 0, 0, 0, 0, 1, 0, 0, 0, 0, 0, 0, 1, 0, 1, 0, 0, 0, 0, 0, 1, 0, 1, 0, 0, 0, 1, 1, 0, 0, 0, 1, 0, 1, 0, 0, 0, 0, 0, 0, 0, 0, 1, 1, 0, 0, 0, },
  .gdrLevel = { PATH_SYS, PATH_SYS, PATH_SYS, PATH_PHB, PATH_SYS, PATH_SYS, PATH_PHB, PATH_SYS, },
  .pattern = "10302120",
  .ringBase = "7 4 5 3 1 0 6 2|4 7 3 5 0 1 2 6",
  .options = "",
  .treeBase = "",
};

static struct rcclRomeModel rome_model_25 = {
  .nGpus = 8, .nCpus = 4, .nNics = 2, .nLinks = 2,
  .gpuIds = { 0x43000, 0x23000, 0x26000, 0x3000, 0xe3000, 0xc3000, 0xc6000, 0x83000, },
  .nicIds = { 0x61000, 0xa1000, },
  .gpuNuma = { 0, 1, 1, 1, 2, 2, 2, 3, },
  .nicNuma = { 0, 3, },
  .connMatrix = { 0, 1, 0, 1, 0, 0, 0, 0, 1, 0, 1, 0, 0, 0, 0, 0, 0, 1, 0, 1, 0, 0, 0, 0, 1, 0, 1, 0, 0, 0, 0, 0, 0, 0, 0, 0, 0, 1, 1, 0, 0, 0, 0, 0, 1, 0, 0, 1, 0, 0, 0, 0, 1, 0, 0, 1, 0, 0, 0, 0, 0, 1, 1, 0, },
  .gdrLevel = { PATH_PHB, PATH_SYS, PATH_SYS, PATH_SYS, PATH_SYS, PATH_SYS, PATH_SYS, PATH_SYS, PATH_SYS, PATH_SYS, PATH_SYS, PATH_SYS, PATH_SYS, PATH_SYS, PATH_SYS, PATH_PHB, },
  .pattern = "11303011",
  .ringBase = "2 1 0 3 6 7 5 4|7 6 4 5 1 2 3 0",
  .options = "",
  .treeBase = "",
};

static struct rcclRomeModel rome_model_27 = {
  .nGpus = 8, .nCpus = 4, .nNics = 2, .nLinks = 2,
  .gpuIds = { 0x43000, 0x23000, 0x26000, 0x3000, 0xe3000, 0xc3000, 0xc6000, 0x83000, },
  .nicIds = { 0x61000, 0xa1000, },
  .gpuNuma = { 0, 1, 1, 1, 2, 2, 2, 3, },
  .nicNuma = { 0, 3, },
  .connMatrix = { 0, 0, 0, 1, 0, 0, 1, 0, 0, 0, 0, 0, 1, 0, 0, 1, 0, 0, 0, 1, 0, 0, 1, 0, 1, 0, 1, 0, 0, 0, 0, 0, 0, 1, 0, 0, 0, 1, 0, 0, 0, 0, 0, 0, 1, 0, 0, 1, 1, 0, 1, 0, 0, 0, 0, 0, 0, 1, 0, 0, 0, 1, 0, 0, },
  .gdrLevel = { PATH_PHB, PATH_SYS, PATH_SYS, PATH_SYS, PATH_SYS, PATH_SYS, PATH_SYS, PATH_SYS, PATH_SYS, PATH_SYS, PATH_SYS, PATH_SYS, PATH_SYS, PATH_SYS, PATH_SYS, PATH_PHB, },
  .pattern = "11303011",
  .ringBase = "0 6 2 3 1 7 5 4|7 1 4 5 6 0 3 2",
  .options = "",
  .treeBase = "",
};

static struct rcclRomeModel rome_model_29 = {
  .nGpus = 8, .nCpus = 4, .nNics = 1, .nLinks = 3,
  .gpuIds = { 0x43000, 0x23000, 0x26000, 0x3000, 0xc3000, 0xc6000, 0xa3000, 0x83000, },
  .nicIds = { 0xe1000, },
  .gpuNuma = { 0, 1, 1, 1, 2, 2, 3, 3, },
  .nicNuma = { 2, },
  .connMatrix = { 0, 1, 1, 1, 0, 0, 0, 0, 1, 0, 1, 1, 0, 0, 0, 0, 1, 1, 0, 1, 0, 0, 0, 0, 1, 1, 1, 0, 0, 0, 0, 0, 0, 0, 0, 0, 0, 1, 1, 1, 0, 0, 0, 0, 1, 0, 1, 1, 0, 0, 0, 0, 1, 1, 0, 1, 0, 0, 0, 0, 1, 1, 1, 0, },
  .gdrLevel = { PATH_SYS, PATH_SYS, PATH_SYS, PATH_SYS, PATH_PHB, PATH_PHB, PATH_SYS, PATH_SYS, },
  .pattern = "10302120",
  .ringBase = "6 5 7 4 0 1 3 2|6 4 7 5 2 3 1 0",
  .options = "",
  .treeBase = "",
};

static struct rcclRomeModel rome_model_31 = {
  .nGpus = 8, .nCpus = 8, .nNics = 2, .nLinks = 2,
  .gpuIds = { 0x43000, 0x23000, 0x26000, 0x3000, 0xe3000, 0xc3000, 0xc6000, 0x83000, },
  .nicIds = { 0x61000, 0xa1000, },
  .gpuNuma = { 1, 2, 2, 3, 4, 5, 5, 7, },
  .nicNuma = { 0, 6, },
  .connMatrix = { 0, 1, 0, 1, 0, 0, 0, 0, 1, 0, 1, 0, 0, 0, 0, 0, 0, 1, 0, 1, 0, 0, 0, 0, 1, 0, 1, 0, 0, 0, 0, 0, 0, 0, 0, 0, 0, 1, 1, 0, 0, 0, 0, 0, 1, 0, 0, 1, 0, 0, 0, 0, 1, 0, 0, 1, 0, 0, 0, 0, 0, 1, 1, 0, },
  .gdrLevel = { PATH_SYS, PATH_SYS, PATH_SYS, PATH_SYS, PATH_SYS, PATH_SYS, PATH_SYS, PATH_SYS, PATH_SYS, PATH_SYS, PATH_SYS, PATH_SYS, PATH_SYS, PATH_SYS, PATH_SYS, PATH_SYS, },
  .pattern = "0110201010200110",
  .ringBase = "1 2 3 0 6 4 5 7|4 6 7 5 2 1 0 3",
  .options = "",
  .treeBase = "",
};

static struct rcclRomeModel rome_model_33 = {
  .nGpus = 8, .nCpus = 8, .nNics = 2, .nLinks = 2,
  .gpuIds = { 0x43000, 0x23000, 0x26000, 0x3000, 0xe3000, 0xc3000, 0xc6000, 0x83000, },
  .nicIds = { 0x61000, 0xa1000, },
  .gpuNuma = { 1, 2, 2, 3, 4, 5, 5, 7, },
  .nicNuma = { 0, 6, },
  .connMatrix = { 0, 0, 0, 1, 0, 0, 1, 0, 0, 0, 0, 0, 1, 0, 0, 1, 0, 0, 0, 1, 0, 0, 1, 0, 1, 0, 1, 0, 0, 0, 0, 0, 0, 1, 0, 0, 0, 1, 0, 0, 0, 0, 0, 0, 1, 0, 0, 1, 1, 0, 1, 0, 0, 0, 0, 0, 0, 1, 0, 0, 0, 1, 0, 0, },
  .gdrLevel = { PATH_SYS, PATH_SYS, PATH_SYS, PATH_SYS, PATH_SYS, PATH_SYS, PATH_SYS, PATH_SYS, PATH_SYS, PATH_SYS, PATH_SYS, PATH_SYS, PATH_SYS, PATH_SYS, PATH_SYS, PATH_SYS, },
  .pattern = "0110201010200110",
  .ringBase = "1 4 5 7 0 3 2 6|4 1 7 5 6 2 3 0",
  .options = "",
  .treeBase = "",
};

static struct rcclRomeModel rome_model_30 = {
  .nGpus = 8, .nCpus = 8, .nNics = 0, .nLinks = 2,
  .gpuIds = { 0x43000, 0x23000, 0x26000, 0x3000, 0xe3000, 0xc3000, 0xc6000, 0x83000, },
  .nicIds = { },
  .gpuNuma = { 1, 2, 2, 3, 4, 5, 5, 7, },
  .nicNuma = { },
  .connMatrix = { 0, 1, 0, 1, 0, 0, 0, 0, 1, 0, 1, 0, 0, 0, 0, 0, 0, 1, 0, 1, 0, 0, 0, 0, 1, 0, 1, 0, 0, 0, 0, 0, 0, 0, 0, 0, 0, 1, 1, 0, 0, 0, 0, 0, 1, 0, 0, 1, 0, 0, 0, 0, 1, 0, 0, 1, 0, 0, 0, 0, 0, 1, 1, 0, },
  .gdrLevel = { },
  .pattern = "0010201010200010",
  .ringBase = "3 0 1 2 6 7 5 4|2 1 0 3 7 6 4 5",
  .options = "",
  .treeBase = "",
};

static struct rcclRomeModel rome_model_32 = {
  .nGpus = 8, .nCpus = 8, .nNics = 0, .nLinks = 2,
  .gpuIds = { 0x43000, 0x23000, 0x26000, 0x3000, 0xe3000, 0xc3000, 0xc6000, 0x83000, },
  .nicIds = { },
  .gpuNuma = { 1, 2, 2, 3, 4, 5, 5, 7, },
  .nicNuma = { },
  .connMatrix = { 0, 0, 0, 1, 0, 0, 1, 0, 0, 0, 0, 0, 1, 0, 0, 1, 0, 0, 0, 1, 0, 0, 1, 0, 1, 0, 1, 0, 0, 0, 0, 0, 0, 1, 0, 0, 0, 1, 0, 0, 0, 0, 0, 0, 1, 0, 0, 1, 1, 0, 1, 0, 0, 0, 0, 0, 0, 1, 0, 0, 0, 1, 0, 0, },
  .gdrLevel = { },
  .pattern = "0010201010200010",
  .ringBase = "0 6 2 3 4 5 7 1|3 2 6 0 1 7 5 4",
  .options = "",
  .treeBase = "",
};

static struct rcclRomeModel rome_model_24 = {
  .nGpus = 8, .nCpus = 4, .nNics = 0, .nLinks = 2,
  .gpuIds = { 0x43000, 0x23000, 0x26000, 0x3000, 0xe3000, 0xc3000, 0xc6000, 0x83000, },
  .nicIds = { },
  .gpuNuma = { 0, 1, 1, 1, 2, 2, 2, 3, },
  .nicNuma = { },
  .connMatrix = { 0, 1, 0, 1, 0, 0, 0, 0, 1, 0, 1, 0, 0, 0, 0, 0, 0, 1, 0, 1, 0, 0, 0, 0, 1, 0, 1, 0, 0, 0, 0, 0, 0, 0, 0, 0, 0, 1, 1, 0, 0, 0, 0, 0, 1, 0, 0, 1, 0, 0, 0, 0, 1, 0, 0, 1, 0, 0, 0, 0, 0, 1, 1, 0, },
  .gdrLevel = { },
  .pattern = "10303010",
  .ringBase = "0 1 2 3 5 7 6 4|1 0 3 2 7 5 4 6",
  .options = "",
  .treeBase = "",
};

static struct rcclRomeModel rome_model_26 = {
  .nGpus = 8, .nCpus = 4, .nNics = 0, .nLinks = 2,
  .gpuIds = { 0x43000, 0x23000, 0x26000, 0x3000, 0xe3000, 0xc3000, 0xc6000, 0x83000, },
  .nicIds = { },
  .gpuNuma = { 0, 1, 1, 1, 2, 2, 2, 3, },
  .nicNuma = { },
  .connMatrix = { 0, 0, 0, 1, 0, 0, 1, 0, 0, 0, 0, 0, 1, 0, 0, 1, 0, 0, 0, 1, 0, 0, 1, 0, 1, 0, 1, 0, 0, 0, 0, 0, 0, 1, 0, 0, 0, 1, 0, 0, 0, 0, 0, 0, 1, 0, 0, 1, 1, 0, 1, 0, 0, 0, 0, 0, 0, 1, 0, 0, 0, 1, 0, 0, },
  .gdrLevel = { },
  .pattern = "10303010",
  .ringBase = "4 5 7 1 0 3 2 6|3 0 6 2 1 7 5 4",
  .options = "",
  .treeBase = "",
};

static struct rcclRomeModel rome_model_23 = {
  .nGpus = 8, .nCpus = 4, .nNics = 0, .nLinks = 2,
  .gpuIds = { 0x43000, 0x23000, 0x26000, 0x3000, 0xc3000, 0xc6000, 0xa3000, 0x83000, },
  .nicIds = { },
  .gpuNuma = { 0, 1, 1, 1, 2, 2, 3, 3, },
  .nicNuma = { },
  .connMatrix = { 0, 0, 1, 1, 0, 0, 0, 0, 0, 0, 0, 0, 1, 0, 0, 1, 1, 0, 0, 0, 0, 1, 0, 0, 1, 0, 0, 0, 0, 1, 0, 0, 0, 1, 0, 0, 0, 0, 1, 0, 0, 0, 1, 1, 0, 0, 0, 0, 0, 0, 0, 0, 1, 0, 0, 1, 0, 1, 0, 0, 0, 0, 1, 0, },
  .gdrLevel = { },
  .pattern = "10302020",
  .ringBase = "1 7 6 4 5 2 0 3|2 5 3 0 4 6 7 1",
  .options = "",
  .treeBase = "",
};

static struct rcclRomeModel rome_model_38 = {
  .nGpus = 8, .nCpus = 7, .nNics = 0, .nLinks = 2,
  .gpuIds = { 0x43000, 0x23000, 0x26000, 0x3000, 0xc3000, 0xc6000, 0xa3000, 0x83000, },
  .nicIds = { },
  .gpuNuma = { 1, 2, 2, 3, 5, 5, 6, 7, },
  .nicNuma = { },
  .connMatrix = { 0, 0, 1, 1, 0, 0, 0, 0, 0, 0, 0, 0, 1, 0, 0, 1, 1, 0, 0, 0, 0, 1, 0, 0, 1, 0, 0, 0, 0, 1, 0, 0, 0, 1, 0, 0, 0, 0, 1, 0, 0, 0, 1, 1, 0, 0, 0, 0, 0, 0, 0, 0, 1, 0, 0, 1, 0, 1, 0, 0, 0, 0, 1, 0, },
  .gdrLevel = { },
  .pattern = "10201000201010",
  .ringBase = "6 7 1 4 3 5 2 0|0 2 5 3 4 1 7 6",
  .options = "",
  .treeBase = "",
};

static struct rcclRomeModel rome_model_28 = {
  .nGpus = 8, .nCpus = 4, .nNics = 0, .nLinks = 3,
  .gpuIds = { 0x43000, 0x23000, 0x26000, 0x3000, 0xc3000, 0xc6000, 0xa3000, 0x83000, },
  .nicIds = { },
  .gpuNuma = { 0, 1, 1, 1, 2, 2, 3, 3, },
  .nicNuma = { },
  .connMatrix = { 0, 1, 1, 1, 0, 0, 0, 0, 1, 0, 1, 1, 0, 0, 0, 0, 1, 1, 0, 1, 0, 0, 0, 0, 1, 1, 1, 0, 0, 0, 0, 0, 0, 0, 0, 0, 0, 1, 1, 1, 0, 0, 0, 0, 1, 0, 1, 1, 0, 0, 0, 0, 1, 1, 0, 1, 0, 0, 0, 0, 1, 1, 1, 0, },
  .gdrLevel = { },
  .pattern = "10302020",
  .ringBase = "0 3 2 1 4 5 6 7|7 6 5 4 1 2 3 0|0 2 5 7 4 6 3 1|1 3 6 4 7 5 2 0",
  .options = "",
  .treeBase = "",
};

static struct rcclRomeModel rome_model_40 = {
  .nGpus = 8, .nCpus = 4, .nNics = 1, .nLinks = 3,
  .gpuIds = { 0x43000, 0x23000, 0x26000, 0x3000, 0xc3000, 0xc6000, 0xa3000, 0x83000, },
  .nicIds = { 0xe1000, },
  .gpuNuma = { 0, 1, 1, 1, 2, 2, 3, 3, },
  .nicNuma = { 2, },
  .connMatrix = { 0, 0, 1, 1, 0, 1, 0, 0, 0, 0, 0, 0, 1, 0, 1, 1, 1, 0, 0, 1, 0, 1, 0, 0, 1, 0, 1, 0, 0, 1, 0, 0, 0, 1, 0, 0, 0, 0, 1, 1, 1, 0, 1, 1, 0, 0, 0, 0, 0, 1, 0, 0, 1, 0, 0, 1, 0, 1, 0, 0, 1, 0, 1, 0, },
  .gdrLevel = { PATH_SYS, PATH_SYS, PATH_SYS, PATH_SYS, PATH_PHB, PATH_PHB, PATH_SYS, PATH_SYS, },
  .pattern = "10302120",
  .ringBase = "6 7 1 4 0 5 3 2|7 6 4 1 0 2 3 5",
  .options = "",
  .treeBase = "",
};

static struct rcclRomeModel rome_model_42 = {
  .nGpus = 8, .nCpus = 7, .nNics = 1, .nLinks = 3,
  .gpuIds = { 0x43000, 0x23000, 0x26000, 0x3000, 0xc3000, 0xc6000, 0xa3000, 0x83000, },
  .nicIds = { 0xe1000, },
  .gpuNuma = { 1, 2, 2, 3, 5, 5, 6, 7, },
  .nicNuma = { 4, },
  .connMatrix = { 0, 0, 1, 1, 0, 1, 0, 0, 0, 0, 0, 0, 1, 0, 1, 1, 1, 0, 0, 1, 0, 1, 0, 0, 1, 0, 1, 0, 0, 1, 0, 0, 0, 1, 0, 0, 0, 0, 1, 1, 1, 0, 1, 1, 0, 0, 0, 0, 0, 1, 0, 0, 1, 0, 0, 1, 0, 1, 0, 0, 1, 0, 1, 0, },
  .gdrLevel = { PATH_SYS, PATH_SYS, PATH_SYS, PATH_SYS, PATH_SYS, PATH_SYS, PATH_SYS, PATH_SYS, },
  .pattern = "10201001201010",
  .ringBase = "7 4 6 1 3 0 2 5|6 4 7 1 3 2 5 0",
  .options = "",
  .treeBase = "",
};

static struct rcclRomeModel rome_model_44 = {
  .nGpus = 8, .nCpus = 4, .nNics = 1, .nLinks = 3,
  .gpuIds = { 0x63000, 0x43000, 0x27000, 0x3000, 0xe3000, 0xc3000, 0xa3000, 0x83000, },
  .nicIds = { 0xc4000, },
  .gpuNuma = { 0, 0, 1, 1, 2, 2, 3, 3, },
  .nicNuma = { 2, },
  .connMatrix = { 0, 1, 1, 1, 0, 0, 0, 0, 1, 0, 1, 1, 0, 0, 0, 0, 1, 1, 0, 1, 0, 0, 0, 0, 1, 1, 1, 0, 0, 0, 0, 0, 0, 0, 0, 0, 0, 1, 1, 1, 0, 0, 0, 0, 1, 0, 1, 1, 0, 0, 0, 0, 1, 1, 0, 1, 0, 0, 0, 0, 1, 1, 1, 0, },
  .gdrLevel = { PATH_SYS, PATH_SYS, PATH_SYS, PATH_SYS, PATH_PHB, PATH_PHB, PATH_SYS, PATH_SYS, },
  .pattern = "20202120",
  .ringBase = "5 4 7 6 2 1 3 0|5 6 7 4 1 0 2 3",
  .options = "",
  .treeBase = "",
};

static struct rcclRomeModel rome_model_45 = {
  .nGpus = 8, .nCpus = 7, .nNics = 0, .nLinks = 3,
  .gpuIds = { 0x43000, 0x23000, 0x26000, 0x3000, 0xc3000, 0xc6000, 0xa3000, 0x83000, },
  .nicIds = { },
  .gpuNuma = { 1, 2, 2, 3, 5, 5, 6, 7, },
  .nicNuma = { },
  .connMatrix = { 0, 1, 1, 1, 0, 0, 0, 0, 1, 0, 1, 1, 0, 0, 0, 0, 1, 1, 0, 1, 0, 0, 0, 0, 1, 1, 1, 0, 0, 0, 0, 0, 0, 0, 0, 0, 0, 1, 1, 1, 0, 0, 0, 0, 1, 0, 1, 1, 0, 0, 0, 0, 1, 1, 0, 1, 0, 0, 0, 0, 1, 1, 1, 0, },
  .gdrLevel = { },
  .pattern = "10201000201010",
  .ringBase = "0 1 2 3 4 5 6 7|0 2 5 7 4 6 1 3|0 3 1 6 4 7 5 2|0 7 6 5 4 3 2 1",
  .options = "",
  .treeBase = "",
};

static struct rcclRomeModel rome_model_46 = {
  .nGpus = 8, .nCpus = 7, .nNics = 1, .nLinks = 3,
  .gpuIds = { 0x43000, 0x23000, 0x26000, 0x3000, 0xc3000, 0xc6000, 0xa3000, 0x83000, },
  .nicIds = { 0xe1000, },
  .gpuNuma = { 1, 2, 2, 3, 5, 5, 6, 7, },
  .nicNuma = { 4, },
  .connMatrix = { 0, 1, 1, 1, 0, 0, 0, 0, 1, 0, 1, 1, 0, 0, 0, 0, 1, 1, 0, 1, 0, 0, 0, 0, 1, 1, 1, 0, 0, 0, 0, 0, 0, 0, 0, 0, 0, 1, 1, 1, 0, 0, 0, 0, 1, 0, 1, 1, 0, 0, 0, 0, 1, 1, 0, 1, 0, 0, 0, 0, 1, 1, 1, 0, },
  .gdrLevel = { PATH_SYS, PATH_SYS, PATH_SYS, PATH_SYS, PATH_SYS, PATH_SYS, PATH_SYS, PATH_SYS, },
  .pattern = "10201001201010",
  .ringBase = "6 5 7 4 1 2 3 0|7 4 6 5 1 0 3 2",
  .options = "",
  .treeBase = "",
};

static struct rcclRomeModel rome_model_48 = {
  .nGpus = 8, .nCpus = 4, .nNics = 0, .nLinks = 3,
  .gpuIds = { 0x4a000, 0x50000, 0xa000, 0xf000, 0xcb000, 0xd1000, 0x8a000, 0x90000, },
  .nicIds = { },
  .gpuNuma = { 0, 0, 1, 1, 2, 2, 3, 3, },
  .nicNuma = { },
  .connMatrix = { 0, 1, 1, 1, 0, 0, 0, 0, 1, 0, 1, 1, 0, 0, 0, 0, 1, 1, 0, 1, 0, 0, 0, 0, 1, 1, 1, 0, 0, 0, 0, 0, 0, 0, 0, 0, 0, 1, 1, 1, 0, 0, 0, 0, 1, 0, 1, 1, 0, 0, 0, 0, 1, 1, 0, 1, 0, 0, 0, 0, 1, 1, 1, 0, },
  .gdrLevel = { },
  .pattern = "20202020",
  .ringBase = "0 1 2 3 4 5 6 7|7 6 5 4 3 2 1 0|0 1 2 3 4 5 6 7|7 6 5 4 3 2 1 0",
  .options = "",
  .treeBase = "",
};

static struct rcclRomeModel rome_model_49 = {
  .nGpus = 8, .nCpus = 4, .nNics = 4, .nLinks = 3,
  .gpuIds = { 0x4a000, 0x50000, 0xa000, 0xf000, 0xcb000, 0xd1000, 0x8a000, 0x90000, },
  .nicIds = { 0x45000, 0x13000, 0xc6000, 0x85000, },
  .gpuNuma = { 0, 0, 1, 1, 2, 2, 3, 3, },
  .nicNuma = { 0, 1, 2, 3, },
  .connMatrix = { 0, 1, 1, 1, 0, 0, 0, 0, 1, 0, 1, 1, 0, 0, 0, 0, 1, 1, 0, 1, 0, 0, 0, 0, 1, 1, 1, 0, 0, 0, 0, 0, 0, 0, 0, 0, 0, 1, 1, 1, 0, 0, 0, 0, 1, 0, 1, 1, 0, 0, 0, 0, 1, 1, 0, 1, 0, 0, 0, 0, 1, 1, 1, 0, },
  .gdrLevel = { PATH_PXB, PATH_PXB, PATH_SYS, PATH_SYS, PATH_SYS, PATH_SYS, PATH_SYS, PATH_SYS, PATH_SYS, PATH_SYS, PATH_PXB, PATH_PXB, PATH_SYS, PATH_SYS, PATH_SYS, PATH_SYS, PATH_SYS, PATH_SYS, PATH_SYS, PATH_SYS, PATH_PXB, PATH_PXB, PATH_SYS, PATH_SYS, PATH_SYS, PATH_SYS, PATH_SYS, PATH_SYS, PATH_SYS, PATH_SYS, PATH_PXB, PATH_PXB, },
  .pattern = "21212121",
  .ringBase = "N0 0 1 2 3 4 5 6 7 N3|N3 7 6 5 4 3 2 1 0 N0|N1 2 3 0 1 6 7 4 5 N2|N2 5 4 7 6 1 0 3 2 N1",
  .options = "",
  .treeBase = "",
};

static struct rcclRomeModel rome_model_52 = {
  .nGpus = 8, .nCpus = 1, .nNics = 0, .nLinks = 3,
  .gpuIds = { 0xc1000, 0xc5000, 0xc9000, 0xcd000, 0xd1000, 0xd5000, 0xd9000, 0xdd000, },
  .nicIds = { },
  .gpuNuma = { 0, 0, 0, 0, 0, 0, 0, 0, },
  .nicNuma = { },
  .connMatrix = { 0, 1, 1, 0, 0, 0, 1, 0, 1, 0, 0, 1, 0, 1, 0, 0, 1, 0, 0, 1, 1, 0, 0, 0, 0, 1, 1, 0, 0, 0, 0, 1, 0, 0, 1, 0, 0, 1, 1, 0, 0, 1, 0, 0, 1, 0, 0, 1, 1, 0, 0, 0, 1, 0, 0, 1, 0, 0, 0, 1, 0, 1, 1, 0, },
  .gdrLevel = { },
  .pattern = "80",
  .ringBase = "0 1 3 2 4 5 7 6|6 7 5 4 2 3 1 0|0 1 5 4 6 7 3 2|2 3 7 6 4 5 1 0",
  .options = "",
  .treeBase = "",
};

static struct rcclRomeModel rome_model_53 = {
  .nGpus = 8, .nCpus = 4, .nNics = 4, .nLinks = 3,
  .gpuIds = { 0x4a000, 0x50000, 0xa000, 0xf000, 0xcb000, 0xd1000, 0x8a000, 0x90000, },
  .nicIds = { 0x45000, 0x13000, 0xc6000, 0x85000, },
  .gpuNuma = { 1, 1, 3, 3, 5, 5, 7, 7, },
  .nicNuma = { 1, 3, 5, 7, },
  .connMatrix = { 0, 1, 1, 1, 0, 0, 0, 0, 1, 0, 1, 1, 0, 0, 0, 0, 1, 1, 0, 1, 0, 0, 0, 0, 1, 1, 1, 0, 0, 0, 0, 0, 0, 0, 0, 0, 0, 1, 1, 1, 0, 0, 0, 0, 1, 0, 1, 1, 0, 0, 0, 0, 1, 1, 0, 1, 0, 0, 0, 0, 1, 1, 1, 0, },
  .gdrLevel = { PATH_PXB, PATH_PXB, PATH_SYS, PATH_SYS, PATH_SYS, PATH_SYS, PATH_SYS, PATH_SYS, PATH_SYS, PATH_SYS, PATH_PXB, PATH_PXB, PATH_SYS, PATH_SYS, PATH_SYS, PATH_SYS, PATH_SYS, PATH_SYS, PATH_SYS, PATH_SYS, PATH_PXB, PATH_PXB, PATH_SYS, PATH_SYS, PATH_SYS, PATH_SYS, PATH_SYS, PATH_SYS, PATH_SYS, PATH_SYS, PATH_PXB, PATH_PXB, },
  .pattern = "21212121",
  .ringBase = "N0 0 1 2 3 4 5 6 7 N3|N3 7 6 5 4 3 2 1 0 N0|N1 2 3 0 1 6 7 4 5 N2|N2 5 4 7 6 1 0 3 2 N1",
  .options = "",
  .treeBase = "",
};

static struct rcclRomeModel rome_model_43 = {
  .nGpus = 8, .nCpus = 4, .nNics = 0, .nLinks = 3,
  .gpuIds = { 0x63000, 0x43000, 0x27000, 0x3000, 0xe3000, 0xc3000, 0xa3000, 0x83000, },
  .nicIds = { },
  .gpuNuma = { 0, 0, 1, 1, 2, 2, 3, 3, },
  .nicNuma = { },
  .connMatrix = { 0, 1, 1, 1, 0, 0, 0, 0, 1, 0, 1, 1, 0, 0, 0, 0, 1, 1, 0, 1, 0, 0, 0, 0, 1, 1, 1, 0, 0, 0, 0, 0, 0, 0, 0, 0, 0, 1, 1, 1, 0, 0, 0, 0, 1, 0, 1, 1, 0, 0, 0, 0, 1, 1, 0, 1, 0, 0, 0, 0, 1, 1, 1, 0, },
  .gdrLevel = { },
  .pattern = "20202020",
  .ringBase = "0 1 2 3 4 5 6 7|0 2 5 7 4 6 1 3|0 3 1 6 4 7 5 2|0 7 6 5 4 3 2 1",
  .options = "",
  .treeBase = "",
};

static struct rcclRomeModel rome_model_55 = {
  .nGpus = 8, .nCpus = 4, .nNics = 0, .nLinks = 3,
  .gpuIds = { 0x100000, 0x200000, 0x300000, 0x400000, 0x500000, 0x600000, 0x700000, 0x800000, },
  .nicIds = { },
  .gpuNuma = { 0, 0, 1, 1, 2, 2, 3, 3, },
  .nicNuma = { },
  .connMatrix = { 0, 1, 1, 1, 0, 0, 0, 0, 1, 0, 1, 1, 0, 0, 0, 0, 1, 1, 0, 1, 0, 0, 0, 0, 1, 1, 1, 0, 0, 0, 0, 0, 0, 0, 0, 0, 0, 1, 1, 1, 0, 0, 0, 0, 1, 0, 1, 1, 0, 0, 0, 0, 1, 1, 0, 1, 0, 0, 0, 0, 1, 1, 1, 0, },
  .gdrLevel = { },
  .pattern = "20202020",
  .ringBase = "0 1 2 3 4 5 6 7|7 6 5 4 3 2 1 0|2 3 0 1 6 7 4 5|5 4 7 6 1 0 3 2",
  .options = "",
  .treeBase = "",
};

static struct rcclRomeModel rome_model_56 = {
  .nGpus = 16, .nCpus = 4, .nNics = 0, .nLinks = 4,
  .gpuIds = { 0x4e000, 0x51000, 0x56000, 0x59000, 0xe000, 0x11000, 0x16000, 0x19000, 0xcf000, 0xd2000, 0xd7000, 0xda000, 0x8f000, 0x92000, 0x97000, 0x9a000, },
  .nicIds = { },
  .gpuNuma = { 0, 0, 0, 0, 1, 1, 1, 1, 2, 2, 2, 2, 3, 3, 3, 3, },
  .nicNuma = { },
  .connMatrix = { 0, 4, 1, 0, 2, 0, 0, 0, 0, 0, 0, 0, 0, 0, 0, 0, 4, 0, 1, 1, 0, 1, 0, 0, 0, 0, 0, 0, 0, 0, 0, 0, 1, 1, 0, 4, 0, 0, 1, 0, 0, 0, 0, 0, 0, 0, 0, 0, 0, 1, 4, 0, 0, 0, 0, 2, 0, 0, 0, 0, 0, 0, 0, 0, 2, 0, 0, 0, 0, 4, 0, 0, 0, 0, 0, 0, 1, 0, 0, 0, 0, 1, 0, 0, 4, 0, 0, 0, 0, 0, 0, 0, 0, 1, 1, 0, 0, 0, 1, 0, 0, 0, 0, 4, 0, 0, 0, 0, 0, 1, 1, 0, 0, 0, 0, 2, 0, 0, 4, 0, 0, 0, 0, 0, 0, 0, 0, 1, 0, 0, 0, 0, 0, 0, 0, 0, 0, 4, 1, 0, 2, 0, 0, 0, 0, 0, 0, 0, 0, 0, 0, 0, 4, 0, 1, 1, 0, 1, 0, 0, 0, 0, 0, 0, 0, 0, 0, 0, 1, 1, 0, 4, 0, 0, 1, 0, 0, 0, 0, 0, 0, 0, 0, 0, 0, 1, 4, 0, 0, 0, 0, 2, 0, 0, 0, 0, 1, 0, 0, 0, 2, 0, 0, 0, 0, 4, 0, 0, 0, 0, 0, 0, 0, 1, 1, 0, 0, 1, 0, 0, 4, 0, 0, 0, 0, 0, 0, 0, 0, 1, 1, 0, 0, 0, 1, 0, 0, 0, 0, 4, 0, 0, 0, 0, 0, 0, 0, 1, 0, 0, 0, 2, 0, 0, 4, 0, },
  .gdrLevel = { },
  .pattern = "40404040",
  .ringBase = "0 1 3 2 6 7 15 14 10 11 9 8 12 13 5 4|0 1 2 3 7 6 13 12 8 9 10 11 15 14 5 4|0 2 3 7 6 14 15 11 10 8 9 13 12 4 5 1|4 5 13 12 8 9 11 10 14 15 7 6 2 3 1 0|4 5 14 15 11 10 9 8 12 13 6 7 3 2 1 0|1 5 4 12 13 9 8 10 11 15 14 6 7 3 2 0",
  .options = "pivotA2AEnabled=1,pivotA2ANumBiRings=3,tuning=1",
  .treeBase = "10 11|14 15|6 7|2 3|0 1|4 5|12 13|8 9",
};

static struct rcclRomeModel rome_model_58 = {
  .nGpus = 8, .nCpus = 3, .nNics = 0, .nLinks = 3,
  .gpuIds = { 0xc1000, 0xc6000, 0xc9000, 0xce000, 0xd1000, 0xd6000, 0xd9000, 0xde000, },
  .nicIds = { },
  .gpuNuma = { 3, 3, 1, 1, 0, 0, 0, 0, },
  .nicNuma = { },
  .connMatrix = { 0, 1, 1, 0, 0, 0, 1, 0, 1, 0, 0, 1, 0, 1, 0, 0, 1, 0, 0, 1, 1, 0, 0, 0, 0, 1, 1, 0, 0, 0, 0, 1, 0, 0, 1, 0, 0, 1, 1, 0, 0, 1, 0, 0, 1, 0, 0, 1, 1, 0, 0, 0, 1, 0, 0, 1, 0, 0, 0, 1, 0, 1, 1, 0, },
  .gdrLevel = { },
  .pattern = "402020",
  .ringBase = "0 1 3 2 4 5 7 6|6 7 5 4 2 3 1 0|0 1 5 4 6 7 3 2|2 3 7 6 4 5 1 0",
  .options = "",
  .treeBase = "",
};

static struct rcclRomeModel rome_model_59 = {
  .nGpus = 16, .nCpus = 4, .nNics = 8, .nLinks = 4,
  .gpuIds = { 0x4e000, 0x51000, 0x56000, 0x59000, 0xe000, 0x11000, 0x16000, 0x19000, 0xcf000, 0xd2000, 0xd7000, 0xda000, 0x8f000, 0x92000, 0x97000, 0x9a000, },
  .nicIds = { 0x4b000, 0x5a000, 0xb000, 0x1a000, 0xcc000, 0xdb000, 0x8c000, 0x9b000, },
  .gpuNuma = { 0, 0, 0, 0, 1, 1, 1, 1, 2, 2, 2, 2, 3, 3, 3, 3, },
  .nicNuma = { 0, 0, 1, 1, 2, 2, 3, 3, },
  .connMatrix = { 0, 4, 1, 0, 2, 0, 0, 0, 0, 0, 0, 0, 0, 0, 0, 0, 4, 0, 1, 1, 0, 1, 0, 0, 0, 0, 0, 0, 0, 0, 0, 0, 1, 1, 0, 4, 0, 0, 1, 0, 0, 0, 0, 0, 0, 0, 0, 0, 0, 1, 4, 0, 0, 0, 0, 2, 0, 0, 0, 0, 0, 0, 0, 0, 2, 0, 0, 0, 0, 4, 0, 0, 0, 0, 0, 0, 1, 0, 0, 0, 0, 1, 0, 0, 4, 0, 0, 0, 0, 0, 0, 0, 0, 1, 1, 0, 0, 0, 1, 0, 0, 0, 0, 4, 0, 0, 0, 0, 0, 1, 1, 0, 0, 0, 0, 2, 0, 0, 4, 0, 0, 0, 0, 0, 0, 0, 0, 1, 0, 0, 0, 0, 0, 0, 0, 0, 0, 4, 1, 0, 2, 0, 0, 0, 0, 0, 0, 0, 0, 0, 0, 0, 4, 0, 1, 1, 0, 1, 0, 0, 0, 0, 0, 0, 0, 0, 0, 0, 1, 1, 0, 4, 0, 0, 1, 0, 0, 0, 0, 0, 0, 0, 0, 0, 0, 1, 4, 0, 0, 0, 0, 2, 0, 0, 0, 0, 1, 0, 0, 0, 2, 0, 0, 0, 0, 4, 0, 0, 0, 0, 0, 0, 0, 1, 1, 0, 0, 1, 0, 0, 4, 0, 0, 0, 0, 0, 0, 0, 0, 1, 1, 0, 0, 0, 1, 0, 0, 0, 0, 4, 0, 0, 0, 0, 0, 0, 0, 1, 0, 0, 0, 2, 0, 0, 4, 0, },
  .gdrLevel = { PATH_PXB, PATH_PXB, PATH_PXB, PATH_PXB, PATH_SYS, PATH_SYS, PATH_SYS, PATH_SYS, PATH_SYS, PATH_SYS, PATH_SYS, PATH_SYS, PATH_SYS, PATH_SYS, PATH_SYS, PATH_SYS, PATH_PXB, PATH_PXB, PATH_PXB, PATH_PXB, PATH_SYS, PATH_SYS, PATH_SYS, PATH_SYS, PATH_SYS, PATH_SYS, PATH_SYS, PATH_SYS, PATH_SYS, PATH_SYS, PATH_SYS, PATH_SYS, PATH_SYS, PATH_SYS, PATH_SYS, PATH_SYS, PATH_PXB, PATH_PXB, PATH_PXB, PATH_PXB, PATH_SYS, PATH_SYS, PATH_SYS, PATH_SYS, PATH_SYS, PATH_SYS, PATH_SYS, PATH_SYS, PATH_SYS, PATH_SYS, PATH_SYS, PATH_SYS, PATH_PXB, PATH_PXB, PATH_PXB, PATH_PXB, PATH_SYS, PATH_SYS, PATH_SYS, PATH_SYS, PATH_SYS, PATH_SYS, PATH_SYS, PATH_SYS, PATH_SYS, PATH_SYS, PATH_SYS, PATH_SYS, PATH_SYS, PATH_SYS, PATH_SYS, PATH_SYS, PATH_PXB, PATH_PXB, PATH_PXB, PATH_PXB, PATH_SYS, PATH_SYS, PATH_SYS, PATH_SYS, PATH_SYS, PATH_SYS, PATH_SYS, PATH_SYS, PATH_SYS, PATH_SYS, PATH_SYS, PATH_SYS, PATH_PXB, PATH_PXB, PATH_PXB, PATH_PXB, PATH_SYS, PATH_SYS, PATH_SYS, PATH_SYS, PATH_SYS, PATH_SYS, PATH_SYS, PATH_SYS, PATH_SYS, PATH_SYS, PATH_SYS, PATH_SYS, PATH_SYS, PATH_SYS, PATH_SYS, PATH_SYS, PATH_PXB, PATH_PXB, PATH_PXB, PATH_PXB, PATH_SYS, PATH_SYS, PATH_SYS, PATH_SYS, PATH_SYS, PATH_SYS, PATH_SYS, PATH_SYS, PATH_SYS, PATH_SYS, PATH_SYS, PATH_SYS, PATH_PXB, PATH_PXB, PATH_PXB, PATH_PXB, },
  .pattern = "42424242",
  .ringBase = "N4 9 8 12 13 5 4 0 1 3 2 6 7 15 14 10 11 N5|N1 3 2 6 7 15 14 10 11 9 8 12 13 5 4 0 1 N0|N3 7 6 2 3 1 0 4 5 13 12 8 9 11 10 14 15 N7|N7 15 14 10 11 9 8 12 13 5 4 0 1 3 2 6 7 N3|N5 11 10 14 15 7 6 2 3 1 0 4 5 13 12 8 9 N4|N0 1 0 4 5 13 12 8 9 11 10 14 15 7 6 2 3 N1|N3 6 7 3 2 1 0 4 5 14 15 11 10 9 8 12 13 N6|N7 14 15 11 10 9 8 12 13 6 7 3 2 1 0 4 5 N2|N2 5 4 0 1 2 3 7 6 13 12 8 9 10 11 15 14 N7|N6 13 12 8 9 10 11 15 14 5 4 0 1 2 3 7 6 N3|N4 8 9 13 12 4 5 1 0 2 3 7 6 14 15 11 10 N5|N5 10 11 15 14 6 7 3 2 0 1 5 4 12 13 9 8 N4|N6 12 13 9 8 10 11 15 14 6 7 3 2 0 1 5 4 N2|N2 4 5 1 0 2 3 7 6 14 15 11 10 8 9 13 12 N6|N1 2 3 7 6 14 15 11 10 8 9 13 12 4 5 1 0 N0|N0 0 1 5 4 12 13 9 8 10 11 15 14 6 7 3 2 N1|N5 10 11 9 8 12 13 5 4 0 1 3 2 6 7 15 14 N7|N3 6 7 15 14 10 11 9 8 12 13 5 4 0 1 3 2 N1|N1 2 3 1 0 4 5 13 12 8 9 11 10 14 15 7 6 N3|N7 14 15 7 6 2 3 1 0 4 5 13 12 8 9 11 10 N5|N0 0 1 2 3 7 6 13 12 8 9 10 11 15 14 5 4 N2|N4 8 9 10 11 15 14 5 4 0 1 2 3 7 6 13 12 N6|N3 7 6 13 12 8 9 10 11 15 14 5 4 0 1 2 3 N1|N1 3 2 1 0 4 5 14 15 11 10 9 8 12 13 6 7 N3|N6 12 13 6 7 3 2 1 0 4 5 14 15 11 10 9 8 N4|N2 4 5 14 15 11 10 9 8 12 13 6 7 3 2 1 0 N0|N0 1 0 2 3 7 6 14 15 11 10 8 9 13 12 4 5 N2|N6 13 12 4 5 1 0 2 3 7 6 14 15 11 10 8 9 N4|N5 11 10 8 9 13 12 4 5 1 0 2 3 7 6 14 15 N7|N2 5 4 12 13 9 8 10 11 15 14 6 7 3 2 0 1 N0|N7 15 14 6 7 3 2 0 1 5 4 12 13 9 8 10 11 N5|N4 9 8 10 11 15 14 6 7 3 2 0 1 5 4 12 13 N6",
  .options = "tuning=4",
  .treeBase = "",
};

static struct rcclRomeModel rome_model_62 = {
  .nGpus = 8, .nCpus = 4, .nNics = 0, .nLinks = 3,
  .gpuIds = { 0xc1000, 0xc6000, 0xc9000, 0xce000, 0xd1000, 0xd6000, 0xd9000, 0xde000, },
  .nicIds = { },
  .gpuNuma = { 3, 3, 1, 1, 0, 0, 2, 2, },
  .nicNuma = { },
  .connMatrix = { 0, 1, 1, 0, 0, 0, 1, 0, 1, 0, 0, 1, 0, 1, 0, 0, 1, 0, 0, 1, 1, 0, 0, 0, 0, 1, 1, 0, 0, 0, 0, 1, 0, 0, 1, 0, 0, 1, 1, 0, 0, 1, 0, 0, 1, 0, 0, 1, 1, 0, 0, 0, 1, 0, 0, 1, 0, 0, 0, 1, 0, 1, 1, 0, },
  .gdrLevel = { },
  .pattern = "20202020",
  .ringBase = "0 1 3 2 4 5 7 6|6 7 5 4 2 3 1 0|0 1 5 4 6 7 3 2|2 3 7 6 4 5 1 0",
  .options = "",
  .treeBase = "",
};

static struct rcclRomeModel rome_model_63 = {
  .nGpus = 8, .nCpus = 4, .nNics = 4, .nLinks = 3,
  .gpuIds = { 0xc1000, 0xc6000, 0xc9000, 0xce000, 0xd1000, 0xd6000, 0xd9000, 0xde000, },
  .nicIds = { 0xc5000, 0xcd000, 0xd5000, 0xdd000, },
  .gpuNuma = { 3, 3, 1, 1, 0, 0, 2, 2, },
  .nicNuma = { 3, 1, 0, 2, },
  .connMatrix = { 0, 1, 1, 0, 0, 0, 1, 0, 1, 0, 0, 1, 0, 1, 0, 0, 1, 0, 0, 1, 1, 0, 0, 0, 0, 1, 1, 0, 0, 0, 0, 1, 0, 0, 1, 0, 0, 1, 1, 0, 0, 1, 0, 0, 1, 0, 0, 1, 1, 0, 0, 0, 1, 0, 0, 1, 0, 0, 0, 1, 0, 1, 1, 0, },
  .gdrLevel = { PATH_PHB, PATH_PHB, PATH_SYS, PATH_SYS, PATH_SYS, PATH_SYS, PATH_SYS, PATH_SYS, PATH_SYS, PATH_SYS, PATH_PHB, PATH_PHB, PATH_SYS, PATH_SYS, PATH_SYS, PATH_SYS, PATH_SYS, PATH_SYS, PATH_SYS, PATH_SYS, PATH_PHB, PATH_PHB, PATH_SYS, PATH_SYS, PATH_SYS, PATH_SYS, PATH_SYS, PATH_SYS, PATH_SYS, PATH_SYS, PATH_PHB, PATH_PHB, },
  .pattern = "21212121",
  .ringBase = "N0 0 1 5 4 6 7 3 2 N1|N1 2 3 7 6 4 5 1 0 N0|N3 7 6 0 1 3 2 4 5 N2|N2 5 4 2 3 1 0 6 7 N3|N0 0 1 5 4 6 7 3 2 N1|N1 2 3 7 6 4 5 1 0 N0|N3 7 6 0 1 3 2 4 5 N2|N2 5 4 2 3 1 0 6 7 N3",
  .options = "tuning=3",
  .treeBase = "",
};

static struct rcclRomeModel rome_model_65 = {
  .nGpus = 16, .nCpus = 4, .nNics = 8, .nLinks = 4,
  .gpuIds = { 0x4e000, 0x51000, 0x56000, 0x59000, 0xe000, 0x11000, 0x16000, 0x19000, 0xcf000, 0xd2000, 0xd7000, 0xda000, 0x8f000, 0x92000, 0x97000, 0x9a000, },
  .nicIds = { 0x4b000, 0x5a000, 0xb000, 0x1a000, 0xcc000, 0xdb000, 0x8c000, 0x9b000, },
  .gpuNuma = { 0, 0, 0, 0, 1, 1, 1, 1, 2, 2, 2, 2, 3, 3, 3, 3, },
  .nicNuma = { 0, 0, 1, 1, 2, 2, 3, 3, },
  .connMatrix = { 0, 4, 1, 0, 2, 0, 0, 0, 0, 0, 0, 0, 0, 0, 0, 0, 4, 0, 1, 1, 0, 1, 0, 0, 0, 0, 0, 0, 0, 0, 0, 0, 1, 1, 0, 4, 0, 0, 1, 0, 0, 0, 0, 0, 0, 0, 0, 0, 0, 1, 4, 0, 0, 0, 0, 2, 0, 0, 0, 0, 0, 0, 0, 0, 2, 0, 0, 0, 0, 4, 0, 0, 0, 0, 0, 0, 1, 0, 0, 0, 0, 1, 0, 0, 4, 0, 0, 0, 0, 0, 0, 0, 0, 1, 1, 0, 0, 0, 1, 0, 0, 0, 0, 4, 0, 0, 0, 0, 0, 1, 1, 0, 0, 0, 0, 2, 0, 0, 4, 0, 0, 0, 0, 0, 0, 0, 0, 1, 0, 0, 0, 0, 0, 0, 0, 0, 0, 4, 1, 0, 2, 0, 0, 0, 0, 0, 0, 0, 0, 0, 0, 0, 4, 0, 1, 1, 0, 1, 0, 0, 0, 0, 0, 0, 0, 0, 0, 0, 1, 1, 0, 4, 0, 0, 1, 0, 0, 0, 0, 0, 0, 0, 0, 0, 0, 1, 4, 0, 0, 0, 0, 2, 0, 0, 0, 0, 1, 0, 0, 0, 2, 0, 0, 0, 0, 4, 0, 0, 0, 0, 0, 0, 0, 1, 1, 0, 0, 1, 0, 0, 4, 0, 0, 0, 0, 0, 0, 0, 0, 1, 1, 0, 0, 0, 1, 0, 0, 0, 0, 4, 0, 0, 0, 0, 0, 0, 0, 1, 0, 0, 0, 2, 0, 0, 4, 0, },
  .gdrLevel = { PATH_PHB, PATH_PHB, PATH_PHB, PATH_PHB, PATH_SYS, PATH_SYS, PATH_SYS, PATH_SYS, PATH_SYS, PATH_SYS, PATH_SYS, PATH_SYS, PATH_SYS, PATH_SYS, PATH_SYS, PATH_SYS, PATH_PHB, PATH_PHB, PATH_PHB, PATH_PHB, PATH_SYS, PATH_SYS, PATH_SYS, PATH_SYS, PATH_SYS, PATH_SYS, PATH_SYS, PATH_SYS, PATH_SYS, PATH_SYS, PATH_SYS, PATH_SYS, PATH_SYS, PATH_SYS, PATH_SYS, PATH_SYS, PATH_PHB, PATH_PHB, PATH_PHB, PATH_PHB, PATH_SYS, PATH_SYS, PATH_SYS, PATH_SYS, PATH_SYS, PATH_SYS, PATH_SYS, PATH_SYS, PATH_SYS, PATH_SYS, PATH_SYS, PATH_SYS, PATH_PHB, PATH_PHB, PATH_PHB, PATH_PHB, PATH_SYS, PATH_SYS, PATH_SYS, PATH_SYS, PATH_SYS, PATH_SYS, PATH_SYS, PATH_SYS, PATH_SYS, PATH_SYS, PATH_SYS, PATH_SYS, PATH_SYS, PATH_SYS, PATH_SYS, PATH_SYS, PATH_PHB, PATH_PHB, PATH_PHB, PATH_PHB, PATH_SYS, PATH_SYS, PATH_SYS, PATH_SYS, PATH_SYS, PATH_SYS, PATH_SYS, PATH_SYS, PATH_SYS, PATH_SYS, PATH_SYS, PATH_SYS, PATH_PHB, PATH_PHB, PATH_PHB, PATH_PHB, PATH_SYS, PATH_SYS, PATH_SYS, PATH_SYS, PATH_SYS, PATH_SYS, PATH_SYS, PATH_SYS, PATH_SYS, PATH_SYS, PATH_SYS, PATH_SYS, PATH_SYS, PATH_SYS, PATH_SYS, PATH_SYS, PATH_PHB, PATH_PHB, PATH_PHB, PATH_PHB, PATH_SYS, PATH_SYS, PATH_SYS, PATH_SYS, PATH_SYS, PATH_SYS, PATH_SYS, PATH_SYS, PATH_SYS, PATH_SYS, PATH_SYS, PATH_SYS, PATH_PHB, PATH_PHB, PATH_PHB, PATH_PHB, },
  .pattern = "42424242",
  .ringBase = "N4 9 8 12 13 5 4 0 1 3 2 6 7 15 14 10 11 N5|N1 3 2 6 7 15 14 10 11 9 8 12 13 5 4 0 1 N0|N3 7 6 2 3 1 0 4 5 13 12 8 9 11 10 14 15 N7|N7 15 14 10 11 9 8 12 13 5 4 0 1 3 2 6 7 N3|N5 11 10 14 15 7 6 2 3 1 0 4 5 13 12 8 9 N4|N0 1 0 4 5 13 12 8 9 11 10 14 15 7 6 2 3 N1|N3 6 7 3 2 1 0 4 5 14 15 11 10 9 8 12 13 N6|N7 14 15 11 10 9 8 12 13 6 7 3 2 1 0 4 5 N2|N2 5 4 0 1 2 3 7 6 13 12 8 9 10 11 15 14 N7|N6 13 12 8 9 10 11 15 14 5 4 0 1 2 3 7 6 N3|N4 8 9 13 12 4 5 1 0 2 3 7 6 14 15 11 10 N5|N5 10 11 15 14 6 7 3 2 0 1 5 4 12 13 9 8 N4|N6 12 13 9 8 10 11 15 14 6 7 3 2 0 1 5 4 N2|N2 4 5 1 0 2 3 7 6 14 15 11 10 8 9 13 12 N6|N1 2 3 7 6 14 15 11 10 8 9 13 12 4 5 1 0 N0|N0 0 1 5 4 12 13 9 8 10 11 15 14 6 7 3 2 N1|N5 10 11 9 8 12 13 5 4 0 1 3 2 6 7 15 14 N7|N3 6 7 15 14 10 11 9 8 12 13 5 4 0 1 3 2 N1|N1 2 3 1 0 4 5 13 12 8 9 11 10 14 15 7 6 N3|N7 14 15 7 6 2 3 1 0 4 5 13 12 8 9 11 10 N5|N0 0 1 2 3 7 6 13 12 8 9 10 11 15 14 5 4 N2|N4 8 9 10 11 15 14 5 4 0 1 2 3 7 6 13 12 N6|N3 7 6 13 12 8 9 10 11 15 14 5 4 0 1 2 3 N1|N1 3 2 1 0 4 5 14 15 11 10 9 8 12 13 6 7 N3|N6 12 13 6 7 3 2 1 0 4 5 14 15 11 10 9 8 N4|N2 4 5 14 15 11 10 9 8 12 13 6 7 3 2 1 0 N0|N0 1 0 2 3 7 6 14 15 11 10 8 9 13 12 4 5 N2|N6 13 12 4 5 1 0 2 3 7 6 14 15 11 10 8 9 N4|N5 11 10 8 9 13 12 4 5 1 0 2 3 7 6 14 15 N7|N2 5 4 12 13 9 8 10 11 15 14 6 7 3 2 0 1 N0|N7 15 14 6 7 3 2 0 1 5 4 12 13 9 8 10 11 N5|N4 9 8 10 11 15 14 6 7 3 2 0 1 5 4 12 13 N6",
<<<<<<< HEAD
  .options = "tuning=1"
=======
  .options = "tuning=4",
  .treeBase = "",
>>>>>>> 6dd09091
};

static struct rcclRomeModel rome_model_66 = {
  .nGpus = 8, .nCpus = 2, .nNics = 0, .nLinks = 3,
  .gpuIds = { 0x29000, 0x2c000, 0x2f000, 0x32000, 0xad000, 0xb0000, 0xb3000, 0xb6000, },
  .nicIds = { },
  .gpuNuma = { 1, 1, 1, 1, 3, 3, 3, 3, },
  .nicNuma = { },
  .connMatrix = { 0, 4, 0, 0, 2, 0, 1, 0, 4, 0, 0, 1, 0, 0, 0, 1, 0, 0, 0, 4, 1, 0, 2, 0, 0, 1, 4, 0, 0, 1, 0, 0, 2, 0, 1, 0, 0, 4, 0, 0, 0, 0, 0, 1, 4, 0, 0, 1, 1, 0, 2, 0, 0, 0, 0, 4, 0, 1, 0, 0, 0, 1, 4, 0, },
  .gdrLevel = { },
  .pattern = "4040",
  .ringBase = "0 6 7 5 4 2 3 1|1 3 2 4 5 7 6 0|0 1 7 6 2 3 5 4|4 5 3 2 6 7 1 0",
  .options = "disableNumaMatching=1,tuning=2",
  .treeBase = "",
};

static struct rcclRomeModel rome_model_67 = {
  .nGpus = 8, .nCpus = 2, .nNics = 4, .nLinks = 3,
  .gpuIds = { 0x29000, 0x2c000, 0x2f000, 0x32000, 0xad000, 0xb0000, 0xb3000, 0xb6000, },
  .nicIds = { 0x1d000, 0x1e000, 0xa1000, 0xa2000, },
  .gpuNuma = { 1, 1, 1, 1, 3, 3, 3, 3, },
  .nicNuma = { 1, 1, 3, 3, },
  .connMatrix = { 0, 4, 0, 0, 2, 0, 1, 0, 4, 0, 0, 1, 0, 0, 0, 1, 0, 0, 0, 4, 1, 0, 2, 0, 0, 1, 4, 0, 0, 1, 0, 0, 2, 0, 1, 0, 0, 4, 0, 0, 0, 0, 0, 1, 4, 0, 0, 1, 1, 0, 2, 0, 0, 0, 0, 4, 0, 1, 0, 0, 0, 1, 4, 0, },
  .gdrLevel = { PATH_PXB, PATH_PXB, PATH_PXB, PATH_PXB, PATH_SYS, PATH_SYS, PATH_SYS, PATH_SYS, PATH_PXB, PATH_PXB, PATH_PXB, PATH_PXB, PATH_SYS, PATH_SYS, PATH_SYS, PATH_SYS, PATH_SYS, PATH_SYS, PATH_SYS, PATH_SYS, PATH_PXB, PATH_PXB, PATH_PXB, PATH_PXB, PATH_SYS, PATH_SYS, PATH_SYS, PATH_SYS, PATH_PXB, PATH_PXB, PATH_PXB, PATH_PXB, },
  .pattern = "4242",
  .ringBase = "N3 7 6 0 1 3 2 4 5 N2|N2 5 4 2 3 1 0 6 7 N3|N1 2 3 5 4 0 1 7 6 N3|N2 4 5 3 2 6 7 1 0 N0|N1 3 2 4 5 7 6 0 1 N0|N0 1 0 6 7 5 4 2 3 N1|N0 0 1 7 6 2 3 5 4 N2|N3 6 7 1 0 4 5 3 2 N1",
  .options = "disableNumaMatching=1,tuning=2",
  .treeBase = "",
};

static struct rcclRomeModel rome_model_68 = {
  .nGpus = 16, .nCpus = 1, .nNics = 16, .nLinks = 3,
  .gpuIds = { 0xcf000, 0xd4000, 0xd5000, 0xd6000, 0xd0000, 0xd1000, 0xd2000, 0xd3000, 0xf0000, 0xf1000, 0xf2000, 0xf3000, 0xf4000, 0xf5000, 0xf6000, 0xf7000, },
  .nicIds = { 0xcd000, 0xc8000, 0xc9000, 0xcb000, 0xcc000, 0xce000, 0xc7000, 0xca000, 0xe8000, 0xe9000, 0xea000, 0xeb000, 0xec000, 0xed000, 0xee000, 0xef000, },
  .gpuNuma = { 1, 1, 1, 1, 1, 1, 1, 1, 1, 1, 1, 1, 1, 1, 1, 1, },
  .nicNuma = { 1, 1, 1, 1, 1, 1, 1, 1, 1, 1, 1, 1, 1, 1, 1, 1, },
  .connMatrix = { 0, 1, 1, 1, 0, 0, 0, 0, 0, 0, 0, 0, 0, 0, 0, 0, 1, 0, 1, 1, 0, 0, 0, 0, 0, 0, 0, 0, 0, 0, 0, 0, 1, 1, 0, 1, 0, 0, 0, 0, 0, 0, 0, 0, 0, 0, 0, 0, 1, 1, 1, 0, 0, 0, 0, 0, 0, 0, 0, 0, 0, 0, 0, 0, 0, 0, 0, 0, 0, 1, 1, 1, 0, 0, 0, 0, 0, 0, 0, 0, 0, 0, 0, 0, 1, 0, 1, 1, 0, 0, 0, 0, 0, 0, 0, 0, 0, 0, 0, 0, 1, 1, 0, 1, 0, 0, 0, 0, 0, 0, 0, 0, 0, 0, 0, 0, 1, 1, 1, 0, 0, 0, 0, 0, 0, 0, 0, 0, 0, 0, 0, 0, 0, 0, 0, 0, 0, 1, 1, 1, 0, 0, 0, 0, 0, 0, 0, 0, 0, 0, 0, 0, 1, 0, 1, 1, 0, 0, 0, 0, 0, 0, 0, 0, 0, 0, 0, 0, 1, 1, 0, 1, 0, 0, 0, 0, 0, 0, 0, 0, 0, 0, 0, 0, 1, 1, 1, 0, 0, 0, 0, 0, 0, 0, 0, 0, 0, 0, 0, 0, 0, 0, 0, 0, 0, 1, 1, 1, 0, 0, 0, 0, 0, 0, 0, 0, 0, 0, 0, 0, 1, 0, 1, 1, 0, 0, 0, 0, 0, 0, 0, 0, 0, 0, 0, 0, 1, 1, 0, 1, 0, 0, 0, 0, 0, 0, 0, 0, 0, 0, 0, 0, 1, 1, 1, 0, },
  .gdrLevel = { PATH_PIX, PATH_PXB, PATH_PXB, PATH_PXB, PATH_PXB, PATH_PXB, PATH_PXB, PATH_PXB, PATH_PHB, PATH_PHB, PATH_PHB, PATH_PHB, PATH_PHB, PATH_PHB, PATH_PHB, PATH_PHB, PATH_PXB, PATH_PIX, PATH_PXB, PATH_PXB, PATH_PXB, PATH_PXB, PATH_PXB, PATH_PXB, PATH_PHB, PATH_PHB, PATH_PHB, PATH_PHB, PATH_PHB, PATH_PHB, PATH_PHB, PATH_PHB, PATH_PXB, PATH_PXB, PATH_PIX, PATH_PXB, PATH_PXB, PATH_PXB, PATH_PXB, PATH_PXB, PATH_PHB, PATH_PHB, PATH_PHB, PATH_PHB, PATH_PHB, PATH_PHB, PATH_PHB, PATH_PHB, PATH_PXB, PATH_PXB, PATH_PXB, PATH_PIX, PATH_PXB, PATH_PXB, PATH_PXB, PATH_PXB, PATH_PHB, PATH_PHB, PATH_PHB, PATH_PHB, PATH_PHB, PATH_PHB, PATH_PHB, PATH_PHB, PATH_PXB, PATH_PXB, PATH_PXB, PATH_PXB, PATH_PIX, PATH_PXB, PATH_PXB, PATH_PXB, PATH_PHB, PATH_PHB, PATH_PHB, PATH_PHB, PATH_PHB, PATH_PHB, PATH_PHB, PATH_PHB, PATH_PXB, PATH_PXB, PATH_PXB, PATH_PXB, PATH_PXB, PATH_PIX, PATH_PXB, PATH_PXB, PATH_PHB, PATH_PHB, PATH_PHB, PATH_PHB, PATH_PHB, PATH_PHB, PATH_PHB, PATH_PHB, PATH_PXB, PATH_PXB, PATH_PXB, PATH_PXB, PATH_PXB, PATH_PXB, PATH_PIX, PATH_PXB, PATH_PHB, PATH_PHB, PATH_PHB, PATH_PHB, PATH_PHB, PATH_PHB, PATH_PHB, PATH_PHB, PATH_PXB, PATH_PXB, PATH_PXB, PATH_PXB, PATH_PXB, PATH_PXB, PATH_PXB, PATH_PIX, PATH_PHB, PATH_PHB, PATH_PHB, PATH_PHB, PATH_PHB, PATH_PHB, PATH_PHB, PATH_PHB, PATH_PHB, PATH_PHB, PATH_PHB, PATH_PHB, PATH_PHB, PATH_PHB, PATH_PHB, PATH_PHB, PATH_PIX, PATH_PXB, PATH_PXB, PATH_PXB, PATH_PXB, PATH_PXB, PATH_PXB, PATH_PXB, PATH_PHB, PATH_PHB, PATH_PHB, PATH_PHB, PATH_PHB, PATH_PHB, PATH_PHB, PATH_PHB, PATH_PXB, PATH_PIX, PATH_PXB, PATH_PXB, PATH_PXB, PATH_PXB, PATH_PXB, PATH_PXB, PATH_PHB, PATH_PHB, PATH_PHB, PATH_PHB, PATH_PHB, PATH_PHB, PATH_PHB, PATH_PHB, PATH_PXB, PATH_PXB, PATH_PIX, PATH_PXB, PATH_PXB, PATH_PXB, PATH_PXB, PATH_PXB, PATH_PHB, PATH_PHB, PATH_PHB, PATH_PHB, PATH_PHB, PATH_PHB, PATH_PHB, PATH_PHB, PATH_PXB, PATH_PXB, PATH_PXB, PATH_PIX, PATH_PXB, PATH_PXB, PATH_PXB, PATH_PXB, PATH_PHB, PATH_PHB, PATH_PHB, PATH_PHB, PATH_PHB, PATH_PHB, PATH_PHB, PATH_PHB, PATH_PXB, PATH_PXB, PATH_PXB, PATH_PXB, PATH_PIX, PATH_PXB, PATH_PXB, PATH_PXB, PATH_PHB, PATH_PHB, PATH_PHB, PATH_PHB, PATH_PHB, PATH_PHB, PATH_PHB, PATH_PHB, PATH_PXB, PATH_PXB, PATH_PXB, PATH_PXB, PATH_PXB, PATH_PIX, PATH_PXB, PATH_PXB, PATH_PHB, PATH_PHB, PATH_PHB, PATH_PHB, PATH_PHB, PATH_PHB, PATH_PHB, PATH_PHB, PATH_PXB, PATH_PXB, PATH_PXB, PATH_PXB, PATH_PXB, PATH_PXB, PATH_PIX, PATH_PXB, PATH_PHB, PATH_PHB, PATH_PHB, PATH_PHB, PATH_PHB, PATH_PHB, PATH_PHB, PATH_PHB, PATH_PXB, PATH_PXB, PATH_PXB, PATH_PXB, PATH_PXB, PATH_PXB, PATH_PXB, PATH_PIX, },
  .pattern = "@@",
  .ringBase = "N0 0 1 2 3 N3 N4 4 5 6 7 N7 N8 8 9 10 11 N11 N12 12 13 14 15 N15|N15 15 14 13 12 N12 N11 11 10 9 8 N8 N7 7 6 5 4 N4 N3 3 2 1 0 N0|N1 1 3 0 2 N2 N5 5 7 4 6 N6 N9 9 11 8 10 N10 N13 13 15 12 14 N14|N14 14 12 15 13 N13 N10 10 8 11 9 N9 N6 6 4 7 5 N5 N2 2 0 3 1 N1|N0 0 1 2 3 N3 N4 4 5 6 7 N7 N8 8 9 10 11 N11 N12 12 13 14 15 N15|N15 15 14 13 12 N12 N11 11 10 9 8 N8 N7 7 6 5 4 N4 N3 3 2 1 0 N0|N1 1 3 0 2 N2 N5 5 7 4 6 N6 N9 9 11 8 10 N10 N13 13 15 12 14 N14|N14 14 12 15 13 N13 N10 10 8 11 9 N9 N6 6 4 7 5 N5 N2 2 0 3 1 N1",
  .options = "",
<<<<<<< HEAD
=======
  .treeBase = "",
>>>>>>> 6dd09091
};

static struct rcclRomeModel rome_model_71 = {
  .nGpus = 8, .nCpus = 2, .nNics = 0, .nLinks = 3,
  .gpuIds = { 0x32000, 0x35000, 0x11000, 0x14000, 0xae000, 0xb3000, 0x8e000, 0x93000, },
  .nicIds = { },
  .gpuNuma = { 0, 0, 0, 0, 1, 1, 1, 1, },
  .nicNuma = { },
  .connMatrix = { 0, 4, 1, 0, 0, 0, 2, 0, 4, 0, 0, 1, 0, 1, 0, 0, 1, 0, 0, 4, 2, 0, 0, 0, 0, 1, 4, 0, 0, 0, 0, 1, 0, 0, 2, 0, 0, 4, 1, 0, 0, 1, 0, 0, 4, 0, 0, 1, 2, 0, 0, 0, 1, 0, 0, 4, 0, 0, 0, 1, 0, 1, 4, 0, },
  .gdrLevel = { },
  .pattern = "4040",
  .ringBase = "0 1 3 2 4 5 7 6|6 7 5 4 2 3 1 0|0 1 5 4 2 3 7 6|6 7 3 2 4 5 1 0",
  .options = "disableNumaMatching=1,tuning=2",
  .treeBase = "",
};

static struct rcclRomeModel rome_model_72 = {
  .nGpus = 8, .nCpus = 2, .nNics = 4, .nLinks = 3,
  .gpuIds = { 0x32000, 0x35000, 0x11000, 0x14000, 0xae000, 0xb3000, 0x8e000, 0x93000, },
  .nicIds = { 0x1d000, 0x1e000, 0xa0000, 0xa1000, },
  .gpuNuma = { 0, 0, 0, 0, 1, 1, 1, 1, },
  .nicNuma = { 0, 0, 1, 1, },
  .connMatrix = { 0, 4, 1, 0, 0, 0, 2, 0, 4, 0, 0, 1, 0, 1, 0, 0, 1, 0, 0, 4, 2, 0, 0, 0, 0, 1, 4, 0, 0, 0, 0, 1, 0, 0, 2, 0, 0, 4, 1, 0, 0, 1, 0, 0, 4, 0, 0, 1, 2, 0, 0, 0, 1, 0, 0, 4, 0, 0, 0, 1, 0, 1, 4, 0, },
  .gdrLevel = { PATH_PHB, PATH_PHB, PATH_PHB, PATH_PHB, PATH_SYS, PATH_SYS, PATH_SYS, PATH_SYS, PATH_PHB, PATH_PHB, PATH_PHB, PATH_PHB, PATH_SYS, PATH_SYS, PATH_SYS, PATH_SYS, PATH_SYS, PATH_SYS, PATH_SYS, PATH_SYS, PATH_PHB, PATH_PHB, PATH_PHB, PATH_PHB, PATH_SYS, PATH_SYS, PATH_SYS, PATH_SYS, PATH_PHB, PATH_PHB, PATH_PHB, PATH_PHB, },
  .pattern = "4242",
  .ringBase = "N0 0 1 3 2 4 5 7 6 N3|N1 2 3 1 0 6 7 5 4 N2|N3 7 6 0 1 5 4 2 3 N1|N0 1 0 6 7 3 2 4 5 N2|N2 4 5 7 6 0 1 3 2 N1|N3 6 7 5 4 2 3 1 0 N0|N2 5 4 2 3 7 6 0 1 N0|N1 3 2 4 5 1 0 6 7 N3",
  .options = "disableNumaMatching=1,tuning=2",
  .treeBase = "",
};

static struct rcclRomeModel rome_model_73 = {
  .nGpus = 8, .nCpus = 4, .nNics = 0, .nLinks = 3,
  .gpuIds = { 0xc1000, 0xc6000, 0xc9000, 0xce000, 0xd1000, 0xd6000, 0xd9000, 0xde000, },
  .nicIds = { },
  .gpuNuma = { 3, 3, 1, 1, 0, 0, 2, 2, },
  .nicNuma = { },
  .connMatrix = { 0, 4, 1, 0, 0, 0, 2, 0, 4, 0, 0, 1, 0, 1, 0, 0, 1, 0, 0, 4, 2, 0, 0, 0, 0, 1, 4, 0, 0, 0, 0, 1, 0, 0, 2, 0, 0, 4, 1, 0, 0, 1, 0, 0, 4, 0, 0, 1, 2, 0, 0, 0, 1, 0, 0, 4, 0, 0, 0, 1, 0, 1, 4, 0, },
  .gdrLevel = { },
  .pattern = "20202020",
  .ringBase = "0 1 3 2 4 5 7 6|6 7 5 4 2 3 1 0|0 1 5 4 6 7 3 2|2 3 7 6 4 5 1 0",
  .options = "",
  .treeBase = "",
};

static struct rcclRomeModel rome_model_74 = {
  .nGpus = 8, .nCpus = 4, .nNics = 4, .nLinks = 3,
  .gpuIds = { 0xc1000, 0xc6000, 0xc9000, 0xce000, 0xd1000, 0xd6000, 0xd9000, 0xde000, },
  .nicIds = { 0xc5000, 0xcd000, 0xd5000, 0xdd000, },
  .gpuNuma = { 3, 3, 1, 1, 0, 0, 2, 2, },
  .nicNuma = { 3, 1, 0, 2, },
  .connMatrix = { 0, 4, 1, 0, 0, 0, 2, 0, 4, 0, 0, 1, 0, 1, 0, 0, 1, 0, 0, 4, 2, 0, 0, 0, 0, 1, 4, 0, 0, 0, 0, 1, 0, 0, 2, 0, 0, 4, 1, 0, 0, 1, 0, 0, 4, 0, 0, 1, 2, 0, 0, 0, 1, 0, 0, 4, 0, 0, 0, 1, 0, 1, 4, 0, },
  .gdrLevel = { PATH_PHB, PATH_PHB, PATH_SYS, PATH_SYS, PATH_SYS, PATH_SYS, PATH_SYS, PATH_SYS, PATH_SYS, PATH_SYS, PATH_PHB, PATH_PHB, PATH_SYS, PATH_SYS, PATH_SYS, PATH_SYS, PATH_SYS, PATH_SYS, PATH_SYS, PATH_SYS, PATH_PHB, PATH_PHB, PATH_SYS, PATH_SYS, PATH_SYS, PATH_SYS, PATH_SYS, PATH_SYS, PATH_SYS, PATH_SYS, PATH_PHB, PATH_PHB, },
  .pattern = "21212121",
  .ringBase = "N0 0 1 5 4 6 7 3 2 N1|N1 2 3 7 6 4 5 1 0 N0|N3 7 6 0 1 3 2 4 5 N2|N2 5 4 2 3 1 0 6 7 N3|N0 0 1 5 4 6 7 3 2 N1|N1 2 3 7 6 4 5 1 0 N0|N3 7 6 0 1 3 2 4 5 N2|N2 5 4 2 3 1 0 6 7 N3",
  .options = "tuning=3",
  .treeBase = "",
};

static struct rcclRomeModel rome_model_76 = {
  .nGpus = 8, .nCpus = 2, .nNics = 8, .nLinks = 3,
  .gpuIds = { 0x32000, 0x35000, 0x11000, 0x14000, 0xae000, 0xb3000, 0x8e000, 0x93000, },
  .nicIds = { 0x26000, 0x2d000, 0x5000, 0xc000, 0xab000, 0xb4000, 0x8b000, 0x94000, },
  .gpuNuma = { 1, 1, 1, 1, 3, 3, 3, 3, },
  .nicNuma = { 1, 1, 1, 1, 3, 3, 3, 3, },
  .connMatrix = { 0, 4, 1, 0, 0, 0, 2, 0, 4, 0, 0, 1, 0, 1, 0, 0, 1, 0, 0, 4, 2, 0, 0, 0, 0, 1, 4, 0, 0, 0, 0, 1, 0, 0, 2, 0, 0, 4, 1, 0, 0, 1, 0, 0, 4, 0, 0, 1, 2, 0, 0, 0, 1, 0, 0, 4, 0, 0, 0, 1, 0, 1, 4, 0, },
  .gdrLevel = { PATH_PXB, PATH_PXB, PATH_PHB, PATH_PHB, PATH_SYS, PATH_SYS, PATH_SYS, PATH_SYS, PATH_PXB, PATH_PXB, PATH_PHB, PATH_PHB, PATH_SYS, PATH_SYS, PATH_SYS, PATH_SYS, PATH_PHB, PATH_PHB, PATH_PXB, PATH_PXB, PATH_SYS, PATH_SYS, PATH_SYS, PATH_SYS, PATH_PHB, PATH_PHB, PATH_PXB, PATH_PXB, PATH_SYS, PATH_SYS, PATH_SYS, PATH_SYS, PATH_SYS, PATH_SYS, PATH_SYS, PATH_SYS, PATH_PXB, PATH_PXB, PATH_PHB, PATH_PHB, PATH_SYS, PATH_SYS, PATH_SYS, PATH_SYS, PATH_PXB, PATH_PXB, PATH_PHB, PATH_PHB, PATH_SYS, PATH_SYS, PATH_SYS, PATH_SYS, PATH_PHB, PATH_PHB, PATH_PXB, PATH_PXB, PATH_SYS, PATH_SYS, PATH_SYS, PATH_SYS, PATH_PHB, PATH_PHB, PATH_PXB, PATH_PXB, },
  .pattern = "4444",
  .ringBase = "N0 0 1 3 2 4 5 7 6 N6|N2 2 3 1 0 6 7 5 4 N4|N5 5 4 2 3 7 6 0 1 N1|N1 1 0 6 7 3 2 4 5 N5|N4 4 5 7 6 0 1 3 2 N2|N2 2 3 1 0 6 7 5 4 N4|N0 0 1 5 4 2 3 7 6 N6|N3 3 2 4 5 1 0 6 7 N7|N4 4 5 7 6 0 1 3 2 N2|N6 6 7 5 4 2 3 1 0 N0|N7 7 6 0 1 5 4 2 3 N3|N6 6 7 3 2 4 5 1 0 N0|N3 3 2 0 1 5 4 6 7 N7|N1 1 0 2 3 7 6 4 5 N5|N5 5 4 6 7 3 2 0 1 N1|N7 7 6 4 5 1 0 2 3 N3",
  .options = "disableNumaMatching=1,tuning=3",
  .treeBase = "",
};

static struct rcclRomeModel romeTopoModels[] = {
  rome_model_22,
  rome_model_25,
  rome_model_27,
  rome_model_29,
  rome_model_31,
  rome_model_33,
  rome_model_30,
  rome_model_32,
  rome_model_24,
  rome_model_26,
  rome_model_23,
  rome_model_38,
  rome_model_28,
  rome_model_40,
  rome_model_42,
  rome_model_44,
  rome_model_45,
  rome_model_46,
  rome_model_48,
  rome_model_49,
  rome_model_52,
  rome_model_53,
  rome_model_43,
  rome_model_55,
  rome_model_56,
  rome_model_58,
  rome_model_59,
  rome_model_62,
  rome_model_63,
  rome_model_65,
  rome_model_66,
  rome_model_67,
  rome_model_68,
  rome_model_71,
  rome_model_72,
  rome_model_73,
  rome_model_74,
  rome_model_76,
};

/* Parse user defined rings. Format is like :
 * "0 1|1 0|0 1 2 3|3 2 1 0|N0 0 2 3 1 N1|1 3 2 0|0 1 2 3 4 5 6 7|N2 7 6 5 4 3 2 1 0 N1"
 * Network interfaces can be optionally specified by N prefix.
 * Rings with a non-matching number of gpus are ignored so we can provide
 * rings for multiple cases.
 */
ncclResult_t parseGraph(const char* str, struct ncclTopoSystem* system, struct ncclTopoGraph* graph, int* gpu_map, int* net_map) {
  int gpus[NCCL_TOPO_MAX_NODES];
  int nChannels = 0;
  int gpu = 0;
  int offset = 0;
  int status = 0; // 0 : between numbers, 1 : inside number, 2: start NET, 3: inside NET
  int nets[NCCL_TOPO_MAX_NODES*2];
  int net_offset = 0, net_count = 0;
  int ngpus = system->nodes[GPU].count;
  int nnets = system->nodes[NET].count;
  do {
    if (str[offset] == 'N') {
      if (status == 0) {
        status = 2;
      }
    } else {
      int digit = str[offset] - '0';
      if (digit >= 0 && digit <= 9) {
        switch (status) {
          case 0:
            gpus[gpu] = digit;
            status = 1;
            break;
          case 1:
            gpus[gpu] = gpus[gpu]*10+digit;
            break;
          case 2:
            nets[net_offset] = digit+'N';
            status = 3;
            break;
          case 3:
            nets[net_offset] = (nets[net_offset]-'N')*10+digit+'N';
            break;
        }
      } else {
        if (status == 1) {
          gpu++;
          net_offset = 2*gpu-1;
          if (gpu > NCCL_TOPO_MAX_NODES) goto end;
        } else if (status == 2 || status == 3) {
          net_offset++;
          net_count++;
          if (net_offset > ngpus*2) goto end;
        }
        status = 0;
        if (str[offset] == '|' || str[offset] == '\0') {
          // Ignore if ngpus doesn't match
          if (gpu != ngpus) goto newchannel;
          // Ignore if net_count is not 0 or odd number
          if (net_count && net_count%2) goto newchannel;

          for (int r=0; r<ngpus; r++) {
            int g = gpus[r];
            // Ignore if gpus are out of bounds
            if (g < 0 || g >= ngpus) goto newchannel;
            // Ignore if gpus are duplicate
            for (int i=0; i<r; i++)
              if (gpus[i] == g) goto newchannel;
            // remap if needed
            if (gpu_map) g = gpu_map[g];
            // Translate gpu numbers into ranks
            int j = 0;
            for (j = 0; j < ngpus; j++)
              if (g == system->nodes[GPU].nodes[j].gpu.dev)
                break;
            if (j < ngpus)
              graph->intra[nChannels*ngpus+r] = system->nodes[GPU].nodes[j].gpu.rank[0];
            else
              return ncclInternalError;
          }

          if (net_count) {
            for (int i = 0; net_map && i < ngpus*2; i++) {
              if (nets[i]-'N' < 0 || nets[i]-'N' >= nnets) continue;
              nets[i] = net_map[nets[i]-'N']+'N';
            }
            memcpy(&graph->intraNets[ngpus*nChannels*2], nets, ngpus*2*sizeof(int));
            graph->nIntraChannels++;
            if (nets[0]-'N' >= nnets || nets[ngpus*2-1]-'N' >= nnets) goto newchannel;
            graph->inter[nChannels*2] = nets[0]-'N';
            graph->inter[nChannels*2+1] = nets[ngpus*2-1]-'N';
          } else if (nnets) {
            graph->inter[nChannels*2] = system->nodes[NET].nodes[nChannels%nnets].id;
            graph->inter[nChannels*2+1] = system->nodes[NET].nodes[(nChannels+1)%nnets].id;
          }
          nChannels++;
newchannel:
          gpu = 0;
          net_offset = 0;
          net_count = 0;
        }
      }
    }
  } while (str[offset++] != 0);
end:
  graph->nChannels = nChannels;
  graph->speedIntra = graph->speedInter = system->maxWidth;
  if (graph->id == 1) {
    for (int i=0; i<graph->nChannels; i++) {
      int net;
      ncclTopoGetLocalNet(system, graph->intra[i*ngpus+1], &net);
      graph->inter[i*2+1] = net;
    }
  }
#if 0
  for (int i=0; i<graph->nChannels; i++) {
    printf("%d: ", i);
    printf ("NET/%d ", graph->inter[i*2]);
    for (int j=0; j<ngpus; j++) printf("GPU/%d ", graph->intra[i*ngpus+j]);
    printf ("NET/%d ", graph->inter[i*2+1]);
    printf("\n");
  }
#endif
  return ncclSuccess;
}


/* Parse user defined treeBase for complicated trees. Format is like :
 * "10 11|14 15|6 7|2 3|0 1|4 5|12 13|8 9"
 *
 * Rings with a non-matching number of gpus are ignored so we can provide
 * rings for multiple cases.
 */
ncclResult_t parseGraphLight(const char* str, struct ncclTopoSystem* system, struct ncclTopoGraph* graph, int* gpu_map) {
  int gpus[NCCL_TOPO_MAX_NODES];
  int nChannels = 0;
  int gpu = 0;
  int offset = 0;
  if (str[0] == 0) return ncclSuccess;
  int status = 0; // 0 : between numbers, 1 : inside number, 2: start NET, 3: inside NET
  int nets[NCCL_TOPO_MAX_NODES*2];
  int net_offset = 0, net_count = 0;
  int ngpus = system->nodes[GPU].count;
  int x=0, y=0;
  do {
    int digit = str[offset] - '0';
    if (digit >= 0 && digit <= 9) {
      switch (status) {
        case 0:
          gpus[gpu] = digit;
          status = 1;
          break;
        case 1:
          gpus[gpu] = gpus[gpu]*10+digit;
          break;
      }
    } else {
      if (status == 1) {
        gpu++;
      }
      status = 0;
      if (str[offset] == '|' || str[offset] == 0) {
        for (int r=0; r<gpu; r++) {
          int g = gpus[r];
          // remap if needed
          if (gpu_map) g = gpu_map[g];
          // Translate gpu numbers into ranks
          int j = 0;
          for (j = 0; j < ngpus; j++)
            if (g == system->nodes[GPU].nodes[j].gpu.dev)
              break;
          if (j < ngpus)
          {
            graph->treeBase[r][x] = system->nodes[GPU].nodes[j].gpu.rank[0];
            y=r;
          }
          else
            return ncclInternalError;
        }
        y++;
        graph->treeBase[y][x] = -1;
        x++;
        gpu=0;
      }
    }
  } while (str[offset++] != 0);
  graph->treeBase[0][x] = -1;
  return ncclSuccess;
}

#define MAX_OPT_TOKENS 10
extern const char* topoPathTypeStr[];

static void parseOptions(struct ncclTopoSystem* system, const char *options) {
  if (strcmp(options, "")) {
    char *str_temp = (char *)malloc(strlen(options) + 1);
    strcpy(str_temp, options);
    char* tokens[MAX_OPT_TOKENS];
    int numTokens = 0;
    char* state;
    tokens[numTokens] = strtok_r(str_temp, "=, ", &state);
    numTokens++;
    while (tokens[numTokens-1] != NULL && numTokens < MAX_OPT_TOKENS)
        tokens[numTokens++] = strtok_r(NULL, "=, ", &state);
    for (int i = 0; i < numTokens/2; i++) {
      if (strcmp(tokens[i*2], "netGdrLevel") == 0) {
        int j;
        for (j = 0; j <= PATH_SYS; j++) {
          if (strcmp(tokens[i*2+1], topoPathTypeStr[j]) == 0)
            break;
        }
        if (j <= PATH_SYS)
          system->netGdrLevel = j;
        else {
          system->netGdrLevel = -2;
          WARN("invalid netGdrLevel: %s", tokens[i*2+1]);
        }
      } else if (strcmp(tokens[i*2], "pivotA2AEnabled") == 0) {
        system->pivotA2AEnabled = (bool)atol(tokens[i*2+1]);
      } else if (strcmp(tokens[i*2], "pivotA2ANumBiRings") == 0) {
        system->pivotA2ANumBiRings = atol(tokens[i*2+1]);
      } else if (strcmp(tokens[i*2], "tuning") == 0) {
        system->tuning = atol(tokens[i*2+1]);
      }
    }
    free(str_temp);
  }
}

static bool disableNumaMatching(const char *options) {
  if (strcmp(options, "")) {
    char *str_temp = (char *)malloc(strlen(options) + 1);
    strcpy(str_temp, options);
    char* tokens[MAX_OPT_TOKENS];
    int numTokens = 0;
    char* state;
    tokens[numTokens] = strtok_r(str_temp, "=, ", &state);
    numTokens++;
    while (tokens[numTokens-1] != NULL && numTokens < MAX_OPT_TOKENS)
        tokens[numTokens++] = strtok_r(NULL, "=, ", &state);
    for (int i = 0; i < numTokens/2; i++) {
      if (strcmp(tokens[i*2], "disableNumaMatching") == 0) {
        return (bool)atol(tokens[i*2+1]);
      }
    }
    free(str_temp);
  }
  return false;
}

ncclResult_t parseChordalRing(struct ncclTopoSystem* system, struct ncclTopoGraph* graph) {
  static const char *ringBase = "0 1 2 3 5 4 7 6|0 2 4 1 7 3 6 5|0 3 1 5 7 2 6 4|0 6 7 4 5 3 2 1|0 5 6 3 7 1 4 2|0 4 6 2 7 5 1 3";
  int id[8], dist[8];
  int i;

  int ngpus = system->nodes[GPU].count;
  if (ngpus != 8)
    return ncclSuccess;
  // validate chordal ring and calculate distance
  for (i=0; i<ngpus; i++) {
    struct ncclTopoNode* node = system->nodes[GPU].nodes+i;
    if (node->paths[GPU] == NULL) continue;
    int sum = ngpus*(ngpus-1)/2 - node->gpu.dev;
    int count = 0;
    for (int n = 0; n<ngpus; n++) {
      struct ncclTopoLink* link;
      for (link = node->links; link->remNode; link++) {
        if (link->remNode->gpu.dev == n) break;
      }
      if (!link->remNode) continue;
      if (link->type != LINK_NVL) continue;
      sum -= system->nodes[GPU].nodes[n].gpu.dev;
      count ++;
    }
    if(count != ngpus-2 || sum < 0 || sum > ngpus-1) {
      return ncclSuccess;
    }
    dist[i] = sum;
  }
  // remap GPU ids
  for (i = 0; i<ngpus; i++) id[i] = i;
  for (i = 0; i<ngpus; i++) {
    if (dist[i] == ngpus-1-i) continue;
    int j, m, n, temp;
    for (j=i+1; j < ngpus; j++)
      if(dist[j] == ngpus-1-i) break;
    m = dist[i]; n = dist[j]; dist[i] = n; dist[j] = m;
    temp = id[m]; id[m] = id[n]; id[n] = temp; temp =dist[m];
    dist[m] = dist[n]; dist[n] = temp;
  }
  // create chordal ring based on reference and remapped ids
  system->type |= RCCL_TOPO_CR8G;
  NCCLCHECK(parseGraph(ringBase, system, graph, id, NULL));
  if (system->nodes[NET].count && system->nodes[GPU].count != system->nRanks) {
    int *intra, *used;
    graph->nChannels = system->nodes[NET].count;
    NCCLCHECK(ncclCalloc(&intra, ngpus));
    NCCLCHECK(ncclCalloc(&used,system->nodes[NET].count));
    for (int n = 0; n < system->nodes[NET].count; n++) {
      graph->inter[n*2] = graph->inter[n*2+1] = n;
      struct ncclTopoNode* net = system->nodes[NET].nodes+n;
      struct ncclTopoLinkList* paths = net->paths[GPU];
      // find the first unsed GPU that is closest to NIC
      int f, m;
      for (f = 0; f < ngpus; f++) {
        int j = 0; for (j = 0; j < n; j++) if(used[j] == system->nodes[GPU].nodes[f].gpu.rank[0]) break;
        if(j >= n) break;
      }
      for (int i = 0; i < ngpus; i++) {
        int j = 0; for (j = 0; j < n; j++) if(used[j] == system->nodes[GPU].nodes[i].gpu.rank[0]) break;
        if (j < n) continue;
        if (paths[i].count < paths[f].count) f = i;
      }
      for (m = 0; m<ngpus; m++) if (graph->intra[n*ngpus+m] == system->nodes[GPU].nodes[f].gpu.rank[0]) break;
      used[n] = graph->intra[n*ngpus+m];
      for (int i = 0; i < ngpus; i++) intra[i] = graph->intra[n*ngpus+((i+m)%ngpus)];
      for (int i = 0; i < ngpus; i++) graph->intra[n*ngpus+i] = intra[i];
    }
    free(used);
    free(intra);
  }
  return ncclSuccess;
}


static ncclResult_t parseRomeSystem(struct ncclTopoSystem* system, struct rcclRomeModel* romeTopo, char *pattern) {
  pattern[0] = 0; // pattern will be NULL for invalid topology
  romeTopo->nGpus = system->nodes[GPU].count;
  romeTopo->nCpus = system->nodes[CPU].count;
  romeTopo->nNics = system->nodes[NET].count;
  romeTopo->nLinks = 0;

  struct ncclGpuIdHIP {
    int g;
    int dev;
  };

  auto cmpIds = [](const void * g1, const void * g2) {
    struct ncclGpuIdHIP *s1 = (struct ncclGpuIdHIP*)g1;
    struct ncclGpuIdHIP *s2 = (struct ncclGpuIdHIP*)g2;
    return s1->dev - s2->dev;
  };

  struct ncclCpuNuma {
    int c;
    uint64_t numa;
  };

  auto cmpNuma = [](const void * g1, const void * g2) {
    struct ncclCpuNuma *s1 = (struct ncclCpuNuma*)g1;
    struct ncclCpuNuma *s2 = (struct ncclCpuNuma*)g2;
    return (int)(s1->numa - s2->numa);
  };

  struct ncclNetId {
    int n;
    uint64_t id;
  };

  auto cmpNets = [](const void * g1, const void * g2) {
    struct ncclNetId *s1 = (struct ncclNetId*)g1;
    struct ncclNetId *s2 = (struct ncclNetId*)g2;
    return (int)(s1->id - s2->id);
  };

  // sort GPU devices by HIP device ID
  struct ncclGpuIdHIP gpu_scores[NCCL_TOPO_MAX_NODES];
  for (int i = 0; i < romeTopo->nGpus; i ++) {
    gpu_scores[i].g = i;
    gpu_scores[i].dev = system->nodes[GPU].nodes[i].gpu.dev;
  }
  qsort(gpu_scores, romeTopo->nGpus, sizeof(struct ncclGpuIdHIP), cmpIds);
  // sort CPU devices by NUMA id
  struct ncclCpuNuma cpu_scores[NCCL_TOPO_MAX_NODES];
  for (int i = 0; i < romeTopo->nCpus; i ++) {
    cpu_scores[i].c = i;
    cpu_scores[i].numa = system->nodes[CPU].nodes[i].id;
  }
  qsort(cpu_scores, romeTopo->nCpus, sizeof(struct ncclCpuNuma), cmpNuma);
  // sort NET devices by id
  struct ncclNetId net_scores[NCCL_TOPO_MAX_NODES];
  for (int i = 0; i < romeTopo->nNics; i ++) {
    net_scores[i].n = i;
    net_scores[i].id = system->nodes[NET].nodes[i].id;
  }
  qsort(net_scores, romeTopo->nNics, sizeof(struct ncclNetId), cmpNets);

  for (int i = 0; i < romeTopo->nGpus; i ++) {
    int gpu, n, m, distance;
    gpu = gpu_scores[i].g;
    romeTopo->gpuIds[i] = system->nodes[GPU].nodes[gpu].id;
    m = 0;
    distance = system->nodes[GPU].nodes[gpu].paths[CPU][m].count;
    for (n = 1; n < romeTopo->nCpus; n++) {
      if (system->nodes[GPU].nodes[gpu].paths[CPU][n].count < distance) {
        distance = system->nodes[GPU].nodes[gpu].paths[CPU][n].count;
        m = n;
      }
    }
    if (m < romeTopo->nCpus) romeTopo->gpuNuma[i] = system->nodes[CPU].nodes[m].id;

    struct ncclTopoNode* node = system->nodes[GPU].nodes+gpu;
    if (node->paths[GPU] == NULL) continue;
    int count = 0;
    for (n = 0; n < romeTopo->nGpus; n++) {
      romeTopo->connMatrix[i*romeTopo->nGpus+n] = 0;
      struct ncclTopoLink* link;
      for (link = node->links; link->remNode; link++) {
        if (link->remNode->gpu.dev == n) break;
      }
      if (!link->remNode) continue;
      if (link->type != LINK_NVL) continue;
      romeTopo->connMatrix[i*romeTopo->nGpus+n] = link->width/ncclTopoXGMISpeed(node->gpu.gcn);
      count ++;
    }
    if (romeTopo->nLinks < count) romeTopo->nLinks = count;
  }

  for (int i = 0; i < romeTopo->nNics; i++) {
    int n, m, distance;
    m = 0;
    int net = net_scores[i].n;
    romeTopo->nicIds[i] = system->nodes[NET].nodes[net].net.busId;
    distance = system->nodes[NET].nodes[net].paths[CPU][m].count;
    for (n = 0; n < romeTopo->nCpus; n++)
      if (system->nodes[NET].nodes[net].paths[CPU][n].count < distance) {
        distance = system->nodes[NET].nodes[net].paths[CPU][n].count;
        m = n;
      }
    if (m < romeTopo->nCpus) romeTopo->nicNuma[i] = system->nodes[CPU].nodes[m].id;
    else return ncclSuccess;
  }

  // number of GPUs and NICs on each numa node is used as first screening pattern
  for (int i = 0; i < romeTopo->nCpus; i++) {
    uint64_t id = system->nodes[CPU].nodes[cpu_scores[i].c].id;
    int g = 0, n = 0;
    for (int j = 0; j < romeTopo->nGpus; j++)
      if (romeTopo->gpuNuma[j] == id) g++;
    for (int j = 0; j < romeTopo->nNics; j++)
      if (romeTopo->nicNuma[j] == id) n++;
    pattern[i*2] = '0' + g;
    pattern[i*2+1] = '0' + n;
  }
  pattern[romeTopo->nCpus*2] = 0;

  // compute gdr level matrix
  for (int i = 0; i < romeTopo->nNics; i++) {
    int n = net_scores[i].n;
    for (int j = 0; j < romeTopo->nGpus; j++) {
      int g = gpu_scores[j].g;
      romeTopo->gdrLevel[i*romeTopo->nGpus+j] = system->nodes[GPU].nodes[g].paths[NET][n].type;
    }
  }

  const char* romeModelFile = getenv("RCCL_DUMP_ROME_MODEL_FILE");
  if (romeModelFile) {
    INFO(NCCL_ENV, "RCCL_DUMP_ROME_MODEL_FILE set by environment to %s", romeModelFile);
    FILE* file = fopen(romeModelFile, "w");
    if (file == NULL) {
      WARN("Unable to open %s, not dumping Rome model.", romeModelFile);
      return ncclSuccess;
    }
    fprintf(file, "static struct rcclRomeModel rome_model_ = {\n");
    fprintf(file, "  .nGpus = %d, .nCpus = %d, .nNics = %d, .nLinks = %d,\n", romeTopo->nGpus, romeTopo->nCpus, romeTopo->nNics, romeTopo->nLinks);
    fprintf(file, "  .gpuIds = { ");
    for (int i = 0; i < romeTopo->nGpus; i ++) fprintf(file, "0x%lx, ", romeTopo->gpuIds[i]);
    fprintf(file, "},\n");
    fprintf(file, "  .nicIds = { ");
    for (int i = 0; i < romeTopo->nNics; i ++) fprintf(file, "0x%lx, ", romeTopo->nicIds[i]);
    fprintf(file, "},\n");
    fprintf(file, "  .gpuNuma = { ");
    for (int i = 0; i < romeTopo->nGpus; i ++) fprintf(file, "%ld, ", romeTopo->gpuNuma[i]);
    fprintf(file, "},\n");
    fprintf(file, "  .nicNuma = { ");
    for (int i = 0; i < romeTopo->nNics; i ++) fprintf(file, "%ld, ", romeTopo->nicNuma[i]);
    fprintf(file, "},\n");
    fprintf(file, "  .connMatrix = { ");
    for (int i = 0; i < romeTopo->nGpus; i ++)
      for (int n = 0; n < romeTopo->nGpus; n++) fprintf(file, "%d, ", romeTopo->connMatrix[i*romeTopo->nGpus+n]);
    fprintf(file, "},\n");
    fprintf(file, "  .gdrLevel = { ");
    for (int i = 0; i < romeTopo->nNics; i ++)
      for (int n = 0; n < romeTopo->nGpus; n++) fprintf(file, "PATH_%s, ", topoPathTypeStr[romeTopo->gdrLevel[i*romeTopo->nGpus+n]]);
    fprintf(file, "},\n");
    fprintf(file, "  .pattern = \"%s\",\n", pattern);
    fprintf(file, "  .ringBase = \"\",\n");
    fprintf(file, "  .options = \"\",\n");
    fprintf(file, "};\n");
    fclose(file);
  }
  return ncclSuccess;
}

static bool permuteGpuIds(int *g, int n, int last, struct rcclRomeModel* ref, struct rcclRomeModel* topo, int* time, bool nbio, bool ignore_numa) {
  (*time) ++;
  if (n == last) {
    int i, j;
    // match GPU numa
    if (!ignore_numa) {
      for (i = 0; i < ref->nGpus; i++)
        if (ref->gpuNuma[i] != topo->gpuNuma[g[i]]) break;
      if (i < ref->nGpus) return false;
    }
    // match XGMI connection
    for (i = 0; i < ref->nGpus; i++) {
      for (j = 0; j < ref->nGpus; j++) {
        if (ref->connMatrix[i*ref->nGpus+j] != topo->connMatrix[g[i]*ref->nGpus+g[j]]) break;
        if ((ref->gpuIds[i]-ref->gpuIds[j])*(topo->gpuIds[g[i]]-topo->gpuIds[g[j]]) < 0) break;
      }
      if (j < ref->nGpus) break;
    }
    if (i < ref->nGpus) return false;
    // match NBIO
    if (nbio) {
      for (i = 0; i < ref->nGpus; i++) {
        for (j = 0; j < ref->nGpus; j++) {
          if (i == j) continue;
          bool nbio_ref = (ref->gpuIds[i]&0xf0000) == (ref->gpuIds[j]&0xf0000);
          bool nbio_topo = (topo->gpuIds[g[i]]&0xf0000) == (topo->gpuIds[g[j]]&0xf0000);
          if (nbio_ref != nbio_topo) break;
          if (nbio_ref && ((ref->gpuIds[i]-ref->gpuIds[j])*(topo->gpuIds[g[i]]-topo->gpuIds[g[j]]) < 0)) break;
        }
        if (j < ref->nGpus) break;
      }
      if (i < ref->nGpus) return false;
    }
    return true;
  } else {
    for (int i = n; i <= last; i++) {
      std::swap(g[n], g[i]);
      if (permuteGpuIds(g, n+1, last, ref, topo, time, nbio, ignore_numa)) return true;
      std::swap(g[n], g[i]);
    }
  }
  return false;
}

static bool permuteNetIds(int *n, int *g, int s, int last, struct rcclRomeModel* ref, struct rcclRomeModel* topo, int* time, bool ignore_numa) {
  (*time) ++;
  if (s == last) {
    int i, j;
    // match NET numa
    if (!ignore_numa) {
      for (i = 0; i < ref->nNics; i++) {
        if (ref->nicNuma[i] != topo->nicNuma[n[i]]) break;
      }
      if (i < ref->nNics) return false;
    }
    // match gdr level
    for (i = 0; i < ref->nNics; i++) {
      for (j = 0; j < ref->nGpus; j++) {
        if (ref->gdrLevel[i*ref->nGpus+j] != topo->gdrLevel[n[i]*ref->nGpus+g[j]]) break;
      }
      if (j < ref->nGpus) break;
    }
    if (i < ref->nNics) return false;
    return true;
  } else {
    for (int i = s; i <= last; i++) {
      std::swap(n[s], n[i]);
      if (permuteNetIds(n, g, s+1, last, ref, topo, time, ignore_numa)) return true;
      std::swap(n[s], n[i]);
    }
  }
  return false;
}


ncclResult_t parseRome4P2H(struct ncclTopoSystem* system, struct ncclTopoGraph* graph) {
  static char ringRemap[64];
  int i;

  int ngpus = system->nodes[GPU].count;
  int ncpus = system->nodes[CPU].count;
  int nnets = system->nodes[NET].count;

  if (ngpus > 8) return ncclSuccess;
  // only valid on Rome
  int arch, vendor, model;
  NCCLCHECK(ncclTopoCpuType(system, &arch, &vendor, &model));
  if (arch != NCCL_TOPO_CPU_ARCH_X86 || vendor != NCCL_TOPO_CPU_VENDOR_AMD || model != NCCL_TOPO_CPU_TYPE_ROME)
    return ncclSuccess;

  // number of GPUs and NICs on each numa node is used as first screening pattern
  struct rcclRomeModel romeTopo;
  char pattern[256];
  NCCLCHECK(parseRomeSystem(system, &romeTopo, pattern));

  // recognize system as Rome 4P2H even if no matching model
  if (ngpus > 4 && romeTopo.nLinks) system->type |= RCCL_TOPO_4P2H_ROME;

  int g[NCCL_TOPO_MAX_NODES], n[NCCL_TOPO_MAX_NODES];
  int time = 0;
  struct timeval tvs, tve;
  gettimeofday(&tvs, NULL);

  // check if GPUs are directly connected to CPU
  bool match_nbio = true;
  for (i = 0; i < romeTopo.nGpus; i++) {
    int cpu, gpu;
    NCCLCHECK(ncclTopoIdToIndex(system, CPU,  romeTopo.gpuNuma[i], &cpu));
    NCCLCHECK(ncclTopoIdToIndex(system, GPU,  romeTopo.gpuIds[i], &gpu));
    if (system->nodes[GPU].nodes[gpu].paths[CPU][cpu].count > 2) break;
  }
  if (i < romeTopo.nGpus) match_nbio = false;

  for (i = 0; i < sizeof(romeTopoModels)/sizeof(romeTopoModels[0]); i++) {
    bool ignore_numa = disableNumaMatching(romeTopoModels[i].options);
    if (!ignore_numa && romeTopo.nCpus != romeTopoModels[i].nCpus) continue;
    if (romeTopo.nGpus != romeTopoModels[i].nGpus ||
      romeTopo.nNics != romeTopoModels[i].nNics || romeTopo.nLinks != romeTopoModels[i].nLinks) continue;
    if (!ignore_numa && strcmp(romeTopoModels[i].pattern, pattern)) continue;
    // permute GPU IDs
    for (int j = 0; j < ngpus; j++) g[j] = (j+2)%ngpus;
    if (!permuteGpuIds(g, 0, ngpus-1, romeTopoModels+i, &romeTopo, &time, match_nbio, ignore_numa)) continue;
    if (nnets > 1) {
      // permute NET IDs
      for (int j = 0; j < nnets; j++) n[j] = (j+2)%nnets;
      if (permuteNetIds(n, g, 0, nnets-1, romeTopoModels+i, &romeTopo, &time, ignore_numa)) break;
    } else break;
  }
  gettimeofday(&tve, NULL);
  float t = (tve.tv_sec - tvs.tv_sec)*1E3 + (tve.tv_usec - tvs.tv_usec)/1E3;
  if (i >= sizeof(romeTopoModels)/sizeof(romeTopoModels[0])) {
    //printf("No solution in %.2fms (%d iter)\n", t, time);
    return ncclSuccess;
  }

  char line[1024];
  //sprintf(line, "Found matching Rome model index %d in %.2fms (%d iter) with GPU mapping: ", i, t, time);
  sprintf(line, "Found matching Rome model index %d with GPU mapping: ", i);
  int offset = strlen(line);
  for (int k = 0; k < ngpus; k++) {
    sprintf(line+offset, "%d ", g[k]);
    offset = strlen(line);
  }
  if (nnets > 1) {
    sprintf(line+offset, "NET mapping: ");
    offset = strlen(line);
    for (int k = 0; k < nnets; k++) {
      sprintf(line+offset, "%d ", n[k]);
      offset = strlen(line);
    }
  }
  INFO(NCCL_GRAPH, "%s", line);
  parseOptions(system, romeTopoModels[i].options);

  // create 4P2H based on reference and remapped ids
  NCCLCHECK(parseGraph(romeTopoModels[i].ringBase, system, graph, g, nnets > 1 ? n : NULL));
  return ncclSuccess;
}

ncclResult_t parse1H16P(struct ncclTopoSystem* system, struct ncclTopoGraph* graph) {
  #define NUMA_CPUS 4
  #define NUMA_GPUS 4
  #define NUMA_PERMUTE_COUNT 24
  #define TOTAL_PERMUTE_COUNT (NUMA_PERMUTE_COUNT*NUMA_PERMUTE_COUNT*NUMA_PERMUTE_COUNT*NUMA_PERMUTE_COUNT)

  static char ringRemap[256];
  int i;

  int ngpus = system->nodes[GPU].count;
  int ncpus = system->nodes[CPU].count;
  int nnets = system->nodes[NET].count;

  // only valid on Rome
  int arch, vendor, model;
  NCCLCHECK(ncclTopoCpuType(system, &arch, &vendor, &model));
  if (arch != NCCL_TOPO_CPU_ARCH_X86 || vendor != NCCL_TOPO_CPU_VENDOR_AMD || model != NCCL_TOPO_CPU_TYPE_ROME)
    return ncclSuccess;

  // number of GPUs and NICs on each numa node is used as first screening pattern
  struct rcclRomeModel romeTopo;
  char pattern[256];
  NCCLCHECK(parseRomeSystem(system, &romeTopo, pattern));

  // only match for system with 16 GPUs
  if (ngpus != 16 || ncpus != NUMA_CPUS) return ncclSuccess;

  int gcnt = 0;
  int *g16, n[NCCL_TOPO_MAX_NODES];
  int *all_gpu_permutations = (int *)malloc(TOTAL_PERMUTE_COUNT*NUMA_CPUS*NUMA_GPUS*sizeof(int));
  struct timeval tvs, tve;
  gettimeofday(&tvs, NULL);
  for (i = 0; i < sizeof(romeTopoModels)/sizeof(romeTopoModels[0]); i++) {
    if (romeTopo.nCpus != romeTopoModels[i].nCpus || romeTopo.nGpus != romeTopoModels[i].nGpus ||
      romeTopo.nNics != romeTopoModels[i].nNics || romeTopo.nLinks != romeTopoModels[i].nLinks) continue;
    if (strcmp(romeTopoModels[i].pattern, pattern)) continue;
    int j, r[ngpus], g[ngpus];
    int numa_gpu_permutations[NUMA_CPUS][NUMA_PERMUTE_COUNT][NUMA_GPUS];
    // permute GPUs for each CPU NUMA nodes
    for (j = 0; j < ncpus; j++) {
      int ngpusPerNuma = 0, cnt = 0, npermute = 0;
      for (int k = 0; k < ngpus; k++) {
        if (romeTopoModels[i].gpuNuma[k] != j) continue;
        r[ngpusPerNuma++] = k;
      }
      if (ngpusPerNuma == 0) continue;
      if (ngpusPerNuma != NUMA_GPUS) break;
      gcnt++;
      // init GPU mapping
      for (int k = 0; k < ngpus; k++) {
        if (romeTopo.gpuNuma[k] != j) continue;
        g[(2+cnt++)%ngpusPerNuma] = k;
      }
      std::sort(g, g+ngpusPerNuma);
      do {
        for (int n = 0; n < ngpusPerNuma; n++)
          numa_gpu_permutations[j][npermute][n] = g[n];
        npermute++;
      } while (std::next_permutation(g, g+ngpusPerNuma));
      if (npermute != NUMA_PERMUTE_COUNT) break;
    }
    if (j < ncpus) continue;
    // permute GPUs for all CPU NUMA nodes
    for (int a = 0; a < NUMA_PERMUTE_COUNT; a++) {
      for (int b = 0; b < NUMA_PERMUTE_COUNT; b++) {
        for (int c = 0; c < NUMA_PERMUTE_COUNT; c++) {
          for (int d = 0; d < NUMA_PERMUTE_COUNT; d++) {
            uint64_t offset = ((a*NUMA_PERMUTE_COUNT+b)*NUMA_PERMUTE_COUNT+c)*NUMA_PERMUTE_COUNT+d;
            //offset = (offset+TOTAL_PERMUTE_COUNT/2)%TOTAL_PERMUTE_COUNT;
            offset *= (NUMA_CPUS*NUMA_GPUS);
            memcpy(all_gpu_permutations+offset, &numa_gpu_permutations[0][a][0], NUMA_GPUS*sizeof(int));
            memcpy(all_gpu_permutations+offset+NUMA_GPUS, &numa_gpu_permutations[1][b][0], NUMA_GPUS*sizeof(int));
            memcpy(all_gpu_permutations+offset+NUMA_GPUS*2, &numa_gpu_permutations[2][c][0], NUMA_GPUS*sizeof(int));
            memcpy(all_gpu_permutations+offset+NUMA_GPUS*3, &numa_gpu_permutations[3][d][0], NUMA_GPUS*sizeof(int));
          }
        }
      }
    }
    // match all GPUs' XGMI connection
    int p;
    for (p = 0; p < TOTAL_PERMUTE_COUNT; p++) {
      g16 = all_gpu_permutations+p*NUMA_CPUS*NUMA_GPUS;
      int k;
      for (k = 0; k < romeTopoModels[i].nGpus; k++) {
        int m;
        for (m = 0; m < romeTopoModels[i].nGpus; m++) {
          if (romeTopoModels[i].connMatrix[k*romeTopoModels[i].nGpus+m] != romeTopo.connMatrix[g16[k]*romeTopoModels[i].nGpus+g16[m]]) break;
        }
        if (m < romeTopoModels[i].nGpus) break;
      }
      if (k < romeTopoModels[i].nGpus) continue;
      //printf("found match %d: ", p); for (int n = 0; n < NUMA_CPUS*NUMA_GPUS; n++) printf("%d ", g16[n]); printf("\n");
      if (nnets > 1) {
        // permute NET IDs
        int time = 0;
        for (int m = 0; m < nnets; m++) n[m] = (m+2)%nnets;
        if (permuteNetIds(n, g16, 0, nnets-1, romeTopoModels+i, &romeTopo, &time, false)) break;
      } else break;
    }
    if (p < TOTAL_PERMUTE_COUNT) break;
  }
  gettimeofday(&tve, NULL);
  float t = (tve.tv_sec - tvs.tv_sec)*1E3 + (tve.tv_usec - tvs.tv_usec)/1E3;
  if (i >= sizeof(romeTopoModels)/sizeof(romeTopoModels[0])) {
    //printf("No solution in %.2fms\n", t);
    return ncclSuccess;
  }

  char line[1024];
  //sprintf(line, "Found matching Rome model index %d in %.2fms with GPU mapping: ", i, t);
  sprintf(line, "Found matching Rome model index %d with GPU mapping: ", i);
  int offset = strlen(line);
  for (int k = 0; k < ngpus; k++) {
    sprintf(line+offset, "%d ", g16[k]);
    offset = strlen(line);
  }
  if (nnets > 1) {
    sprintf(line+offset, "NET mapping: ");
    offset = strlen(line);
    for (int k = 0; k < nnets; k++) {
      sprintf(line+offset, "%d ", n[k]);
      offset = strlen(line);
    }
  }
  INFO(NCCL_GRAPH, "%s", line);
  system->type |= RCCL_TOPO_16P1H;
  parseOptions(system, romeTopoModels[i].options);

  // create 16P1H based on reference and remapped ids
  NCCLCHECK(parseGraph(romeTopoModels[i].ringBase, system, graph, g16, nnets > 1 ? n : NULL));

  NCCLCHECK(parseGraphLight(romeTopoModels[i].treeBase, system, graph, g16));
  // clean up
  free(all_gpu_permutations);
  return ncclSuccess;
}

ncclResult_t parse4H4P(struct ncclTopoSystem* system, struct ncclTopoGraph* graph) {
  #define NUM_HIVES 4
  #define HIVE_GPUS 4

  static char ringRemap[256];

  int ngpus = system->nodes[GPU].count;
  int nnets = system->nodes[NET].count;

  // only valid on Rome
  int arch, vendor, model;
  NCCLCHECK(ncclTopoCpuType(system, &arch, &vendor, &model));
  if (arch != NCCL_TOPO_CPU_ARCH_X86 || vendor != NCCL_TOPO_CPU_VENDOR_AMD || model != NCCL_TOPO_CPU_TYPE_ROME)
    return ncclSuccess;

  // number of GPUs and NICs on each numa node is used as first screening pattern
  struct rcclRomeModel romeTopo;
  char pattern[256];
  NCCLCHECK(parseRomeSystem(system, &romeTopo, pattern));

  // only match for system with 16 GPUs
  if (ngpus != NUM_HIVES*HIVE_GPUS || nnets != NUM_HIVES*HIVE_GPUS) return ncclSuccess;

  int g_hives[ngpus], n_hives[nnets];
  int ng_hives[NUM_HIVES];

  // try to sort GPUs into hives
  for (int i = 0; i < NUM_HIVES; i++)
    ng_hives[i] = 0;
  for (int i = 0; i < nnets; i++)
    n_hives[i] = -1;
  for (int i = 0; i < ngpus; i++)
    g_hives[i] = -1;
  for (int i = 0; i < ngpus; i++) {
    int j, h;
    for (j = 0; j < NUM_HIVES; j++) {
      if (ng_hives[j]) {
        if (romeTopo.connMatrix[i*ngpus+g_hives[j*HIVE_GPUS]]) {
          g_hives[j*HIVE_GPUS+ng_hives[j]] = i;
          ng_hives[j]++;
          break;
        }
      }
    }
    if (j >= NUM_HIVES) {
      for (h = 0; h < NUM_HIVES; h++) {
        if (ng_hives[h] == 0) {
          g_hives[h*HIVE_GPUS] = i;
          ng_hives[h]++;
          break;
        }
      }
      if (h >= NUM_HIVES)
        return ncclSuccess;
    }
  }
  for (int i = 0; i < NUM_HIVES; i++)
    if (ng_hives[i] != 4) return ncclSuccess;
  // remap NET ids
  for (int i = 0; i < nnets; i++) {
    int j;
    for (j = 0; j < ngpus; j++) {
      if(romeTopo.gdrLevel[i*nnets+g_hives[j]] == 3) {
        n_hives[j] = i;
        break;
      }
    }
    if (j >= ngpus) return ncclSuccess;
  }
  // validation
  for (int i = 0; i < nnets; i++)
    if (n_hives[i] == -1) return ncclSuccess;
  for (int i = 0; i < ngpus; i++)
    if (g_hives[i] == -1) return ncclSuccess;
  char line[1024];
  sprintf(line, "Found matching Rome model 4P4H with GPU mapping: ");
  int offset = strlen(line);
  for (int k = 0; k < ngpus; k++) {
    sprintf(line+offset, "%d ", g_hives[k]);
    offset = strlen(line);
  }
  if (nnets > 1) {
    sprintf(line+offset, "NET mapping: ");
    offset = strlen(line);
    for (int k = 0; k < nnets; k++) {
      sprintf(line+offset, "%d ", n_hives[k]);
      offset = strlen(line);
    }
  }
  INFO(NCCL_GRAPH, "%s", line);
  system->type |= RCCL_TOPO_4P2H_ROME;
  parseOptions(system, rome_model_68.options);
  // create 4P4H based on reference and remapped ids
  NCCLCHECK(parseGraph(rome_model_68.ringBase, system, graph, g_hives, n_hives));
  return ncclSuccess;
}<|MERGE_RESOLUTION|>--- conflicted
+++ resolved
@@ -462,12 +462,8 @@
   .gdrLevel = { PATH_PHB, PATH_PHB, PATH_PHB, PATH_PHB, PATH_SYS, PATH_SYS, PATH_SYS, PATH_SYS, PATH_SYS, PATH_SYS, PATH_SYS, PATH_SYS, PATH_SYS, PATH_SYS, PATH_SYS, PATH_SYS, PATH_PHB, PATH_PHB, PATH_PHB, PATH_PHB, PATH_SYS, PATH_SYS, PATH_SYS, PATH_SYS, PATH_SYS, PATH_SYS, PATH_SYS, PATH_SYS, PATH_SYS, PATH_SYS, PATH_SYS, PATH_SYS, PATH_SYS, PATH_SYS, PATH_SYS, PATH_SYS, PATH_PHB, PATH_PHB, PATH_PHB, PATH_PHB, PATH_SYS, PATH_SYS, PATH_SYS, PATH_SYS, PATH_SYS, PATH_SYS, PATH_SYS, PATH_SYS, PATH_SYS, PATH_SYS, PATH_SYS, PATH_SYS, PATH_PHB, PATH_PHB, PATH_PHB, PATH_PHB, PATH_SYS, PATH_SYS, PATH_SYS, PATH_SYS, PATH_SYS, PATH_SYS, PATH_SYS, PATH_SYS, PATH_SYS, PATH_SYS, PATH_SYS, PATH_SYS, PATH_SYS, PATH_SYS, PATH_SYS, PATH_SYS, PATH_PHB, PATH_PHB, PATH_PHB, PATH_PHB, PATH_SYS, PATH_SYS, PATH_SYS, PATH_SYS, PATH_SYS, PATH_SYS, PATH_SYS, PATH_SYS, PATH_SYS, PATH_SYS, PATH_SYS, PATH_SYS, PATH_PHB, PATH_PHB, PATH_PHB, PATH_PHB, PATH_SYS, PATH_SYS, PATH_SYS, PATH_SYS, PATH_SYS, PATH_SYS, PATH_SYS, PATH_SYS, PATH_SYS, PATH_SYS, PATH_SYS, PATH_SYS, PATH_SYS, PATH_SYS, PATH_SYS, PATH_SYS, PATH_PHB, PATH_PHB, PATH_PHB, PATH_PHB, PATH_SYS, PATH_SYS, PATH_SYS, PATH_SYS, PATH_SYS, PATH_SYS, PATH_SYS, PATH_SYS, PATH_SYS, PATH_SYS, PATH_SYS, PATH_SYS, PATH_PHB, PATH_PHB, PATH_PHB, PATH_PHB, },
   .pattern = "42424242",
   .ringBase = "N4 9 8 12 13 5 4 0 1 3 2 6 7 15 14 10 11 N5|N1 3 2 6 7 15 14 10 11 9 8 12 13 5 4 0 1 N0|N3 7 6 2 3 1 0 4 5 13 12 8 9 11 10 14 15 N7|N7 15 14 10 11 9 8 12 13 5 4 0 1 3 2 6 7 N3|N5 11 10 14 15 7 6 2 3 1 0 4 5 13 12 8 9 N4|N0 1 0 4 5 13 12 8 9 11 10 14 15 7 6 2 3 N1|N3 6 7 3 2 1 0 4 5 14 15 11 10 9 8 12 13 N6|N7 14 15 11 10 9 8 12 13 6 7 3 2 1 0 4 5 N2|N2 5 4 0 1 2 3 7 6 13 12 8 9 10 11 15 14 N7|N6 13 12 8 9 10 11 15 14 5 4 0 1 2 3 7 6 N3|N4 8 9 13 12 4 5 1 0 2 3 7 6 14 15 11 10 N5|N5 10 11 15 14 6 7 3 2 0 1 5 4 12 13 9 8 N4|N6 12 13 9 8 10 11 15 14 6 7 3 2 0 1 5 4 N2|N2 4 5 1 0 2 3 7 6 14 15 11 10 8 9 13 12 N6|N1 2 3 7 6 14 15 11 10 8 9 13 12 4 5 1 0 N0|N0 0 1 5 4 12 13 9 8 10 11 15 14 6 7 3 2 N1|N5 10 11 9 8 12 13 5 4 0 1 3 2 6 7 15 14 N7|N3 6 7 15 14 10 11 9 8 12 13 5 4 0 1 3 2 N1|N1 2 3 1 0 4 5 13 12 8 9 11 10 14 15 7 6 N3|N7 14 15 7 6 2 3 1 0 4 5 13 12 8 9 11 10 N5|N0 0 1 2 3 7 6 13 12 8 9 10 11 15 14 5 4 N2|N4 8 9 10 11 15 14 5 4 0 1 2 3 7 6 13 12 N6|N3 7 6 13 12 8 9 10 11 15 14 5 4 0 1 2 3 N1|N1 3 2 1 0 4 5 14 15 11 10 9 8 12 13 6 7 N3|N6 12 13 6 7 3 2 1 0 4 5 14 15 11 10 9 8 N4|N2 4 5 14 15 11 10 9 8 12 13 6 7 3 2 1 0 N0|N0 1 0 2 3 7 6 14 15 11 10 8 9 13 12 4 5 N2|N6 13 12 4 5 1 0 2 3 7 6 14 15 11 10 8 9 N4|N5 11 10 8 9 13 12 4 5 1 0 2 3 7 6 14 15 N7|N2 5 4 12 13 9 8 10 11 15 14 6 7 3 2 0 1 N0|N7 15 14 6 7 3 2 0 1 5 4 12 13 9 8 10 11 N5|N4 9 8 10 11 15 14 6 7 3 2 0 1 5 4 12 13 N6",
-<<<<<<< HEAD
-  .options = "tuning=1"
-=======
   .options = "tuning=4",
   .treeBase = "",
->>>>>>> 6dd09091
 };
 
 static struct rcclRomeModel rome_model_66 = {
@@ -509,10 +505,7 @@
   .pattern = "@@",
   .ringBase = "N0 0 1 2 3 N3 N4 4 5 6 7 N7 N8 8 9 10 11 N11 N12 12 13 14 15 N15|N15 15 14 13 12 N12 N11 11 10 9 8 N8 N7 7 6 5 4 N4 N3 3 2 1 0 N0|N1 1 3 0 2 N2 N5 5 7 4 6 N6 N9 9 11 8 10 N10 N13 13 15 12 14 N14|N14 14 12 15 13 N13 N10 10 8 11 9 N9 N6 6 4 7 5 N5 N2 2 0 3 1 N1|N0 0 1 2 3 N3 N4 4 5 6 7 N7 N8 8 9 10 11 N11 N12 12 13 14 15 N15|N15 15 14 13 12 N12 N11 11 10 9 8 N8 N7 7 6 5 4 N4 N3 3 2 1 0 N0|N1 1 3 0 2 N2 N5 5 7 4 6 N6 N9 9 11 8 10 N10 N13 13 15 12 14 N14|N14 14 12 15 13 N13 N10 10 8 11 9 N9 N6 6 4 7 5 N5 N2 2 0 3 1 N1",
   .options = "",
-<<<<<<< HEAD
-=======
-  .treeBase = "",
->>>>>>> 6dd09091
+  .treeBase = "",
 };
 
 static struct rcclRomeModel rome_model_71 = {
