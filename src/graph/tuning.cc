/*************************************************************************
<<<<<<< HEAD
 * Copyright (c) 2016-2021, NVIDIA CORPORATION. All rights reserved.
 * Modifications Copyright (c) 2019-2021 Advanced Micro Devices, Inc. All rights reserved.
=======
 * Copyright (c) 2016-2022, NVIDIA CORPORATION. All rights reserved.
>>>>>>> 9bfc1c6e
 *
 * See LICENSE.txt for license information
 ************************************************************************/

#include "core.h"
#include "devcomm.h"
#include "comm.h"
#include "topo.h"

NCCL_PARAM(Nthreads, "NTHREADS", -2);
NCCL_PARAM(Ll128Nthreads, "LL128_NTHREADS", -2);

static int getNthreads(const char* name, int env, int min, int max, int def) {
  int nt = env;
  if (nt > 0) {
    if (nt % WARP_SIZE != 0) {
      WARN("Invalid %s %d (must be a multiple of %d)", name, nt, WARP_SIZE);
      nt = max;
    } else if (nt > max) {
      WARN("Invalid %s %d (maximum %d).", name, nt, max);
      nt = max;
    } else if (nt < min) {
      WARN("Invalid %s %d (minimum %d).", name, nt, min);
      nt = min;
     }
  } else {
    nt = def;
  }
  return nt;
}

ncclResult_t parseList(const char* str, const char* elems[], int nelems, int* list) {
  int def, set;
  if (str[0] == '^') {
    def = 1; set = 0; str++;
  } else {
    def = 0; set = 1;
  }
  for (int i=0; i<nelems; i++) list[i] = def;
  char* tokStr = strdup(str);
  char* tmpStr;
  char* token = strtok_r(tokStr, ",", &tmpStr);
  while (token) {
    for (int i=0; i<nelems; i++)
      if (strcasecmp(token, elems[i]) == 0) list[i] = set;
    token = strtok_r(NULL, ",", &tmpStr);
  }
  free(tokStr);
  return ncclSuccess;
}

// Latencies in us, Bandwidths in GB/s
// Tree { LL, LL128, Simple } , Ring { LL, LL128, Simple }
static const float baseLat  [NCCL_NUM_ALGORITHMS][NCCL_NUM_PROTOCOLS] = { { 12.0, 12.0, 17.0 }, { 12.0, 12.0, 17.0 }, { 12.0, 12.0, 17.0 } };

// NVLink, PCI, Network
#define NCCL_HW_NVLINK 0
#define NCCL_HW_PCI 1
#define NCCL_HW_NET 2
<<<<<<< HEAD

struct tuningModel {
  float hwLat [3][NCCL_NUM_ALGORITHMS][NCCL_NUM_PROTOCOLS];
  float bwRatio [2][NCCL_NUM_ALGORITHMS][NCCL_NUM_PROTOCOLS];
  float treeCorrectionFactor[NCCL_NUM_PROTOCOLS][27];
  float ringCorrectionFactor[NCCL_NUM_PROTOCOLS][27];
};

static struct tuningModel tuning_model_0 {
  .hwLat = {
    /* NVLINK */
    { /* Tree (LL/LL128/Simple)*/ { 1.5, 1.5, 4.5 }, /* Ring (LL/LL128/Simple)*/ { 1.5, 1.5, 4.5 }, /* CollNet (LL/LL128/Simple)*/ { 1.5, 1.5, 4.5 } },
    /* PCI */
    { /* Tree (LL/LL128/Simple)*/ { 2.2, 2.2, 5.7 }, /* Ring (LL/LL128/Simple)*/ { 2.2, 2.2, 5.7 }, /* CollNet (LL/LL128/Simple)*/ { 2.2, 2.2, 5.7 } },
    /* NET */
    { /* Tree (LL/LL128/Simple)*/ { 28.3, 28.3, 45.4 }, /* Ring (LL/LL128/Simple)*/ { 2.0, 2.0, 24.1 }, /* CollNet (LL/LL128/Simple)*/ { 28.3, 28.3, 45.4 } },
  },

  .bwRatio = {
    /* 2 nodes */
    { /* Tree (LL/LL128/Simple)*/ { 0.06, 1.00, 1.30 }, /* Ring (LL/LL128/Simple)*/ { 0.07, 1.00, 1.00 }, /* CollNet (LL/LL128/Simple)*/ { 1.00, 1.00, 1.00 } },
    /* more than 2 nodes */
    { /* Tree (LL/LL128/Simple)*/ { 0.06, 1.00, 0.30 }, /* Ring (LL/LL128/Simple)*/ { 0.07, 1.00, 1.00 }, /* CollNet (LL/LL128/Simple)*/ { 1.00, 1.00, 1.00 } },
  },

  .treeCorrectionFactor = {
    { 0.3, 0.9, 0.8, 0.7, 0.6, 0.3, 0.1, 0.4, 0.8, 0.8, 0.5, 0.3, 0.4, 0.3, 0.2, 0.2, 0.2, 0.1, 0.1, 0.1, 0.1, 0.1, 0.1, 0.1, 0.1, 0.1, 0.1, },
    { 0.3, 0.9, 0.8, 0.7, 0.6, 0.3, 0.1, 0.4, 0.8, 0.8, 0.5, 0.3, 0.4, 0.3, 0.2, 0.2, 0.2, 0.1, 0.1, 0.1, 0.1, 0.1, 0.1, 0.1, 0.1, 0.1, 0.1, },
    { 0.4, 1.0, 1.0, 0.8, 1.0, 1.0, 0.3, 1.0, 0.9, 0.9, 1.0, 1.0, 1.0, 1.0, 1.0, 1.0, 1.0, 0.7, 0.4, 0.3, 0.3, 0.2, 0.2, 0.2, 0.2, 0.2, 0.2, },
  },

  .ringCorrectionFactor = {
    { 0.2, 0.7, 0.7, 0.6, 0.6, 0.3, 0.2, 0.5, 1.0, 1.0, 0.8, 0.6, 0.8, 0.6, 0.3, 0.3, 0.2, 0.2, 0.1, 0.1, 0.1, 0.1, 0.1, 0.1, 0.1, 0.1, 0.1, },
    { 0.2, 0.7, 0.7, 0.6, 0.6, 0.3, 0.2, 0.5, 1.0, 1.0, 0.8, 0.6, 0.8, 0.6, 0.3, 0.3, 0.2, 0.2, 0.1, 0.1, 0.1, 0.1, 0.1, 0.1, 0.1, 0.1, 0.1, },
    { 1.0, 0.6, 0.9, 1.0, 0.7, 0.7, 1.0, 0.6, 0.8, 0.2, 0.1, 0.1, 0.1, 0.1, 0.2, 0.5, 0.8, 1.0, 1.0, 1.0, 1.0, 1.0, 1.0, 1.0, 1.0, 1.0, 1.0, },
  },
};

static struct tuningModel tuning_model_1 {
  .hwLat =
  { /* NVLINK */
    { /* Tree (LL/LL128/Simple)*/ { 1.5, 1.5, 4.5 }, /* Ring (LL/LL128/Simple)*/ { 1.5, 1.5, 4.5 }, /* CollNet (LL/LL128/Simple)*/ { 1.5, 1.5, 4.5 } },
    /* PCI */
    { /* Tree (LL/LL128/Simple)*/ { 2.2, 2.2, 5.7 }, /* Ring (LL/LL128/Simple)*/ { 2.2, 2.2, 5.7 }, /* CollNet (LL/LL128/Simple)*/ { 2.2, 2.2, 5.7 } },
    /* NET */
    { /* Tree (LL/LL128/Simple)*/ { 33.0, 33.0, 15.8 }, /* Ring (LL/LL128/Simple)*/ { 5.1, 5.1, 68.8 }, /* CollNet (LL/LL128/Simple)*/ { 33.0, 33.0, 15.8 } },
  },

  .bwRatio =
  { /* 2 nodes */
    { /* Tree (LL/LL128/Simple)*/ { 0.15, 1.00, 0.99 }, /* Ring (LL/LL128/Simple)*/ { 0.20, 1.00, 1.00 }, /* CollNet (LL/LL128/Simple)*/ { 1.00, 1.00, 1.00 } },
    /* more than 2 nodes */
    { /* Tree (LL/LL128/Simple)*/ { 0.15, 1.00, 0.42 }, /* Ring (LL/LL128/Simple)*/ { 0.20, 1.00, 1.00 }, /* CollNet (LL/LL128/Simple)*/ { 1.00, 1.00, 1.00 } },
  },

  .treeCorrectionFactor = {
    { 0.5, 0.4, 0.7, 0.6, 1.0, 1.0, 0.5, 0.4, 0.1, 0.5, 0.4, 0.6, 1.0, 1.0, 1.0, 1.0, 1.0, 0.8, 0.6, 0.5, 0.4, 0.4, 0.3, 0.2, 0.1, 0.1, 0.1, },
    { 0.5, 0.4, 0.7, 0.6, 1.0, 1.0, 0.5, 0.4, 0.1, 0.5, 0.4, 0.6, 1.0, 1.0, 1.0, 1.0, 1.0, 0.8, 0.6, 0.5, 0.4, 0.4, 0.3, 0.2, 0.1, 0.1, 0.1, },
    { 0.1, 0.1, 0.1, 0.1, 0.1, 0.3, 0.4, 0.5, 0.1, 0.6, 1.0, 1.0, 1.0, 0.6, 0.5, 0.7, 1.0, 1.0, 1.0, 1.0, 1.0, 1.0, 1.0, 0.7, 0.5, 0.3, 0.3, },
  },

  .ringCorrectionFactor = {
    { 1.0, 0.5, 1.0, 1.0, 0.6, 0.7, 1.0, 1.0, 0.2, 1.0, 0.9, 0.7, 1.0, 1.0, 1.0, 0.9, 0.9, 0.8, 0.8, 0.7, 0.6, 0.5, 0.5, 0.3, 0.2, 0.1, 0.1, },
    { 1.0, 0.5, 1.0, 1.0, 0.6, 0.7, 1.0, 1.0, 0.2, 1.0, 0.9, 0.7, 1.0, 1.0, 1.0, 0.9, 0.9, 0.8, 0.8, 0.7, 0.6, 0.5, 0.5, 0.3, 0.2, 0.1, 0.1, },
    { 0.3, 1.0, 0.3, 0.1, 0.1, 0.1, 0.3, 0.7, 1.0, 0.2, 0.1, 0.1, 0.1, 0.1, 0.1, 0.1, 0.1, 0.1, 0.1, 0.2, 0.3, 0.5, 0.9, 1.0, 1.0, 1.0, 1.0, },
  },
};

static struct tuningModel tuning_model_2 {
  .hwLat = {
    /* NVLINK */
    { /* Tree (LL/LL128/Simple)*/ { 1.5, 1.5, 4.5 }, /* Ring (LL/LL128/Simple)*/ { 1.5, 1.5, 4.5 }, /* CollNet (LL/LL128/Simple)*/ { 1.5, 1.5, 4.5 } },
    /* PCI */
    { /* Tree (LL/LL128/Simple)*/ { 2.2, 2.2, 5.7 }, /* Ring (LL/LL128/Simple)*/ { 2.2, 2.2, 5.7 }, /* CollNet (LL/LL128/Simple)*/ { 2.2, 2.2, 5.7 } },
    /* NET */
    { /* Tree (LL/LL128/Simple)*/ { 27.9, 27.9, 15.8 }, /* Ring (LL/LL128/Simple)*/ { 12.1, 12.1, 68.8 }, /* CollNet (LL/LL128/Simple)*/ { 27.9, 27.9, 15.8 } },
  },

  .bwRatio = {
    /* 2 nodes */
    { /* Tree (LL/LL128/Simple)*/ { 0.07, 1.00, 0.99 }, /* Ring (LL/LL128/Simple)*/ { 0.08, 1.00, 1.00 }, /* CollNet (LL/LL128/Simple)*/ { 1.00, 1.00, 1.00 } },
    /* more than 2 nodes */
    { /* Tree (LL/LL128/Simple)*/ { 0.07, 1.00, 0.42 }, /* Ring (LL/LL128/Simple)*/ { 0.08, 1.00, 1.00 }, /* CollNet (LL/LL128/Simple)*/ { 1.00, 1.00, 1.00 } },
  },

  .treeCorrectionFactor = {
    { 0.1, 0.4, 0.3, 0.3, 0.2, 0.4, 0.5, 0.1, 0.1, 0.6, 0.7, 0.7, 0.8, 1.0, 0.9, 0.7, 0.6, 0.5, 0.4, 0.3, 0.2, 0.2, 0.2, 0.2, 0.2, 0.2, 0.2, },
    { 0.1, 0.4, 0.3, 0.3, 0.2, 0.4, 0.5, 0.1, 0.1, 0.6, 0.7, 0.7, 0.8, 1.0, 0.9, 0.7, 0.6, 0.5, 0.4, 0.3, 0.2, 0.2, 0.2, 0.2, 0.2, 0.2, 0.2, },
    { 1.0, 0.1, 0.1, 0.1, 0.1, 0.2, 0.3, 0.5, 0.1, 0.6, 0.9, 0.8, 0.7, 0.9, 1.0, 1.0, 1.0, 1.0, 1.0, 1.0, 1.0, 0.7, 0.9, 0.9, 1.0, 1.0, 1.0, },
  },

  .ringCorrectionFactor = {
    { 0.1, 1.0, 1.0, 1.0, 1.0, 1.0, 1.0, 1.0, 0.4, 1.0, 1.0, 1.0, 1.0, 0.7, 0.6, 0.5, 0.4, 0.3, 0.2, 0.2, 0.1, 0.1, 0.1, 0.1, 0.1, 0.1, 0.1, },
    { 0.1, 1.0, 1.0, 1.0, 1.0, 1.0, 1.0, 1.0, 0.4, 1.0, 1.0, 1.0, 1.0, 0.7, 0.6, 0.5, 0.4, 0.3, 0.2, 0.2, 0.1, 0.1, 0.1, 0.1, 0.1, 0.1, 0.1, },
    { 0.1, 0.1, 0.1, 0.1, 0.1, 0.1, 0.1, 0.1, 1.0, 0.2, 0.2, 0.1, 0.1, 0.1, 0.1, 0.1, 0.2, 0.4, 0.5, 0.6, 0.9, 1.0, 1.0, 1.0, 1.0, 1.0, 1.0, },
  },
};

static struct tuningModel tuning_model_3 {
  .hwLat = {
    /* NVLINK */
    { /* Tree (LL/LL128/Simple)*/ { 1.5, 1.5, 4.5 }, /* Ring (LL/LL128/Simple)*/ { 1.5, 1.5, 4.5 }, /* CollNet (LL/LL128/Simple)*/ { 1.5, 1.5, 4.5 } },
    /* PCI */
    { /* Tree (LL/LL128/Simple)*/ { 2.2, 2.2, 5.7 }, /* Ring (LL/LL128/Simple)*/ { 2.2, 2.2, 5.7 }, /* CollNet (LL/LL128/Simple)*/ { 2.2, 2.2, 5.7 } },
    /* NET */
    { /* Tree (LL/LL128/Simple)*/ { 17.4, 17.4, 40.3 }, /* Ring (LL/LL128/Simple)*/ { 4.1, 4.1, 40.6 }, /* CollNet (LL/LL128/Simple)*/ { 17.4, 17.4, 40.3 } },
  },

  .bwRatio = {
    /* 2 nodes */
    { /* Tree (LL/LL128/Simple)*/ { 0.08, 1.00, 0.95 }, /* Ring (LL/LL128/Simple)*/ { 0.08, 1.00, 1.00 }, /* CollNet (LL/LL128/Simple)*/ { 1.00, 1.00, 1.00 } },
    /* more than 2 nodes */
    { /* Tree (LL/LL128/Simple)*/ { 0.08, 1.00, 0.41 }, /* Ring (LL/LL128/Simple)*/ { 0.08, 1.00, 1.00 }, /* CollNet (LL/LL128/Simple)*/ { 1.00, 1.00, 1.00 } },
  },

  .treeCorrectionFactor = {
    { 0.6, 1.0, 1.0, 1.0, 0.1, 0.2, 0.1, 0.2, 0.5, 0.6, 0.7, 0.8, 0.9, 1.0, 0.9, 0.9, 0.8, 0.6, 0.4, 0.5, 0.4, 0.2, 0.1, 0.1, 0.1, 0.1, 0.1, },
    { 0.6, 1.0, 1.0, 1.0, 0.1, 0.2, 0.1, 0.2, 0.5, 0.6, 0.7, 0.8, 0.9, 1.0, 0.9, 0.9, 0.8, 0.6, 0.4, 0.5, 0.4, 0.2, 0.1, 0.1, 0.1, 0.1, 0.1, },
    { 1.0, 0.1, 0.1, 0.1, 1.0, 1.0, 1.0, 1.0, 0.7, 1.0, 1.0, 1.0, 1.0, 1.0, 1.0, 1.0, 1.0, 1.0, 1.0, 1.0, 1.0, 0.5, 0.5, 0.6, 0.6, 0.6, 0.6, },
  },

  .ringCorrectionFactor = {
    { 0.5, 0.2, 0.1, 0.1, 0.3, 0.3, 0.1, 0.3, 0.7, 0.8, 0.5, 0.4, 0.2, 0.1, 0.1, 0.1, 0.3, 0.5, 0.4, 0.4, 0.3, 0.2, 0.1, 0.1, 0.1, 0.1, 0.1, },
    { 0.5, 0.2, 0.1, 0.1, 0.3, 0.3, 0.1, 0.3, 0.7, 0.8, 0.5, 0.4, 0.2, 0.1, 0.1, 0.1, 0.3, 0.5, 0.4, 0.4, 0.3, 0.2, 0.1, 0.1, 0.1, 0.1, 0.1, },
    { 0.2, 0.3, 0.1, 0.1, 0.1, 0.1, 0.1, 0.2, 1.0, 0.1, 0.1, 0.1, 0.1, 0.1, 0.1, 0.1, 0.1, 0.2, 0.2, 0.6, 1.0, 1.0, 1.0, 1.0, 1.0, 1.0, 1.0, },
  },
};

static struct tuningModel rcclTuningModel[] = {
  tuning_model_0,
  tuning_model_1,
  tuning_model_2,
  tuning_model_3,
=======
// Tree/Simple is the latency a 256kB chunk, which is ~ base lat + 256k/12GB/s (+ 256k/12GB/s for the network).
static float hwLat [3][NCCL_NUM_ALGORITHMS][NCCL_NUM_PROTOCOLS] =
{ /* NVLINK */
  { /* Tree (LL/LL128/Simple)*/ { .52, 1.25, 28 }, /* Ring (LL/LL128/Simple)*/ { .47, 1.9, 3.4 }, /* CollNet (LL/LL128/Simple)*/ {  .5, 1.2, 8.0 } },
  /* PCI */
  { /* Tree (LL/LL128/Simple)*/ { 1.0, 1.9, 28 }, /* Ring (LL/LL128/Simple)*/ { 1.0, 2.5, 5.7 }, /* CollNet (LL/LL128/Simple)*/ { 1.0, 1.9, 8.0 } },
  /* NET */
  { /* Tree (LL/LL128/Simple)*/ { 5.0, 8.5, 28 }, /* Ring (LL/LL128/Simple)*/ { 2.7, 4.0, 28 }, /* CollNet (LL/LL128/Simple)*/ { 5.0, 5.0, 10.7 } }
>>>>>>> 9bfc1c6e
};

// LL128 max BW per channel
static const double ll128MaxBwPerCh = 20.0;
static const double llMaxBws[2][3] = { /* Volta-N1/Intel-N2/Intel-N4) */ {39.0, 39.0, 20.4}, /* Ampere-N1/AMD-N2/AMD-N4) */ {87.7, 22.5 /*avg of ring & tree*/, 19.0} };
static const double perChMaxTreeBws[2][3] = { /* Volta (N1/N2/N4) */ {26.5, 18.5, 10.0}, /* Ampere (N1/N2/N4) */ {24.0, 23.6, 17.8} };

ncclResult_t ncclTopoTuneModel(struct ncclComm* comm, int minCompCap, int maxCompCap, struct ncclTopoGraph* treeGraph, struct ncclTopoGraph* ringGraph, struct ncclTopoGraph* collNetGraph) {
  int simpleDefaultThreads = (ringGraph->speedIntra*ringGraph->nChannels <= PCI_WIDTH) ? 256 : NCCL_SIMPLE_MAX_NTHREADS;
  comm->maxThreads[NCCL_ALGO_RING][NCCL_PROTO_SIMPLE] =
#if defined(__HIP_PLATFORM_HCC__) || defined(__HCC__) || defined(__HIPCC__)
    getNthreads("NCCL_NTHREADS", ncclParamNthreads(), 4*WARP_SIZE, NCCL_MAX_NTHREADS, simpleDefaultThreads);
  comm->maxThreads[NCCL_ALGO_TREE][NCCL_PROTO_SIMPLE] = comm->maxThreads[NCCL_ALGO_COLLNET][NCCL_PROTO_SIMPLE] =
    getNthreads("NCCL_NTHREADS", ncclParamNthreads(), 4*WARP_SIZE, NCCL_MAX_NTHREADS, NCCL_MAX_NTHREADS);
  comm->maxThreads[NCCL_ALGO_RING][NCCL_PROTO_LL] = comm->maxThreads[NCCL_ALGO_TREE][NCCL_PROTO_LL] = comm->maxThreads[NCCL_ALGO_COLLNET][NCCL_PROTO_LL] =
    getNthreads("NCCL_NTHREADS", ncclParamNthreads(), 4*WARP_SIZE, NCCL_MAX_NTHREADS, NCCL_MAX_NTHREADS);
#else
    getNthreads("NCCL_NTHREADS", ncclParamNthreads(), 2*WARP_SIZE, NCCL_SIMPLE_MAX_NTHREADS, simpleDefaultThreads);
  comm->maxThreads[NCCL_ALGO_TREE][NCCL_PROTO_SIMPLE] =
    getNthreads("NCCL_NTHREADS", ncclParamNthreads(), 2*WARP_SIZE, NCCL_SIMPLE_MAX_NTHREADS, NCCL_SIMPLE_MAX_NTHREADS);
  comm->maxThreads[NCCL_ALGO_COLLNET][NCCL_PROTO_SIMPLE] = NCCL_SIMPLE_MAX_NTHREADS;
  comm->maxThreads[NCCL_ALGO_RING][NCCL_PROTO_LL] = comm->maxThreads[NCCL_ALGO_TREE][NCCL_PROTO_LL] = comm->maxThreads[NCCL_ALGO_COLLNET][NCCL_PROTO_LL] =
    getNthreads("NCCL_NTHREADS", ncclParamNthreads(), 2*WARP_SIZE, NCCL_LL_MAX_NTHREADS, NCCL_LL_MAX_NTHREADS);
#endif
  comm->maxThreads[NCCL_ALGO_RING][NCCL_PROTO_LL128] = comm->maxThreads[NCCL_ALGO_TREE][NCCL_PROTO_LL128] = comm->maxThreads[NCCL_ALGO_COLLNET][NCCL_PROTO_LL128] =
    getNthreads("NCCL_LL128_NTHREADS", ncclParamLl128Nthreads(), NCCL_LL128_MAX_NTHREADS/4, NCCL_LL128_MAX_NTHREADS, NCCL_LL128_MAX_NTHREADS);

  int nNodes = comm->nNodes;
  int nRanks = comm->nRanks;
  if (nRanks <= 1) return ncclSuccess;

  int compCap80 = minCompCap == 80 && maxCompCap == 80 ? 1 : 0;
  int cpuArch, cpuVendor, cpuModel;
  NCCLCHECK(ncclTopoCpuType(comm->topo, &cpuArch, &cpuVendor, &cpuModel));
  int index2 = nNodes <= 2 ? nNodes-1 : 2;
  // LL: for single node, we look at GPU type; for multi-node, we look at CPU type
  int index1 = nNodes == 1 ? compCap80 : cpuVendor == NCCL_TOPO_CPU_VENDOR_AMD ? 1 : 0;
  double llMaxBw = llMaxBws[index1][index2];
  double perChMaxTreeBw = perChMaxTreeBws[compCap80][index2];
  // De-penalize Tree/Simple latency on Power systems to favor Tree than Ring
  //if (cpuArch == NCCL_TOPO_CPU_ARCH_POWER) hwLat[NCCL_HW_PCI][NCCL_ALGO_TREE][NCCL_PROTO_SIMPLE] = hwLat[NCCL_HW_PCI][NCCL_ALGO_RING][NCCL_PROTO_SIMPLE];
  float ppn = (float)nRanks / nNodes; // if ppn < 2, then we are sending/receiving at the same GPU through the NIC, apply some bw discount

  struct ncclTopoGraph* graphs[NCCL_NUM_ALGORITHMS] = { treeGraph, ringGraph, collNetGraph };
  int intraHw[NCCL_NUM_ALGORITHMS], hw[NCCL_NUM_ALGORITHMS];
  for (int a=0; a<NCCL_NUM_ALGORITHMS; a++) intraHw[a] = graphs[a]->typeIntra == LINK_NVL ? NCCL_HW_NVLINK : NCCL_HW_PCI;
  for (int a=0; a<NCCL_NUM_ALGORITHMS; a++) hw[a] = nNodes == 1 ? intraHw[a] : NCCL_HW_NET;

  for (int coll=0; coll<NCCL_NUM_FUNCTIONS; coll++) {
    int nsteps = coll == ncclFuncAllReduce ? 2*(nRanks-1) :
      coll == ncclFuncReduceScatter || coll == ncclFuncAllGather ? nRanks-1 :
      nRanks;
    int nInterSteps = coll == ncclFuncAllReduce ? (nNodes > 1 ? 2*nNodes :0) :
      coll == ncclFuncReduceScatter || coll == ncclFuncAllGather ? nNodes-1 :
      nNodes;

    for (int a=0; a<NCCL_NUM_ALGORITHMS; a++) {
      if ((coll != ncclFuncAllReduce || nNodes == 1) && a != NCCL_ALGO_RING) continue;

      for (int p=0; p<NCCL_NUM_PROTOCOLS; p++) {
        float speed = nNodes <= 2 || a == NCCL_ALGO_COLLNET ? graphs[a]->speedIntra : graphs[a]->speedInter;
        float busBw = graphs[a]->nChannels * speed;

        // Various model refinements
#if defined(__HIP_PLATFORM_HCC__) || defined(__HCC__) || defined(__HIPCC__)
        if (nNodes <= 2)
          busBw *= rcclTuningModel[comm->topo->tuning].bwRatio[0][a][p];
        else
          busBw *= rcclTuningModel[comm->topo->tuning].bwRatio[1][a][p];
#else
        if (compCap80) busBw = std::min(busBw, 235.0f);
        if (a == NCCL_ALGO_RING && p == NCCL_PROTO_LL) { busBw = std::min(llMaxBw, busBw * ((nNodes > 1 || coll == ncclFuncAllReduce || coll == ncclFuncReduce) ? 1.0/4.0 : 1.0/3.0)); }
        if (a == NCCL_ALGO_RING && p == NCCL_PROTO_LL128) busBw = std::min(busBw * (ppn < 2 ? 0.7 : 0.92 /*120.0/128.0*/), ll128MaxBwPerCh*graphs[a]->nChannels);
        if (a == NCCL_ALGO_TREE) busBw = std::min(busBw*.92, graphs[a]->nChannels*perChMaxTreeBw);
        if (a == NCCL_ALGO_TREE && p == NCCL_PROTO_LL) busBw = std::min(busBw*1.0/3.8, llMaxBw);
        if (a == NCCL_ALGO_COLLNET) busBw *= .9;
        if (a == NCCL_ALGO_TREE && p == NCCL_PROTO_LL128) busBw = std::min(busBw * (nNodes == 1 ? 7.0/9.0 : 120.0/128.0), ll128MaxBwPerCh*graphs[a]->nChannels);
#endif
        if (a == NCCL_ALGO_COLLNET && p != NCCL_PROTO_SIMPLE) busBw = 0;  // Oneshot CollNet only supports Simple

        // Convert bus BW to algorithm BW
        float ratio = (a != NCCL_ALGO_RING) ? .5 : (1.0 * nRanks) / nsteps;
        comm->bandwidths[coll][a][p] = busBw * ratio;

        comm->latencies[coll][a][p] = baseLat[a][p];
<<<<<<< HEAD
        float intraLat = rcclTuningModel[comm->topo->tuning].hwLat[intraHw[a]][a][p];
        float interLat = rcclTuningModel[comm->topo->tuning].hwLat[NCCL_HW_NET][a][p];
        //if (nNodes > 1 && p == NCCL_PROTO_LL) intraLat *= 1.8;
=======
        float intraLat = hwLat[intraHw[a]][a][p];
        float interLat = graphs[a]->latencyInter ? graphs[a]->latencyInter : hwLat[NCCL_HW_NET][a][p];

        if (nNodes > 1 && p == NCCL_PROTO_LL) intraLat *= 1.8;
>>>>>>> 9bfc1c6e
        if (a == NCCL_ALGO_RING) {
          float lat = rcclTuningModel[comm->topo->tuning].hwLat[hw[a]][a][p];
          if ((coll == ncclFuncReduce || coll == ncclFuncBroadcast)) {
            if (ringGraph->sameChannels) {
              comm->latencies[coll][a][p] += lat;
            } else {
              if (p == NCCL_PROTO_SIMPLE) lat = rcclTuningModel[comm->topo->tuning].hwLat[hw[a]][NCCL_ALGO_TREE][p]; // Add some chunk latency, waiting for proper chunk modeling
              comm->latencies[coll][a][p] += nsteps*lat;
            }
          } else {
            comm->latencies[coll][a][p] += (nsteps-nInterSteps)*intraLat + nInterSteps*interLat;
          }
        } else if (a == NCCL_ALGO_TREE) {
          comm->latencies[coll][a][p] +=
            2 * ((nRanks/nNodes-1) * intraLat + log2i(nNodes) * interLat);
        } else {
          comm->latencies[coll][a][p] +=
            2 * (std::min(1, (nRanks/nNodes-1)) * intraLat + (nRanks/nNodes-1) * 0.5) + interLat;  // Add 0.5 arity serialization latency
        }
      }
    }
  }

  // Protocols/Algorithms enable/disable, and user overrides.
  // All are enabled except ll128 which is enabled by default only in certain cases.
  int protoEnable[NCCL_NUM_PROTOCOLS] = { 1, 2, 1 };
  int algoEnable[NCCL_NUM_ALGORITHMS] = { 1, 1, 1 };

  const char *protoStr = getenv("NCCL_PROTO");
  if (protoStr) {
    INFO(NCCL_ENV, "NCCL_PROTO set by environment to %s", protoStr);
    NCCLCHECK(parseList(protoStr, ncclProtoStr, NCCL_NUM_PROTOCOLS, protoEnable));
  }
  const char *algoStr = getenv("NCCL_ALGO");
  if (algoStr) {
    INFO(NCCL_ENV, "NCCL_ALGO set by environment to %s", algoStr);
    NCCLCHECK(parseList(algoStr, ncclAlgoStr, NCCL_NUM_ALGORITHMS, algoEnable));
  }
  // Disable CollNet if it is not supported
  if (comm->collNetSupport == 0) {
    algoEnable[NCCL_ALGO_COLLNET] = 0;
    // If user has hard set NCCL_ALGO=COLLNET, ignore it
    if (algoEnable[NCCL_ALGO_RING] == 0 && algoEnable[NCCL_ALGO_TREE] == 0) {
      algoEnable[NCCL_ALGO_RING] = algoEnable[NCCL_ALGO_TREE] = 1;
      if (comm->rank == 0) WARN("CollNet is not supported or fails to initialize, ignoring NCCL_ALGO=COLLNET");
    }
  }

  for (int c=0; c<NCCL_NUM_FUNCTIONS; c++) for (int a=0; a<NCCL_NUM_ALGORITHMS; a++) for (int p=0; p<NCCL_NUM_PROTOCOLS; p++) {
    int pEnable = protoEnable[p];
    if (pEnable == 2 && p == NCCL_PROTO_LL128) {
      // Enable LL128 by default only on Volta/Ampere+NVLink. Other cases are not tested and may cause silent data corruption.
      pEnable = (graphs[a]->typeInter <= PATH_PXB) && graphs[a]->typeIntra <= PATH_NVL &&
        ((minCompCap == 70 && maxCompCap == 70) || (minCompCap == 80 && maxCompCap == 80)) ? 1 : 0;
    }
    if (pEnable == 0) comm->bandwidths[c][a][p] = 0;
    // Only disable algo for Allreduce since others only have one
    if (c == ncclFuncAllReduce && algoEnable[a] == 0) comm->bandwidths[c][a][p] = 0;
  }

  if (comm->rank == 0) {
    char line[1024];
    sprintf(line, "Latency/AlgBw |");
    for (int a=0; a<NCCL_NUM_ALGORITHMS; a++) {
      for (int p=0; p<NCCL_NUM_PROTOCOLS; p++) {
        sprintf(line+strlen(line), " %7s/%6s |", ncclAlgoStr[a], ncclProtoStr[p]);
      }
    }
    INFO(NCCL_TUNING, "%s", line);
    sprintf(line, " Max NThreads |");
    for (int a=0; a<NCCL_NUM_ALGORITHMS; a++) {
      for (int p=0; p<NCCL_NUM_PROTOCOLS; p++) {
        sprintf(line+strlen(line), " %14d |", comm->maxThreads[a][p]);
      }
    }
    INFO(NCCL_TUNING, "%s", line);
    for (int c=0; c<NCCL_NUM_FUNCTIONS; c++) {
      sprintf(line, "%13s |", ncclFuncStr[c]);
      for (int a=0; a<NCCL_NUM_ALGORITHMS; a++) {
        for (int p=0; p<NCCL_NUM_PROTOCOLS; p++) {
          sprintf(line+strlen(line), "%8.1f/%6.1f |", comm->latencies[c][a][p], comm->bandwidths[c][a][p]);
        }
      }
      INFO(NCCL_TUNING, "%s", line);
    }
  }

  // Set per-thread amount of work before we increase nThreads and nChannels
  for (int a=0; a<NCCL_NUM_ALGORITHMS; a++) {
    comm->threadThresholds[a][NCCL_PROTO_LL] = NCCL_LL_THREAD_THRESHOLD;
    comm->threadThresholds[a][NCCL_PROTO_LL128] = NCCL_LL128_THREAD_THRESHOLD;
    comm->threadThresholds[a][NCCL_PROTO_SIMPLE] = NCCL_SIMPLE_THREAD_THRESHOLD;
  }
  comm->threadThresholds[NCCL_ALGO_RING][NCCL_PROTO_LL] *= nRanks;
  comm->threadThresholds[NCCL_ALGO_COLLNET][NCCL_PROTO_SIMPLE] = 256;

  // Override defaults with user env
  char* str = getenv("NCCL_THREAD_THRESHOLDS");
  if (str) {
    INFO(NCCL_ENV, "NCCL_THREAD_THRESHOLDS set by environment to %s", str);
    ssize_t t[NCCL_NUM_ALGORITHMS][NCCL_NUM_PROTOCOLS] = {{ -2, -2, -2 }, { -2, -2, -2}};
    sscanf(str, "%ld %ld %ld %ld %ld %ld", t[0], t[0]+1, t[0]+2, t[1], t[1]+1, t[1]+2);
    for (int a=0; a<NCCL_NUM_ALGORITHMS; a++) {
      for (int p=0; p<NCCL_NUM_PROTOCOLS; p++) {
        if (t[a][p] >= 0) comm->threadThresholds[a][p] = t[a][p];
      }
    }
  }

  INFO(NCCL_INIT, "threadThresholds %ld/%ld/%ld | %ld/%ld/%ld | %ld/%ld/%ld",
      comm->threadThresholds[NCCL_ALGO_TREE][NCCL_PROTO_LL],
      comm->threadThresholds[NCCL_ALGO_TREE][NCCL_PROTO_LL128],
      comm->threadThresholds[NCCL_ALGO_TREE][NCCL_PROTO_SIMPLE],
      comm->threadThresholds[NCCL_ALGO_RING][NCCL_PROTO_LL],
      comm->threadThresholds[NCCL_ALGO_RING][NCCL_PROTO_LL128],
      comm->threadThresholds[NCCL_ALGO_RING][NCCL_PROTO_SIMPLE],
      comm->threadThresholds[NCCL_ALGO_COLLNET][NCCL_PROTO_LL],
      comm->threadThresholds[NCCL_ALGO_COLLNET][NCCL_PROTO_LL128],
      comm->threadThresholds[NCCL_ALGO_COLLNET][NCCL_PROTO_SIMPLE]);
  return ncclSuccess;
}

ncclResult_t ncclTopoGetAlgoTime(struct ncclInfo* info, int algorithm, int protocol, int numPipeOps, float* time) {
  float bw = info->comm->bandwidths[info->coll][algorithm][protocol];
  float lat = info->comm->latencies[info->coll][algorithm][protocol];
  if (bw == 0) {
    *time = -1.0; return ncclSuccess;
  }
  int logSize = log2i(info->nBytes>>6);

#if defined(__HIP_PLATFORM_HCC__) || defined(__HCC__) || defined(__HIPCC__)
  if (algorithm == NCCL_ALGO_TREE) {
    if (logSize < 27) bw *= rcclTuningModel[info->comm->topo->tuning].treeCorrectionFactor[protocol][logSize];
    else bw *= rcclTuningModel[info->comm->topo->tuning].treeCorrectionFactor[protocol][26];
  }
  else if (algorithm == NCCL_ALGO_RING && info->comm->nNodes > 1) {
    if(logSize < 27) bw *= rcclTuningModel[info->comm->topo->tuning].ringCorrectionFactor[protocol][logSize];
    else bw *= rcclTuningModel[info->comm->topo->tuning].ringCorrectionFactor[protocol][26];
  }
#else
  if (algorithm == NCCL_ALGO_TREE && logSize < 23) bw *= treeCorrectionFactor[protocol][logSize];
  if (info->nChannels != 0) bw = bw / info->comm->nChannels * info->nChannels;
  if (algorithm == NCCL_ALGO_RING && protocol == NCCL_PROTO_SIMPLE && info->comm->nNodes > 1
      && info->coll == ncclFuncAllReduce && info->nBytes >= info->comm->nRanks/16.0*65536) lat *= 1.9; // Plateau effect of ring
#endif    
  // Tree pipelining saves latency in aggregation cases
  int latCount = algorithm == NCCL_ALGO_RING ? numPipeOps : DIVUP(numPipeOps, NCCL_MAX_WORK_ELEMENTS);
  *time = lat * latCount + (info->nBytes) / (1000 * bw);
  return ncclSuccess;
}<|MERGE_RESOLUTION|>--- conflicted
+++ resolved
@@ -1,10 +1,6 @@
 /*************************************************************************
-<<<<<<< HEAD
- * Copyright (c) 2016-2021, NVIDIA CORPORATION. All rights reserved.
- * Modifications Copyright (c) 2019-2021 Advanced Micro Devices, Inc. All rights reserved.
-=======
  * Copyright (c) 2016-2022, NVIDIA CORPORATION. All rights reserved.
->>>>>>> 9bfc1c6e
+ * Modifications Copyright (c) 2019-2022 Advanced Micro Devices, Inc. All rights reserved.
  *
  * See LICENSE.txt for license information
  ************************************************************************/
@@ -64,7 +60,6 @@
 #define NCCL_HW_NVLINK 0
 #define NCCL_HW_PCI 1
 #define NCCL_HW_NET 2
-<<<<<<< HEAD
 
 struct tuningModel {
   float hwLat [3][NCCL_NUM_ALGORITHMS][NCCL_NUM_PROTOCOLS];
@@ -115,7 +110,7 @@
 
   .bwRatio =
   { /* 2 nodes */
-    { /* Tree (LL/LL128/Simple)*/ { 0.15, 1.00, 0.99 }, /* Ring (LL/LL128/Simple)*/ { 0.20, 1.00, 1.00 }, /* CollNet (LL/LL128/Simple)*/ { 1.00, 1.00, 1.00 } },
+    { /* Tree (LL/LL128/Simple)*/ { 0.12, 1.00, 0.99 }, /* Ring (LL/LL128/Simple)*/ { 0.12, 1.00, 1.00 }, /* CollNet (LL/LL128/Simple)*/ { 1.00, 1.00, 1.00 } },
     /* more than 2 nodes */
     { /* Tree (LL/LL128/Simple)*/ { 0.15, 1.00, 0.42 }, /* Ring (LL/LL128/Simple)*/ { 0.20, 1.00, 1.00 }, /* CollNet (LL/LL128/Simple)*/ { 1.00, 1.00, 1.00 } },
   },
@@ -198,16 +193,6 @@
   tuning_model_1,
   tuning_model_2,
   tuning_model_3,
-=======
-// Tree/Simple is the latency a 256kB chunk, which is ~ base lat + 256k/12GB/s (+ 256k/12GB/s for the network).
-static float hwLat [3][NCCL_NUM_ALGORITHMS][NCCL_NUM_PROTOCOLS] =
-{ /* NVLINK */
-  { /* Tree (LL/LL128/Simple)*/ { .52, 1.25, 28 }, /* Ring (LL/LL128/Simple)*/ { .47, 1.9, 3.4 }, /* CollNet (LL/LL128/Simple)*/ {  .5, 1.2, 8.0 } },
-  /* PCI */
-  { /* Tree (LL/LL128/Simple)*/ { 1.0, 1.9, 28 }, /* Ring (LL/LL128/Simple)*/ { 1.0, 2.5, 5.7 }, /* CollNet (LL/LL128/Simple)*/ { 1.0, 1.9, 8.0 } },
-  /* NET */
-  { /* Tree (LL/LL128/Simple)*/ { 5.0, 8.5, 28 }, /* Ring (LL/LL128/Simple)*/ { 2.7, 4.0, 28 }, /* CollNet (LL/LL128/Simple)*/ { 5.0, 5.0, 10.7 } }
->>>>>>> 9bfc1c6e
 };
 
 // LL128 max BW per channel
@@ -283,7 +268,6 @@
         if (a == NCCL_ALGO_RING && p == NCCL_PROTO_LL128) busBw = std::min(busBw * (ppn < 2 ? 0.7 : 0.92 /*120.0/128.0*/), ll128MaxBwPerCh*graphs[a]->nChannels);
         if (a == NCCL_ALGO_TREE) busBw = std::min(busBw*.92, graphs[a]->nChannels*perChMaxTreeBw);
         if (a == NCCL_ALGO_TREE && p == NCCL_PROTO_LL) busBw = std::min(busBw*1.0/3.8, llMaxBw);
-        if (a == NCCL_ALGO_COLLNET) busBw *= .9;
         if (a == NCCL_ALGO_TREE && p == NCCL_PROTO_LL128) busBw = std::min(busBw * (nNodes == 1 ? 7.0/9.0 : 120.0/128.0), ll128MaxBwPerCh*graphs[a]->nChannels);
 #endif
         if (a == NCCL_ALGO_COLLNET && p != NCCL_PROTO_SIMPLE) busBw = 0;  // Oneshot CollNet only supports Simple
@@ -293,16 +277,9 @@
         comm->bandwidths[coll][a][p] = busBw * ratio;
 
         comm->latencies[coll][a][p] = baseLat[a][p];
-<<<<<<< HEAD
         float intraLat = rcclTuningModel[comm->topo->tuning].hwLat[intraHw[a]][a][p];
         float interLat = rcclTuningModel[comm->topo->tuning].hwLat[NCCL_HW_NET][a][p];
         //if (nNodes > 1 && p == NCCL_PROTO_LL) intraLat *= 1.8;
-=======
-        float intraLat = hwLat[intraHw[a]][a][p];
-        float interLat = graphs[a]->latencyInter ? graphs[a]->latencyInter : hwLat[NCCL_HW_NET][a][p];
-
-        if (nNodes > 1 && p == NCCL_PROTO_LL) intraLat *= 1.8;
->>>>>>> 9bfc1c6e
         if (a == NCCL_ALGO_RING) {
           float lat = rcclTuningModel[comm->topo->tuning].hwLat[hw[a]][a][p];
           if ((coll == ncclFuncReduce || coll == ncclFuncBroadcast)) {
