--- conflicted
+++ resolved
@@ -449,11 +449,7 @@
 
   for (int c=0; c<NCCL_NUM_FUNCTIONS; c++) for (int a=0; a<NCCL_NUM_ALGORITHMS; a++) for (int p=0; p<NCCL_NUM_PROTOCOLS; p++) {
     // Disable LL protocol on gfx11xx
-<<<<<<< HEAD
-    int pEnable = (p == NCCL_PROTO_LL && strncmp(comm->topo->nodes[GPU].nodes[0].gpu.gcn, "gfx11", 5) == 0) ? 0 : protoEnable[p];
-=======
     int pEnable = protoEnable[p];
->>>>>>> 6230b5f6
     if (pEnable == 2 && p == NCCL_PROTO_LL128) {
 #if defined(__HIP_PLATFORM_HCC__) || defined(__HCC__) || defined(__HIPCC__)
 #if defined(ENABLE_LL128)
