/*************************************************************************
 * Copyright (c) 2016-2021, NVIDIA CORPORATION. All rights reserved.
 * Modifications Copyright (c) 2019-2021 Advanced Micro Devices, Inc. All rights reserved.
 *
 * See LICENSE.txt for license information
 ************************************************************************/

#include "core.h"
#include "devcomm.h"
#include "comm.h"
#include "topo.h"

NCCL_PARAM(Nthreads, "NTHREADS", -2);
NCCL_PARAM(Ll128Nthreads, "LL128_NTHREADS", -2);

static int getNthreads(const char* name, int env, int min, int max, int def) {
  int nt = env;
  if (nt > 0) {
    if (nt % WARP_SIZE != 0) {
      WARN("Invalid %s %d (must be a multiple of %d)", name, nt, WARP_SIZE);
      nt = max;
    } else if (nt > max) {
      WARN("Invalid %s %d (maximum %d).", name, nt, max);
      nt = max;
    } else if (nt < min) {
      WARN("Invalid %s %d (minimum %d).", name, nt, min);
      nt = min;
     }
  } else {
    nt = def;
  }
  return nt;
}

ncclResult_t parseList(const char* str, const char* elems[], int nelems, int* list) {
  int def, set;
  if (str[0] == '^') {
    def = 1; set = 0; str++;
  } else {
    def = 0; set = 1;
  }
  for (int i=0; i<nelems; i++) list[i] = def;
  char* tokStr = strdup(str);
  char* tmpStr;
  char* token = strtok_r(tokStr, ",", &tmpStr);
  while (token) {
    for (int i=0; i<nelems; i++)
      if (strcasecmp(token, elems[i]) == 0) list[i] = set;
    token = strtok_r(NULL, ",", &tmpStr);
  }
  free(tokStr);
  return ncclSuccess;
}

// Latencies in us, Bandwidths in GB/s
// Tree { LL, LL128, Simple } , Ring { LL, LL128, Simple }
static const float baseLat  [NCCL_NUM_ALGORITHMS][NCCL_NUM_PROTOCOLS] = { { 12.0, 12.0, 17.0 }, { 12.0, 12.0, 17.0 }, { 12.0, 12.0, 17.0 } };

// NVLink, PCI, Network
#define NCCL_HW_NVLINK 0
#define NCCL_HW_PCI 1
#define NCCL_HW_NET 2
// Tree/Simple is the latency a 256kB chunk, which is ~ base lat + 256k/12GB/s (+ 256k/12GB/s for the network).
static float hwLat [3][NCCL_NUM_ALGORITHMS][NCCL_NUM_PROTOCOLS] =
{ /* NVLINK */
  { /* Tree (LL/LL128/Simple)*/ { 1.5, 1.5, 4.5 }, /* Ring (LL/LL128/Simple)*/ { 1.5, 1.5, 4.5 }, /* CollNet (LL/LL128/Simple)*/ { 1.5, 1.5, 4.5 } },
  /* PCI */
  { /* Tree (LL/LL128/Simple)*/ { 2.2, 2.2, 5.7 }, /* Ring (LL/LL128/Simple)*/ { 2.2, 2.2, 5.7 }, /* CollNet (LL/LL128/Simple)*/ { 2.2, 2.2, 5.7 } },
  /* NET */
  { /* Tree (LL/LL128/Simple)*/ { 40.0, 40.0, 50.0 }, /* Ring (LL/LL128/Simple)*/ { 4.0, 4.0, 25.0 }, /* CollNet (LL/LL128/Simple)*/ { 40.0, 40.0, 50.0 } }
};

// LL128 max BW per channel
static const double ll128MaxBwPerCh = 20.0;
static const double llMaxBws[2][3] = { /* Volta-N1/Intel-N2/Intel-N4) */ {39.0, 39.0, 20.4}, /* Ampere-N1/AMD-N2/AMD-N4) */ {87.7, 22.5 /*avg of ring & tree*/, 19.0} };
static const double perChMaxTreeBws[2][3] = { /* Volta (N1/N2/N4) */ {26.5, 18.5, 10.0}, /* Ampere (N1/N2/N4) */ {24.0, 23.6, 17.8} };

ncclResult_t ncclTopoTuneModel(struct ncclComm* comm, int minCompCap, int maxCompCap, struct ncclTopoGraph* treeGraph, struct ncclTopoGraph* ringGraph, struct ncclTopoGraph* collNetGraph, int gcn) {
  int simpleDefaultThreads = (ringGraph->speedIntra*ringGraph->nChannels <= PCI_WIDTH) ? 256 : NCCL_SIMPLE_MAX_NTHREADS;
  comm->maxThreads[NCCL_ALGO_RING][NCCL_PROTO_SIMPLE] =
#if defined(__HIP_PLATFORM_HCC__) || defined(__HCC__) || defined(__HIPCC__)
    getNthreads("NCCL_NTHREADS", ncclParamNthreads(), 4*WARP_SIZE, NCCL_MAX_NTHREADS, simpleDefaultThreads);
  comm->maxThreads[NCCL_ALGO_TREE][NCCL_PROTO_SIMPLE] = comm->maxThreads[NCCL_ALGO_COLLNET][NCCL_PROTO_SIMPLE] =
    getNthreads("NCCL_NTHREADS", ncclParamNthreads(), 4*WARP_SIZE, NCCL_MAX_NTHREADS, NCCL_MAX_NTHREADS);
  comm->maxThreads[NCCL_ALGO_RING][NCCL_PROTO_LL] = comm->maxThreads[NCCL_ALGO_TREE][NCCL_PROTO_LL] = comm->maxThreads[NCCL_ALGO_COLLNET][NCCL_PROTO_LL] =
    getNthreads("NCCL_NTHREADS", ncclParamNthreads(), 4*WARP_SIZE, NCCL_MAX_NTHREADS, NCCL_MAX_NTHREADS);
#else
    getNthreads("NCCL_NTHREADS", ncclParamNthreads(), 2*WARP_SIZE, NCCL_SIMPLE_MAX_NTHREADS, simpleDefaultThreads);
  comm->maxThreads[NCCL_ALGO_TREE][NCCL_PROTO_SIMPLE] =
    getNthreads("NCCL_NTHREADS", ncclParamNthreads(), 2*WARP_SIZE, NCCL_SIMPLE_MAX_NTHREADS, NCCL_SIMPLE_MAX_NTHREADS);
  comm->maxThreads[NCCL_ALGO_COLLNET][NCCL_PROTO_SIMPLE] =
    getNthreads("NCCL_NTHREADS", ncclParamNthreads(), NCCL_SIMPLE_MAX_NTHREADS, NCCL_SIMPLE_MAX_NTHREADS, NCCL_SIMPLE_MAX_NTHREADS);
  comm->maxThreads[NCCL_ALGO_RING][NCCL_PROTO_LL] = comm->maxThreads[NCCL_ALGO_TREE][NCCL_PROTO_LL] = comm->maxThreads[NCCL_ALGO_COLLNET][NCCL_PROTO_LL] =
    getNthreads("NCCL_NTHREADS", ncclParamNthreads(), 2*WARP_SIZE, NCCL_LL_MAX_NTHREADS, NCCL_LL_MAX_NTHREADS);
#endif
  comm->maxThreads[NCCL_ALGO_RING][NCCL_PROTO_LL128] = comm->maxThreads[NCCL_ALGO_TREE][NCCL_PROTO_LL128] = comm->maxThreads[NCCL_ALGO_COLLNET][NCCL_PROTO_LL128] =
    getNthreads("NCCL_LL128_NTHREADS", ncclParamLl128Nthreads(), NCCL_LL128_MAX_NTHREADS/4, NCCL_LL128_MAX_NTHREADS, NCCL_LL128_MAX_NTHREADS);

  int nNodes = comm->nNodes;
  int nRanks = comm->nRanks;
  if (nRanks <= 1) return ncclSuccess;

  int compCap80 = minCompCap == 80 && maxCompCap == 80 ? 1 : 0;
  int cpuArch, cpuVendor, cpuModel;
  NCCLCHECK(ncclTopoCpuType(comm->topo, &cpuArch, &cpuVendor, &cpuModel));
  int index2 = nNodes <= 2 ? nNodes-1 : 2;
  // LL: for single node, we look at GPU type; for multi-node, we look at CPU type
  int index1 = nNodes == 1 ? compCap80 : cpuVendor == NCCL_TOPO_CPU_VENDOR_AMD ? 1 : 0;
  double llMaxBw = llMaxBws[index1][index2];
  double perChMaxTreeBw = perChMaxTreeBws[compCap80][index2];
  // De-penalize Tree/Simple latency on Power systems to favor Tree than Ring
  if (cpuArch == NCCL_TOPO_CPU_ARCH_POWER) hwLat[NCCL_HW_PCI][NCCL_ALGO_TREE][NCCL_PROTO_SIMPLE] = hwLat[NCCL_HW_PCI][NCCL_ALGO_RING][NCCL_PROTO_SIMPLE];
  float ppn = (float)nRanks / nNodes; // if ppn < 2, then we are sending/receiving at the same GPU through the NIC, apply some bw discount

  struct ncclTopoGraph* graphs[NCCL_NUM_ALGORITHMS] = { treeGraph, ringGraph, collNetGraph };
  int intraHw[NCCL_NUM_ALGORITHMS], hw[NCCL_NUM_ALGORITHMS];
  for (int a=0; a<NCCL_NUM_ALGORITHMS; a++) intraHw[a] = graphs[a]->typeIntra == LINK_NVL ? NCCL_HW_NVLINK : NCCL_HW_PCI;
  for (int a=0; a<NCCL_NUM_ALGORITHMS; a++) hw[a] = nNodes == 1 ? intraHw[a] : NCCL_HW_NET;

  for (int coll=0; coll<NCCL_NUM_FUNCTIONS; coll++) {
    int nsteps = coll == ncclFuncAllReduce ? 2*(nRanks-1) :
      coll == ncclFuncReduceScatter || coll == ncclFuncAllGather ? nRanks-1 :
      nRanks;
    int nInterSteps = coll == ncclFuncAllReduce ? 2*(nNodes-1) :
      coll == ncclFuncReduceScatter || coll == ncclFuncAllGather ? nNodes-1 :
      nNodes;

    for (int a=0; a<NCCL_NUM_ALGORITHMS; a++) {
      if (coll != ncclFuncAllReduce && a != NCCL_ALGO_RING) continue;

      for (int p=0; p<NCCL_NUM_PROTOCOLS; p++) {
        float speed = nNodes <= 2 || a == NCCL_ALGO_COLLNET ? graphs[a]->speedIntra : graphs[a]->speedInter;
        float busBw = graphs[a]->nChannels * speed;

        // Various model refinements
#if defined(__HIP_PLATFORM_HCC__) || defined(__HCC__) || defined(__HIPCC__)
<<<<<<< HEAD
        if (a == NCCL_ALGO_RING && p == NCCL_PROTO_LL)    busBw *= 1.0/5.0;
        if (a == NCCL_ALGO_RING && p == NCCL_PROTO_LL128) busBw = std::min(busBw * (ppn < 2 ? 0.7 : 0.92 /*120.0/128.0*/), ll128MaxBwPerCh*graphs[a]->nChannels);
        double maxTreeBw = comm->nNodes > 2 ?
          compCap80 && p == NCCL_PROTO_LL128 ? 105.0 : 80.0 :
          compCap80 && p == NCCL_PROTO_LL128 ? 130.0 : 110.0;
        if (a == NCCL_ALGO_TREE) busBw = std::min(busBw*.27, comm->nNodes > 1 ? 70.0 : 90.0);
        if (a == NCCL_ALGO_TREE && p == NCCL_PROTO_LL) busBw *= 1.0/2.3;
        if (a == NCCL_ALGO_TREE && p == NCCL_PROTO_LL128) busBw = std::min(busBw * (comm->nNodes == 1 ? 7.0/9.0 : 0.915 /*120.0/128.0*/), ll128MaxBwPerCh*graphs[a]->nChannels*7.0/9.0);
=======
        if (a == NCCL_ALGO_RING && (p == NCCL_PROTO_LL || p == NCCL_PROTO_LL128)) busBw *= 0.05;
        if (a == NCCL_ALGO_TREE && p == NCCL_PROTO_SIMPLE) (nNodes == 2) ? busBw *= 0.33 : busBw *= 0.11;
        if (a == NCCL_ALGO_TREE && (p == NCCL_PROTO_LL || p == NCCL_PROTO_LL128)) busBw *= 0.04;
        if (gcn == 910 && p == NCCL_PROTO_LL && nNodes == 1 && nRanks == 16) busBw *= 5.9;
>>>>>>> ef432e48
#else
        if (compCap80) busBw = std::min(busBw, 235.0f);
        if (a == NCCL_ALGO_RING && p == NCCL_PROTO_LL) { busBw = std::min(llMaxBw, busBw * ((nNodes > 1 || coll == ncclFuncAllReduce || coll == ncclFuncReduce) ? 1.0/4.0 : 1.0/3.0)); }
        if (a == NCCL_ALGO_RING && p == NCCL_PROTO_LL128) busBw = std::min(busBw * (ppn < 2 ? 0.7 : 0.92 /*120.0/128.0*/), ll128MaxBwPerCh*graphs[a]->nChannels);
        if (a == NCCL_ALGO_TREE) busBw = std::min(busBw*.92, graphs[a]->nChannels*perChMaxTreeBw);
        if (a == NCCL_ALGO_TREE && p == NCCL_PROTO_LL) busBw = std::min(busBw*1.0/3.8, llMaxBw);
        if (a == NCCL_ALGO_COLLNET) busBw *= .9;
        if (a == NCCL_ALGO_TREE && p == NCCL_PROTO_LL128) busBw = std::min(busBw * (nNodes == 1 ? 7.0/9.0 : 120.0/128.0), ll128MaxBwPerCh*graphs[a]->nChannels);
#endif
        if (a == NCCL_ALGO_COLLNET && p != NCCL_PROTO_SIMPLE) busBw = 0;  // Oneshot CollNet only supports Simple

        // Convert bus BW to algorithm BW
        float ratio = (a != NCCL_ALGO_RING) ? .5 : (1.0 * nRanks) / nsteps;
        comm->bandwidths[coll][a][p] = busBw * ratio;

        comm->latencies[coll][a][p] = baseLat[a][p];
        float intraLat = hwLat[intraHw[a]][a][p];
        float interLat = hwLat[NCCL_HW_NET][a][p];
        //if (nNodes > 1 && p == NCCL_PROTO_LL) intraLat *= 1.8;
        if (a == NCCL_ALGO_RING) {
          float lat = hwLat[hw[a]][a][p];
          if ((coll == ncclFuncReduce || coll == ncclFuncBroadcast)) {
            if (ringGraph->sameChannels) {
              comm->latencies[coll][a][p] += lat;
            } else {
              if (p == NCCL_PROTO_SIMPLE) lat = hwLat[hw[a]][NCCL_ALGO_TREE][p]; // Add some chunk latency, waiting for proper chunk modeling
              comm->latencies[coll][a][p] += nsteps*lat;
            }
          } else {
            comm->latencies[coll][a][p] += (nsteps-nInterSteps)*intraLat + nInterSteps*interLat;
          }
        } else if (a == NCCL_ALGO_TREE) {
          comm->latencies[coll][a][p] +=
            2 * ((nRanks/nNodes-1) * intraLat + log2i(nNodes) * interLat);
        } else {
          comm->latencies[coll][a][p] +=
            2 * (std::min(1, (nRanks/nNodes-1)) * intraLat + (nRanks/nNodes-1) * 0.5) + interLat;  // Add 0.5 arity serialization latency
        }
      }
    }
  }

  // Protocols/Algorithms enable/disable, and user overrides.
  // All are enabled except ll128 which is enabled by default only in certain cases.
  int protoEnable[NCCL_NUM_PROTOCOLS] = { 1, 2, 1 };
  int algoEnable[NCCL_NUM_ALGORITHMS] = { 1, 1, 1 };

  const char *protoStr = getenv("NCCL_PROTO");
  if (protoStr) {
    INFO(NCCL_ENV, "NCCL_PROTO set by environment to %s", protoStr);
    NCCLCHECK(parseList(protoStr, ncclProtoStr, NCCL_NUM_PROTOCOLS, protoEnable));
  }
  const char *algoStr = getenv("NCCL_ALGO");
  if (algoStr) {
    INFO(NCCL_ENV, "NCCL_ALGO set by environment to %s", algoStr);
    NCCLCHECK(parseList(algoStr, ncclAlgoStr, NCCL_NUM_ALGORITHMS, algoEnable));
  }
  // Disable CollNet if it is not supported
  if (comm->collNetSupport == 0) {
    algoEnable[NCCL_ALGO_COLLNET] = 0;
    // If user has hard set NCCL_ALGO=COLLNET, ignore it
    if (algoEnable[NCCL_ALGO_RING] == 0 && algoEnable[NCCL_ALGO_TREE] == 0) {
      algoEnable[NCCL_ALGO_RING] = algoEnable[NCCL_ALGO_TREE] = 1;
      if (comm->rank == 0) WARN("CollNet is not supported or fails to initialize, ignoring NCCL_ALGO=COLLNET");
    }
  }

  for (int c=0; c<NCCL_NUM_FUNCTIONS; c++) for (int a=0; a<NCCL_NUM_ALGORITHMS; a++) for (int p=0; p<NCCL_NUM_PROTOCOLS; p++) {
    int pEnable = protoEnable[p];
    if (pEnable == 2 && p == NCCL_PROTO_LL128) {
      // Enable LL128 by default only on Volta/Ampere+NVLink. Other cases are not tested and may cause silent data corruption.
      pEnable = (graphs[a]->typeInter <= PATH_PXB) && graphs[a]->typeIntra <= PATH_NVL &&
        ((minCompCap == 70 && maxCompCap == 70) || (minCompCap == 80 && maxCompCap == 80)) ? 1 : 0;
    }
    if (pEnable == 0) comm->bandwidths[c][a][p] = 0;
    // Only disable algo for Allreduce since others only have one
    if (c == ncclFuncAllReduce && algoEnable[a] == 0) comm->bandwidths[c][a][p] = 0;
  }

  if (comm->rank == 0) {
    char line[1024];
    sprintf(line, "Latency/AlgBw |");
    for (int a=0; a<NCCL_NUM_ALGORITHMS; a++) {
      for (int p=0; p<NCCL_NUM_PROTOCOLS; p++) {
        sprintf(line+strlen(line), " %7s/%6s |", ncclAlgoStr[a], ncclProtoStr[p]);
      }
    }
    INFO(NCCL_TUNING, "%s", line);
    sprintf(line, " Max NThreads |");
    for (int a=0; a<NCCL_NUM_ALGORITHMS; a++) {
      for (int p=0; p<NCCL_NUM_PROTOCOLS; p++) {
        sprintf(line+strlen(line), " %14d |", comm->maxThreads[a][p]);
      }
    }
    INFO(NCCL_TUNING, "%s", line);
    for (int c=0; c<NCCL_NUM_FUNCTIONS; c++) {
      sprintf(line, "%13s |", ncclFuncStr[c]);
      for (int a=0; a<NCCL_NUM_ALGORITHMS; a++) {
        for (int p=0; p<NCCL_NUM_PROTOCOLS; p++) {
          sprintf(line+strlen(line), "%8.1f/%6.1f |", comm->latencies[c][a][p], comm->bandwidths[c][a][p]);
        }
      }
      INFO(NCCL_TUNING, "%s", line);
    }
  }

  // Set per-thread amount of work before we increase nThreads and nChannels
  for (int a=0; a<NCCL_NUM_ALGORITHMS; a++) {
    comm->threadThresholds[a][NCCL_PROTO_LL] = NCCL_LL_THREAD_THRESHOLD;
    comm->threadThresholds[a][NCCL_PROTO_LL128] = NCCL_LL128_THREAD_THRESHOLD;
    comm->threadThresholds[a][NCCL_PROTO_SIMPLE] = NCCL_SIMPLE_THREAD_THRESHOLD;
  }
  comm->threadThresholds[NCCL_ALGO_RING][NCCL_PROTO_LL] *= nRanks;
  comm->threadThresholds[NCCL_ALGO_COLLNET][NCCL_PROTO_SIMPLE] = 512;

  // Override defaults with user env
  char* str = getenv("NCCL_THREAD_THRESHOLDS");
  if (str) {
    INFO(NCCL_ENV, "NCCL_THREAD_THRESHOLDS set by environment to %s", str);
    ssize_t t[NCCL_NUM_ALGORITHMS][NCCL_NUM_PROTOCOLS] = {{ -2, -2, -2 }, { -2, -2, -2}};
    sscanf(str, "%ld %ld %ld %ld %ld %ld", t[0], t[0]+1, t[0]+2, t[1], t[1]+1, t[1]+2);
    for (int a=0; a<NCCL_NUM_ALGORITHMS; a++) {
      for (int p=0; p<NCCL_NUM_PROTOCOLS; p++) {
        if (t[a][p] >= 0) comm->threadThresholds[a][p] = t[a][p];
      }
    }
  }

  INFO(NCCL_INIT, "threadThresholds %ld/%ld/%ld | %ld/%ld/%ld | %ld/%ld/%ld",
      comm->threadThresholds[NCCL_ALGO_TREE][NCCL_PROTO_LL],
      comm->threadThresholds[NCCL_ALGO_TREE][NCCL_PROTO_LL128],
      comm->threadThresholds[NCCL_ALGO_TREE][NCCL_PROTO_SIMPLE],
      comm->threadThresholds[NCCL_ALGO_RING][NCCL_PROTO_LL],
      comm->threadThresholds[NCCL_ALGO_RING][NCCL_PROTO_LL128],
      comm->threadThresholds[NCCL_ALGO_RING][NCCL_PROTO_SIMPLE],
      comm->threadThresholds[NCCL_ALGO_COLLNET][NCCL_PROTO_LL],
      comm->threadThresholds[NCCL_ALGO_COLLNET][NCCL_PROTO_LL128],
      comm->threadThresholds[NCCL_ALGO_COLLNET][NCCL_PROTO_SIMPLE]);
  return ncclSuccess;
}

// Trees are not perfectly sticking to the model for medium sizes. Applying a static correction
// factor is not ideal but works quite well. Powers of two, 64 B to 128MB.
static float treeCorrectionFactor[NCCL_NUM_PROTOCOLS][22] = {
  { 0.7, 0.7, 0.7, 0.6, 0.6, 0.3, 0.9, 0.5, 0.5, 0.6, 0.5, 0.5, 0.8, 0.9, 0.8, 0.8, 0.8, 0.8, 0.8, 0.9, 0.9, 1.0, },
  { 0.7, 0.7, 0.7, 0.6, 0.6, 0.3, 0.9, 0.5, 0.5, 0.6, 0.5, 0.5, 0.8, 0.9, 0.8, 0.8, 0.8, 0.8, 0.8, 0.9, 0.9, 1.0, },
  { 0.4, 0.4, 0.3, 0.3, 0.2, 0.5, 0.5, 0.7, 0.2, 0.2, 0.3, 0.6, 0.7, 1.0, 1.3, 1.0, 1.2, 1.2, 1.1, 1.1, 1.2, 1.2, },
};

static float ringCorrectionFactor[NCCL_NUM_PROTOCOLS][22] = {
  { 0.4, 0.6, 0.6, 0.3, 0.2, 0.2, 0.2, 0.2, 0.4, 0.6, 0.7, 0.9, 1.4, 1.5, 1.0, 0.8, 0.7, 0.8, 0.8, 0.9, 0.9, 0.9, },
  { 0.4, 0.6, 0.6, 0.3, 0.2, 0.2, 0.2, 0.2, 0.4, 0.6, 0.7, 0.9, 1.4, 1.5, 1.0, 0.8, 0.7, 0.8, 0.8, 0.9, 0.9, 0.9, },
  { 0.6, 0.4, 0.4, 0.4, 0.2, 0.3, 0.2, 0.2, 0.2, 0.2, 0.2, 0.2, 0.2, 0.2, 0.2, 0.2, 0.2, 0.3, 0.4, 0.6, 0.8, 0.9, },
};

ncclResult_t ncclTopoGetAlgoTime(struct ncclInfo* info, int algorithm, int protocol, int numPipeOps, float* time) {
  float bw = info->comm->bandwidths[info->coll][algorithm][protocol];
  float lat = info->comm->latencies[info->coll][algorithm][protocol];
  if (bw == 0) {
    *time = -1.0; return ncclSuccess;
  }
  int logSize = log2i(info->nBytes>>6);

#if defined(__HIP_PLATFORM_HCC__) || defined(__HCC__) || defined(__HIPCC__)
  if (algorithm == NCCL_ALGO_TREE && logSize < 22) bw *= treeCorrectionFactor[protocol][logSize];
  else if (algorithm == NCCL_ALGO_RING && logSize < 22) bw *= ringCorrectionFactor[protocol][logSize];
#else
  if (algorithm == NCCL_ALGO_TREE && logSize < 23) bw *= treeCorrectionFactor[protocol][logSize];
  if (info->nChannels != 0) bw = bw / info->comm->nChannels * info->nChannels;
  if (algorithm == NCCL_ALGO_RING && protocol == NCCL_PROTO_SIMPLE && info->comm->nNodes > 1
      && info->coll == ncclFuncAllReduce && info->nBytes >= info->comm->nRanks/16.0*65536) lat *= 1.9; // Plateau effect of ring
#endif    
  // Tree pipelining saves latency in aggregation cases
  int latCount = algorithm == NCCL_ALGO_RING ? numPipeOps : DIVUP(numPipeOps, NCCL_MAX_WORK_ELEMENTS);
  *time = lat * latCount + (info->nBytes) / (1000 * bw);
  return ncclSuccess;
}<|MERGE_RESOLUTION|>--- conflicted
+++ resolved
@@ -134,21 +134,10 @@
 
         // Various model refinements
 #if defined(__HIP_PLATFORM_HCC__) || defined(__HCC__) || defined(__HIPCC__)
-<<<<<<< HEAD
-        if (a == NCCL_ALGO_RING && p == NCCL_PROTO_LL)    busBw *= 1.0/5.0;
-        if (a == NCCL_ALGO_RING && p == NCCL_PROTO_LL128) busBw = std::min(busBw * (ppn < 2 ? 0.7 : 0.92 /*120.0/128.0*/), ll128MaxBwPerCh*graphs[a]->nChannels);
-        double maxTreeBw = comm->nNodes > 2 ?
-          compCap80 && p == NCCL_PROTO_LL128 ? 105.0 : 80.0 :
-          compCap80 && p == NCCL_PROTO_LL128 ? 130.0 : 110.0;
-        if (a == NCCL_ALGO_TREE) busBw = std::min(busBw*.27, comm->nNodes > 1 ? 70.0 : 90.0);
-        if (a == NCCL_ALGO_TREE && p == NCCL_PROTO_LL) busBw *= 1.0/2.3;
-        if (a == NCCL_ALGO_TREE && p == NCCL_PROTO_LL128) busBw = std::min(busBw * (comm->nNodes == 1 ? 7.0/9.0 : 0.915 /*120.0/128.0*/), ll128MaxBwPerCh*graphs[a]->nChannels*7.0/9.0);
-=======
         if (a == NCCL_ALGO_RING && (p == NCCL_PROTO_LL || p == NCCL_PROTO_LL128)) busBw *= 0.05;
         if (a == NCCL_ALGO_TREE && p == NCCL_PROTO_SIMPLE) (nNodes == 2) ? busBw *= 0.33 : busBw *= 0.11;
         if (a == NCCL_ALGO_TREE && (p == NCCL_PROTO_LL || p == NCCL_PROTO_LL128)) busBw *= 0.04;
         if (gcn == 910 && p == NCCL_PROTO_LL && nNodes == 1 && nRanks == 16) busBw *= 5.9;
->>>>>>> ef432e48
 #else
         if (compCap80) busBw = std::min(busBw, 235.0f);
         if (a == NCCL_ALGO_RING && p == NCCL_PROTO_LL) { busBw = std::min(llMaxBw, busBw * ((nNodes > 1 || coll == ncclFuncAllReduce || coll == ncclFuncReduce) ? 1.0/4.0 : 1.0/3.0)); }
