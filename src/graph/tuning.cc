/*************************************************************************
<<<<<<< HEAD
 * Copyright (c) 2016-2020, NVIDIA CORPORATION. All rights reserved.
 * Modifications Copyright (c) 2019-2020 Advanced Micro Devices, Inc. All rights reserved.
=======
 * Copyright (c) 2016-2021, NVIDIA CORPORATION. All rights reserved.
>>>>>>> a46ea105
 *
 * See LICENSE.txt for license information
 ************************************************************************/

#include "core.h"
#include "devcomm.h"
#include "comm.h"
#include "topo.h"

NCCL_PARAM(Nthreads, "NTHREADS", -2);
NCCL_PARAM(Ll128Nthreads, "LL128_NTHREADS", -2);

static int getNthreads(const char* name, int env, int min, int max, int def) {
  int nt = env;
  if (nt > 0) {
    if (nt % WARP_SIZE != 0) {
      WARN("Invalid %s %d (must be a multiple of %d)", name, nt, WARP_SIZE);
      nt = max;
    } else if (nt > max) {
      WARN("Invalid %s %d (maximum %d).", name, nt, max);
      nt = max;
    } else if (nt < min) {
      WARN("Invalid %s %d (minimum %d).", name, nt, min);
      nt = min;
     }
  } else {
    nt = def;
  }
  return nt;
}

ncclResult_t parseList(const char* str, const char* elems[], int nelems, int* list) {
  int def, set;
  if (str[0] == '^') {
    def = 1; set = 0; str++;
  } else {
    def = 0; set = 1;
  }
  for (int i=0; i<nelems; i++) list[i] = def;
  char* tokStr = strdup(str);
  char* tmpStr;
  char* token = strtok_r(tokStr, ",", &tmpStr);
  while (token) {
    for (int i=0; i<nelems; i++)
      if (strcasecmp(token, elems[i]) == 0) list[i] = set;
    token = strtok_r(NULL, ",", &tmpStr);
  }
  free(tokStr);
  return ncclSuccess;
}

// Latencies in us, Bandwidths in GB/s
// Tree { LL, LL128, Simple } , Ring { LL, LL128, Simple }
static const float baseLat  [NCCL_NUM_ALGORITHMS][NCCL_NUM_PROTOCOLS] = { { 39.0, 39.0, 49.0 }, { 21.0, 21.0, 30.0 }, { 37.9, 37.9, 40.4 } };

// NVLink, PCI, Network
#define NCCL_HW_NVLINK 0
#define NCCL_HW_PCI 1
#define NCCL_HW_NET 2
// Tree/Simple is the latency a 256kB chunk, which is ~ base lat + 256k/12GB/s (+ 256k/12GB/s for the network).
static const float hwLat [3][NCCL_NUM_ALGORITHMS][NCCL_NUM_PROTOCOLS] =
{ /* NVLINK */
  { /* Tree (LL/LL128/Simple)*/ { 2.5, 2.5, 5.5 }, /* Ring (LL/LL128/Simple)*/ { 2.5, 2.5, 5 }, /* CollNet (LL/LL128/Simple)*/ { 1.1, 1.1, 3.3 } },
  /* PCI */
  { /* Tree (LL/LL128/Simple)*/ { 2.2, 2.2, 5.7 }, /* Ring (LL/LL128/Simple)*/ { 1.3, 1.3, 1.9 }, /* CollNet (LL/LL128/Simple)*/ { 1.1, 1.1, 1.7 } },
  /* NET */
  { /* Tree (LL/LL128/Simple)*/ { 28.0, 28.0, 66.0 }, /* Ring (LL/LL128/Simple)*/ { 8.5, 8.5, 19.0 }, /* CollNet (LL/LL128/Simple)*/ { 6.5, 6.5, 14.5 } }
};

// LL128 max BW (per channel) for the different collectives
// ncclFuncBroadcast, ncclFuncReduce, ncclFuncAllGather, ncclFuncReduceScatter, ncclFuncAllReduce
static const double ll128MaxBwPerCh[NCCL_NUM_FUNCTIONS] = { 18.8, 12.0, 18.3, 15.2, 16.9 };
static const double llMaxBws[2][3] = { /* Volta-N1/Intel-N2/Intel-N4) */ {39.0, 39.0, 20.4}, /* Ampere-N1/AMD-N2/AMD-N4) */ {87.7, 22.5 /*avg of ring & tree*/, 19.0} };
static const double perChMaxTreeBws[2][3] = { /* Volta (N1/N2/N4) */ {26.5, 18.5, 10.0}, /* Ampere (N1/N2/N4) */ {24.0, 22.5, 16.0} };

ncclResult_t ncclTopoTuneModel(struct ncclComm* comm, int minCompCap, int maxCompCap, struct ncclTopoGraph* treeGraph, struct ncclTopoGraph* ringGraph, struct ncclTopoGraph* collNetGraph) {
  int simpleDefaultThreads = (ringGraph->speedIntra*ringGraph->nChannels <= PCI_WIDTH) ? 256 : NCCL_SIMPLE_MAX_NTHREADS;
  comm->maxThreads[NCCL_ALGO_RING][NCCL_PROTO_SIMPLE] =
#if defined(__HIP_PLATFORM_HCC__) || defined(__HCC__) || defined(__HIPCC__)
    getNthreads("NCCL_NTHREADS", ncclParamNthreads(), 4*WARP_SIZE, NCCL_MAX_NTHREADS, simpleDefaultThreads);
  comm->maxThreads[NCCL_ALGO_TREE][NCCL_PROTO_SIMPLE] = comm->maxThreads[NCCL_ALGO_COLLNET][NCCL_PROTO_SIMPLE] =
    getNthreads("NCCL_NTHREADS", ncclParamNthreads(), 4*WARP_SIZE, NCCL_MAX_NTHREADS, NCCL_MAX_NTHREADS);
  comm->maxThreads[NCCL_ALGO_RING][NCCL_PROTO_LL] = comm->maxThreads[NCCL_ALGO_TREE][NCCL_PROTO_LL] = comm->maxThreads[NCCL_ALGO_COLLNET][NCCL_PROTO_LL] =
    getNthreads("NCCL_NTHREADS", ncclParamNthreads(), 4*WARP_SIZE, NCCL_MAX_NTHREADS, NCCL_MAX_NTHREADS);
#else
    getNthreads("NCCL_NTHREADS", ncclParamNthreads(), 2*WARP_SIZE, NCCL_SIMPLE_MAX_NTHREADS, simpleDefaultThreads);
  comm->maxThreads[NCCL_ALGO_TREE][NCCL_PROTO_SIMPLE] =
    getNthreads("NCCL_NTHREADS", ncclParamNthreads(), 2*WARP_SIZE, NCCL_SIMPLE_MAX_NTHREADS, NCCL_SIMPLE_MAX_NTHREADS);
  comm->maxThreads[NCCL_ALGO_COLLNET][NCCL_PROTO_SIMPLE] =
    getNthreads("NCCL_NTHREADS", ncclParamNthreads(), NCCL_SIMPLE_MAX_NTHREADS, NCCL_SIMPLE_MAX_NTHREADS, NCCL_SIMPLE_MAX_NTHREADS);
  comm->maxThreads[NCCL_ALGO_RING][NCCL_PROTO_LL] = comm->maxThreads[NCCL_ALGO_TREE][NCCL_PROTO_LL] = comm->maxThreads[NCCL_ALGO_COLLNET][NCCL_PROTO_LL] =
    getNthreads("NCCL_NTHREADS", ncclParamNthreads(), 2*WARP_SIZE, NCCL_LL_MAX_NTHREADS, NCCL_LL_MAX_NTHREADS);
#endif
  comm->maxThreads[NCCL_ALGO_RING][NCCL_PROTO_LL128] = comm->maxThreads[NCCL_ALGO_TREE][NCCL_PROTO_LL128] = comm->maxThreads[NCCL_ALGO_COLLNET][NCCL_PROTO_LL128] =
    getNthreads("NCCL_LL128_NTHREADS", ncclParamLl128Nthreads(), NCCL_LL128_MAX_NTHREADS/4, NCCL_LL128_MAX_NTHREADS, NCCL_LL128_MAX_NTHREADS);

  int nNodes = comm->nNodes;
  int nRanks = comm->nRanks;
  if (nRanks <= 1) return ncclSuccess;

  int compCap80 = minCompCap == 80 && maxCompCap == 80 ? 1 : 0;
  int cpuArch, cpuVendor, cpuModel;
  NCCLCHECK(ncclTopoCpuType(comm->topo, &cpuArch, &cpuVendor, &cpuModel));
  int index2 = nNodes <= 2 ? nNodes-1 : 2;
  // LL: for single node, we look at GPU type; for multi-node, we look at CPU type
  int index1 = nNodes == 1 ? compCap80 : cpuVendor == NCCL_TOPO_CPU_VENDOR_AMD ? 1 : 0;
  double llMaxBw = llMaxBws[index1][index2];
  double perChMaxTreeBw = perChMaxTreeBws[compCap80][index2];
  float ppn = (float)nRanks / nNodes; // if ppn < 2, then we are sending/receiving at the same GPU through the NIC, apply some bw discount

  struct ncclTopoGraph* graphs[NCCL_NUM_ALGORITHMS] = { treeGraph, ringGraph, collNetGraph };
  int intraHw[NCCL_NUM_ALGORITHMS], hw[NCCL_NUM_ALGORITHMS];
  for (int a=0; a<NCCL_NUM_ALGORITHMS; a++) intraHw[a] = graphs[a]->typeIntra == LINK_NVL ? NCCL_HW_NVLINK : NCCL_HW_PCI;
  for (int a=0; a<NCCL_NUM_ALGORITHMS; a++) hw[a] = nNodes == 1 ? intraHw[a] : NCCL_HW_NET;

  for (int coll=0; coll<NCCL_NUM_FUNCTIONS; coll++) {
    int nsteps = coll == ncclFuncAllReduce ? 2*(nRanks-1) :
      coll == ncclFuncReduceScatter || coll == ncclFuncAllGather ? nRanks-1 :
      nRanks;
    int nInterSteps = coll == ncclFuncAllReduce ? 2*(nNodes-1) :
      coll == ncclFuncReduceScatter || coll == ncclFuncAllGather ? nNodes-1 :
      nNodes;

    for (int a=0; a<NCCL_NUM_ALGORITHMS; a++) {
      if (coll != ncclFuncAllReduce && a != NCCL_ALGO_RING) continue;

      for (int p=0; p<NCCL_NUM_PROTOCOLS; p++) {
        float speed = nNodes <= 2 || a == NCCL_ALGO_COLLNET ? graphs[a]->speedIntra : graphs[a]->speedInter;
        float busBw = graphs[a]->nChannels * speed;

        // Various model refinements
#if defined(__HIP_PLATFORM_HCC__) || defined(__HCC__) || defined(__HIPCC__)
        if (a == NCCL_ALGO_RING && p == NCCL_PROTO_LL)    busBw *= 1.0/5.0;
        if (a == NCCL_ALGO_RING && p == NCCL_PROTO_LL128) busBw = std::min(busBw * (ppn < 2 ? 0.7 : 0.92 /*120.0/128.0*/), ll128MaxBwPerCh[coll]*graphs[a]->nChannels);
        double maxTreeBw = comm->nNodes > 2 ?
          compCap80 && p == NCCL_PROTO_LL128 ? 105.0 : 80.0 :
          compCap80 && p == NCCL_PROTO_LL128 ? 130.0 : 110.0;
        if (a == NCCL_ALGO_TREE) busBw = std::min(busBw*.27, comm->nNodes > 1 ? 70.0 : 90.0);
        if (a == NCCL_ALGO_TREE && p == NCCL_PROTO_LL) busBw *= 1.0/2.3;
        if (a == NCCL_ALGO_TREE && p == NCCL_PROTO_LL128) busBw = std::min(busBw * (comm->nNodes == 1 ? 7.0/9.0 : 0.915 /*120.0/128.0*/), ll128MaxBwPerCh[coll]*graphs[a]->nChannels*7.0/9.0);
#else
        if (compCap80) busBw = std::min(busBw, 235.0f);
        if (a == NCCL_ALGO_RING && p == NCCL_PROTO_LL) { busBw = std::min(llMaxBw, busBw * ((nNodes > 1 || coll == ncclFuncAllReduce || coll == ncclFuncReduce) ? 1.0/4.0 : 1.0/3.0)); }
        if (a == NCCL_ALGO_RING && p == NCCL_PROTO_LL128) busBw = std::min(busBw * (ppn < 2 ? 0.7 : 0.92 /*120.0/128.0*/), ll128MaxBwPerCh[coll]*graphs[a]->nChannels);
        if (a == NCCL_ALGO_TREE) busBw = std::min(busBw*.92, graphs[a]->nChannels*perChMaxTreeBw);
        if (a == NCCL_ALGO_TREE && p == NCCL_PROTO_LL) busBw = std::min(busBw*1.0/3.8, llMaxBw);
        if (a == NCCL_ALGO_TREE && p == NCCL_PROTO_LL128) busBw = std::min(busBw * (nNodes == 1 ? 7.0/9.0 : 0.915 /*120.0/128.0*/), ll128MaxBwPerCh[coll]*graphs[a]->nChannels);
#endif
        if (a == NCCL_ALGO_COLLNET) busBw *= .9;
<<<<<<< HEAD
        if (a == NCCL_ALGO_COLLNET && p == NCCL_PROTO_LL) busBw *= 1.0/2.0; // Take into account that GDR read is disabled on both sides
        if (a == NCCL_ALGO_COLLNET && p == NCCL_PROTO_LL128) busBw = 0;  // CollNet does not support LL128
=======
        if (a == NCCL_ALGO_COLLNET && p != NCCL_PROTO_SIMPLE) busBw = 0;  // Oneshot CollNet only supports Simple
>>>>>>> a46ea105

        // Convert bus BW to algorithm BW
        float ratio = (a != NCCL_ALGO_RING) ? .5 : (1.0 * nRanks) / nsteps;
        comm->bandwidths[coll][a][p] = busBw * ratio;

        comm->latencies[coll][a][p] = baseLat[a][p];
        float intraLat = hwLat[intraHw[a]][a][p];
        float interLat = hwLat[NCCL_HW_NET][a][p];
        if (a == NCCL_ALGO_RING) {
          float lat = hwLat[hw[a]][a][p];
          if ((coll == ncclFuncReduce || coll == ncclFuncBroadcast)) {
            if (ringGraph->sameChannels) {
              comm->latencies[coll][a][p] += lat;
            } else {
              if (p == NCCL_PROTO_SIMPLE) lat = hwLat[hw[a]][NCCL_ALGO_TREE][p]; // Add some chunk latency, waiting for proper chunk modeling
              comm->latencies[coll][a][p] += nsteps*lat;
            }
          } else {
            comm->latencies[coll][a][p] += (nsteps-nInterSteps)*intraLat + nInterSteps*interLat;
          }
        } else if (a == NCCL_ALGO_TREE) {
          comm->latencies[coll][a][p] +=
            2 * ((nRanks/nNodes-1) * intraLat + log2i(nNodes) * interLat);
        } else {
          comm->latencies[coll][a][p] +=
            2 * (nRanks/nNodes-1) * intraLat + interLat;
        }
      }
    }
  }

  // Protocols/Algorithms enable/disable, and user overrides.
  // All are enabled except ll128 which is enabled by default only in certain cases.
  int protoEnable[NCCL_NUM_PROTOCOLS] = { 1, 2, 1 };
  int algoEnable[NCCL_NUM_ALGORITHMS] = { 1, 1, 1 };

  const char *protoStr = getenv("NCCL_PROTO");
  if (protoStr) {
    INFO(NCCL_ENV, "NCCL_PROTO set by environment to %s", protoStr);
    NCCLCHECK(parseList(protoStr, ncclProtoStr, NCCL_NUM_PROTOCOLS, protoEnable));
  }
  const char *algoStr = getenv("NCCL_ALGO");
  if (algoStr) {
    INFO(NCCL_ENV, "NCCL_ALGO set by environment to %s", algoStr);
    NCCLCHECK(parseList(algoStr, ncclAlgoStr, NCCL_NUM_ALGORITHMS, algoEnable));
  }
  // Disable CollNet if it is not supported
  if (comm->collNetSupport == 0) {
    algoEnable[NCCL_ALGO_COLLNET] = 0;
    // If user has hard set NCCL_ALGO=COLLNET, ignore it
    if (algoEnable[NCCL_ALGO_RING] == 0 && algoEnable[NCCL_ALGO_TREE] == 0) {
      algoEnable[NCCL_ALGO_RING] = algoEnable[NCCL_ALGO_TREE] = 1;
      if (comm->rank == 0) WARN("CollNet is not supported or fails to initialize, ignoring NCCL_ALGO=COLLNET");
    }
  }

  for (int c=0; c<NCCL_NUM_FUNCTIONS; c++) for (int a=0; a<NCCL_NUM_ALGORITHMS; a++) for (int p=0; p<NCCL_NUM_PROTOCOLS; p++) {
    int pEnable = protoEnable[p];
    if (pEnable == 2 && p == NCCL_PROTO_LL128) {
      // Enable LL128 by default only on Volta/Ampere+NVLink. Other cases are not tested and may cause silent data corruption.
      pEnable = (graphs[a]->typeInter <= PATH_PXB) && graphs[a]->typeIntra <= PATH_NVL &&
        ((minCompCap == 70 && maxCompCap == 70) || (minCompCap == 80 && maxCompCap == 80)) ? 1 : 0;
    }
    if (pEnable == 0) comm->bandwidths[c][a][p] = 0;
    // Only disable algo for Allreduce since others only have one
    if (c == ncclFuncAllReduce && algoEnable[a] == 0) comm->bandwidths[c][a][p] = 0;
  }

  if (comm->rank == 0) {
    char line[1024];
    sprintf(line, "Latency/AlgBw |");
    for (int a=0; a<NCCL_NUM_ALGORITHMS; a++) {
      for (int p=0; p<NCCL_NUM_PROTOCOLS; p++) {
        sprintf(line+strlen(line), " %7s/%6s |", ncclAlgoStr[a], ncclProtoStr[p]);
      }
    }
    INFO(NCCL_TUNING, "%s", line);
    sprintf(line, " Max NThreads |");
    for (int a=0; a<NCCL_NUM_ALGORITHMS; a++) {
      for (int p=0; p<NCCL_NUM_PROTOCOLS; p++) {
        sprintf(line+strlen(line), " %14d |", comm->maxThreads[a][p]);
      }
    }
    INFO(NCCL_TUNING, "%s", line);
    for (int c=0; c<NCCL_NUM_FUNCTIONS; c++) {
      sprintf(line, "%13s |", ncclFuncStr[c]);
      for (int a=0; a<NCCL_NUM_ALGORITHMS; a++) {
        for (int p=0; p<NCCL_NUM_PROTOCOLS; p++) {
          sprintf(line+strlen(line), "%8.1f/%6.1f |", comm->latencies[c][a][p], comm->bandwidths[c][a][p]);
        }
      }
      INFO(NCCL_TUNING, "%s", line);
    }
  }

  // Set per-thread amount of work before we increase nThreads and nChannels
  for (int a=0; a<NCCL_NUM_ALGORITHMS; a++) {
    comm->threadThresholds[a][NCCL_PROTO_LL] = NCCL_LL_THREAD_THRESHOLD;
    comm->threadThresholds[a][NCCL_PROTO_LL128] = NCCL_LL128_THREAD_THRESHOLD;
    comm->threadThresholds[a][NCCL_PROTO_SIMPLE] = NCCL_SIMPLE_THREAD_THRESHOLD;
  }
  comm->threadThresholds[NCCL_ALGO_RING][NCCL_PROTO_LL] *= nRanks;
  comm->threadThresholds[NCCL_ALGO_COLLNET][NCCL_PROTO_SIMPLE] = 512;

  // Override defaults with user env
  char* str = getenv("NCCL_THREAD_THRESHOLDS");
  if (str) {
    INFO(NCCL_ENV, "NCCL_THREAD_THRESHOLDS set by environment to %s", str);
    ssize_t t[NCCL_NUM_ALGORITHMS][NCCL_NUM_PROTOCOLS] = {{ -2, -2, -2 }, { -2, -2, -2}};
    sscanf(str, "%ld %ld %ld %ld %ld %ld", t[0], t[0]+1, t[0]+2, t[1], t[1]+1, t[1]+2);
    for (int a=0; a<NCCL_NUM_ALGORITHMS; a++) {
      for (int p=0; p<NCCL_NUM_PROTOCOLS; p++) {
        if (t[a][p] >= 0) comm->threadThresholds[a][p] = t[a][p];
      }
    }
  }

  INFO(NCCL_INIT, "threadThresholds %ld/%ld/%ld | %ld/%ld/%ld | %ld/%ld/%ld",
      comm->threadThresholds[NCCL_ALGO_TREE][NCCL_PROTO_LL],
      comm->threadThresholds[NCCL_ALGO_TREE][NCCL_PROTO_LL128],
      comm->threadThresholds[NCCL_ALGO_TREE][NCCL_PROTO_SIMPLE],
      comm->threadThresholds[NCCL_ALGO_RING][NCCL_PROTO_LL],
      comm->threadThresholds[NCCL_ALGO_RING][NCCL_PROTO_LL128],
      comm->threadThresholds[NCCL_ALGO_RING][NCCL_PROTO_SIMPLE],
      comm->threadThresholds[NCCL_ALGO_COLLNET][NCCL_PROTO_LL],
      comm->threadThresholds[NCCL_ALGO_COLLNET][NCCL_PROTO_LL128],
      comm->threadThresholds[NCCL_ALGO_COLLNET][NCCL_PROTO_SIMPLE]);
  return ncclSuccess;
}

// Trees are not perfectly sticking to the model for medium sizes. Applying a static correction
// factor is not ideal but works quite well. Powers of two, 64 B to 128MB.
static float treeCorrectionFactor[NCCL_NUM_PROTOCOLS][22] = {
  {  1.0,  1.0,  1.0,  1.0,  1.0,  1.0,  1.0,  .84,  .49,  .42,  .60,  .75,  .87,  .94,  .94,  .99,  1.0,  1.0 ,  1.0 ,  1.0 ,  1.0 ,  1.0 },
  {  1.0,  1.0,  1.0,  1.0,  1.0,  1.0,  1.0,  .84,  .49,  .42,  .60,  .75,  .87,  .94,  .94,  .99,  1.0,  1.0 ,  1.0 ,  1.0 ,  1.0 ,  1.0 },
  {  1.0,  1.0,  1.0,  1.0,  1.0,  1.0,  .41,  .27,  .25,  .39,  .46,  .72,  .76,  .87,  .92,  .97,  1.0,  1.0 ,  1.0 ,  1.0 ,  1.0 ,  1.0 }
};

static float ringCorrectionFactor[NCCL_NUM_PROTOCOLS][22] = {
  {  1.0,  1.0,  1.0,  1.0,  1.0,  1.0,  .25,  .41,  .55,  .56,  .78,  .94,  1.0,  1.0,  1.0,  1.0,  1.0,  1.0 ,  1.0 ,  1.0 ,  1.0 ,  1.0 },
  {  1.0,  1.0,  1.0,  1.0,  1.0,  1.0,  .25,  .41,  .55,  .56,  .78,  .94,  1.0,  1.0,  1.0,  1.0,  1.0,  1.0 ,  1.0 ,  1.0 ,  1.0 ,  1.0 },
  {  1.0,  1.0,  1.0,  1.0,  1.0,  1.0,  .04,  .08,  .09,  .09,  .11,  .13,  .25,  .40,  .59,  .76,  .86,  1.0 ,  1.0 ,  1.0 ,  1.0 ,  1.0 }
};

ncclResult_t ncclTopoGetAlgoTime(struct ncclInfo* info, int algorithm, int protocol, float* time) {
  float bw = info->comm->bandwidths[info->coll][algorithm][protocol];
  float lat = info->comm->latencies[info->coll][algorithm][protocol];
  if (bw == 0) {
    *time = -1.0; return ncclSuccess;
  }
  int logSize = log2i(info->nBytes>>6);

#if defined(__HIP_PLATFORM_HCC__) || defined(__HCC__) || defined(__HIPCC__)
  if (algorithm == NCCL_ALGO_TREE && logSize < 22) bw *= treeCorrectionFactor[protocol][logSize];
  else if (algorithm == NCCL_ALGO_RING && logSize < 22) bw *= ringCorrectionFactor[protocol][logSize];
#else
  if (algorithm == NCCL_ALGO_TREE && logSize < 23) bw *= treeCorrectionFactor[protocol][logSize];
  if (info->nChannels != 0) bw = bw / info->comm->nChannels * info->nChannels;
  if (algorithm == NCCL_ALGO_RING && protocol == NCCL_PROTO_SIMPLE && info->comm->nNodes > 1
      && info->coll == ncclFuncAllReduce && info->nBytes >= info->comm->nRanks/16.0*65536) lat *= 1.9; // Plateau effect of ring
#endif    
  *time = lat + (info->nBytes) / (1000 * bw);
  return ncclSuccess;
}<|MERGE_RESOLUTION|>--- conflicted
+++ resolved
@@ -1,10 +1,6 @@
 /*************************************************************************
-<<<<<<< HEAD
- * Copyright (c) 2016-2020, NVIDIA CORPORATION. All rights reserved.
- * Modifications Copyright (c) 2019-2020 Advanced Micro Devices, Inc. All rights reserved.
-=======
  * Copyright (c) 2016-2021, NVIDIA CORPORATION. All rights reserved.
->>>>>>> a46ea105
+ * Modifications Copyright (c) 2019-2021 Advanced Micro Devices, Inc. All rights reserved.
  *
  * See LICENSE.txt for license information
  ************************************************************************/
@@ -67,11 +63,11 @@
 // Tree/Simple is the latency a 256kB chunk, which is ~ base lat + 256k/12GB/s (+ 256k/12GB/s for the network).
 static const float hwLat [3][NCCL_NUM_ALGORITHMS][NCCL_NUM_PROTOCOLS] =
 { /* NVLINK */
-  { /* Tree (LL/LL128/Simple)*/ { 2.5, 2.5, 5.5 }, /* Ring (LL/LL128/Simple)*/ { 2.5, 2.5, 5 }, /* CollNet (LL/LL128/Simple)*/ { 1.1, 1.1, 3.3 } },
+  { /* Tree (LL/LL128/Simple)*/ { 2.5, 2.5, 5.5 }, /* Ring (LL/LL128/Simple)*/ { 2.5, 2.5, 5 }, /* CollNet (LL/LL128/Simple)*/ { 1.2, 1.2, 3.8 } },
   /* PCI */
-  { /* Tree (LL/LL128/Simple)*/ { 2.2, 2.2, 5.7 }, /* Ring (LL/LL128/Simple)*/ { 1.3, 1.3, 1.9 }, /* CollNet (LL/LL128/Simple)*/ { 1.1, 1.1, 1.7 } },
+  { /* Tree (LL/LL128/Simple)*/ { 2.2, 2.2, 5.7 }, /* Ring (LL/LL128/Simple)*/ { 1.3, 1.3, 1.9 }, /* CollNet (LL/LL128/Simple)*/ { 2.2, 2.2, 5.7 } },
   /* NET */
-  { /* Tree (LL/LL128/Simple)*/ { 28.0, 28.0, 66.0 }, /* Ring (LL/LL128/Simple)*/ { 8.5, 8.5, 19.0 }, /* CollNet (LL/LL128/Simple)*/ { 6.5, 6.5, 14.5 } }
+  { /* Tree (LL/LL128/Simple)*/ { 28.0, 28.0, 66.0 }, /* Ring (LL/LL128/Simple)*/ { 8.5, 8.5, 19.0 }, /* CollNet (LL/LL128/Simple)*/ { 9.8, 9.8, 19.5 } }
 };
 
 // LL128 max BW (per channel) for the different collectives
@@ -154,12 +150,7 @@
         if (a == NCCL_ALGO_TREE && p == NCCL_PROTO_LL128) busBw = std::min(busBw * (nNodes == 1 ? 7.0/9.0 : 0.915 /*120.0/128.0*/), ll128MaxBwPerCh[coll]*graphs[a]->nChannels);
 #endif
         if (a == NCCL_ALGO_COLLNET) busBw *= .9;
-<<<<<<< HEAD
-        if (a == NCCL_ALGO_COLLNET && p == NCCL_PROTO_LL) busBw *= 1.0/2.0; // Take into account that GDR read is disabled on both sides
-        if (a == NCCL_ALGO_COLLNET && p == NCCL_PROTO_LL128) busBw = 0;  // CollNet does not support LL128
-=======
         if (a == NCCL_ALGO_COLLNET && p != NCCL_PROTO_SIMPLE) busBw = 0;  // Oneshot CollNet only supports Simple
->>>>>>> a46ea105
 
         // Convert bus BW to algorithm BW
         float ratio = (a != NCCL_ALGO_RING) ? .5 : (1.0 * nRanks) / nsteps;
@@ -168,6 +159,7 @@
         comm->latencies[coll][a][p] = baseLat[a][p];
         float intraLat = hwLat[intraHw[a]][a][p];
         float interLat = hwLat[NCCL_HW_NET][a][p];
+        if (nNodes > 1 && p == NCCL_PROTO_LL) intraLat *= 1.8;
         if (a == NCCL_ALGO_RING) {
           float lat = hwLat[hw[a]][a][p];
           if ((coll == ncclFuncReduce || coll == ncclFuncBroadcast)) {
