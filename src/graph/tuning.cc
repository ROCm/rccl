/*************************************************************************
 * Copyright (c) 2016-2022, NVIDIA CORPORATION. All rights reserved.
 * Modifications Copyright (c) 2019-2022 Advanced Micro Devices, Inc. All rights reserved.
 *
 * See LICENSE.txt for license information
 ************************************************************************/

#include "core.h"
#include "device.h"
#include "comm.h"
#include "topo.h"

NCCL_PARAM(Nthreads, "NTHREADS", -2);
NCCL_PARAM(Ll128Nthreads, "LL128_NTHREADS", -2);

static int getNthreads(const char* name, int env, int min, int max, int def, int WarpSize) {
  int nt = env;
  if (nt > 0) {
    if (nt % WarpSize != 0) {
      WARN("Invalid %s %d (must be a multiple of %d)", name, nt, WarpSize);
      nt = max;
    } else if (nt > max) {
      WARN("Invalid %s %d (maximum %d).", name, nt, max);
      nt = max;
    } else if (nt < min) {
      WARN("Invalid %s %d (minimum %d).", name, nt, min);
      nt = min;
     }
  } else {
    nt = def;
  }
  return nt;
}

ncclResult_t parseList(const char* str, const char* elems[], int nelems, int* list) {
  int def, set;
  if (str[0] == '^') {
    def = 1; set = 0; str++;
  } else {
    def = 0; set = 1;
  }
  for (int i=0; i<nelems; i++) list[i] = def;
  char* tokStr = strdup(str);
  char* tmpStr;
  char* token = strtok_r(tokStr, ",", &tmpStr);
  while (token) {
    for (int i=0; i<nelems; i++)
      if (strcasecmp(token, elems[i]) == 0) list[i] = set;
    token = strtok_r(NULL, ",", &tmpStr);
  }
  free(tokStr);
  return ncclSuccess;
}

// Latencies in us, Bandwidths in GB/s
// Tree { LL, LL128, Simple } , Ring { LL, LL128, Simple }
static const float baseLat  [NCCL_NUM_ALGORITHMS][NCCL_NUM_PROTOCOLS] = {
       { 12.0, 12.0, 17.0 }, { 12.0, 12.0, 17.0 },   // Tree, Ring
       { 12.0, 12.0, 17.0 }, { 12.0, 12.0, 17.0 },   // Collnet Direct, Chain
       {    0,    0,    0 }, {    0,    0,    0 }};  // NVLS, NVLS Tree

// NVLink, PCI, Network
#define NCCL_HW_NVLINK 0
#define NCCL_HW_PCI 1
#define NCCL_HW_NET 2
<<<<<<< HEAD

struct tuningModel {
  float hwLat [3][NCCL_NUM_ALGORITHMS][NCCL_NUM_PROTOCOLS];
  float bwRatio [2][NCCL_NUM_ALGORITHMS][NCCL_NUM_PROTOCOLS];
  float treeCorrectionFactor[NCCL_NUM_PROTOCOLS][27];
  float ringCorrectionFactor[NCCL_NUM_PROTOCOLS][27];
};

static struct tuningModel tuning_model_0 {
  .hwLat = {
    /* NVLINK */
    { /* Tree (LL/LL128/Simple)*/ { 0.8, 1.4, 2.5 }, /* Ring (LL/LL128/Simple)*/ { 0.8, 2.2, 3.6 }, /* CollNetDirect (Simple)*/ { 0.0, 0.0, 0.8 }, /* CollNetChain (Simple)*/ { 0.0, 0.0, 1.4 }, /* NVLS */ { 0, 0, 0 }, /* NVLS Tree */ { 0, 0, 0 } },
    /* PCI */
    { /* Tree (LL/LL128/Simple)*/ { 2.2, 2.2, 5.7 }, /* Ring (LL/LL128/Simple)*/ { 2.2, 2.2, 5.7 }, /* CollNetDirect (Simple)*/ { 0.0, 0.0, 5.7 }, /* CollNetChain (Simple)*/ { 0.0, 0.0, 5.7 }, /* NVLS */ { 0, 0, 0 }, /* NVLS Tree */ { 0, 0, 0 } },
    /* NET */
    { /* Tree (LL/LL128/Simple)*/ { 11.8, 18.2, 20.8 }, /* Ring (LL/LL128/Simple)*/ { 9.5, 19.8, 15.1 }, /* CollNetDirect (Simple)*/ { 0.0, 0.0, 11.8 }, /* CollNetChain (Simple)*/ { 0.0, 0.0, 18.2 }, /* NVLS */ { 0, 0, 0 }, /* NVLS Tree */ { 0, 0, 0 } },
  },

  .bwRatio = {
    /* 2 nodes */
    { /* Tree (LL/LL128/Simple)*/ { 0.04, 0.22, 0.91 }, /* Ring (LL/LL128/Simple)*/ { 0.04, 0.34, 1.00 }, /* CollNetDirect (Simple)*/ { 0.00, 0.00, 1.00 }, /* CollNetChain (Simple)*/ { 0.00, 0.00, 1.00 }, /* NVLS */ { 0, 0, 0 }, /* NVLS Tree */ { 0, 0, 0 } },
    /* more than 2 nodes */
    { /* Tree (LL/LL128/Simple)*/ { 0.04, 0.22, 0.95 }, /* Ring (LL/LL128/Simple)*/ { 0.04, 0.34, 1.00 }, /* CollNetDirect (Simple)*/ { 0.00, 0.00, 1.00 }, /* CollNetChain (Simple)*/ { 0.00, 0.00, 1.00 }, /* NVLS */ { 0, 0, 0 }, /* NVLS Tree */ { 0, 0, 0 } },
  },

  .treeCorrectionFactor = {
    { 0.1, 0.2, 0.1, 0.1, 0.9, 0.3, 0.4, 0.1, 0.2, 0.4, 0.2, 0.1, 0.3, 0.3, 0.2, 0.2, 0.2, 0.1, 0.1, 0.1, 0.1, 0.1, 0.1, 0.1, 0.1, 0.1, 0.1, },
    { 0.1, 0.3, 1.0, 0.1, 0.5, 1.0, 0.9, 1.0, 1.0, 1.0, 0.3, 0.1, 0.4, 0.5, 0.5, 0.4, 0.4, 0.3, 0.3, 0.2, 0.2, 0.2, 0.2, 0.2, 0.2, 0.2, 0.2, },
    { 0.2, 1.0, 0.1, 0.1, 0.7, 0.2, 0.4, 0.1, 0.1, 0.3, 0.4, 0.3, 0.6, 0.8, 1.0, 1.0, 1.0, 1.0, 0.9, 0.8, 0.8, 0.8, 0.8, 0.8, 0.9, 0.9, 0.9, },
  },

  .ringCorrectionFactor = {
    { 0.1, 0.1, 0.1, 0.1, 0.1, 0.2, 0.4, 0.2, 0.3, 0.5, 0.3, 0.1, 0.5, 0.5, 0.3, 0.2, 0.2, 0.1, 0.1, 0.1, 0.1, 0.1, 0.1, 0.1, 0.1, 0.1, 0.1, },
    { 0.1, 0.1, 0.1, 0.1, 0.1, 0.1, 0.1, 0.1, 0.1, 0.3, 1.0, 1.0, 1.0, 1.0, 1.0, 1.0, 0.8, 0.7, 0.5, 0.4, 0.4, 0.3, 0.3, 0.3, 0.3, 0.3, 0.3, },
    { 1.0, 0.8, 0.2, 1.0, 1.0, 0.3, 1.0, 0.1, 0.1, 0.2, 0.2, 0.1, 0.5, 1.0, 0.8, 0.8, 1.0, 0.9, 1.0, 1.0, 1.0, 1.0, 1.0, 1.0, 1.0, 1.0, 1.0, },
  },
};

static struct tuningModel tuning_model_1 {
  .hwLat =
  { /* NVLINK */
    { /* Tree (LL/LL128/Simple)*/ { 1.5, 1.5, 4.5 }, /* Ring (LL/LL128/Simple)*/ { 1.5, 1.5, 4.5 }, /* CollNetDirect (Simple)*/ { 0.0, 0.0, 4.5 }, /* CollNetChain (Simple)*/ { 0.0, 0.0, 4.5 }, /* NVLS */ { 0, 0, 0 }, /* NVLS Tree */ { 0, 0, 0 } },
    /* PCI */
    { /* Tree (LL/LL128/Simple)*/ { 2.2, 2.2, 5.7 }, /* Ring (LL/LL128/Simple)*/ { 2.2, 2.2, 5.7 }, /* CollNetDirect (Simple)*/ { 0.0, 0.0, 5.7 }, /* CollNetChain (Simple)*/ { 0.0, 0.0, 5.7 }, /* NVLS */ { 0, 0, 0 }, /* NVLS Tree */ { 0, 0, 0 } },
    /* NET */
    { /* Tree (LL/LL128/Simple)*/ { 33.0, 33.0, 15.8 }, /* Ring (LL/LL128/Simple)*/ { 5.1, 5.1, 68.8 }, /* CollNetDirect (Simple)*/ { 0.0, 0.0, 15.8 }, /* CollNetChain (Simple)*/ { 0.0, 0.0, 15.8 }, /* NVLS */ { 0, 0, 0 }, /* NVLS Tree */ { 0, 0, 0 } },
  },

  .bwRatio =
  { /* 2 nodes */
    { /* Tree (LL/LL128/Simple)*/ { 0.12, 1.00, 0.99 }, /* Ring (LL/LL128/Simple)*/ { 0.12, 1.00, 1.00 }, /* CollNetDirect (Simple)*/ { 0.00, 0.00, 1.00 }, /* CollNetChain (Simple)*/ { 0.00, 0.00, 1.00 }, /* NVLS */ { 0, 0, 0 }, /* NVLS Tree */ { 0, 0, 0 } },
    /* more than 2 nodes */
    { /* Tree (LL/LL128/Simple)*/ { 0.15, 1.00, 0.42 }, /* Ring (LL/LL128/Simple)*/ { 0.20, 1.00, 1.00 }, /* CollNetDirect (Simple)*/ { 0.00, 0.00, 1.00 }, /* CollNetChain (Simple)*/ { 0.00, 0.00, 1.00 }, /* NVLS */ { 0, 0, 0 }, /* NVLS Tree */ { 0, 0, 0 } },
  },

  .treeCorrectionFactor = {
    { 0.5, 0.4, 0.7, 0.6, 1.0, 1.0, 0.5, 0.4, 0.1, 0.5, 0.4, 0.6, 1.0, 1.0, 1.0, 1.0, 1.0, 0.8, 0.6, 0.5, 0.4, 0.4, 0.3, 0.2, 0.1, 0.1, 0.1, },
    { 0.5, 0.4, 0.7, 0.6, 1.0, 1.0, 0.5, 0.4, 0.1, 0.5, 0.4, 0.6, 1.0, 1.0, 1.0, 1.0, 1.0, 0.8, 0.6, 0.5, 0.4, 0.4, 0.3, 0.2, 0.1, 0.1, 0.1, },
    { 0.1, 0.1, 0.1, 0.1, 0.1, 0.3, 0.4, 0.5, 0.1, 0.6, 1.0, 1.0, 1.0, 0.6, 0.5, 0.7, 1.0, 1.0, 1.0, 1.0, 1.0, 1.0, 1.0, 0.7, 0.5, 0.3, 0.3, },
  },

  .ringCorrectionFactor = {
    { 1.0, 0.5, 1.0, 1.0, 0.6, 0.7, 1.0, 1.0, 0.2, 1.0, 0.9, 0.7, 1.0, 1.0, 1.0, 0.9, 0.9, 0.8, 0.8, 0.7, 0.6, 0.5, 0.5, 0.3, 0.2, 0.1, 0.1, },
    { 1.0, 0.5, 1.0, 1.0, 0.6, 0.7, 1.0, 1.0, 0.2, 1.0, 0.9, 0.7, 1.0, 1.0, 1.0, 0.9, 0.9, 0.8, 0.8, 0.7, 0.6, 0.5, 0.5, 0.3, 0.2, 0.1, 0.1, },
    { 0.3, 1.0, 0.3, 0.1, 0.1, 0.1, 0.3, 0.7, 1.0, 0.2, 0.1, 0.1, 0.1, 0.1, 0.1, 0.1, 0.1, 0.1, 0.1, 0.2, 0.3, 0.5, 0.9, 1.0, 1.0, 1.0, 1.0, },
  },
};

static struct tuningModel tuning_model_2 {
  .hwLat = {
    /* NVLINK */
    { /* Tree (LL/LL128/Simple)*/ { 1.5, 1.5, 4.5 }, /* Ring (LL/LL128/Simple)*/ { 1.5, 1.5, 4.5 }, /* CollNetDirect (Simple)*/ { 0.0, 0.0, 4.5 }, /* CollNetChain (Simple)*/ { 0.0, 0.0, 4.5 }, /* NVLS */ { 0, 0, 0 }, /* NVLS Tree */ { 0, 0, 0 } },
    /* PCI */
    { /* Tree (LL/LL128/Simple)*/ { 2.2, 2.2, 5.7 }, /* Ring (LL/LL128/Simple)*/ { 2.2, 2.2, 5.7 }, /* CollNetDirect (Simple)*/ { 0.0, 0.0, 5.7 }, /* CollNetChain (Simple)*/ { 0.0, 0.0, 5.7 }, /* NVLS */ { 0, 0, 0 }, /* NVLS Tree */ { 0, 0, 0 } },
    /* NET */
    { /* Tree (LL/LL128/Simple)*/ { 27.9, 27.9, 15.8 }, /* Ring (LL/LL128/Simple)*/ { 12.1, 12.1, 68.8 }, /* CollNetDirect (Simple)*/ { 0.0, 0.0, 15.8 }, /* CollNetChain (Simple)*/ { 0.0, 0.0, 15.8 }, /* NVLS */ { 0, 0, 0 }, /* NVLS Tree */ { 0, 0, 0 } },
  },

  .bwRatio = {
    /* 2 nodes */
    { /* Tree (LL/LL128/Simple)*/ { 0.07, 1.00, 0.99 }, /* Ring (LL/LL128/Simple)*/ { 0.08, 1.00, 1.00 }, /* CollNetDirect (Simple)*/ { 0.00, 0.00, 1.00 }, /* CollNetChain (Simple)*/ { 0.00, 0.00, 1.00 }, /* NVLS */ { 0, 0, 0 }, /* NVLS Tree */ { 0, 0, 0 } },
    /* more than 2 nodes */
    { /* Tree (LL/LL128/Simple)*/ { 0.07, 1.00, 0.42 }, /* Ring (LL/LL128/Simple)*/ { 0.08, 1.00, 1.00 }, /* CollNetDirect (Simple)*/ { 0.00, 0.00, 1.00 }, /* CollNetChain (Simple)*/ { 0.00, 0.00, 1.00 }, /* NVLS */ { 0, 0, 0 }, /* NVLS Tree */ { 0, 0, 0 } },
  },

  .treeCorrectionFactor = {
    { 0.1, 0.4, 0.3, 0.3, 0.2, 0.4, 0.5, 0.1, 0.1, 0.6, 0.7, 0.7, 0.8, 1.0, 0.9, 0.7, 0.6, 0.5, 0.4, 0.3, 0.2, 0.2, 0.2, 0.2, 0.2, 0.2, 0.2, },
    { 0.1, 0.4, 0.3, 0.3, 0.2, 0.4, 0.5, 0.1, 0.1, 0.6, 0.7, 0.7, 0.8, 1.0, 0.9, 0.7, 0.6, 0.5, 0.4, 0.3, 0.2, 0.2, 0.2, 0.2, 0.2, 0.2, 0.2, },
    { 1.0, 0.1, 0.1, 0.1, 0.1, 0.2, 0.3, 0.5, 0.1, 0.6, 0.9, 0.8, 0.7, 0.9, 1.0, 1.0, 1.0, 1.0, 1.0, 1.0, 1.0, 0.7, 0.9, 0.9, 1.0, 1.0, 1.0, },
  },

  .ringCorrectionFactor = {
    { 0.1, 1.0, 1.0, 1.0, 1.0, 1.0, 1.0, 1.0, 0.4, 1.0, 1.0, 1.0, 1.0, 0.7, 0.6, 0.5, 0.4, 0.3, 0.2, 0.2, 0.1, 0.1, 0.1, 0.1, 0.1, 0.1, 0.1, },
    { 0.1, 1.0, 1.0, 1.0, 1.0, 1.0, 1.0, 1.0, 0.4, 1.0, 1.0, 1.0, 1.0, 0.7, 0.6, 0.5, 0.4, 0.3, 0.2, 0.2, 0.1, 0.1, 0.1, 0.1, 0.1, 0.1, 0.1, },
    { 0.1, 0.1, 0.1, 0.1, 0.1, 0.1, 0.1, 0.1, 1.0, 0.2, 0.2, 0.1, 0.1, 0.1, 0.1, 0.1, 0.2, 0.4, 0.5, 0.6, 0.9, 1.0, 1.0, 1.0, 1.0, 1.0, 1.0, },
  },
};

static struct tuningModel tuning_model_3 {
  .hwLat = {
    /* NVLINK */
    { /* Tree (LL/LL128/Simple)*/ { 0.8, 0.0, 2.5 }, /* Ring (LL/LL128/Simple)*/ { 0.8, 0.0, 3.6 }, /* CollNetDirect (Simple)*/ { 0.0, 0.0, 0.8 }, /* CollNetChain (Simple)*/ { 0.0, 0.0, 0.0 }, /* NVLS */ { 0, 0, 0 }, /* NVLS Tree */ { 0, 0, 0 } },
    /* PCI */
    { /* Tree (LL/LL128/Simple)*/ { 2.2, 2.2, 5.7 }, /* Ring (LL/LL128/Simple)*/ { 2.2, 2.2, 5.7 }, /* CollNetDirect (Simple)*/ { 0.0, 0.0, 5.7 }, /* CollNetChain (Simple)*/ { 0.0, 0.0, 5.7 }, /* NVLS */ { 0, 0, 0 }, /* NVLS Tree */ { 0, 0, 0 } },
    /* NET */
    { /* Tree (LL/LL128/Simple)*/ { 12.5, 0.0, 22.4 }, /* Ring (LL/LL128/Simple)*/ { 9.5, 0.0, 19.8 }, /* CollNetDirect (Simple)*/ { 0.0, 0.0, 12.5 }, /* CollNetChain (Simple)*/ { 0.0, 0.0, 0.0 }, /* NVLS */ { 0, 0, 0 }, /* NVLS Tree */ { 0, 0, 0 } },
  },

  .bwRatio = {
    /* 2 nodes */
    { /* Tree (LL/LL128/Simple)*/ { 0.20, 0.00, 1.75 }, /* Ring (LL/LL128/Simple)*/ { 0.20, 0.00, 1.00 }, /* CollNetDirect (Simple)*/ { 0.00, 0.00, 1.00 }, /* CollNetChain (Simple)*/ { 0.00, 0.00, 1.00 }, /* NVLS */ { 0, 0, 0 }, /* NVLS Tree */ { 0, 0, 0 } },
    /* more than 2 nodes */
    { /* Tree (LL/LL128/Simple)*/ { 0.20, 0.00, 0.96 }, /* Ring (LL/LL128/Simple)*/ { 0.20, 0.00, 1.00 }, /* CollNetDirect (Simple)*/ { 0.00, 0.00, 1.00 }, /* CollNetChain (Simple)*/ { 0.00, 0.00, 1.00 }, /* NVLS */ { 0, 0, 0 }, /* NVLS Tree */ { 0, 0, 0 } },
  },

  .treeCorrectionFactor = {
    { 0.1, 0.1, 0.1, 0.1, 0.1, 0.1, 1.0, 1.0, 0.2, 1.0, 0.9, 1.0, 0.6, 0.4, 0.6, 0.4, 0.3, 0.3, 0.3, 0.3, 0.3, 0.2, 0.2, 0.2, 0.2, 0.2, 0.2, },
    { 0.0, 0.0, 0.0, 0.0, 0.0, 0.0, 0.0, 0.0, 0.0, 0.0, 0.0, 0.0, 0.0, 0.0, 0.0, 0.0, 0.0, 0.0, 0.0, 0.0, 0.0, 0.0, 0.0, 0.0, 0.0, 0.0, 0.0, },
    { 1.0, 1.0, 1.0, 1.0, 1.0, 1.0, 0.1, 0.1, 0.1, 0.2, 1.0, 0.8, 1.0, 1.0, 1.0, 1.0, 1.0, 1.0, 1.0, 1.0, 1.0, 0.8, 0.7, 0.8, 0.9, 0.7, 0.7, },
  },

  .ringCorrectionFactor = {
    { 0.1, 0.1, 0.1, 0.1, 0.1, 0.3, 0.1, 0.2, 0.1, 0.4, 0.4, 0.2, 0.2, 0.3, 0.7, 0.5, 0.4, 0.3, 0.3, 0.3, 0.3, 0.2, 0.2, 0.2, 0.2, 0.2, 0.2, },
    { 0.0, 0.0, 0.0, 0.0, 0.0, 0.0, 0.0, 0.0, 0.0, 0.0, 0.0, 0.0, 0.0, 0.0, 0.0, 0.0, 0.0, 0.0, 0.0, 0.0, 0.0, 0.0, 0.0, 0.0, 0.0, 0.0, 0.0, },
    { 0.1, 0.1, 0.1, 0.1, 0.1, 0.1, 0.1, 0.5, 1.0, 0.1, 0.3, 0.1, 0.1, 0.1, 0.2, 0.2, 0.2, 0.3, 0.4, 0.7, 1.0, 1.0, 1.0, 1.0, 1.0, 1.0, 1.0, },
  },
};

static struct tuningModel tuning_model_4 {
  .hwLat = {
    /* NVLINK */
    { /* Tree (LL/LL128/Simple)*/ { 0.8, 1.4, 2.5 }, /* Ring (LL/LL128/Simple)*/ { 0.8, 2.2, 3.6 }, /* CollNetDirect (Simple)*/ { 0.8, 1.4, 2.5 }, /* CollNetChain (Simple)*/ { 0.8, 1.4, 2.5 }, /* NVLS */ { 0, 0, 0 }, /* NVLS Tree */ { 0, 0, 0 } },
    /* PCI */
    { /* Tree (LL/LL128/Simple)*/ { 2.2, 2.2, 5.7 }, /* Ring (LL/LL128/Simple)*/ { 2.2, 2.2, 5.7 }, /* CollNetDirect (Simple)*/ { 0.0, 0.0, 5.7 }, /* CollNetChain (Simple)*/ { 0.0, 0.0, 5.7 }, /* NVLS */ { 0, 0, 0 }, /* NVLS Tree */ { 0, 0, 0 } },
    /* NET */
    { /* Tree (LL/LL128/Simple)*/ { 32.2, 34.4, 47.6 }, /* Ring (LL/LL128/Simple)*/ { 35.4, 87.8, 209.2 }, /* CollNetDirect (Simple)*/ { 0.0, 0.0, 47.6 }, /* CollNetChain (Simple)*/ { 0.0, 0.0, 47.6 }, /* NVLS */ { 0, 0, 0 }, /* NVLS Tree */ { 0, 0, 0 } },
  },

  .bwRatio = {
    /* 2 nodes */
    { /* Tree (LL/LL128/Simple)*/ { 0.16, 1.09, 1.61 }, /* Ring (LL/LL128/Simple)*/ { 0.15, 0.41, 1.00 }, /* CollNetDirect (Simple)*/ { 0.00, 0.00, 1.00 }, /* CollNetChain (Simple)*/ { 0.00, 0.00, 1.00 }, /* NVLS */ { 0, 0, 0 }, /* NVLS Tree */ { 0, 0, 0 } },
    /* more than 2 nodes */
    { /* Tree (LL/LL128/Simple)*/ { 0.16, 1.09, 1.08 }, /* Ring (LL/LL128/Simple)*/ { 0.15, 0.41, 1.00 }, /* CollNetDirect (Simple)*/ { 0.00, 0.00, 1.00 }, /* CollNetChain (Simple)*/ { 0.00, 0.00, 1.00 }, /* NVLS */ { 0, 0, 0 }, /* NVLS Tree */ { 0, 0, 0 } },
  },

  .treeCorrectionFactor = {
    { 0.1, 0.1, 0.1, 0.1, 0.1, 0.1, 0.1, 0.1, 1.0, 0.1, 0.1, 0.2, 0.4, 0.6, 0.5, 0.1, 0.1, 0.1, 0.1, 0.1, 0.1, 0.1, 0.1, 0.1, 0.1, 0.1, 0.1, },
    { 0.1, 0.1, 0.1, 0.1, 0.1, 0.1, 0.1, 0.1, 0.1, 0.2, 0.1, 0.1, 0.2, 1.0, 0.5, 0.2, 0.2, 0.2, 0.2, 0.2, 0.2, 0.2, 0.2, 0.2, 0.2, 0.2, 0.2, },
    { 1.0, 1.0, 1.0, 1.0, 1.0, 1.0, 1.0, 1.0, 0.8, 0.4, 0.3, 0.3, 0.1, 0.1, 1.0, 1.0, 0.7, 0.5, 0.6, 0.5, 0.6, 0.6, 0.5, 0.6, 0.6, 0.6, 0.7, },
  },

  .ringCorrectionFactor = {
    { 0.1, 0.1, 0.1, 0.1, 0.1, 0.1, 0.1, 0.1, 0.1, 0.1, 0.1, 0.2, 0.2, 0.1, 0.3, 0.1, 0.1, 0.1, 0.2, 0.1, 0.1, 0.1, 0.1, 0.1, 0.1, 0.1, 0.1, },
    { 0.4, 0.5, 0.5, 0.4, 0.4, 0.4, 0.4, 0.2, 0.2, 0.1, 0.3, 1.0, 1.0, 0.7, 0.8, 0.5, 1.0, 1.0, 1.0, 1.0, 1.0, 0.9, 0.8, 0.5, 0.4, 0.3, 0.3, },
    { 0.1, 0.1, 0.1, 0.1, 0.1, 0.1, 0.1, 0.1, 0.1, 1.0, 1.0, 0.8, 0.5, 0.1, 0.7, 0.2, 0.4, 0.4, 0.6, 0.7, 0.9, 1.0, 1.0, 1.0, 1.0, 1.0, 1.0, },
  },
};

static struct tuningModel tuning_model_5 {
  .hwLat = {
    /* NVLINK */
    { /* Tree (LL/LL128/Simple)*/ { 0.9, 0.0, 2.3 }, /* Ring (LL/LL128/Simple)*/ { 0.8, 0.0, 2.1 }, /* CollNetDirect (Simple)*/ { 0.0, 0.0, 0.9 }, /* CollNetChain (Simple)*/ { 0.0, 0.0, 0.0 }, /* NVLS */ { 0, 0, 0 }, /* NVLS Tree */ { 0, 0, 0 } },
    /* PCI */
    { /* Tree (LL/LL128/Simple)*/ { 2.2, 2.2, 5.7 }, /* Ring (LL/LL128/Simple)*/ { 2.2, 2.2, 5.7 }, /* CollNetDirect (Simple)*/ { 0.0, 0.0, 5.7 }, /* CollNetChain (Simple)*/ { 0.0, 0.0, 5.7 }, /* NVLS */ { 0, 0, 0 }, /* NVLS Tree */ { 0, 0, 0 } },
    /* NET */
    { /* Tree (LL/LL128/Simple)*/ { 10.5, 0.0, 25.0 }, /* Ring (LL/LL128/Simple)*/ { 9.5, 0.0, 320.0 }, /* CollNetDirect (Simple)*/ { 0.0, 0.0, 10.5 }, /* CollNetChain (Simple)*/ { 0.0, 0.0, 0.0 }, /* NVLS */ { 0, 0, 0 }, /* NVLS Tree */ { 0, 0, 0 } },
  },

  .bwRatio = {
    /* 2 nodes */
    { /* Tree (LL/LL128/Simple)*/ { 0.06, 0.00, 0.11 }, /* Ring (LL/LL128/Simple)*/ { 0.08, 0.00, 1.00 }, /* CollNetDirect (Simple)*/ { 0.00, 0.00, 1.00 }, /* CollNetChain (Simple)*/ { 0.00, 0.00, 1.00 }, /* NVLS */ { 0, 0, 0 }, /* NVLS Tree */ { 0, 0, 0 } },
    /* more than 2 nodes */
    { /* Tree (LL/LL128/Simple)*/ { 0.06, 0.00, 0.59 }, /* Ring (LL/LL128/Simple)*/ { 0.08, 0.00, 1.00 }, /* CollNetDirect (Simple)*/ { 0.00, 0.00, 1.00 }, /* CollNetChain (Simple)*/ { 0.00, 0.00, 1.00 }, /* NVLS */ { 0, 0, 0 }, /* NVLS Tree */ { 0, 0, 0 } },
  },

  .treeCorrectionFactor = {
    { 0.1, 0.1, 0.1, 0.1, 0.1, 0.1, 1.0, 1.0, 1.0, 1.0, 1.0, 0.6, 1.0, 0.9, 1.0, 1.0, 0.1, 0.1, 0.1, 0.1, 0.1, 0.1, 0.1, 0.1, 0.1, 0.1, 0.1, },
    { 0.0, 0.0, 0.0, 0.0, 0.0, 0.0, 0.0, 0.0, 0.0, 0.0, 0.0, 0.0, 0.0, 0.0, 0.0, 0.0, 0.0, 0.0, 0.0, 0.0, 0.0, 0.0, 0.0, 0.0, 0.0, 0.0, 0.0, },
    { 0.1, 0.1, 0.1, 0.1, 0.1, 0.1, 0.1, 0.1, 0.1, 0.1, 0.1, 0.1, 0.1, 0.1, 0.1, 0.7, 1.0, 1.0, 1.0, 1.0, 1.0, 1.0, 1.0, 1.0, 1.0, 1.0, 0.8, },
  },

  .ringCorrectionFactor = {
    { 0.1, 0.1, 0.1, 0.1, 0.1, 0.1, 0.1, 0.1, 0.1, 0.1, 0.1, 1.0, 0.2, 1.0, 0.4, 0.4, 0.1, 0.2, 0.2, 0.1, 0.1, 0.1, 0.1, 0.1, 0.1, 0.1, 0.1, },
    { 0.0, 0.0, 0.0, 0.0, 0.0, 0.0, 0.0, 0.0, 0.0, 0.0, 0.0, 0.0, 0.0, 0.0, 0.0, 0.0, 0.0, 0.0, 0.0, 0.0, 0.0, 0.0, 0.0, 0.0, 0.0, 0.0, 0.0, },
    { 0.1, 0.1, 0.1, 0.1, 0.1, 0.1, 0.1, 0.1, 0.1, 0.1, 0.1, 0.1, 0.1, 0.1, 0.1, 0.1, 0.1, 0.1, 0.1, 0.1, 0.1, 0.1, 0.1, 0.8, 1.0, 1.0, 1.0, },
  },
};

static struct tuningModel rcclTuningModel[] = {
  tuning_model_0,
  tuning_model_1,
  tuning_model_2,
  tuning_model_3,
  tuning_model_4,
  tuning_model_5,
=======
static float hwLat [3][NCCL_NUM_ALGORITHMS][NCCL_NUM_PROTOCOLS] =
{ /* NVLINK */
  { /* Tree (LL/LL128/Simple)*/ { .6, 1.25, 28 }, /* Ring (LL/LL128/Simple)*/ { .6, 1.9, 3.4 },
    /* CollNetDirect (Simple)*/ { 0, 0, 3.7 }, /* CollNetChain (Simple)*/ { 0, 0, 2.8 },
    /* NVLS */ { 0, 0, 25 }, /* NVLSTree */ { 0, 0, 25 } },
  /* PCI */
  { /* Tree (LL/LL128/Simple)*/ { 1.0, 1.9, 28 }, /* Ring (LL/LL128/Simple)*/ { 1.0, 2.5, 5.7 },
    /* CollNetDirect (Simple)*/ { 0, 0, 3.7 }, /* CollNetChain (Simple)*/ { 0, 0, 2.8 },
    /* NVLS */ { 0, 0, 0 }, /* NVLSTree */ { 0, 0, 0 } },
  /* NET */
  { /* Tree (LL/LL128/Simple)*/ { 5.0, 8.5, 28 }, /* Ring (LL/LL128/Simple)*/ { 2.7, 4.0, 14.0 },
    /* CollNetDirect (Simple)*/ { 0, 0, 31 }, /* CollNetChain (Simple)*/ { 0, 0, 30 },
    /* NVLS */ { 0, 0, 18 }, /* NVLSTree */ { 0, 0, 14 } }
>>>>>>> ab2b89c4
};

/* Array indexes used below */
#define VOLTA_COMPCAP_IDX 0
#define AMPERE_COMPCAP_IDX 1
#define HOPPER_COMPCAP_IDX 2

// LL128 max BW per channel
static const double llMaxBws[3][3] = {
  /* Volta-N1/Intel-N2/Intel-N4) */ {39.0, 39.0, 20.4},
  /* Ampere-N1/AMD-N2/AMD-N4) */ {87.7, 22.5 /*avg of ring & tree*/, 19.0},
  /* Hopper-N1/AMD-N2/AMD-N4) */ {141.0, 45.0 /*avg of ring & tree*/, 35.0}
};

static const double perChMaxRingLL128Bws[3][3] = {
  /* Volta (N1/N2/N4) */  {20.0, 20.0, 20.0},
  /* Ampere (N1/N2/N4) */ {20.0, 20.0, 20.0},
  /* Hopper (N1/N2/N4) */ {36.7, 36.7, 36.7},
};
static const double perChMaxTreeLL128Bws[3][3] = {
  /* Volta (N1/N2/N4) */  {20.0, 20.0, 20.0},
  /* Ampere (N1/N2/N4) */ {20.0, 20.0, 20.0},
  /* Hopper (N1/N2/N4) */ {36.7, 36.7, 29.0},
};
static const double perChMaxTreeBws[3][3] = {
  /* Volta (N1/N2/N4) */  {26.5, 18.5, 10.0},
  /* Ampere (N1/N2/N4) */ {24.0, 23.6, 17.8},
  /* Hopper (N1/N2/N4) */ {38.7, 41.4, 36.0},
};

// Network post overhead in ns (1000 = 1 us)
NCCL_PARAM(NetOverhead, "NET_OVERHEAD", -2);

static float getNetOverhead(struct ncclComm* comm) {
  if (ncclParamNetOverhead() != -2) return ncclParamNetOverhead() * .001;
  int cpuArch, cpuVendor, cpuModel;
  NCCLCHECK(ncclTopoCpuType(comm->topo, &cpuArch, &cpuVendor, &cpuModel));
  if (cpuArch == NCCL_TOPO_CPU_ARCH_X86 && cpuVendor == NCCL_TOPO_CPU_VENDOR_INTEL) return 1.0;
  if (cpuArch == NCCL_TOPO_CPU_ARCH_X86 && cpuVendor == NCCL_TOPO_CPU_VENDOR_AMD) return 2.0;
  else return 1.0;
}

ncclResult_t ncclTopoTuneModel(struct ncclComm* comm, int minCompCap, int maxCompCap, struct ncclTopoGraph** graphs) {
  int simpleDefaultThreads = (graphs[NCCL_ALGO_RING]->bwIntra*graphs[NCCL_ALGO_RING]->nChannels <= PCI_BW) ? 256 : NCCL_SIMPLE_MAX_NTHREADS;
  comm->maxThreads[NCCL_ALGO_RING][NCCL_PROTO_SIMPLE] =
#if defined(__HIP_PLATFORM_AMD__) || defined(__HIPCC__)
    getNthreads("NCCL_NTHREADS", ncclParamNthreads(), 4*comm->WarpSize, NCCL_MAX_NTHREADS, simpleDefaultThreads, comm->WarpSize);
  comm->maxThreads[NCCL_ALGO_TREE][NCCL_PROTO_SIMPLE] = comm->maxThreads[NCCL_ALGO_COLLNET_DIRECT][NCCL_PROTO_SIMPLE] =
    getNthreads("NCCL_NTHREADS", ncclParamNthreads(), 4*comm->WarpSize, NCCL_MAX_NTHREADS, NCCL_MAX_NTHREADS, comm->WarpSize);
  comm->maxThreads[NCCL_ALGO_RING][NCCL_PROTO_LL] = comm->maxThreads[NCCL_ALGO_TREE][NCCL_PROTO_LL] = comm->maxThreads[NCCL_ALGO_COLLNET_DIRECT][NCCL_PROTO_LL] =
    getNthreads("NCCL_NTHREADS", ncclParamNthreads(), 4*comm->WarpSize, NCCL_MAX_NTHREADS, NCCL_MAX_NTHREADS, comm->WarpSize);
  comm->maxThreads[NCCL_ALGO_RING][NCCL_PROTO_LL128] = comm->maxThreads[NCCL_ALGO_TREE][NCCL_PROTO_LL128] =
    getNthreads("NCCL_LL128_NTHREADS", ncclParamLl128Nthreads(), 4*comm->WarpSize, NCCL_LL128_MAX_NTHREADS, NCCL_LL128_MAX_NTHREADS, comm->WarpSize);
#else
    getNthreads("NCCL_NTHREADS", ncclParamNthreads(), 2*WARP_SIZE, NCCL_SIMPLE_MAX_NTHREADS, simpleDefaultThreads);
  comm->maxThreads[NCCL_ALGO_TREE][NCCL_PROTO_SIMPLE] =
    getNthreads("NCCL_NTHREADS", ncclParamNthreads(), 2*WARP_SIZE, NCCL_SIMPLE_MAX_NTHREADS, NCCL_SIMPLE_MAX_NTHREADS);
  comm->maxThreads[NCCL_ALGO_COLLNET_DIRECT][NCCL_PROTO_SIMPLE] =
    comm->maxThreads[NCCL_ALGO_COLLNET_CHAIN][NCCL_PROTO_SIMPLE] =
    comm->maxThreads[NCCL_ALGO_NVLS][NCCL_PROTO_SIMPLE] =
    comm->maxThreads[NCCL_ALGO_NVLS_TREE][NCCL_PROTO_SIMPLE] = NCCL_MAX_NTHREADS;
  comm->maxThreads[NCCL_ALGO_RING][NCCL_PROTO_LL] = comm->maxThreads[NCCL_ALGO_TREE][NCCL_PROTO_LL] =
    getNthreads("NCCL_NTHREADS", ncclParamNthreads(), 2*WARP_SIZE, NCCL_LL_MAX_NTHREADS, NCCL_LL_MAX_NTHREADS);
  comm->maxThreads[NCCL_ALGO_RING][NCCL_PROTO_LL128] = comm->maxThreads[NCCL_ALGO_TREE][NCCL_PROTO_LL128] =
    getNthreads("NCCL_LL128_NTHREADS", ncclParamLl128Nthreads(), NCCL_LL128_MAX_NTHREADS/4, NCCL_LL128_MAX_NTHREADS, NCCL_LL128_MAX_NTHREADS);
#endif

  int nNodes = comm->nNodes;
  int nRanks = comm->nRanks;
  if (nRanks <= 1) return ncclSuccess;

  int compCapIndex = minCompCap >= 90 ? HOPPER_COMPCAP_IDX : minCompCap >= 80 ? AMPERE_COMPCAP_IDX : VOLTA_COMPCAP_IDX;
  int cpuArch, cpuVendor, cpuModel;
  NCCLCHECK(ncclTopoCpuType(comm->topo, &cpuArch, &cpuVendor, &cpuModel));
  int index2 = nNodes <= 2 ? nNodes-1 : 2;
  // LL: for single node, we look at GPU type; for multi-node, we look at CPU type
  int index1 = nNodes == 1 ? compCapIndex : cpuVendor == NCCL_TOPO_CPU_VENDOR_AMD ? 1 : 0;
  double llMaxBw = llMaxBws[index1][index2];
  double perChMaxTreeBw = perChMaxTreeBws[compCapIndex][index2];
  double perChMaxRingLL128Bw = perChMaxRingLL128Bws[compCapIndex][index2];
  double perChMaxTreeLL128Bw = perChMaxTreeLL128Bws[compCapIndex][index2];
  // De-penalize Tree/Simple latency on Power systems to favor Tree than Ring
  //if (cpuArch == NCCL_TOPO_CPU_ARCH_POWER) hwLat[NCCL_HW_PCI][NCCL_ALGO_TREE][NCCL_PROTO_SIMPLE] = hwLat[NCCL_HW_PCI][NCCL_ALGO_RING][NCCL_PROTO_SIMPLE];
  float ppn = (float)nRanks / nNodes; // if ppn < 2, then we are sending/receiving at the same GPU through the NIC, apply some bw discount

  int intraHw[NCCL_NUM_ALGORITHMS], hw[NCCL_NUM_ALGORITHMS];
  for (int a=0; a<NCCL_NUM_ALGORITHMS; a++) intraHw[a] = graphs[a]->typeIntra == LINK_NVL ? NCCL_HW_NVLINK : NCCL_HW_PCI;
  for (int a=0; a<NCCL_NUM_ALGORITHMS; a++) hw[a] = nNodes == 1 ? intraHw[a] : NCCL_HW_NET;

  for (int coll=0; coll<NCCL_NUM_FUNCTIONS; coll++) {
    int nsteps = coll == ncclFuncAllReduce ? 2*(nRanks-1) :
      coll == ncclFuncReduceScatter || coll == ncclFuncAllGather ? nRanks-1 :
      nRanks;
    int nInterSteps = coll == ncclFuncAllReduce ? (nNodes > 1 ? 2*nNodes :0) :
      coll == ncclFuncReduceScatter || coll == ncclFuncAllGather ? nNodes-1 :
      nNodes;

    for (int a=0; a<NCCL_NUM_ALGORITHMS; a++) {
      if (coll == ncclFuncBroadcast && a != NCCL_ALGO_RING) continue;
      if (coll == ncclFuncReduce && a != NCCL_ALGO_RING) continue;
      if (coll == ncclFuncReduceScatter && a != NCCL_ALGO_RING && a != NCCL_ALGO_NVLS && a != NCCL_ALGO_COLLNET_DIRECT) continue;
      if (coll == ncclFuncAllGather && a != NCCL_ALGO_RING && a != NCCL_ALGO_NVLS && a != NCCL_ALGO_COLLNET_DIRECT) continue;

      for (int p=0; p<NCCL_NUM_PROTOCOLS; p++) {
        if (a == NCCL_ALGO_TREE && p == NCCL_PROTO_SIMPLE && IsArchMatch(comm->topo->nodes[GPU].nodes[0].gpu.gcn, "gfx94") && comm->topo->nodes[GPU].count == comm->topo->nRanks) continue;
        if ((a == NCCL_ALGO_NVLS || a == NCCL_ALGO_NVLS_TREE) && p != NCCL_PROTO_SIMPLE) continue;
        int collnet = (a == NCCL_ALGO_COLLNET_DIRECT || a == NCCL_ALGO_COLLNET_CHAIN) ? 1 : 0;
        float bw = nNodes <= 2 || collnet ? graphs[a]->bwIntra : graphs[a]->bwInter;
        float busBw = comm->topo->baseBw != 0.0 ? comm->topo->baseBw : graphs[a]->nChannels * bw;
        //INFO(NCCL_INIT, "algo %s proto %s busBw %f baseBw %f bw %f nChannels %d bwIntra %f bwInter %f", ncclAlgoStr[a], ncclProtoStr[p], busBw, comm->topo->baseBw, bw, graphs[a]->nChannels, graphs[a]->bwIntra, graphs[a]->bwInter);

        if (a == NCCL_ALGO_NVLS) bw = std::min(graphs[a]->bwIntra, graphs[a]->bwInter);
        if (a == NCCL_ALGO_NVLS_TREE) bw = std::min(graphs[a]->bwIntra, nNodes <= 2 ? graphs[a]->bwInter : graphs[a]->bwInter/2);

        // Various model refinements
<<<<<<< HEAD
#if defined(__HIP_PLATFORM_AMD__) || defined(__HIPCC__)
        if (nNodes <= 2)
          busBw *= rcclTuningModel[comm->topo->tuning].bwRatio[0][a][p];
        else
          busBw *= rcclTuningModel[comm->topo->tuning].bwRatio[1][a][p];
        if (a == NCCL_ALGO_RING && p == NCCL_PROTO_LL && (coll == ncclFuncBroadcast || coll == ncclFuncReduce) && IsArchMatch(comm->topo->nodes[GPU].nodes[0].gpu.gcn, "gfx94") && comm->topo->nodes[GPU].count == comm->topo->nRanks) { busBw = busBw * 1.65; }
#else
        if (a == NCCL_ALGO_RING && p == NCCL_PROTO_LL) { busBw = std::min(llMaxBw, busBw * ((nNodes > 1 || coll == ncclFuncAllReduce || coll == ncclFuncReduce) ? 1.0/4.0 : 1.0/3.0)); }
=======
        if (a == NCCL_ALGO_RING && p == NCCL_PROTO_LL) { busBw = std::min(llMaxBw, busBw * .5); }
>>>>>>> ab2b89c4
        if (a == NCCL_ALGO_RING && p == NCCL_PROTO_LL128) busBw = std::min(busBw * (ppn < 2 ? 0.7 : 0.92 /*120.0/128.0*/), graphs[a]->nChannels*perChMaxRingLL128Bw);
        if (a == NCCL_ALGO_TREE) busBw = std::min(busBw*.92, graphs[a]->nChannels*perChMaxTreeBw);
        if (a == NCCL_ALGO_TREE && p == NCCL_PROTO_LL) busBw = std::min(busBw*1.0/3.8, llMaxBw);
        if (a == NCCL_ALGO_TREE && p == NCCL_PROTO_LL128) busBw = std::min(busBw * (nNodes == 1 ? 7.0/9.0 : 120.0/128.0), graphs[a]->nChannels*perChMaxTreeLL128Bw);
        if (a == NCCL_ALGO_TREE && graphs[a]->pattern == NCCL_TOPO_PATTERN_TREE) busBw *= .85;
        if (a == NCCL_ALGO_COLLNET_DIRECT && p != NCCL_PROTO_SIMPLE) busBw = 0;  // Not used
        if (a == NCCL_ALGO_COLLNET_CHAIN && p != NCCL_PROTO_SIMPLE) busBw = 0;  // Not used
        if (a == NCCL_ALGO_COLLNET_DIRECT && p == NCCL_PROTO_SIMPLE) {
          if (coll == ncclFuncAllGather || coll == ncclFuncReduceScatter) {
            busBw = ppn * bw;
            // AllGather/ReduceScatter requires 1:1 GPU:NIC
            int nicPerNode = comm->collNetHeadsNum;
            if (coll == ncclFuncAllGather && comm->nNodes > 1) {
              if (!comm->ncclCollNet || !comm->ncclCollNet->iallgather || ppn > nicPerNode) busBw = 0;
            }
            if (coll == ncclFuncReduceScatter && comm->nNodes > 1) {
              if (!comm->ncclCollNet || !comm->ncclCollNet->ireducescatter || ppn > nicPerNode) busBw = 0;
            }
            // Measured corrective ratio needed at 1 ppn and 8ppn. Here we hackishly
            // interpolate the two.
            float w = (ppn-1)/(8-1);
            busBw *= w*0.85 + (1-w)*0.95;
          } else {
            // Collnet+Direct requires all GPUs to have a local NIC to work at full speed
            float factor = ppn / (1.0*graphs[a]->nChannels); // GPU/NIC ratio
            factor -= (factor-1)/2;
            busBw /= factor;
            if (minCompCap >= 90) busBw *= .85;
          }
        }
#endif

        // Convert bus BW to algorithm BW
        if (!(a == NCCL_ALGO_COLLNET_DIRECT && (coll == ncclFuncAllGather || coll == ncclFuncReduceScatter))) {
          float ratio = 1.0f;
          if (a == NCCL_ALGO_RING) ratio *= (1.0 * nRanks) / nsteps;
          else if (a == NCCL_ALGO_NVLS || a == NCCL_ALGO_NVLS_TREE) ratio *= 5.0/6.0;
          else ratio *= .5;
          busBw *= ratio;
        }
        comm->bandwidths[coll][a][p] = busBw;
        /* Ring bandwidth backup */
        if (a == NCCL_ALGO_RING)
          comm->ringbdw[coll][p] = comm->bandwidths[coll][NCCL_ALGO_RING][p];

        comm->latencies[coll][a][p] = baseLat[a][p];
        float intraLat = rcclTuningModel[comm->topo->tuning].hwLat[intraHw[a]][a][p];
        float interLat =  graphs[a]->latencyInter ? graphs[a]->latencyInter : rcclTuningModel[comm->topo->tuning].hwLat[NCCL_HW_NET][a][p];
        //if (nNodes > 1 && p == NCCL_PROTO_LL) intraLat *= 1.8;
        if (p == NCCL_PROTO_SIMPLE) interLat += graphs[a]->latencyInter;

        if (a == NCCL_ALGO_RING) {
          float lat = rcclTuningModel[comm->topo->tuning].hwLat[hw[a]][a][p];
          if ((coll == ncclFuncReduce || coll == ncclFuncBroadcast)) {
            if (graphs[a]->sameChannels) {
              comm->latencies[coll][a][p] += lat;
            } else {
              if (p == NCCL_PROTO_SIMPLE) lat = rcclTuningModel[comm->topo->tuning].hwLat[hw[a]][NCCL_ALGO_TREE][p]; // Add some chunk latency, waiting for proper chunk modeling
              comm->latencies[coll][a][p] += nsteps*lat;
            }
          } else {
            // Inter-node rings still have to launch nsteps * net overhead.
            float netOverhead = 0.0;
            if (nNodes > 1) {
              netOverhead = getNetOverhead(comm);
              if (p == NCCL_PROTO_SIMPLE) netOverhead *= 3;
            }
            intraLat = std::max(intraLat, netOverhead);
            comm->latencies[coll][a][p] += (nsteps-nInterSteps)*intraLat + nInterSteps*interLat;
          }
        } else if (a == NCCL_ALGO_TREE) {
          comm->latencies[coll][a][p] +=
            2 * ((nRanks/nNodes-1) * intraLat + log2i(nNodes) * interLat);
        } else if (a == NCCL_ALGO_COLLNET_DIRECT) {
          comm->latencies[coll][a][p] +=
            2 * (std::min(1, (nRanks/nNodes-1)) * intraLat + (nRanks/nNodes-1) * 0.4) + interLat;  // Add 0.4 us arity serialization latency
        } else if (a == NCCL_ALGO_COLLNET_CHAIN) {
          comm->latencies[coll][a][p] += 2 * (nRanks/nNodes-1) * intraLat + interLat;
        } else if (a == NCCL_ALGO_NVLS) {
          if (nNodes > 1) comm->latencies[coll][a][p] += rcclTuningModel[comm->topo->tuning].hwLat[NCCL_HW_NET][a][p];
        } else if (a == NCCL_ALGO_NVLS_TREE) {
          comm->latencies[coll][a][p] += 2*(nNodes-1)*rcclTuningModel[comm->topo->tuning].hwLat[NCCL_HW_NET][a][p];
        }
      }
    }
  }

  // Protocols/Algorithms enable/disable, and user overrides.
  // All are enabled except ll128 which is enabled by default only in certain cases.
  int protoEnable[NCCL_NUM_PROTOCOLS] = { 1, 2, 1 };
  int algoEnable[NCCL_NUM_ALGORITHMS] = { 1, 1, 1, 1, 1, 1 };

  const char *protoStr = ncclGetEnv("NCCL_PROTO");
  if (protoStr) {
    INFO(NCCL_ENV, "NCCL_PROTO set by environment to %s", protoStr);
    NCCLCHECK(parseList(protoStr, ncclProtoStr, NCCL_NUM_PROTOCOLS, protoEnable));
  }
  const char *algoStr = ncclGetEnv("NCCL_ALGO");
  if (algoStr) {
    INFO(NCCL_ENV, "NCCL_ALGO set by environment to %s", algoStr);
    NCCLCHECK(parseList(algoStr, ncclAlgoStr, NCCL_NUM_ALGORITHMS, algoEnable));
  }

  if (comm->nNodes == 1) algoEnable[NCCL_ALGO_NVLS_TREE] = 0;

  // Disable CollNet if it is not supported
  if (comm->collNetSupport == 0) {
    algoEnable[NCCL_ALGO_COLLNET_DIRECT] = 0;
    algoEnable[NCCL_ALGO_COLLNET_CHAIN] = 0;
    if (nNodes > 1) algoEnable[NCCL_ALGO_NVLS] = 0;
    // If user has hard set NCCL_ALGO=COLLNET, ignore it
    if (algoEnable[NCCL_ALGO_RING] == 0 && algoEnable[NCCL_ALGO_TREE] == 0 &&
        algoEnable[NCCL_ALGO_NVLS] == 0 && algoEnable[NCCL_ALGO_NVLS_TREE] == 0) {
      algoEnable[NCCL_ALGO_RING] = algoEnable[NCCL_ALGO_TREE] = 1;
    }
  } else {
    // Disable CollNet+Direct if not on an NVSwitch system
    int nvsCount = 0;
    NCCLCHECK(ncclTopoGetNvsCount(comm->topo, &nvsCount));
    if (nvsCount == 0) algoEnable[NCCL_ALGO_COLLNET_DIRECT] = 0;
  }

  for (int c=0; c<NCCL_NUM_FUNCTIONS; c++) for (int a=0; a<NCCL_NUM_ALGORITHMS; a++) for (int p=0; p<NCCL_NUM_PROTOCOLS; p++) {
    // Disable LL protocol on gfx12xx
    int pEnable = (p == NCCL_PROTO_LL && IsArchMatch(comm->topo->nodes[GPU].nodes[0].gpu.gcn, "gfx12")) ? 0 : protoEnable[p];
    if (pEnable == 2 && p == NCCL_PROTO_LL128) {
#if defined(__HIP_PLATFORM_AMD__) || defined(__HIPCC__)
#if defined(ENABLE_LL128)
      // Enable LL128 by default only on gfx90a with available tuning table
      pEnable = (graphs[a]->typeInter <= PATH_PXB) && graphs[a]->typeIntra <= PATH_NVL &&
        (IsArchMatch(comm->topo->nodes[GPU].nodes[0].gpu.gcn, "gfx90a") && comm->topo->ll128Enabled) ? 1 : 0;
#else
      pEnable = 0;
#endif
#else
      // Enable LL128 by default only on Volta/Ampere/Hopper+NVLink. Other cases are not tested and may cause silent data corruption.
      pEnable = 1;
      pEnable &= (graphs[a]->typeInter <= PATH_PXB || (minCompCap >= 90 && graphs[a]->typeInter <= PATH_PXN));
      pEnable &= (graphs[a]->typeIntra <= PATH_NVB);
      pEnable &= (minCompCap == maxCompCap);
      switch (minCompCap) {
      case 70: pEnable &= 1; break;
      case 80: pEnable &= 1; break;
      case 90: pEnable &= !(CUDART_VERSION == 11080 && c == ncclFuncAllReduce && a == NCCL_ALGO_RING && comm->nRanks == 2); break;
      default: pEnable &= 0; break;
      }
#endif
    }
    if (pEnable == 0) comm->bandwidths[c][a][p] = 0;
    if (algoEnable[a] == 0) comm->bandwidths[c][a][p] = 0;
  }

  for (int c = 0; c < NCCL_NUM_FUNCTIONS; c++) {
    bool available = false;
    for (int a = 0; a < NCCL_NUM_ALGORITHMS; a++)
      for (int p = 0; p < NCCL_NUM_PROTOCOLS; p++)
        if (comm->bandwidths[c][a][p] != 0) {
          available = true;
          goto check_avail;
        }
  check_avail:
    if (available == false) {
      /* at least set ring algo available */
      for (int p = 0; p < NCCL_NUM_PROTOCOLS; p++)
        comm->bandwidths[c][NCCL_ALGO_RING][p] = comm->ringbdw[c][p];
    }
  }

  if (comm->rank == 0) {
    char line[1024];
    for (int block=0; block<2; block++) {
      sprintf(line, "  Algorithm   |");
      for (int ba=0; ba<NCCL_NUM_ALGORITHMS/2; ba++) {
	int a = block*NCCL_NUM_ALGORITHMS/2+ba;
        sprintf(line+strlen(line), " %14s   %14s   %14s |", "", ncclAlgoStr[a], "");
      }
      INFO(NCCL_TUNING, "%s", line);
      sprintf(line, "  Protocol    |");
      for (int ba=0; ba<NCCL_NUM_ALGORITHMS/2; ba++) {
        for (int p=0; p<NCCL_NUM_PROTOCOLS; p++) {
          sprintf(line+strlen(line), " %14s |", ncclProtoStr[p]);
        }
      }
      INFO(NCCL_TUNING, "%s", line);
      sprintf(line, " Max NThreads |");
      for (int ba=0; ba<NCCL_NUM_ALGORITHMS/2; ba++) {
	int a = block*NCCL_NUM_ALGORITHMS/2+ba;
        for (int p=0; p<NCCL_NUM_PROTOCOLS; p++) {
          sprintf(line+strlen(line), " %14d |", comm->maxThreads[a][p]);
        }
      }
      INFO(NCCL_TUNING, "%s", line);
      for (int c=0; c<NCCL_NUM_FUNCTIONS; c++) {
        sprintf(line, "%13s |", ncclFuncStr[c]);
        for (int ba=0; ba<NCCL_NUM_ALGORITHMS/2; ba++) {
	  int a = block*NCCL_NUM_ALGORITHMS/2+ba;
          for (int p=0; p<NCCL_NUM_PROTOCOLS; p++) {
            sprintf(line+strlen(line), "%8.1f/%6.1f |", comm->latencies[c][a][p], comm->bandwidths[c][a][p]);
          }
        }
        INFO(NCCL_TUNING, "%s", line);
      }
    }
  }

  // Set per-thread amount of work before we increase nThreads and nChannels
  for (int a=0; a<NCCL_NUM_ALGORITHMS; a++) {
    comm->threadThresholds[a][NCCL_PROTO_LL] = NCCL_LL_THREAD_THRESHOLD;
    comm->threadThresholds[a][NCCL_PROTO_LL128] = NCCL_LL128_THREAD_THRESHOLD;
    comm->threadThresholds[a][NCCL_PROTO_SIMPLE] = NCCL_SIMPLE_THREAD_THRESHOLD;
  }
  comm->threadThresholds[NCCL_ALGO_RING][NCCL_PROTO_LL] *= nRanks;
  comm->threadThresholds[NCCL_ALGO_COLLNET_DIRECT][NCCL_PROTO_SIMPLE] = 256;
  comm->threadThresholds[NCCL_ALGO_COLLNET_CHAIN][NCCL_PROTO_SIMPLE] = 256;

  // Override defaults with user env
  const char* str = ncclGetEnv("NCCL_THREAD_THRESHOLDS");
  if (str) {
    INFO(NCCL_ENV, "NCCL_THREAD_THRESHOLDS set by environment to %s", str);
    ssize_t t[2][NCCL_NUM_PROTOCOLS] = {{ -2, -2, -2 }, { -2, -2, -2 }};
    sscanf(str, "%ld %ld %ld %ld %ld %ld", t[0], t[0]+1, t[0]+2, t[1], t[1]+1, t[1]+2);
    for (int a=0; a<2; a++) {
      for (int p=0; p<NCCL_NUM_PROTOCOLS; p++) {
        if (t[a][p] >= 0) comm->threadThresholds[a][p] = t[a][p];
      }
    }
  }

  INFO(NCCL_INIT, "threadThresholds %ld/%ld/%ld | %ld/%ld/%ld | %ld | %ld",
      comm->threadThresholds[NCCL_ALGO_TREE][NCCL_PROTO_LL],
      comm->threadThresholds[NCCL_ALGO_TREE][NCCL_PROTO_LL128],
      comm->threadThresholds[NCCL_ALGO_TREE][NCCL_PROTO_SIMPLE],
      comm->threadThresholds[NCCL_ALGO_RING][NCCL_PROTO_LL],
      comm->threadThresholds[NCCL_ALGO_RING][NCCL_PROTO_LL128],
      comm->threadThresholds[NCCL_ALGO_RING][NCCL_PROTO_SIMPLE],
      comm->threadThresholds[NCCL_ALGO_COLLNET_DIRECT][NCCL_PROTO_SIMPLE],
      comm->threadThresholds[NCCL_ALGO_COLLNET_CHAIN][NCCL_PROTO_SIMPLE]);
  return ncclSuccess;
}

// Trees are not perfectly sticking to the model for medium sizes. Applying a static correction
// factor is not ideal but works quite well. Powers of two, 64 B to 256MB.
static float treeCorrectionFactor[NCCL_NUM_PROTOCOLS][23] = {
  { 1.0, 1.0, 1.0, 1.0,  .9,  .8,  .7,  .7,  .7,  .7,  .6,  .5,  .4,  .4,  .5,  .6,  .7,  .8,  .9, 1.0, 1.0, 1.0, 1.0 },
  { 1.0, 1.0, 1.0, 1.0, 1.0,  .9,  .8,  .8,  .8,  .7,  .6,  .6,  .6,  .6,  .6,  .6,  .8,  .9,  .9,  .9,  .9, 1.0, 1.0 },
  {  .9,  .9,  .9,  .9,  .9,  .9,  .9,  .8,  .7,  .6,  .6,  .5,  .5,  .5,  .5,  .6,  .7,  .8,  .7,  .7,  .8,  .9,  .9 }
};

ncclResult_t ncclTopoGetAlgoTime(struct ncclInfo* info, int algorithm, int protocol, int numPipeOps, float* time, bool* backup) {
  float bw = info->comm->bandwidths[info->coll][algorithm][protocol];
  float lat = info->comm->latencies[info->coll][algorithm][protocol];

  if (backup) {
    *backup = false;
    if (algorithm == NCCL_ALGO_RING && bw == 0.0f) {
      /* try back up RING algorithm */
      bw = info->comm->ringbdw[info->coll][protocol];
      *backup = true;
    }
  }

  if (bw == 0) {
    *time = -1.0; return ncclSuccess;
  }
  int logSize = log2i(info->nBytes>>6);

#if defined(__HIP_PLATFORM_AMD__) || defined(__HIPCC__)
  if (algorithm == NCCL_ALGO_TREE) {
    if (logSize < 27) bw *= rcclTuningModel[info->comm->topo->tuning].treeCorrectionFactor[protocol][logSize];
    else bw *= rcclTuningModel[info->comm->topo->tuning].treeCorrectionFactor[protocol][26];
  }
  else if (algorithm == NCCL_ALGO_RING && info->comm->nNodes > 1) {
    if(logSize < 27) bw *= rcclTuningModel[info->comm->topo->tuning].ringCorrectionFactor[protocol][logSize];
    else bw *= rcclTuningModel[info->comm->topo->tuning].ringCorrectionFactor[protocol][26];
  }
#else
  if (algorithm == NCCL_ALGO_TREE && logSize < 23) bw *= treeCorrectionFactor[protocol][logSize];
  if (info->nChannels != 0) bw = bw / info->comm->nChannels * info->nChannels;
  if (algorithm == NCCL_ALGO_RING && protocol == NCCL_PROTO_SIMPLE && info->comm->nNodes > 1
      && info->coll == ncclFuncAllReduce && info->nBytes/(info->comm->nChannels*info->comm->nRanks) >= 64) {
    lat *= info->comm->minCompCap < 80 ? 1.9 : 1.4; // Plateau effect of ring
  }
#endif
  // Tree pipelining saves latency in aggregation cases
  int latCount = algorithm == NCCL_ALGO_RING ? numPipeOps : DIVUP(numPipeOps, NCCL_MAX_WORK_ELEMENTS);
  *time = lat * latCount + (info->nBytes) / (1000 * bw);
  return ncclSuccess;
}<|MERGE_RESOLUTION|>--- conflicted
+++ resolved
@@ -63,7 +63,6 @@
 #define NCCL_HW_NVLINK 0
 #define NCCL_HW_PCI 1
 #define NCCL_HW_NET 2
-<<<<<<< HEAD
 
 struct tuningModel {
   float hwLat [3][NCCL_NUM_ALGORITHMS][NCCL_NUM_PROTOCOLS];
@@ -259,21 +258,6 @@
   tuning_model_3,
   tuning_model_4,
   tuning_model_5,
-=======
-static float hwLat [3][NCCL_NUM_ALGORITHMS][NCCL_NUM_PROTOCOLS] =
-{ /* NVLINK */
-  { /* Tree (LL/LL128/Simple)*/ { .6, 1.25, 28 }, /* Ring (LL/LL128/Simple)*/ { .6, 1.9, 3.4 },
-    /* CollNetDirect (Simple)*/ { 0, 0, 3.7 }, /* CollNetChain (Simple)*/ { 0, 0, 2.8 },
-    /* NVLS */ { 0, 0, 25 }, /* NVLSTree */ { 0, 0, 25 } },
-  /* PCI */
-  { /* Tree (LL/LL128/Simple)*/ { 1.0, 1.9, 28 }, /* Ring (LL/LL128/Simple)*/ { 1.0, 2.5, 5.7 },
-    /* CollNetDirect (Simple)*/ { 0, 0, 3.7 }, /* CollNetChain (Simple)*/ { 0, 0, 2.8 },
-    /* NVLS */ { 0, 0, 0 }, /* NVLSTree */ { 0, 0, 0 } },
-  /* NET */
-  { /* Tree (LL/LL128/Simple)*/ { 5.0, 8.5, 28 }, /* Ring (LL/LL128/Simple)*/ { 2.7, 4.0, 14.0 },
-    /* CollNetDirect (Simple)*/ { 0, 0, 31 }, /* CollNetChain (Simple)*/ { 0, 0, 30 },
-    /* NVLS */ { 0, 0, 18 }, /* NVLSTree */ { 0, 0, 14 } }
->>>>>>> ab2b89c4
 };
 
 /* Array indexes used below */
@@ -389,7 +373,6 @@
         if (a == NCCL_ALGO_NVLS_TREE) bw = std::min(graphs[a]->bwIntra, nNodes <= 2 ? graphs[a]->bwInter : graphs[a]->bwInter/2);
 
         // Various model refinements
-<<<<<<< HEAD
 #if defined(__HIP_PLATFORM_AMD__) || defined(__HIPCC__)
         if (nNodes <= 2)
           busBw *= rcclTuningModel[comm->topo->tuning].bwRatio[0][a][p];
@@ -397,10 +380,7 @@
           busBw *= rcclTuningModel[comm->topo->tuning].bwRatio[1][a][p];
         if (a == NCCL_ALGO_RING && p == NCCL_PROTO_LL && (coll == ncclFuncBroadcast || coll == ncclFuncReduce) && IsArchMatch(comm->topo->nodes[GPU].nodes[0].gpu.gcn, "gfx94") && comm->topo->nodes[GPU].count == comm->topo->nRanks) { busBw = busBw * 1.65; }
 #else
-        if (a == NCCL_ALGO_RING && p == NCCL_PROTO_LL) { busBw = std::min(llMaxBw, busBw * ((nNodes > 1 || coll == ncclFuncAllReduce || coll == ncclFuncReduce) ? 1.0/4.0 : 1.0/3.0)); }
-=======
         if (a == NCCL_ALGO_RING && p == NCCL_PROTO_LL) { busBw = std::min(llMaxBw, busBw * .5); }
->>>>>>> ab2b89c4
         if (a == NCCL_ALGO_RING && p == NCCL_PROTO_LL128) busBw = std::min(busBw * (ppn < 2 ? 0.7 : 0.92 /*120.0/128.0*/), graphs[a]->nChannels*perChMaxRingLL128Bw);
         if (a == NCCL_ALGO_TREE) busBw = std::min(busBw*.92, graphs[a]->nChannels*perChMaxTreeBw);
         if (a == NCCL_ALGO_TREE && p == NCCL_PROTO_LL) busBw = std::min(busBw*1.0/3.8, llMaxBw);
