--- conflicted
+++ resolved
@@ -54,17 +54,12 @@
 
 // Latencies in us, Bandwidths in GB/s
 // Tree { LL, LL128, Simple } , Ring { LL, LL128, Simple }
-<<<<<<< HEAD
 static const float baseLat  [NCCL_NUM_ALGORITHMS][NCCL_NUM_PROTOCOLS] = { { 12.0, 12.0, 17.0 }, { 12.0, 12.0, 17.0 }, { 12.0, 12.0, 17.0 } };
-=======
-static const float baseLat  [NCCL_NUM_ALGORITHMS][NCCL_NUM_PROTOCOLS] = { { 4.4, 4.4,  0 }, { 3.6, 10.0, 8.4 }, { 4.4, 4.4,  0 }, { 4.4, 4.4,  0 }};
->>>>>>> 99c28f2e
 
 // NVLink, PCI, Network
 #define NCCL_HW_NVLINK 0
 #define NCCL_HW_PCI 1
 #define NCCL_HW_NET 2
-<<<<<<< HEAD
 
 struct tuningModel {
   float hwLat [3][NCCL_NUM_ALGORITHMS][NCCL_NUM_PROTOCOLS];
@@ -76,18 +71,18 @@
 static struct tuningModel tuning_model_0 {
   .hwLat = {
     /* NVLINK */
-    { /* Tree (LL/LL128/Simple)*/ { 1.5, 1.5, 4.5 }, /* Ring (LL/LL128/Simple)*/ { 1.5, 1.5, 4.5 }, /* CollNet (LL/LL128/Simple)*/ { 1.5, 1.5, 4.5 } },
+    { /* Tree (LL/LL128/Simple)*/ { 1.5, 1.5, 4.5 }, /* Ring (LL/LL128/Simple)*/ { 1.5, 1.5, 4.5 }, /* CollNetDirect (Simple)*/ { 0.0, 0.0, 4.5 }, /* CollNetChain (Simple)*/ { 0.0, 0.0, 4.5 } },
     /* PCI */
-    { /* Tree (LL/LL128/Simple)*/ { 2.2, 2.2, 5.7 }, /* Ring (LL/LL128/Simple)*/ { 2.2, 2.2, 5.7 }, /* CollNet (LL/LL128/Simple)*/ { 2.2, 2.2, 5.7 } },
+    { /* Tree (LL/LL128/Simple)*/ { 2.2, 2.2, 5.7 }, /* Ring (LL/LL128/Simple)*/ { 2.2, 2.2, 5.7 }, /* CollNetDirect (Simple)*/ { 0.0, 0.0, 5.7 }, /* CollNetChain (Simple)*/ { 0.0, 0.0, 5.7 } },
     /* NET */
-    { /* Tree (LL/LL128/Simple)*/ { 28.3, 28.3, 45.4 }, /* Ring (LL/LL128/Simple)*/ { 2.0, 2.0, 24.1 }, /* CollNet (LL/LL128/Simple)*/ { 28.3, 28.3, 45.4 } },
+    { /* Tree (LL/LL128/Simple)*/ { 28.3, 28.3, 45.4 }, /* Ring (LL/LL128/Simple)*/ { 2.0, 2.0, 24.1 }, /* CollNetDirect (Simple)*/ { 0.0, 0.0, 45.4 }, /* CollNetChain (Simple)*/ { 0.0, 0.0, 45.4 } },
   },
 
   .bwRatio = {
     /* 2 nodes */
-    { /* Tree (LL/LL128/Simple)*/ { 0.06, 1.00, 1.30 }, /* Ring (LL/LL128/Simple)*/ { 0.07, 1.00, 1.00 }, /* CollNet (LL/LL128/Simple)*/ { 1.00, 1.00, 1.00 } },
+    { /* Tree (LL/LL128/Simple)*/ { 0.06, 1.00, 1.30 }, /* Ring (LL/LL128/Simple)*/ { 0.07, 1.00, 1.00 }, /* CollNetDirect (Simple)*/ { 0.00, 0.00, 1.00 }, /* CollNetChain (Simple)*/ { 0.00, 0.00, 1.00 } },
     /* more than 2 nodes */
-    { /* Tree (LL/LL128/Simple)*/ { 0.06, 1.00, 0.30 }, /* Ring (LL/LL128/Simple)*/ { 0.07, 1.00, 1.00 }, /* CollNet (LL/LL128/Simple)*/ { 1.00, 1.00, 1.00 } },
+    { /* Tree (LL/LL128/Simple)*/ { 0.06, 1.00, 0.30 }, /* Ring (LL/LL128/Simple)*/ { 0.07, 1.00, 1.00 }, /* CollNetDirect (Simple)*/ { 0.00, 0.00, 1.00 }, /* CollNetChain (Simple)*/ { 0.00, 0.00, 1.00 } },
   },
 
   .treeCorrectionFactor = {
@@ -106,18 +101,18 @@
 static struct tuningModel tuning_model_1 {
   .hwLat =
   { /* NVLINK */
-    { /* Tree (LL/LL128/Simple)*/ { 1.5, 1.5, 4.5 }, /* Ring (LL/LL128/Simple)*/ { 1.5, 1.5, 4.5 }, /* CollNet (LL/LL128/Simple)*/ { 1.5, 1.5, 4.5 } },
+    { /* Tree (LL/LL128/Simple)*/ { 1.5, 1.5, 4.5 }, /* Ring (LL/LL128/Simple)*/ { 1.5, 1.5, 4.5 }, /* CollNetDirect (Simple)*/ { 0.0, 0.0, 4.5 }, /* CollNetChain (Simple)*/ { 0.0, 0.0, 4.5 } },
     /* PCI */
-    { /* Tree (LL/LL128/Simple)*/ { 2.2, 2.2, 5.7 }, /* Ring (LL/LL128/Simple)*/ { 2.2, 2.2, 5.7 }, /* CollNet (LL/LL128/Simple)*/ { 2.2, 2.2, 5.7 } },
+    { /* Tree (LL/LL128/Simple)*/ { 2.2, 2.2, 5.7 }, /* Ring (LL/LL128/Simple)*/ { 2.2, 2.2, 5.7 }, /* CollNetDirect (Simple)*/ { 0.0, 0.0, 5.7 }, /* CollNetChain (Simple)*/ { 0.0, 0.0, 5.7 } },
     /* NET */
-    { /* Tree (LL/LL128/Simple)*/ { 33.0, 33.0, 15.8 }, /* Ring (LL/LL128/Simple)*/ { 5.1, 5.1, 68.8 }, /* CollNet (LL/LL128/Simple)*/ { 33.0, 33.0, 15.8 } },
+    { /* Tree (LL/LL128/Simple)*/ { 33.0, 33.0, 15.8 }, /* Ring (LL/LL128/Simple)*/ { 5.1, 5.1, 68.8 }, /* CollNetDirect (Simple)*/ { 0.0, 0.0, 15.8 }, /* CollNetChain (Simple)*/ { 0.0, 0.0, 15.8 } },
   },
 
   .bwRatio =
   { /* 2 nodes */
-    { /* Tree (LL/LL128/Simple)*/ { 0.12, 1.00, 0.99 }, /* Ring (LL/LL128/Simple)*/ { 0.12, 1.00, 1.00 }, /* CollNet (LL/LL128/Simple)*/ { 1.00, 1.00, 1.00 } },
+    { /* Tree (LL/LL128/Simple)*/ { 0.12, 1.00, 0.99 }, /* Ring (LL/LL128/Simple)*/ { 0.12, 1.00, 1.00 }, /* CollNetDirect (Simple)*/ { 0.00, 0.00, 1.00 }, /* CollNetChain (Simple)*/ { 0.00, 0.00, 1.00 } },
     /* more than 2 nodes */
-    { /* Tree (LL/LL128/Simple)*/ { 0.15, 1.00, 0.42 }, /* Ring (LL/LL128/Simple)*/ { 0.20, 1.00, 1.00 }, /* CollNet (LL/LL128/Simple)*/ { 1.00, 1.00, 1.00 } },
+    { /* Tree (LL/LL128/Simple)*/ { 0.15, 1.00, 0.42 }, /* Ring (LL/LL128/Simple)*/ { 0.20, 1.00, 1.00 }, /* CollNetDirect (Simple)*/ { 0.00, 0.00, 1.00 }, /* CollNetChain (Simple)*/ { 0.00, 0.00, 1.00 } },
   },
 
   .treeCorrectionFactor = {
@@ -136,18 +131,18 @@
 static struct tuningModel tuning_model_2 {
   .hwLat = {
     /* NVLINK */
-    { /* Tree (LL/LL128/Simple)*/ { 1.5, 1.5, 4.5 }, /* Ring (LL/LL128/Simple)*/ { 1.5, 1.5, 4.5 }, /* CollNet (LL/LL128/Simple)*/ { 1.5, 1.5, 4.5 } },
+    { /* Tree (LL/LL128/Simple)*/ { 1.5, 1.5, 4.5 }, /* Ring (LL/LL128/Simple)*/ { 1.5, 1.5, 4.5 }, /* CollNetDirect (Simple)*/ { 0.0, 0.0, 4.5 }, /* CollNetChain (Simple)*/ { 0.0, 0.0, 4.5 } },
     /* PCI */
-    { /* Tree (LL/LL128/Simple)*/ { 2.2, 2.2, 5.7 }, /* Ring (LL/LL128/Simple)*/ { 2.2, 2.2, 5.7 }, /* CollNet (LL/LL128/Simple)*/ { 2.2, 2.2, 5.7 } },
+    { /* Tree (LL/LL128/Simple)*/ { 2.2, 2.2, 5.7 }, /* Ring (LL/LL128/Simple)*/ { 2.2, 2.2, 5.7 }, /* CollNetDirect (Simple)*/ { 0.0, 0.0, 5.7 }, /* CollNetChain (Simple)*/ { 0.0, 0.0, 5.7 } },
     /* NET */
-    { /* Tree (LL/LL128/Simple)*/ { 27.9, 27.9, 15.8 }, /* Ring (LL/LL128/Simple)*/ { 12.1, 12.1, 68.8 }, /* CollNet (LL/LL128/Simple)*/ { 27.9, 27.9, 15.8 } },
+    { /* Tree (LL/LL128/Simple)*/ { 27.9, 27.9, 15.8 }, /* Ring (LL/LL128/Simple)*/ { 12.1, 12.1, 68.8 }, /* CollNetDirect (Simple)*/ { 0.0, 0.0, 15.8 }, /* CollNetChain (Simple)*/ { 0.0, 0.0, 15.8 } },
   },
 
   .bwRatio = {
     /* 2 nodes */
-    { /* Tree (LL/LL128/Simple)*/ { 0.07, 1.00, 0.99 }, /* Ring (LL/LL128/Simple)*/ { 0.08, 1.00, 1.00 }, /* CollNet (LL/LL128/Simple)*/ { 1.00, 1.00, 1.00 } },
+    { /* Tree (LL/LL128/Simple)*/ { 0.07, 1.00, 0.99 }, /* Ring (LL/LL128/Simple)*/ { 0.08, 1.00, 1.00 }, /* CollNetDirect (Simple)*/ { 0.00, 0.00, 1.00 }, /* CollNetChain (Simple)*/ { 0.00, 0.00, 1.00 } },
     /* more than 2 nodes */
-    { /* Tree (LL/LL128/Simple)*/ { 0.07, 1.00, 0.42 }, /* Ring (LL/LL128/Simple)*/ { 0.08, 1.00, 1.00 }, /* CollNet (LL/LL128/Simple)*/ { 1.00, 1.00, 1.00 } },
+    { /* Tree (LL/LL128/Simple)*/ { 0.07, 1.00, 0.42 }, /* Ring (LL/LL128/Simple)*/ { 0.08, 1.00, 1.00 }, /* CollNetDirect (Simple)*/ { 0.00, 0.00, 1.00 }, /* CollNetChain (Simple)*/ { 0.00, 0.00, 1.00 } },
   },
 
   .treeCorrectionFactor = {
@@ -166,18 +161,18 @@
 static struct tuningModel tuning_model_3 {
   .hwLat = {
     /* NVLINK */
-    { /* Tree (LL/LL128/Simple)*/ { 1.5, 1.5, 4.5 }, /* Ring (LL/LL128/Simple)*/ { 1.5, 1.5, 4.5 }, /* CollNet (LL/LL128/Simple)*/ { 1.5, 1.5, 4.5 } },
+    { /* Tree (LL/LL128/Simple)*/ { 1.5, 1.5, 4.5 }, /* Ring (LL/LL128/Simple)*/ { 1.5, 1.5, 4.5 }, /* CollNetDirect (Simple)*/ { 0.0, 0.0, 4.5 }, /* CollNetChain (Simple)*/ { 0.0, 0.0, 4.5 } },
     /* PCI */
-    { /* Tree (LL/LL128/Simple)*/ { 2.2, 2.2, 5.7 }, /* Ring (LL/LL128/Simple)*/ { 2.2, 2.2, 5.7 }, /* CollNet (LL/LL128/Simple)*/ { 2.2, 2.2, 5.7 } },
+    { /* Tree (LL/LL128/Simple)*/ { 2.2, 2.2, 5.7 }, /* Ring (LL/LL128/Simple)*/ { 2.2, 2.2, 5.7 }, /* CollNetDirect (Simple)*/ { 0.0, 0.0, 5.7 }, /* CollNetChain (Simple)*/ { 0.0, 0.0, 5.7 } },
     /* NET */
-    { /* Tree (LL/LL128/Simple)*/ { 17.4, 17.4, 40.3 }, /* Ring (LL/LL128/Simple)*/ { 4.1, 4.1, 40.6 }, /* CollNet (LL/LL128/Simple)*/ { 17.4, 17.4, 40.3 } },
+    { /* Tree (LL/LL128/Simple)*/ { 17.4, 17.4, 40.3 }, /* Ring (LL/LL128/Simple)*/ { 4.1, 4.1, 40.6 }, /* CollNetDirect (Simple)*/ { 0.0, 0.0, 40.3 }, /* CollNetChain (Simple)*/ { 0.0, 0.0, 40.3 } },
   },
 
   .bwRatio = {
     /* 2 nodes */
-    { /* Tree (LL/LL128/Simple)*/ { 0.08, 1.00, 0.95 }, /* Ring (LL/LL128/Simple)*/ { 0.08, 1.00, 1.00 }, /* CollNet (LL/LL128/Simple)*/ { 1.00, 1.00, 1.00 } },
+    { /* Tree (LL/LL128/Simple)*/ { 0.08, 1.00, 0.95 }, /* Ring (LL/LL128/Simple)*/ { 0.08, 1.00, 1.00 }, /* CollNetDirect (Simple)*/ { 0.00, 0.00, 1.00 }, /* CollNetChain (Simple)*/ { 0.00, 0.00, 1.00 } },
     /* more than 2 nodes */
-    { /* Tree (LL/LL128/Simple)*/ { 0.08, 1.00, 0.41 }, /* Ring (LL/LL128/Simple)*/ { 0.08, 1.00, 1.00 }, /* CollNet (LL/LL128/Simple)*/ { 1.00, 1.00, 1.00 } },
+    { /* Tree (LL/LL128/Simple)*/ { 0.08, 1.00, 0.41 }, /* Ring (LL/LL128/Simple)*/ { 0.08, 1.00, 1.00 }, /* CollNetDirect (Simple)*/ { 0.00, 0.00, 1.00 }, /* CollNetChain (Simple)*/ { 0.00, 0.00, 1.00 } },
   },
 
   .treeCorrectionFactor = {
@@ -196,18 +191,18 @@
 static struct tuningModel tuning_model_4 {
   .hwLat = {
     /* NVLINK */
-    { /* Tree (LL/LL128/Simple)*/ { 0.8, 1.4, 2.5 }, /* Ring (LL/LL128/Simple)*/ { 0.8, 2.2, 3.6 }, /* CollNet (LL/LL128/Simple)*/ { 0.8, 1.4, 2.5 } },
+    { /* Tree (LL/LL128/Simple)*/ { 0.8, 1.4, 2.5 }, /* Ring (LL/LL128/Simple)*/ { 0.8, 2.2, 3.6 }, /* CollNetDirect (Simple)*/ { 0.8, 1.4, 2.5 }, /* CollNetChain (Simple)*/ { 0.8, 1.4, 2.5 } },
     /* PCI */
-    { /* Tree (LL/LL128/Simple)*/ { 2.2, 2.2, 5.7 }, /* Ring (LL/LL128/Simple)*/ { 2.2, 2.2, 5.7 }, /* CollNet (LL/LL128/Simple)*/ { 2.2, 2.2, 5.7 } },
+    { /* Tree (LL/LL128/Simple)*/ { 2.2, 2.2, 5.7 }, /* Ring (LL/LL128/Simple)*/ { 2.2, 2.2, 5.7 }, /* CollNetDirect (Simple)*/ { 0.0, 0.0, 5.7 }, /* CollNetChain (Simple)*/ { 0.0, 0.0, 5.7 } },
     /* NET */
-    { /* Tree (LL/LL128/Simple)*/ { 32.2, 34.4, 47.6 }, /* Ring (LL/LL128/Simple)*/ { 35.4, 87.8, 209.2 }, /* CollNet (LL/LL128/Simple)*/ { 32.2, 34.4, 47.6 } },
+    { /* Tree (LL/LL128/Simple)*/ { 32.2, 34.4, 47.6 }, /* Ring (LL/LL128/Simple)*/ { 35.4, 87.8, 209.2 }, /* CollNetDirect (Simple)*/ { 0.0, 0.0, 47.6 }, /* CollNetChain (Simple)*/ { 0.0, 0.0, 47.6 } },
   },
 
   .bwRatio = {
     /* 2 nodes */
-    { /* Tree (LL/LL128/Simple)*/ { 0.16, 1.09, 1.61 }, /* Ring (LL/LL128/Simple)*/ { 0.15, 0.41, 1.00 }, /* CollNet (LL/LL128/Simple)*/ { 1.00, 1.00, 1.00 } },
+    { /* Tree (LL/LL128/Simple)*/ { 0.16, 1.09, 1.61 }, /* Ring (LL/LL128/Simple)*/ { 0.15, 0.41, 1.00 }, /* CollNetDirect (Simple)*/ { 0.00, 0.00, 1.00 }, /* CollNetChain (Simple)*/ { 0.00, 0.00, 1.00 } },
     /* more than 2 nodes */
-    { /* Tree (LL/LL128/Simple)*/ { 0.16, 1.09, 1.08 }, /* Ring (LL/LL128/Simple)*/ { 0.15, 0.41, 1.00 }, /* CollNet (LL/LL128/Simple)*/ { 1.00, 1.00, 1.00 } },
+    { /* Tree (LL/LL128/Simple)*/ { 0.16, 1.09, 1.08 }, /* Ring (LL/LL128/Simple)*/ { 0.15, 0.41, 1.00 }, /* CollNetDirect (Simple)*/ { 0.00, 0.00, 1.00 }, /* CollNetChain (Simple)*/ { 0.00, 0.00, 1.00 } },
   },
 
   .treeCorrectionFactor = {
@@ -229,19 +224,6 @@
   tuning_model_2,
   tuning_model_3,
   tuning_model_4,
-=======
-// Tree/Simple is the latency a 256kB chunk, which is ~ base lat + 256k/12GB/s (+ 256k/12GB/s for the network).
-static float hwLat [3][NCCL_NUM_ALGORITHMS][NCCL_NUM_PROTOCOLS] =
-{ /* NVLINK */
-  { /* Tree (LL/LL128/Simple)*/ { .52, 1.25, 28 }, /* Ring (LL/LL128/Simple)*/ { .47, 1.9, 3.4 },
-    /* CollNetDirect (Simple)*/ { 0, 0, 8.0 }, /* CollNetChain (Simple)*/ { 0, 0, 8.0 } },
-  /* PCI */
-  { /* Tree (LL/LL128/Simple)*/ { 1.0, 1.9, 28 }, /* Ring (LL/LL128/Simple)*/ { 1.0, 2.5, 5.7 },
-    /* CollNetDirect (Simple)*/ { 0, 0, 8.0 }, /* CollNetChain (Simple)*/ { 0, 0, 8.0 } },
-  /* NET */
-  { /* Tree (LL/LL128/Simple)*/ { 5.0, 8.5, 28 }, /* Ring (LL/LL128/Simple)*/ { 2.7, 4.0, 9.6 },
-    /* CollNetDirect (Simple)*/ { 0, 0, 10.7 }, /* CollNetChain (Simple)*/ { 0, 0, 10.7 } }
->>>>>>> 99c28f2e
 };
 
 // LL128 max BW per channel
@@ -254,10 +236,12 @@
   comm->maxThreads[NCCL_ALGO_RING][NCCL_PROTO_SIMPLE] =
 #if defined(__HIP_PLATFORM_HCC__) || defined(__HCC__) || defined(__HIPCC__)
     getNthreads("NCCL_NTHREADS", ncclParamNthreads(), 4*comm->WarpSize, NCCL_MAX_NTHREADS, simpleDefaultThreads);
-  comm->maxThreads[NCCL_ALGO_TREE][NCCL_PROTO_SIMPLE] = comm->maxThreads[NCCL_ALGO_COLLNET][NCCL_PROTO_SIMPLE] =
+  comm->maxThreads[NCCL_ALGO_TREE][NCCL_PROTO_SIMPLE] = comm->maxThreads[NCCL_ALGO_COLLNET_DIRECT][NCCL_PROTO_SIMPLE] =
     getNthreads("NCCL_NTHREADS", ncclParamNthreads(), 4*comm->WarpSize, NCCL_MAX_NTHREADS, NCCL_MAX_NTHREADS);
-  comm->maxThreads[NCCL_ALGO_RING][NCCL_PROTO_LL] = comm->maxThreads[NCCL_ALGO_TREE][NCCL_PROTO_LL] = comm->maxThreads[NCCL_ALGO_COLLNET][NCCL_PROTO_LL] =
+  comm->maxThreads[NCCL_ALGO_RING][NCCL_PROTO_LL] = comm->maxThreads[NCCL_ALGO_TREE][NCCL_PROTO_LL] = comm->maxThreads[NCCL_ALGO_COLLNET_DIRECT][NCCL_PROTO_LL] =
     getNthreads("NCCL_NTHREADS", ncclParamNthreads(), 4*comm->WarpSize, NCCL_MAX_NTHREADS, NCCL_MAX_NTHREADS);
+  comm->maxThreads[NCCL_ALGO_RING][NCCL_PROTO_LL128] = comm->maxThreads[NCCL_ALGO_TREE][NCCL_PROTO_LL128] =
+    getNthreads("NCCL_LL128_NTHREADS", ncclParamLl128Nthreads(), 4*comm->WarpSize, NCCL_LL128_MAX_NTHREADS, NCCL_LL128_MAX_NTHREADS);
 #else
     getNthreads("NCCL_NTHREADS", ncclParamNthreads(), 2*WARP_SIZE, NCCL_SIMPLE_MAX_NTHREADS, simpleDefaultThreads);
   comm->maxThreads[NCCL_ALGO_TREE][NCCL_PROTO_SIMPLE] =
@@ -266,13 +250,9 @@
     comm->maxThreads[NCCL_ALGO_COLLNET_CHAIN][NCCL_PROTO_SIMPLE] = NCCL_SIMPLE_MAX_NTHREADS;
   comm->maxThreads[NCCL_ALGO_RING][NCCL_PROTO_LL] = comm->maxThreads[NCCL_ALGO_TREE][NCCL_PROTO_LL] =
     getNthreads("NCCL_NTHREADS", ncclParamNthreads(), 2*WARP_SIZE, NCCL_LL_MAX_NTHREADS, NCCL_LL_MAX_NTHREADS);
-<<<<<<< HEAD
+  comm->maxThreads[NCCL_ALGO_RING][NCCL_PROTO_LL128] = comm->maxThreads[NCCL_ALGO_TREE][NCCL_PROTO_LL128] =
+    getNthreads("NCCL_LL128_NTHREADS", ncclParamLl128Nthreads(), NCCL_LL128_MAX_NTHREADS/4, NCCL_LL128_MAX_NTHREADS, NCCL_LL128_MAX_NTHREADS);
 #endif
-  comm->maxThreads[NCCL_ALGO_RING][NCCL_PROTO_LL128] = comm->maxThreads[NCCL_ALGO_TREE][NCCL_PROTO_LL128] = comm->maxThreads[NCCL_ALGO_COLLNET][NCCL_PROTO_LL128] =
-=======
-  comm->maxThreads[NCCL_ALGO_RING][NCCL_PROTO_LL128] = comm->maxThreads[NCCL_ALGO_TREE][NCCL_PROTO_LL128] =
->>>>>>> 99c28f2e
-    getNthreads("NCCL_LL128_NTHREADS", ncclParamLl128Nthreads(), NCCL_LL128_MAX_NTHREADS/4, NCCL_LL128_MAX_NTHREADS, NCCL_LL128_MAX_NTHREADS);
 
   int nNodes = comm->nNodes;
   int nRanks = comm->nRanks;
@@ -307,14 +287,9 @@
       if ((coll != ncclFuncAllReduce) && a != NCCL_ALGO_RING) continue;
 
       for (int p=0; p<NCCL_NUM_PROTOCOLS; p++) {
-<<<<<<< HEAD
-        float speed = nNodes <= 2 || a == NCCL_ALGO_COLLNET ? graphs[a]->speedIntra : graphs[a]->speedInter;
-        float busBw = comm->topo->baseBw != 0.0 ? comm->topo->baseBw : graphs[a]->nChannels * speed;
-=======
         int collnet = (a == NCCL_ALGO_COLLNET_DIRECT || a == NCCL_ALGO_COLLNET_CHAIN) ? 1 : 0;
         float bw = nNodes <= 2 || collnet ? graphs[a]->bwIntra : graphs[a]->bwInter;
-        float busBw = graphs[a]->nChannels * bw;
->>>>>>> 99c28f2e
+        float busBw = comm->topo->baseBw != 0.0 ? comm->topo->baseBw : graphs[a]->nChannels * bw;
 
         // Various model refinements
 #if defined(__HIP_PLATFORM_HCC__) || defined(__HCC__) || defined(__HIPCC__)
@@ -329,20 +304,16 @@
         if (a == NCCL_ALGO_TREE) busBw = std::min(busBw*.92, graphs[a]->nChannels*perChMaxTreeBw);
         if (a == NCCL_ALGO_TREE && p == NCCL_PROTO_LL) busBw = std::min(busBw*1.0/3.8, llMaxBw);
         if (a == NCCL_ALGO_TREE && p == NCCL_PROTO_LL128) busBw = std::min(busBw * (nNodes == 1 ? 7.0/9.0 : 120.0/128.0), ll128MaxBwPerCh*graphs[a]->nChannels);
-<<<<<<< HEAD
-#endif
-        if (a == NCCL_ALGO_COLLNET && p != NCCL_PROTO_SIMPLE) busBw = 0;  // Oneshot CollNet only supports Simple
-=======
         if (a == NCCL_ALGO_COLLNET_DIRECT && p != NCCL_PROTO_SIMPLE) busBw = 0;  // Not used
         if (a == NCCL_ALGO_COLLNET_CHAIN && p != NCCL_PROTO_SIMPLE) busBw = 0;  // Not used
-	if (a == NCCL_ALGO_COLLNET_DIRECT && p == NCCL_PROTO_SIMPLE) {
-          // Collnet+Direct requires all GPUs to have a local NIC to work at full speed
-          float factor = ppn / (1.0*graphs[a]->nChannels); // GPU/NIC ratio
-	  factor -= (factor-1)/2;
-          busBw /= factor;
-	}
-	if (a == NCCL_ALGO_COLLNET_CHAIN && p == NCCL_PROTO_SIMPLE) busBw *= .75;
->>>>>>> 99c28f2e
+      	if (a == NCCL_ALGO_COLLNET_DIRECT && p == NCCL_PROTO_SIMPLE) {
+                // Collnet+Direct requires all GPUs to have a local NIC to work at full speed
+                float factor = ppn / (1.0*graphs[a]->nChannels); // GPU/NIC ratio
+      	  factor -= (factor-1)/2;
+                busBw /= factor;
+      	}
+      	if (a == NCCL_ALGO_COLLNET_CHAIN && p == NCCL_PROTO_SIMPLE) busBw *= .75;
+#endif
 
         // Convert bus BW to algorithm BW
         float ratio = (a != NCCL_ALGO_RING) ? .5 : (1.0 * nRanks) / nsteps;
@@ -350,7 +321,7 @@
 
         comm->latencies[coll][a][p] = baseLat[a][p];
         float intraLat = rcclTuningModel[comm->topo->tuning].hwLat[intraHw[a]][a][p];
-        float interLat = rcclTuningModel[comm->topo->tuning].hwLat[NCCL_HW_NET][a][p];
+        float interLat =  graphs[a]->latencyInter ? graphs[a]->latencyInter : rcclTuningModel[comm->topo->tuning].hwLat[NCCL_HW_NET][a][p];
         //if (nNodes > 1 && p == NCCL_PROTO_LL) intraLat *= 1.8;
         if (a == NCCL_ALGO_RING) {
           float lat = rcclTuningModel[comm->topo->tuning].hwLat[hw[a]][a][p];
@@ -461,12 +432,8 @@
     comm->threadThresholds[a][NCCL_PROTO_SIMPLE] = NCCL_SIMPLE_THREAD_THRESHOLD;
   }
   comm->threadThresholds[NCCL_ALGO_RING][NCCL_PROTO_LL] *= nRanks;
-<<<<<<< HEAD
-  comm->threadThresholds[NCCL_ALGO_COLLNET][NCCL_PROTO_SIMPLE] = 256;
-=======
-  comm->threadThresholds[NCCL_ALGO_COLLNET_DIRECT][NCCL_PROTO_SIMPLE] = 512;
-  comm->threadThresholds[NCCL_ALGO_COLLNET_CHAIN][NCCL_PROTO_SIMPLE] = 512;
->>>>>>> 99c28f2e
+  comm->threadThresholds[NCCL_ALGO_COLLNET_DIRECT][NCCL_PROTO_SIMPLE] = 256;
+  comm->threadThresholds[NCCL_ALGO_COLLNET_CHAIN][NCCL_PROTO_SIMPLE] = 256;
 
   // Override defaults with user env
   char* str = getenv("NCCL_THREAD_THRESHOLDS");
