/*************************************************************************
 * Copyright (c) 2016-2022, NVIDIA CORPORATION. All rights reserved.
 * Modifications Copyright (c) 2019-2022 Advanced Micro Devices, Inc. All rights reserved.
 *
 * See LICENSE.txt for license information
 ************************************************************************/

#include "core.h"
#include "device.h"
#include "comm.h"
#include "topo.h"

NCCL_PARAM(Nthreads, "NTHREADS", -2);
NCCL_PARAM(Ll128Nthreads, "LL128_NTHREADS", -2);

static int getNthreads(const char* name, int env, int min, int max, int def, int WarpSize) {
  int nt = env;
  if (nt > 0) {
    if (nt % WarpSize != 0) {
      WARN("Invalid %s %d (must be a multiple of %d)", name, nt, WarpSize);
      nt = max;
    } else if (nt > max) {
      WARN("Invalid %s %d (maximum %d).", name, nt, max);
      nt = max;
    } else if (nt < min) {
      WARN("Invalid %s %d (minimum %d).", name, nt, min);
      nt = min;
     }
  } else {
    nt = def;
  }
  return nt;
}

ncclResult_t parseList(const char* str, const char* elems[], int nelems, int* list) {
  int def, set;
  if (str[0] == '^') {
    def = 1; set = 0; str++;
  } else {
    def = 0; set = 1;
  }
  for (int i=0; i<nelems; i++) list[i] = def;
  char* tokStr = strdup(str);
  char* tmpStr;
  char* token = strtok_r(tokStr, ",", &tmpStr);
  while (token) {
    for (int i=0; i<nelems; i++)
      if (strcasecmp(token, elems[i]) == 0) list[i] = set;
    token = strtok_r(NULL, ",", &tmpStr);
  }
  free(tokStr);
  return ncclSuccess;
}

// Latencies in us, Bandwidths in GB/s
// Tree { LL, LL128, Simple } , Ring { LL, LL128, Simple }
static const float baseLat  [NCCL_NUM_ALGORITHMS][NCCL_NUM_PROTOCOLS] = { 
       { 12.0, 12.0, 17.0 }, { 12.0, 12.0, 17.0 },   // Tree, Ring
       { 12.0, 12.0, 17.0 }, { 12.0, 12.0, 17.0 },   // Collnet Direct, Chain
       {    0,    0,    0 }, {    0,    0,    0 }};  // NVLS, NVLS Tree

// NVLink, PCI, Network
#define NCCL_HW_NVLINK 0
#define NCCL_HW_PCI 1
#define NCCL_HW_NET 2

struct tuningModel {
  float hwLat [3][NCCL_NUM_ALGORITHMS][NCCL_NUM_PROTOCOLS];
  float bwRatio [2][NCCL_NUM_ALGORITHMS][NCCL_NUM_PROTOCOLS];
  float treeCorrectionFactor[NCCL_NUM_PROTOCOLS][27];
  float ringCorrectionFactor[NCCL_NUM_PROTOCOLS][27];
};

static struct tuningModel tuning_model_0 {
  .hwLat = {
    /* NVLINK */
    { /* Tree (LL/LL128/Simple)*/ { 0.8, 1.4, 2.5 }, /* Ring (LL/LL128/Simple)*/ { 0.8, 2.2, 3.6 }, /* CollNetDirect (Simple)*/ { 0.0, 0.0, 0.8 }, /* CollNetChain (Simple)*/ { 0.0, 0.0, 1.4 }, /* NVLS */ { 0, 0, 0 }, /* NVLS Tree */ { 0, 0, 0 } },
    /* PCI */
    { /* Tree (LL/LL128/Simple)*/ { 2.2, 2.2, 5.7 }, /* Ring (LL/LL128/Simple)*/ { 2.2, 2.2, 5.7 }, /* CollNetDirect (Simple)*/ { 0.0, 0.0, 5.7 }, /* CollNetChain (Simple)*/ { 0.0, 0.0, 5.7 }, /* NVLS */ { 0, 0, 0 }, /* NVLS Tree */ { 0, 0, 0 } },
    /* NET */
    { /* Tree (LL/LL128/Simple)*/ { 11.8, 18.2, 20.8 }, /* Ring (LL/LL128/Simple)*/ { 9.5, 19.8, 15.1 }, /* CollNetDirect (Simple)*/ { 0.0, 0.0, 11.8 }, /* CollNetChain (Simple)*/ { 0.0, 0.0, 18.2 }, /* NVLS */ { 0, 0, 0 }, /* NVLS Tree */ { 0, 0, 0 } },
  },

  .bwRatio = {
    /* 2 nodes */
    { /* Tree (LL/LL128/Simple)*/ { 0.04, 0.22, 0.91 }, /* Ring (LL/LL128/Simple)*/ { 0.04, 0.34, 1.00 }, /* CollNetDirect (Simple)*/ { 0.00, 0.00, 1.00 }, /* CollNetChain (Simple)*/ { 0.00, 0.00, 1.00 }, /* NVLS */ { 0, 0, 0 }, /* NVLS Tree */ { 0, 0, 0 } },
    /* more than 2 nodes */
    { /* Tree (LL/LL128/Simple)*/ { 0.04, 0.22, 0.95 }, /* Ring (LL/LL128/Simple)*/ { 0.04, 0.34, 1.00 }, /* CollNetDirect (Simple)*/ { 0.00, 0.00, 1.00 }, /* CollNetChain (Simple)*/ { 0.00, 0.00, 1.00 }, /* NVLS */ { 0, 0, 0 }, /* NVLS Tree */ { 0, 0, 0 } },
  },

  .treeCorrectionFactor = {
    { 0.1, 0.2, 0.1, 0.1, 0.9, 0.3, 0.4, 0.1, 0.2, 0.4, 0.2, 0.1, 0.3, 0.3, 0.2, 0.2, 0.2, 0.1, 0.1, 0.1, 0.1, 0.1, 0.1, 0.1, 0.1, 0.1, 0.1, },
    { 0.1, 0.3, 1.0, 0.1, 0.5, 1.0, 0.9, 1.0, 1.0, 1.0, 0.3, 0.1, 0.4, 0.5, 0.5, 0.4, 0.4, 0.3, 0.3, 0.2, 0.2, 0.2, 0.2, 0.2, 0.2, 0.2, 0.2, },
    { 0.2, 1.0, 0.1, 0.1, 0.7, 0.2, 0.4, 0.1, 0.1, 0.3, 0.4, 0.3, 0.6, 0.8, 1.0, 1.0, 1.0, 1.0, 0.9, 0.8, 0.8, 0.8, 0.8, 0.8, 0.9, 0.9, 0.9, },
  },

  .ringCorrectionFactor = {
    { 0.1, 0.1, 0.1, 0.1, 0.1, 0.2, 0.4, 0.2, 0.3, 0.5, 0.3, 0.1, 0.5, 0.5, 0.3, 0.2, 0.2, 0.1, 0.1, 0.1, 0.1, 0.1, 0.1, 0.1, 0.1, 0.1, 0.1, },
    { 0.1, 0.1, 0.1, 0.1, 0.1, 0.1, 0.1, 0.1, 0.1, 0.3, 1.0, 1.0, 1.0, 1.0, 1.0, 1.0, 0.8, 0.7, 0.5, 0.4, 0.4, 0.3, 0.3, 0.3, 0.3, 0.3, 0.3, },
    { 1.0, 0.8, 0.2, 1.0, 1.0, 0.3, 1.0, 0.1, 0.1, 0.2, 0.2, 0.1, 0.5, 1.0, 0.8, 0.8, 1.0, 0.9, 1.0, 1.0, 1.0, 1.0, 1.0, 1.0, 1.0, 1.0, 1.0, },
  },
};

static struct tuningModel tuning_model_1 {
  .hwLat =
  { /* NVLINK */
    { /* Tree (LL/LL128/Simple)*/ { 1.5, 1.5, 4.5 }, /* Ring (LL/LL128/Simple)*/ { 1.5, 1.5, 4.5 }, /* CollNetDirect (Simple)*/ { 0.0, 0.0, 4.5 }, /* CollNetChain (Simple)*/ { 0.0, 0.0, 4.5 }, /* NVLS */ { 0, 0, 0 }, /* NVLS Tree */ { 0, 0, 0 } },
    /* PCI */
    { /* Tree (LL/LL128/Simple)*/ { 2.2, 2.2, 5.7 }, /* Ring (LL/LL128/Simple)*/ { 2.2, 2.2, 5.7 }, /* CollNetDirect (Simple)*/ { 0.0, 0.0, 5.7 }, /* CollNetChain (Simple)*/ { 0.0, 0.0, 5.7 }, /* NVLS */ { 0, 0, 0 }, /* NVLS Tree */ { 0, 0, 0 } },
    /* NET */
    { /* Tree (LL/LL128/Simple)*/ { 33.0, 33.0, 15.8 }, /* Ring (LL/LL128/Simple)*/ { 5.1, 5.1, 68.8 }, /* CollNetDirect (Simple)*/ { 0.0, 0.0, 15.8 }, /* CollNetChain (Simple)*/ { 0.0, 0.0, 15.8 }, /* NVLS */ { 0, 0, 0 }, /* NVLS Tree */ { 0, 0, 0 } },
  },

  .bwRatio =
  { /* 2 nodes */
    { /* Tree (LL/LL128/Simple)*/ { 0.12, 1.00, 0.99 }, /* Ring (LL/LL128/Simple)*/ { 0.12, 1.00, 1.00 }, /* CollNetDirect (Simple)*/ { 0.00, 0.00, 1.00 }, /* CollNetChain (Simple)*/ { 0.00, 0.00, 1.00 }, /* NVLS */ { 0, 0, 0 }, /* NVLS Tree */ { 0, 0, 0 } },
    /* more than 2 nodes */
    { /* Tree (LL/LL128/Simple)*/ { 0.15, 1.00, 0.42 }, /* Ring (LL/LL128/Simple)*/ { 0.20, 1.00, 1.00 }, /* CollNetDirect (Simple)*/ { 0.00, 0.00, 1.00 }, /* CollNetChain (Simple)*/ { 0.00, 0.00, 1.00 }, /* NVLS */ { 0, 0, 0 }, /* NVLS Tree */ { 0, 0, 0 } },
  },

  .treeCorrectionFactor = {
    { 0.5, 0.4, 0.7, 0.6, 1.0, 1.0, 0.5, 0.4, 0.1, 0.5, 0.4, 0.6, 1.0, 1.0, 1.0, 1.0, 1.0, 0.8, 0.6, 0.5, 0.4, 0.4, 0.3, 0.2, 0.1, 0.1, 0.1, },
    { 0.5, 0.4, 0.7, 0.6, 1.0, 1.0, 0.5, 0.4, 0.1, 0.5, 0.4, 0.6, 1.0, 1.0, 1.0, 1.0, 1.0, 0.8, 0.6, 0.5, 0.4, 0.4, 0.3, 0.2, 0.1, 0.1, 0.1, },
    { 0.1, 0.1, 0.1, 0.1, 0.1, 0.3, 0.4, 0.5, 0.1, 0.6, 1.0, 1.0, 1.0, 0.6, 0.5, 0.7, 1.0, 1.0, 1.0, 1.0, 1.0, 1.0, 1.0, 0.7, 0.5, 0.3, 0.3, },
  },

  .ringCorrectionFactor = {
    { 1.0, 0.5, 1.0, 1.0, 0.6, 0.7, 1.0, 1.0, 0.2, 1.0, 0.9, 0.7, 1.0, 1.0, 1.0, 0.9, 0.9, 0.8, 0.8, 0.7, 0.6, 0.5, 0.5, 0.3, 0.2, 0.1, 0.1, },
    { 1.0, 0.5, 1.0, 1.0, 0.6, 0.7, 1.0, 1.0, 0.2, 1.0, 0.9, 0.7, 1.0, 1.0, 1.0, 0.9, 0.9, 0.8, 0.8, 0.7, 0.6, 0.5, 0.5, 0.3, 0.2, 0.1, 0.1, },
    { 0.3, 1.0, 0.3, 0.1, 0.1, 0.1, 0.3, 0.7, 1.0, 0.2, 0.1, 0.1, 0.1, 0.1, 0.1, 0.1, 0.1, 0.1, 0.1, 0.2, 0.3, 0.5, 0.9, 1.0, 1.0, 1.0, 1.0, },
  },
};

static struct tuningModel tuning_model_2 {
  .hwLat = {
    /* NVLINK */
    { /* Tree (LL/LL128/Simple)*/ { 1.5, 1.5, 4.5 }, /* Ring (LL/LL128/Simple)*/ { 1.5, 1.5, 4.5 }, /* CollNetDirect (Simple)*/ { 0.0, 0.0, 4.5 }, /* CollNetChain (Simple)*/ { 0.0, 0.0, 4.5 }, /* NVLS */ { 0, 0, 0 }, /* NVLS Tree */ { 0, 0, 0 } },
    /* PCI */
    { /* Tree (LL/LL128/Simple)*/ { 2.2, 2.2, 5.7 }, /* Ring (LL/LL128/Simple)*/ { 2.2, 2.2, 5.7 }, /* CollNetDirect (Simple)*/ { 0.0, 0.0, 5.7 }, /* CollNetChain (Simple)*/ { 0.0, 0.0, 5.7 }, /* NVLS */ { 0, 0, 0 }, /* NVLS Tree */ { 0, 0, 0 } },
    /* NET */
    { /* Tree (LL/LL128/Simple)*/ { 27.9, 27.9, 15.8 }, /* Ring (LL/LL128/Simple)*/ { 12.1, 12.1, 68.8 }, /* CollNetDirect (Simple)*/ { 0.0, 0.0, 15.8 }, /* CollNetChain (Simple)*/ { 0.0, 0.0, 15.8 }, /* NVLS */ { 0, 0, 0 }, /* NVLS Tree */ { 0, 0, 0 } },
  },

  .bwRatio = {
    /* 2 nodes */
    { /* Tree (LL/LL128/Simple)*/ { 0.07, 1.00, 0.99 }, /* Ring (LL/LL128/Simple)*/ { 0.08, 1.00, 1.00 }, /* CollNetDirect (Simple)*/ { 0.00, 0.00, 1.00 }, /* CollNetChain (Simple)*/ { 0.00, 0.00, 1.00 }, /* NVLS */ { 0, 0, 0 }, /* NVLS Tree */ { 0, 0, 0 } },
    /* more than 2 nodes */
    { /* Tree (LL/LL128/Simple)*/ { 0.07, 1.00, 0.42 }, /* Ring (LL/LL128/Simple)*/ { 0.08, 1.00, 1.00 }, /* CollNetDirect (Simple)*/ { 0.00, 0.00, 1.00 }, /* CollNetChain (Simple)*/ { 0.00, 0.00, 1.00 }, /* NVLS */ { 0, 0, 0 }, /* NVLS Tree */ { 0, 0, 0 } },
  },

  .treeCorrectionFactor = {
    { 0.1, 0.4, 0.3, 0.3, 0.2, 0.4, 0.5, 0.1, 0.1, 0.6, 0.7, 0.7, 0.8, 1.0, 0.9, 0.7, 0.6, 0.5, 0.4, 0.3, 0.2, 0.2, 0.2, 0.2, 0.2, 0.2, 0.2, },
    { 0.1, 0.4, 0.3, 0.3, 0.2, 0.4, 0.5, 0.1, 0.1, 0.6, 0.7, 0.7, 0.8, 1.0, 0.9, 0.7, 0.6, 0.5, 0.4, 0.3, 0.2, 0.2, 0.2, 0.2, 0.2, 0.2, 0.2, },
    { 1.0, 0.1, 0.1, 0.1, 0.1, 0.2, 0.3, 0.5, 0.1, 0.6, 0.9, 0.8, 0.7, 0.9, 1.0, 1.0, 1.0, 1.0, 1.0, 1.0, 1.0, 0.7, 0.9, 0.9, 1.0, 1.0, 1.0, },
  },

  .ringCorrectionFactor = {
    { 0.1, 1.0, 1.0, 1.0, 1.0, 1.0, 1.0, 1.0, 0.4, 1.0, 1.0, 1.0, 1.0, 0.7, 0.6, 0.5, 0.4, 0.3, 0.2, 0.2, 0.1, 0.1, 0.1, 0.1, 0.1, 0.1, 0.1, },
    { 0.1, 1.0, 1.0, 1.0, 1.0, 1.0, 1.0, 1.0, 0.4, 1.0, 1.0, 1.0, 1.0, 0.7, 0.6, 0.5, 0.4, 0.3, 0.2, 0.2, 0.1, 0.1, 0.1, 0.1, 0.1, 0.1, 0.1, },
    { 0.1, 0.1, 0.1, 0.1, 0.1, 0.1, 0.1, 0.1, 1.0, 0.2, 0.2, 0.1, 0.1, 0.1, 0.1, 0.1, 0.2, 0.4, 0.5, 0.6, 0.9, 1.0, 1.0, 1.0, 1.0, 1.0, 1.0, },
  },
};

static struct tuningModel tuning_model_3 {
  .hwLat = {
    /* NVLINK */
    { /* Tree (LL/LL128/Simple)*/ { 0.8, 0.0, 2.5 }, /* Ring (LL/LL128/Simple)*/ { 0.8, 0.0, 3.6 }, /* CollNetDirect (Simple)*/ { 0.0, 0.0, 0.8 }, /* CollNetChain (Simple)*/ { 0.0, 0.0, 0.0 }, /* NVLS */ { 0, 0, 0 }, /* NVLS Tree */ { 0, 0, 0 } },
    /* PCI */
    { /* Tree (LL/LL128/Simple)*/ { 2.2, 2.2, 5.7 }, /* Ring (LL/LL128/Simple)*/ { 2.2, 2.2, 5.7 }, /* CollNetDirect (Simple)*/ { 0.0, 0.0, 5.7 }, /* CollNetChain (Simple)*/ { 0.0, 0.0, 5.7 }, /* NVLS */ { 0, 0, 0 }, /* NVLS Tree */ { 0, 0, 0 } },
    /* NET */
    { /* Tree (LL/LL128/Simple)*/ { 12.5, 0.0, 22.4 }, /* Ring (LL/LL128/Simple)*/ { 9.5, 0.0, 19.8 }, /* CollNetDirect (Simple)*/ { 0.0, 0.0, 12.5 }, /* CollNetChain (Simple)*/ { 0.0, 0.0, 0.0 }, /* NVLS */ { 0, 0, 0 }, /* NVLS Tree */ { 0, 0, 0 } },
  },

  .bwRatio = {
    /* 2 nodes */
    { /* Tree (LL/LL128/Simple)*/ { 0.20, 0.00, 1.75 }, /* Ring (LL/LL128/Simple)*/ { 0.20, 0.00, 1.00 }, /* CollNetDirect (Simple)*/ { 0.00, 0.00, 1.00 }, /* CollNetChain (Simple)*/ { 0.00, 0.00, 1.00 }, /* NVLS */ { 0, 0, 0 }, /* NVLS Tree */ { 0, 0, 0 } },
    /* more than 2 nodes */
    { /* Tree (LL/LL128/Simple)*/ { 0.20, 0.00, 0.96 }, /* Ring (LL/LL128/Simple)*/ { 0.20, 0.00, 1.00 }, /* CollNetDirect (Simple)*/ { 0.00, 0.00, 1.00 }, /* CollNetChain (Simple)*/ { 0.00, 0.00, 1.00 }, /* NVLS */ { 0, 0, 0 }, /* NVLS Tree */ { 0, 0, 0 } },
  },

  .treeCorrectionFactor = {
    { 0.1, 0.1, 0.1, 0.1, 0.1, 0.1, 1.0, 1.0, 0.2, 1.0, 0.9, 1.0, 0.6, 0.4, 0.6, 0.4, 0.3, 0.3, 0.3, 0.3, 0.3, 0.2, 0.2, 0.2, 0.2, 0.2, 0.2, },
    { 0.0, 0.0, 0.0, 0.0, 0.0, 0.0, 0.0, 0.0, 0.0, 0.0, 0.0, 0.0, 0.0, 0.0, 0.0, 0.0, 0.0, 0.0, 0.0, 0.0, 0.0, 0.0, 0.0, 0.0, 0.0, 0.0, 0.0, },
    { 1.0, 1.0, 1.0, 1.0, 1.0, 1.0, 0.1, 0.1, 0.1, 0.2, 1.0, 0.8, 1.0, 1.0, 1.0, 1.0, 1.0, 1.0, 1.0, 1.0, 1.0, 0.8, 0.7, 0.8, 0.9, 0.7, 0.7, },
  },

  .ringCorrectionFactor = {
    { 0.1, 0.1, 0.1, 0.1, 0.1, 0.3, 0.1, 0.2, 0.1, 0.4, 0.4, 0.2, 0.2, 0.3, 0.7, 0.5, 0.4, 0.3, 0.3, 0.3, 0.3, 0.2, 0.2, 0.2, 0.2, 0.2, 0.2, },
    { 0.0, 0.0, 0.0, 0.0, 0.0, 0.0, 0.0, 0.0, 0.0, 0.0, 0.0, 0.0, 0.0, 0.0, 0.0, 0.0, 0.0, 0.0, 0.0, 0.0, 0.0, 0.0, 0.0, 0.0, 0.0, 0.0, 0.0, },
    { 0.1, 0.1, 0.1, 0.1, 0.1, 0.1, 0.1, 0.5, 1.0, 0.1, 0.3, 0.1, 0.1, 0.1, 0.2, 0.2, 0.2, 0.3, 0.4, 0.7, 1.0, 1.0, 1.0, 1.0, 1.0, 1.0, 1.0, },
  },
};

static struct tuningModel tuning_model_4 {
  .hwLat = {
    /* NVLINK */
    { /* Tree (LL/LL128/Simple)*/ { 0.8, 1.4, 2.5 }, /* Ring (LL/LL128/Simple)*/ { 0.8, 2.2, 3.6 }, /* CollNetDirect (Simple)*/ { 0.8, 1.4, 2.5 }, /* CollNetChain (Simple)*/ { 0.8, 1.4, 2.5 }, /* NVLS */ { 0, 0, 0 }, /* NVLS Tree */ { 0, 0, 0 } },
    /* PCI */
    { /* Tree (LL/LL128/Simple)*/ { 2.2, 2.2, 5.7 }, /* Ring (LL/LL128/Simple)*/ { 2.2, 2.2, 5.7 }, /* CollNetDirect (Simple)*/ { 0.0, 0.0, 5.7 }, /* CollNetChain (Simple)*/ { 0.0, 0.0, 5.7 }, /* NVLS */ { 0, 0, 0 }, /* NVLS Tree */ { 0, 0, 0 } },
    /* NET */
    { /* Tree (LL/LL128/Simple)*/ { 32.2, 34.4, 47.6 }, /* Ring (LL/LL128/Simple)*/ { 35.4, 87.8, 209.2 }, /* CollNetDirect (Simple)*/ { 0.0, 0.0, 47.6 }, /* CollNetChain (Simple)*/ { 0.0, 0.0, 47.6 }, /* NVLS */ { 0, 0, 0 }, /* NVLS Tree */ { 0, 0, 0 } },
  },

  .bwRatio = {
    /* 2 nodes */
    { /* Tree (LL/LL128/Simple)*/ { 0.16, 1.09, 1.61 }, /* Ring (LL/LL128/Simple)*/ { 0.15, 0.41, 1.00 }, /* CollNetDirect (Simple)*/ { 0.00, 0.00, 1.00 }, /* CollNetChain (Simple)*/ { 0.00, 0.00, 1.00 }, /* NVLS */ { 0, 0, 0 }, /* NVLS Tree */ { 0, 0, 0 } },
    /* more than 2 nodes */
    { /* Tree (LL/LL128/Simple)*/ { 0.16, 1.09, 1.08 }, /* Ring (LL/LL128/Simple)*/ { 0.15, 0.41, 1.00 }, /* CollNetDirect (Simple)*/ { 0.00, 0.00, 1.00 }, /* CollNetChain (Simple)*/ { 0.00, 0.00, 1.00 }, /* NVLS */ { 0, 0, 0 }, /* NVLS Tree */ { 0, 0, 0 } },
  },

  .treeCorrectionFactor = {
    { 0.1, 0.1, 0.1, 0.1, 0.1, 0.1, 0.1, 0.1, 1.0, 0.1, 0.1, 0.2, 0.4, 0.6, 0.5, 0.1, 0.1, 0.1, 0.1, 0.1, 0.1, 0.1, 0.1, 0.1, 0.1, 0.1, 0.1, },
    { 0.1, 0.1, 0.1, 0.1, 0.1, 0.1, 0.1, 0.1, 0.1, 0.2, 0.1, 0.1, 0.2, 1.0, 0.5, 0.2, 0.2, 0.2, 0.2, 0.2, 0.2, 0.2, 0.2, 0.2, 0.2, 0.2, 0.2, },
    { 1.0, 1.0, 1.0, 1.0, 1.0, 1.0, 1.0, 1.0, 0.8, 0.4, 0.3, 0.3, 0.1, 0.1, 1.0, 1.0, 0.7, 0.5, 0.6, 0.5, 0.6, 0.6, 0.5, 0.6, 0.6, 0.6, 0.7, },
  },

  .ringCorrectionFactor = {
    { 0.1, 0.1, 0.1, 0.1, 0.1, 0.1, 0.1, 0.1, 0.1, 0.1, 0.1, 0.2, 0.2, 0.1, 0.3, 0.1, 0.1, 0.1, 0.2, 0.1, 0.1, 0.1, 0.1, 0.1, 0.1, 0.1, 0.1, },
    { 0.4, 0.5, 0.5, 0.4, 0.4, 0.4, 0.4, 0.2, 0.2, 0.1, 0.3, 1.0, 1.0, 0.7, 0.8, 0.5, 1.0, 1.0, 1.0, 1.0, 1.0, 0.9, 0.8, 0.5, 0.4, 0.3, 0.3, },
    { 0.1, 0.1, 0.1, 0.1, 0.1, 0.1, 0.1, 0.1, 0.1, 1.0, 1.0, 0.8, 0.5, 0.1, 0.7, 0.2, 0.4, 0.4, 0.6, 0.7, 0.9, 1.0, 1.0, 1.0, 1.0, 1.0, 1.0, },
  },
};

static struct tuningModel tuning_model_5 {
  .hwLat = {
    /* NVLINK */
    { /* Tree (LL/LL128/Simple)*/ { 0.8, 0.0, 2.5 }, /* Ring (LL/LL128/Simple)*/ { 0.8, 0.0, 3.6 }, /* CollNetDirect (Simple)*/ { 0.0, 0.0, 0.8 }, /* CollNetChain (Simple)*/ { 0.0, 0.0, 0.0 }, /* NVLS */ { 0, 0, 0 }, /* NVLS Tree */ { 0, 0, 0 } },
    /* PCI */
    { /* Tree (LL/LL128/Simple)*/ { 2.2, 2.2, 5.7 }, /* Ring (LL/LL128/Simple)*/ { 2.2, 2.2, 5.7 }, /* CollNetDirect (Simple)*/ { 0.0, 0.0, 5.7 }, /* CollNetChain (Simple)*/ { 0.0, 0.0, 5.7 }, /* NVLS */ { 0, 0, 0 }, /* NVLS Tree */ { 0, 0, 0 } },
    /* NET */
    { /* Tree (LL/LL128/Simple)*/ { 12.5, 0.0, 22.4 }, /* Ring (LL/LL128/Simple)*/ { 9.5, 0.0, 19.8 }, /* CollNetDirect (Simple)*/ { 0.0, 0.0, 12.5 }, /* CollNetChain (Simple)*/ { 0.0, 0.0, 0.0 }, /* NVLS */ { 0, 0, 0 }, /* NVLS Tree */ { 0, 0, 0 } },
  },

  .bwRatio = {
    /* 2 nodes */
    { /* Tree (LL/LL128/Simple)*/ { 0.41, 0.00, 1.00 }, /* Ring (LL/LL128/Simple)*/ { 0.41, 0.00, 1.00 }, /* CollNetDirect (Simple)*/ { 0.00, 0.00, 1.00 }, /* CollNetChain (Simple)*/ { 0.00, 0.00, 1.00 }, /* NVLS */ { 0, 0, 0 }, /* NVLS Tree */ { 0, 0, 0 } },
    /* more than 2 nodes */
    { /* Tree (LL/LL128/Simple)*/ { 0.41, 0.00, 0.86 }, /* Ring (LL/LL128/Simple)*/ { 0.41, 0.00, 1.00 }, /* CollNetDirect (Simple)*/ { 0.00, 0.00, 1.00 }, /* CollNetChain (Simple)*/ { 0.00, 0.00, 1.00 }, /* NVLS */ { 0, 0, 0 }, /* NVLS Tree */ { 0, 0, 0 } },
  },

  .treeCorrectionFactor = {
    { 0.1, 0.1, 0.1, 0.1, 0.1, 1.0, 1.0, 0.8, 0.1, 0.4, 0.5, 1.0, 0.6, 0.4, 0.6, 0.1, 0.3, 0.4, 0.4, 0.3, 0.2, 0.2, 0.2, 0.2, 0.2, 0.2, 0.2, },
    { 0.0, 0.0, 0.0, 0.0, 0.0, 0.0, 0.0, 0.0, 0.0, 0.0, 0.0, 0.0, 0.0, 0.0, 0.0, 0.0, 0.0, 0.0, 0.0, 0.0, 0.0, 0.0, 0.0, 0.0, 0.0, 0.0, 0.0, },
    { 0.1, 0.1, 0.1, 0.1, 0.1, 0.1, 0.1, 0.1, 1.0, 1.0, 1.0, 0.4, 1.0, 1.0, 1.0, 0.2, 0.7, 1.0, 1.0, 1.0, 0.8, 0.7, 0.7, 0.8, 0.8, 0.8, 0.9, },
  },

  .ringCorrectionFactor = {
    { 0.1, 0.1, 0.1, 0.1, 0.1, 0.1, 0.1, 1.0, 0.1, 0.2, 0.2, 0.1, 0.5, 0.8, 1.0, 0.2, 0.4, 0.5, 0.4, 0.4, 0.3, 0.2, 0.2, 0.2, 0.2, 0.2, 0.2, },
    { 0.0, 0.0, 0.0, 0.0, 0.0, 0.0, 0.0, 0.0, 0.0, 0.0, 0.0, 0.0, 0.0, 0.0, 0.0, 0.0, 0.0, 0.0, 0.0, 0.0, 0.0, 0.0, 0.0, 0.0, 0.0, 0.0, 0.0, },
    { 0.1, 0.1, 0.1, 0.1, 0.1, 0.1, 0.1, 0.1, 0.1, 0.7, 0.1, 0.1, 0.1, 0.1, 0.1, 1.0, 1.0, 1.0, 0.9, 1.0, 1.0, 1.0, 1.0, 1.0, 1.0, 1.0, 1.0, },
  },
};

static struct tuningModel rcclTuningModel[] = {
  tuning_model_0,
  tuning_model_1,
  tuning_model_2,
  tuning_model_3,
  tuning_model_4,
  tuning_model_5,
};

/* Array indexes used below */
#define VOLTA_COMPCAP_IDX 0
#define AMPERE_COMPCAP_IDX 1
#define HOPPER_COMPCAP_IDX 2

// LL128 max BW per channel
static const double llMaxBws[3][3] = {
  /* Volta-N1/Intel-N2/Intel-N4) */ {39.0, 39.0, 20.4},
  /* Ampere-N1/AMD-N2/AMD-N4) */ {87.7, 22.5 /*avg of ring & tree*/, 19.0},
  /* Hopper-N1/AMD-N2/AMD-N4) */ {87.7, 22.5 /*avg of ring & tree*/, 19.0}
};

static const double perChMaxRingLL128Bws[3][3] = {
  /* Volta (N1/N2/N4) */  {20.0, 20.0, 20.0},
  /* Ampere (N1/N2/N4) */ {20.0, 20.0, 20.0},
  /* Hopper (N1/N2/N4) */ {36.7, 36.7, 36.7},
};
static const double perChMaxTreeLL128Bws[3][3] = {
  /* Volta (N1/N2/N4) */  {20.0, 20.0, 20.0},
  /* Ampere (N1/N2/N4) */ {20.0, 20.0, 20.0},
  /* Hopper (N1/N2/N4) */ {36.7, 36.7, 29.0},
};
static const double perChMaxTreeBws[3][3] = {
  /* Volta (N1/N2/N4) */  {26.5, 18.5, 10.0},
  /* Ampere (N1/N2/N4) */ {24.0, 23.6, 17.8},
  /* Hopper (N1/N2/N4) */ {38.7, 41.4, 36.0},
};

// Network post overhead in ns (1000 = 1 us)
NCCL_PARAM(NetOverhead, "NET_OVERHEAD", -2);

static float getNetOverhead(struct ncclComm* comm) {
  if (ncclParamNetOverhead() != -2) return ncclParamNetOverhead() * .001;
  int cpuArch, cpuVendor, cpuModel;
  NCCLCHECK(ncclTopoCpuType(comm->topo, &cpuArch, &cpuVendor, &cpuModel));
  if (cpuArch == NCCL_TOPO_CPU_ARCH_X86 && cpuVendor == NCCL_TOPO_CPU_VENDOR_INTEL) return 1.0;
  if (cpuArch == NCCL_TOPO_CPU_ARCH_X86 && cpuVendor == NCCL_TOPO_CPU_VENDOR_AMD) return 2.0;
  else return 1.0;
}

ncclResult_t ncclTopoTuneModel(struct ncclComm* comm, int minCompCap, int maxCompCap, struct ncclTopoGraph** graphs) {
  int simpleDefaultThreads = (graphs[NCCL_ALGO_RING]->bwIntra*graphs[NCCL_ALGO_RING]->nChannels <= PCI_BW) ? 256 : NCCL_SIMPLE_MAX_NTHREADS;
  comm->maxThreads[NCCL_ALGO_RING][NCCL_PROTO_SIMPLE] =
#if defined(__HIP_PLATFORM_HCC__) || defined(__HCC__) || defined(__HIPCC__)
    getNthreads("NCCL_NTHREADS", ncclParamNthreads(), 4*comm->WarpSize, NCCL_MAX_NTHREADS, simpleDefaultThreads, comm->WarpSize);
  comm->maxThreads[NCCL_ALGO_TREE][NCCL_PROTO_SIMPLE] = comm->maxThreads[NCCL_ALGO_COLLNET_DIRECT][NCCL_PROTO_SIMPLE] =
    getNthreads("NCCL_NTHREADS", ncclParamNthreads(), 4*comm->WarpSize, NCCL_MAX_NTHREADS, NCCL_MAX_NTHREADS, comm->WarpSize);
  comm->maxThreads[NCCL_ALGO_RING][NCCL_PROTO_LL] = comm->maxThreads[NCCL_ALGO_TREE][NCCL_PROTO_LL] = comm->maxThreads[NCCL_ALGO_COLLNET_DIRECT][NCCL_PROTO_LL] =
    getNthreads("NCCL_NTHREADS", ncclParamNthreads(), 4*comm->WarpSize, NCCL_MAX_NTHREADS, NCCL_MAX_NTHREADS, comm->WarpSize);
  comm->maxThreads[NCCL_ALGO_RING][NCCL_PROTO_LL128] = comm->maxThreads[NCCL_ALGO_TREE][NCCL_PROTO_LL128] =
    getNthreads("NCCL_LL128_NTHREADS", ncclParamLl128Nthreads(), 4*comm->WarpSize, NCCL_LL128_MAX_NTHREADS, NCCL_LL128_MAX_NTHREADS, comm->WarpSize);
#else
    getNthreads("NCCL_NTHREADS", ncclParamNthreads(), 2*WARP_SIZE, NCCL_SIMPLE_MAX_NTHREADS, simpleDefaultThreads);
  comm->maxThreads[NCCL_ALGO_TREE][NCCL_PROTO_SIMPLE] =
    getNthreads("NCCL_NTHREADS", ncclParamNthreads(), 2*WARP_SIZE, NCCL_SIMPLE_MAX_NTHREADS, NCCL_SIMPLE_MAX_NTHREADS);
  comm->maxThreads[NCCL_ALGO_COLLNET_DIRECT][NCCL_PROTO_SIMPLE] =
    comm->maxThreads[NCCL_ALGO_COLLNET_CHAIN][NCCL_PROTO_SIMPLE] =
    comm->maxThreads[NCCL_ALGO_NVLS][NCCL_PROTO_SIMPLE] =
    comm->maxThreads[NCCL_ALGO_NVLS_TREE][NCCL_PROTO_SIMPLE] = NCCL_MAX_NTHREADS;
  comm->maxThreads[NCCL_ALGO_RING][NCCL_PROTO_LL] = comm->maxThreads[NCCL_ALGO_TREE][NCCL_PROTO_LL] =
    getNthreads("NCCL_NTHREADS", ncclParamNthreads(), 2*WARP_SIZE, NCCL_LL_MAX_NTHREADS, NCCL_LL_MAX_NTHREADS);
  comm->maxThreads[NCCL_ALGO_RING][NCCL_PROTO_LL128] = comm->maxThreads[NCCL_ALGO_TREE][NCCL_PROTO_LL128] =
    getNthreads("NCCL_LL128_NTHREADS", ncclParamLl128Nthreads(), NCCL_LL128_MAX_NTHREADS/4, NCCL_LL128_MAX_NTHREADS, NCCL_LL128_MAX_NTHREADS);
#endif

  // MNNVL support - treat as a single NVLink connected node
  int nNodes = comm->MNNVL ? 1 : comm->nNodes;
  int nRanks = comm->nRanks;
  if (nRanks <= 1) return ncclSuccess;

  int compCapIndex = minCompCap >= 90 ? HOPPER_COMPCAP_IDX : minCompCap >= 80 ? AMPERE_COMPCAP_IDX : VOLTA_COMPCAP_IDX;
  int cpuArch, cpuVendor, cpuModel;
  NCCLCHECK(ncclTopoCpuType(comm->topo, &cpuArch, &cpuVendor, &cpuModel));
  int index2 = nNodes <= 2 ? nNodes-1 : 2;
  // LL: for single node, we look at GPU type; for multi-node, we look at CPU type
  int index1 = nNodes == 1 ? compCapIndex : cpuVendor == NCCL_TOPO_CPU_VENDOR_AMD ? 1 : 0;
  double llMaxBw = llMaxBws[index1][index2];
  double perChMaxTreeBw = perChMaxTreeBws[compCapIndex][index2];
  double perChMaxRingLL128Bw = perChMaxRingLL128Bws[compCapIndex][index2];
  double perChMaxTreeLL128Bw = perChMaxTreeLL128Bws[compCapIndex][index2];
  // De-penalize Tree/Simple latency on Power systems to favor Tree than Ring
  //if (cpuArch == NCCL_TOPO_CPU_ARCH_POWER) hwLat[NCCL_HW_PCI][NCCL_ALGO_TREE][NCCL_PROTO_SIMPLE] = hwLat[NCCL_HW_PCI][NCCL_ALGO_RING][NCCL_PROTO_SIMPLE];
  float ppn = (float)nRanks / nNodes; // if ppn < 2, then we are sending/receiving at the same GPU through the NIC, apply some bw discount

  int intraHw[NCCL_NUM_ALGORITHMS], hw[NCCL_NUM_ALGORITHMS];
  for (int a=0; a<NCCL_NUM_ALGORITHMS; a++) intraHw[a] = graphs[a]->typeIntra == LINK_NVL ? NCCL_HW_NVLINK : NCCL_HW_PCI;
  for (int a=0; a<NCCL_NUM_ALGORITHMS; a++) hw[a] = nNodes == 1 ? intraHw[a] : NCCL_HW_NET;

  for (int coll=0; coll<NCCL_NUM_FUNCTIONS; coll++) {
    int nsteps = coll == ncclFuncAllReduce ? 2*(nRanks-1) :
      coll == ncclFuncReduceScatter || coll == ncclFuncAllGather ? nRanks-1 :
      nRanks;
    int nInterSteps = coll == ncclFuncAllReduce ? (nNodes > 1 ? 2*nNodes :0) :
      coll == ncclFuncReduceScatter || coll == ncclFuncAllGather ? nNodes-1 :
      nNodes;

    for (int a=0; a<NCCL_NUM_ALGORITHMS; a++) {
      if (coll == ncclFuncBroadcast && a != NCCL_ALGO_RING) continue;
      if (coll == ncclFuncReduce && a != NCCL_ALGO_RING) continue;
      if (coll == ncclFuncReduceScatter && a != NCCL_ALGO_RING && a != NCCL_ALGO_NVLS && a != NCCL_ALGO_COLLNET_DIRECT) continue;
      if (coll == ncclFuncAllGather && a != NCCL_ALGO_RING && a != NCCL_ALGO_NVLS && a != NCCL_ALGO_COLLNET_DIRECT) continue;

      for (int p=0; p<NCCL_NUM_PROTOCOLS; p++) {
        if (a == NCCL_ALGO_TREE && p == NCCL_PROTO_SIMPLE && IsArchMatch(comm->topo->nodes[GPU].nodes[0].gpu.gcn, "gfx94") && comm->topo->nodes[GPU].count == comm->topo->nRanks) continue;
        if ((a == NCCL_ALGO_NVLS || a == NCCL_ALGO_NVLS_TREE) && p != NCCL_PROTO_SIMPLE) continue;
        int collnet = (a == NCCL_ALGO_COLLNET_DIRECT || a == NCCL_ALGO_COLLNET_CHAIN) ? 1 : 0;
        float bw = nNodes <= 2 || collnet ? graphs[a]->bwIntra : graphs[a]->bwInter;
        float busBw = comm->topo->baseBw != 0.0 ? comm->topo->baseBw : graphs[a]->nChannels * bw;
        //INFO(NCCL_INIT, "algo %s proto %s busBw %f baseBw %f bw %f nChannels %d bwIntra %f bwInter %f", ncclAlgoStr[a], ncclProtoStr[p], busBw, comm->topo->baseBw, bw, graphs[a]->nChannels, graphs[a]->bwIntra, graphs[a]->bwInter);

        if (a == NCCL_ALGO_NVLS) bw = std::min(graphs[a]->bwIntra, graphs[a]->bwInter);
        if (a == NCCL_ALGO_NVLS_TREE) bw = std::min(graphs[a]->bwIntra, nNodes <= 2 ? graphs[a]->bwInter : graphs[a]->bwInter/2);
        
        // Various model refinements
#if defined(__HIP_PLATFORM_HCC__) || defined(__HCC__) || defined(__HIPCC__)
        if (nNodes <= 2)
          busBw *= rcclTuningModel[comm->topo->tuning].bwRatio[0][a][p];
        else
          busBw *= rcclTuningModel[comm->topo->tuning].bwRatio[1][a][p];
#else
        if (a == NCCL_ALGO_RING && p == NCCL_PROTO_LL) { busBw = std::min(llMaxBw, busBw * ((nNodes > 1 || coll == ncclFuncAllReduce || coll == ncclFuncReduce) ? 1.0/4.0 : 1.0/3.0)); }
        if (a == NCCL_ALGO_RING && p == NCCL_PROTO_LL128) busBw = std::min(busBw * (ppn < 2 ? 0.7 : 0.92 /*120.0/128.0*/), graphs[a]->nChannels*perChMaxRingLL128Bw);
        if (a == NCCL_ALGO_TREE) busBw = std::min(busBw*.92, graphs[a]->nChannels*perChMaxTreeBw);
        if (a == NCCL_ALGO_TREE && p == NCCL_PROTO_LL) busBw = std::min(busBw*1.0/3.8, llMaxBw);
        if (a == NCCL_ALGO_TREE && p == NCCL_PROTO_LL128) busBw = std::min(busBw * (nNodes == 1 ? 7.0/9.0 : 120.0/128.0), graphs[a]->nChannels*perChMaxTreeLL128Bw);
        if (a == NCCL_ALGO_TREE && graphs[a]->pattern == NCCL_TOPO_PATTERN_TREE) busBw *= .85;
        if (a == NCCL_ALGO_COLLNET_DIRECT && p != NCCL_PROTO_SIMPLE) busBw = 0;  // Not used
        if (a == NCCL_ALGO_COLLNET_CHAIN && p != NCCL_PROTO_SIMPLE) busBw = 0;  // Not used
        if (a == NCCL_ALGO_COLLNET_DIRECT && p == NCCL_PROTO_SIMPLE) {
          if (coll == ncclFuncAllGather || coll == ncclFuncReduceScatter) {
            busBw = ppn * bw;
            // AllGather/ReduceScatter requires 1:1 GPU:NIC
            int nicPerNode = comm->collNetHeadsUniqueNum;
            if (coll == ncclFuncAllGather && comm->nNodes > 1) {
              if (!comm->ncclCollNet || !comm->ncclCollNet->iallgather || ppn > nicPerNode) busBw = 0;
            }
            if (coll == ncclFuncReduceScatter && comm->nNodes > 1) {
              if (!comm->ncclCollNet || !comm->ncclCollNet->ireducescatter || ppn > nicPerNode) busBw = 0;
            }
            // Measured corrective ratio needed at 1 ppn and 8ppn. Here we hackishly
            // interpolate the two.
            float w = (ppn-1)/(8-1);
            busBw *= w*0.85 + (1-w)*0.95;
          } else {
            // Collnet+Direct requires all GPUs to have a local NIC to work at full speed
            float factor = ppn / (1.0*graphs[a]->nChannels); // GPU/NIC ratio
            factor -= (factor-1)/2;
            busBw /= factor;
            if (minCompCap >= 90) busBw *= .85;
          }
        }
<<<<<<< HEAD
#endif
        if (a == NCCL_ALGO_COLLNET_DIRECT && p == NCCL_PROTO_SIMPLE && minCompCap >= 90) busBw *= .85;
=======
>>>>>>> 6dd51f15

        // Convert bus BW to algorithm BW
        if (!(a == NCCL_ALGO_COLLNET_DIRECT && (coll == ncclFuncAllGather || coll == ncclFuncReduceScatter))) {
          float ratio = 1.0f;
          if (a == NCCL_ALGO_RING) ratio *= (1.0 * nRanks) / nsteps;
          else if (a == NCCL_ALGO_NVLS || a == NCCL_ALGO_NVLS_TREE) ratio *= 5.0/6.0;
          else ratio *= .5;
          busBw *= ratio;
        }
        comm->bandwidths[coll][a][p] = busBw;
        /* Ring bandwidth backup */
        if (a == NCCL_ALGO_RING)
          comm->ringbdw[coll][p] = comm->bandwidths[coll][NCCL_ALGO_RING][p];

        comm->latencies[coll][a][p] = baseLat[a][p];
        float intraLat = rcclTuningModel[comm->topo->tuning].hwLat[intraHw[a]][a][p];
        float interLat =  graphs[a]->latencyInter ? graphs[a]->latencyInter : rcclTuningModel[comm->topo->tuning].hwLat[NCCL_HW_NET][a][p];
        //if (nNodes > 1 && p == NCCL_PROTO_LL) intraLat *= 1.8;
        if (p == NCCL_PROTO_SIMPLE) interLat += graphs[a]->latencyInter;

        if (a == NCCL_ALGO_RING) {
          float lat = rcclTuningModel[comm->topo->tuning].hwLat[hw[a]][a][p];
          if ((coll == ncclFuncReduce || coll == ncclFuncBroadcast)) {
            if (graphs[a]->sameChannels) {
              comm->latencies[coll][a][p] += lat;
            } else {
              if (p == NCCL_PROTO_SIMPLE) lat = rcclTuningModel[comm->topo->tuning].hwLat[hw[a]][NCCL_ALGO_TREE][p]; // Add some chunk latency, waiting for proper chunk modeling
              comm->latencies[coll][a][p] += nsteps*lat;
            }
          } else {
            // Inter-node rings still have to launch nsteps * net overhead.
            float netOverhead = 0.0;
            if (nNodes > 1) {
              netOverhead = getNetOverhead(comm);
              if (p == NCCL_PROTO_SIMPLE) netOverhead *= 3;
            }
            intraLat = std::max(intraLat, netOverhead);
            comm->latencies[coll][a][p] += (nsteps-nInterSteps)*intraLat + nInterSteps*interLat;
          }
        } else if (a == NCCL_ALGO_TREE) {
          comm->latencies[coll][a][p] +=
            2 * ((nRanks/nNodes-1) * intraLat + log2i(nNodes) * interLat);
        } else if (a == NCCL_ALGO_COLLNET_DIRECT) {
          comm->latencies[coll][a][p] +=
            2 * (std::min(1, (nRanks/nNodes-1)) * intraLat + (nRanks/nNodes-1) * 0.4) + interLat;  // Add 0.4 us arity serialization latency
        } else if (a == NCCL_ALGO_COLLNET_CHAIN) {
          comm->latencies[coll][a][p] += 2 * (nRanks/nNodes-1) * intraLat + interLat;
        } else if (a == NCCL_ALGO_NVLS) {
          if (nNodes > 1) comm->latencies[coll][a][p] += rcclTuningModel[comm->topo->tuning].hwLat[NCCL_HW_NET][a][p];
        } else if (a == NCCL_ALGO_NVLS_TREE) {
          comm->latencies[coll][a][p] += 2*(nNodes-1)*rcclTuningModel[comm->topo->tuning].hwLat[NCCL_HW_NET][a][p];
        }
      }
    }
  }

  // Protocols/Algorithms enable/disable, and user overrides.
  // All are enabled except ll128 which is enabled by default only in certain cases.
  int protoEnable[NCCL_NUM_PROTOCOLS] = { 1, 2, 1 };
  int algoEnable[NCCL_NUM_ALGORITHMS] = { 1, 1, 1, 1, 1, 1 };

  const char *protoStr = ncclGetEnv("NCCL_PROTO");
  if (protoStr) {
    INFO(NCCL_ENV, "NCCL_PROTO set by environment to %s", protoStr);
    NCCLCHECK(parseList(protoStr, ncclProtoStr, NCCL_NUM_PROTOCOLS, protoEnable));
  }
  const char *algoStr = ncclGetEnv("NCCL_ALGO");
  if (algoStr) {
    INFO(NCCL_ENV, "NCCL_ALGO set by environment to %s", algoStr);
    NCCLCHECK(parseList(algoStr, ncclAlgoStr, NCCL_NUM_ALGORITHMS, algoEnable));
  }

  // MNNVL: NVLS not yet supported
  if (comm->nNodes == 1 || comm->MNNVL) algoEnable[NCCL_ALGO_NVLS_TREE] = 0;

  // Disable CollNet if it is not supported
  if (comm->collNetSupport == 0) {
    algoEnable[NCCL_ALGO_COLLNET_DIRECT] = 0;
    algoEnable[NCCL_ALGO_COLLNET_CHAIN] = 0;
    // MNNVL: NVLS not yet supported
    if (comm->nNodes > 1 || comm->MNNVL) algoEnable[NCCL_ALGO_NVLS] = 0;
    // If user has hard set NCCL_ALGO=COLLNET, ignore it
    if (algoEnable[NCCL_ALGO_RING] == 0 && algoEnable[NCCL_ALGO_TREE] == 0 &&
        algoEnable[NCCL_ALGO_NVLS] == 0 && algoEnable[NCCL_ALGO_NVLS_TREE] == 0) {
      algoEnable[NCCL_ALGO_RING] = algoEnable[NCCL_ALGO_TREE] = 1;
    }
  } else {
    // Disable CollNet+Direct if not on an NVSwitch system
    int nvsCount = 0;
    NCCLCHECK(ncclTopoGetNvsCount(comm->topo, &nvsCount));
    if (nvsCount == 0) algoEnable[NCCL_ALGO_COLLNET_DIRECT] = 0;
  }

  for (int c=0; c<NCCL_NUM_FUNCTIONS; c++) for (int a=0; a<NCCL_NUM_ALGORITHMS; a++) for (int p=0; p<NCCL_NUM_PROTOCOLS; p++) {
    // Disable LL protocol on gfx11xx
    int pEnable = protoEnable[p];
    if (pEnable == 2 && p == NCCL_PROTO_LL128) {
#if defined(__HIP_PLATFORM_HCC__) || defined(__HCC__) || defined(__HIPCC__)
#if defined(ENABLE_LL128)
      // Enable LL128 by default only on gfx90a with available tuning table
      pEnable = (graphs[a]->typeInter <= PATH_PXB) && graphs[a]->typeIntra <= PATH_NVL &&
        (IsArchMatch(comm->topo->nodes[GPU].nodes[0].gpu.gcn, "gfx90a") && comm->topo->ll128Enabled) ? 1 : 0;
#else
      pEnable = 0;
#endif
#else
      // Enable LL128 by default only on Volta/Ampere/Hopper+NVLink. Other cases are not tested and may cause silent data corruption.
      pEnable = 1;
      pEnable &= (graphs[a]->typeInter <= PATH_PXB || (minCompCap >= 90 && graphs[a]->typeInter <= PATH_PXN));
      pEnable &= (graphs[a]->typeIntra <= PATH_NVB);
      pEnable &= (minCompCap == maxCompCap);
      switch (minCompCap) {
      case 70: pEnable &= 1; break;
      case 80: pEnable &= 1; break;
      case 90: pEnable &= !(CUDART_VERSION == 11080 && c == ncclFuncAllReduce && a == NCCL_ALGO_RING && comm->nRanks == 2); break;
      default: pEnable &= 0; break;
      }
#endif
    }
    if (pEnable == 0) comm->bandwidths[c][a][p] = 0;
    if (algoEnable[a] == 0) comm->bandwidths[c][a][p] = 0;
  }

  for (int c = 0; c < NCCL_NUM_FUNCTIONS; c++) {
    bool available = false;
    for (int a = 0; a < NCCL_NUM_ALGORITHMS; a++)
      for (int p = 0; p < NCCL_NUM_PROTOCOLS; p++)
        if (comm->bandwidths[c][a][p] != 0) {
          available = true;
          goto check_avail;
        }
  check_avail:
    if (available == false) {
      /* at least set ring algo available */
      for (int p = 0; p < NCCL_NUM_PROTOCOLS; p++)
        comm->bandwidths[c][NCCL_ALGO_RING][p] = comm->ringbdw[c][p];
    }
  }

  if (comm->rank == 0) {
    char line[1024];
    for (int block=0; block<2; block++) {
      sprintf(line, "  Algorithm   |");
      for (int ba=0; ba<NCCL_NUM_ALGORITHMS/2; ba++) {
	int a = block*NCCL_NUM_ALGORITHMS/2+ba;
        sprintf(line+strlen(line), " %14s   %14s   %14s |", "", ncclAlgoStr[a], "");
      }
      INFO(NCCL_TUNING, "%s", line);
      sprintf(line, "  Protocol    |");
      for (int ba=0; ba<NCCL_NUM_ALGORITHMS/2; ba++) {
        for (int p=0; p<NCCL_NUM_PROTOCOLS; p++) {
          sprintf(line+strlen(line), " %14s |", ncclProtoStr[p]);
        }
      }
      INFO(NCCL_TUNING, "%s", line);
      sprintf(line, " Max NThreads |");
      for (int ba=0; ba<NCCL_NUM_ALGORITHMS/2; ba++) {
	int a = block*NCCL_NUM_ALGORITHMS/2+ba;
        for (int p=0; p<NCCL_NUM_PROTOCOLS; p++) {
          sprintf(line+strlen(line), " %14d |", comm->maxThreads[a][p]);
        }
      }
      INFO(NCCL_TUNING, "%s", line);
      for (int c=0; c<NCCL_NUM_FUNCTIONS; c++) {
        sprintf(line, "%13s |", ncclFuncStr[c]);
        for (int ba=0; ba<NCCL_NUM_ALGORITHMS/2; ba++) {
	  int a = block*NCCL_NUM_ALGORITHMS/2+ba;
          for (int p=0; p<NCCL_NUM_PROTOCOLS; p++) {
            sprintf(line+strlen(line), "%8.1f/%6.1f |", comm->latencies[c][a][p], comm->bandwidths[c][a][p]);
          }
        }
        INFO(NCCL_TUNING, "%s", line);
      }
    }
  }

  // Set per-thread amount of work before we increase nThreads and nChannels
  for (int a=0; a<NCCL_NUM_ALGORITHMS; a++) {
    comm->threadThresholds[a][NCCL_PROTO_LL] = NCCL_LL_THREAD_THRESHOLD;
    comm->threadThresholds[a][NCCL_PROTO_LL128] = NCCL_LL128_THREAD_THRESHOLD;
    comm->threadThresholds[a][NCCL_PROTO_SIMPLE] = NCCL_SIMPLE_THREAD_THRESHOLD;
  }
  comm->threadThresholds[NCCL_ALGO_RING][NCCL_PROTO_LL] *= nRanks;
  comm->threadThresholds[NCCL_ALGO_COLLNET_DIRECT][NCCL_PROTO_SIMPLE] = 256;
  comm->threadThresholds[NCCL_ALGO_COLLNET_CHAIN][NCCL_PROTO_SIMPLE] = 256;

  // Override defaults with user env
  const char* str = ncclGetEnv("NCCL_THREAD_THRESHOLDS");
  if (str) {
    INFO(NCCL_ENV, "NCCL_THREAD_THRESHOLDS set by environment to %s", str);
    ssize_t t[2][NCCL_NUM_PROTOCOLS] = {{ -2, -2, -2 }, { -2, -2, -2 }};
    sscanf(str, "%ld %ld %ld %ld %ld %ld", t[0], t[0]+1, t[0]+2, t[1], t[1]+1, t[1]+2);
    for (int a=0; a<2; a++) {
      for (int p=0; p<NCCL_NUM_PROTOCOLS; p++) {
        if (t[a][p] >= 0) comm->threadThresholds[a][p] = t[a][p];
      }
    }
  }

  INFO(NCCL_INIT, "threadThresholds %ld/%ld/%ld | %ld/%ld/%ld | %ld | %ld",
      comm->threadThresholds[NCCL_ALGO_TREE][NCCL_PROTO_LL],
      comm->threadThresholds[NCCL_ALGO_TREE][NCCL_PROTO_LL128],
      comm->threadThresholds[NCCL_ALGO_TREE][NCCL_PROTO_SIMPLE],
      comm->threadThresholds[NCCL_ALGO_RING][NCCL_PROTO_LL],
      comm->threadThresholds[NCCL_ALGO_RING][NCCL_PROTO_LL128],
      comm->threadThresholds[NCCL_ALGO_RING][NCCL_PROTO_SIMPLE],
      comm->threadThresholds[NCCL_ALGO_COLLNET_DIRECT][NCCL_PROTO_SIMPLE],
      comm->threadThresholds[NCCL_ALGO_COLLNET_CHAIN][NCCL_PROTO_SIMPLE]);
  return ncclSuccess;
}

// Trees are not perfectly sticking to the model for medium sizes. Applying a static correction
// factor is not ideal but works quite well. Powers of two, 64 B to 256MB.
static float treeCorrectionFactor[NCCL_NUM_PROTOCOLS][23] = {
  { 1.0, 1.0, 1.0, 1.0,  .9,  .8,  .7,  .7,  .7,  .7,  .6,  .5,  .4,  .4,  .5,  .6,  .7,  .8,  .9, 1.0, 1.0, 1.0, 1.0 },
  { 1.0, 1.0, 1.0, 1.0, 1.0,  .9,  .8,  .8,  .8,  .7,  .6,  .6,  .6,  .6,  .6,  .6,  .8,  .9,  .9,  .9,  .9, 1.0, 1.0 },
  {  .9,  .9,  .9,  .9,  .9,  .9,  .9,  .8,  .7,  .6,  .6,  .5,  .5,  .5,  .5,  .6,  .7,  .8,  .7,  .7,  .8,  .9,  .9 }
};

ncclResult_t ncclTopoGetAlgoTime(struct ncclInfo* info, int algorithm, int protocol, int numPipeOps, float* time, bool* backup) {
  float bw = info->comm->bandwidths[info->coll][algorithm][protocol];
  float lat = info->comm->latencies[info->coll][algorithm][protocol];

  if (backup) {
    *backup = false;
    if (algorithm == NCCL_ALGO_RING && bw == 0.0f) {
      /* try back up RING algorithm */
      bw = info->comm->ringbdw[info->coll][protocol];
      *backup = true;
    }
  }

  if (bw == 0) {
    *time = -1.0; return ncclSuccess;
  }
  int logSize = log2i(info->nBytes>>6);

#if defined(__HIP_PLATFORM_HCC__) || defined(__HCC__) || defined(__HIPCC__)
  if (algorithm == NCCL_ALGO_TREE) {
    if (logSize < 27) bw *= rcclTuningModel[info->comm->topo->tuning].treeCorrectionFactor[protocol][logSize];
    else bw *= rcclTuningModel[info->comm->topo->tuning].treeCorrectionFactor[protocol][26];
  }
  else if (algorithm == NCCL_ALGO_RING && info->comm->nNodes > 1) {
    if(logSize < 27) bw *= rcclTuningModel[info->comm->topo->tuning].ringCorrectionFactor[protocol][logSize];
    else bw *= rcclTuningModel[info->comm->topo->tuning].ringCorrectionFactor[protocol][26];
  }
#else
  if (algorithm == NCCL_ALGO_TREE && logSize < 23) bw *= treeCorrectionFactor[protocol][logSize];
  if (info->nChannels != 0) bw = bw / info->comm->nChannels * info->nChannels;
  if (algorithm == NCCL_ALGO_RING && protocol == NCCL_PROTO_SIMPLE && (!info->comm->MNNVL && info->comm->nNodes > 1)
      && info->coll == ncclFuncAllReduce && info->nBytes/(info->comm->nChannels*info->comm->nRanks) >= 64) {
    lat *= info->comm->minCompCap < 80 ? 1.9 : 1.4; // Plateau effect of ring
  }
#endif
  // Tree pipelining saves latency in aggregation cases
  int latCount = algorithm == NCCL_ALGO_RING ? numPipeOps : DIVUP(numPipeOps, NCCL_MAX_WORK_ELEMENTS);
  *time = lat * latCount + (info->nBytes) / (1000 * bw);
  return ncclSuccess;
}<|MERGE_RESOLUTION|>--- conflicted
+++ resolved
@@ -411,11 +411,7 @@
             if (minCompCap >= 90) busBw *= .85;
           }
         }
-<<<<<<< HEAD
 #endif
-        if (a == NCCL_ALGO_COLLNET_DIRECT && p == NCCL_PROTO_SIMPLE && minCompCap >= 90) busBw *= .85;
-=======
->>>>>>> 6dd51f15
 
         // Convert bus BW to algorithm BW
         if (!(a == NCCL_ALGO_COLLNET_DIRECT && (coll == ncclFuncAllGather || coll == ncclFuncReduceScatter))) {
