/*************************************************************************
 * Copyright (c) 2016-2022, NVIDIA CORPORATION. All rights reserved.
 * Modifications Copyright (c) 2019-2022 Advanced Micro Devices, Inc. All rights reserved.
 *
 * See LICENSE.txt for license information
 ************************************************************************/

#include "core.h"
#include "devcomm.h"
#include "comm.h"
#include "topo.h"

NCCL_PARAM(Nthreads, "NTHREADS", -2);
NCCL_PARAM(Ll128Nthreads, "LL128_NTHREADS", -2);

static int getNthreads(const char* name, int env, int min, int max, int def, int WarpSize) {
  int nt = env;
  if (nt > 0) {
    if (nt % WarpSize != 0) {
      WARN("Invalid %s %d (must be a multiple of %d)", name, nt, WarpSize);
      nt = max;
    } else if (nt > max) {
      WARN("Invalid %s %d (maximum %d).", name, nt, max);
      nt = max;
    } else if (nt < min) {
      WARN("Invalid %s %d (minimum %d).", name, nt, min);
      nt = min;
     }
  } else {
    nt = def;
  }
  return nt;
}

ncclResult_t parseList(const char* str, const char* elems[], int nelems, int* list) {
  int def, set;
  if (str[0] == '^') {
    def = 1; set = 0; str++;
  } else {
    def = 0; set = 1;
  }
  for (int i=0; i<nelems; i++) list[i] = def;
  char* tokStr = strdup(str);
  char* tmpStr;
  char* token = strtok_r(tokStr, ",", &tmpStr);
  while (token) {
    for (int i=0; i<nelems; i++)
      if (strcasecmp(token, elems[i]) == 0) list[i] = set;
    token = strtok_r(NULL, ",", &tmpStr);
  }
  free(tokStr);
  return ncclSuccess;
}

// Latencies in us, Bandwidths in GB/s
// Tree { LL, LL128, Simple } , Ring { LL, LL128, Simple }
<<<<<<< HEAD
static const float baseLat  [NCCL_NUM_ALGORITHMS][NCCL_NUM_PROTOCOLS] = { { 12.0, 12.0, 17.0 }, { 12.0, 12.0, 17.0 }, { 12.0, 12.0, 17.0 } };
=======
static const float baseLat  [NCCL_NUM_ALGORITHMS][NCCL_NUM_PROTOCOLS] = { { 4.4, 4.4,  0 }, { 3.6, 10.0, 8.4 }, { 4.4, 4.4,  0 }, { 4.4, 4.4,  0 }, { 0, 0, 40.0 }};
>>>>>>> 9b7d5edb

// NVLink, PCI, Network
#define NCCL_HW_NVLINK 0
#define NCCL_HW_PCI 1
#define NCCL_HW_NET 2
<<<<<<< HEAD

struct tuningModel {
  float hwLat [3][NCCL_NUM_ALGORITHMS][NCCL_NUM_PROTOCOLS];
  float bwRatio [2][NCCL_NUM_ALGORITHMS][NCCL_NUM_PROTOCOLS];
  float treeCorrectionFactor[NCCL_NUM_PROTOCOLS][27];
  float ringCorrectionFactor[NCCL_NUM_PROTOCOLS][27];
};

static struct tuningModel tuning_model_0 {
  .hwLat = {
    /* NVLINK */
    { /* Tree (LL/LL128/Simple)*/ { 0.8, 1.4, 2.5 }, /* Ring (LL/LL128/Simple)*/ { 0.8, 2.2, 3.6 }, /* CollNetDirect (Simple)*/ { 0.0, 0.0, 0.8 }, /* CollNetChain (Simple)*/ { 0.0, 0.0, 1.4 } },
    /* PCI */
    { /* Tree (LL/LL128/Simple)*/ { 2.2, 2.2, 5.7 }, /* Ring (LL/LL128/Simple)*/ { 2.2, 2.2, 5.7 }, /* CollNetDirect (Simple)*/ { 0.0, 0.0, 5.7 }, /* CollNetChain (Simple)*/ { 0.0, 0.0, 5.7 } },
    /* NET */
    { /* Tree (LL/LL128/Simple)*/ { 11.8, 18.2, 20.8 }, /* Ring (LL/LL128/Simple)*/ { 9.5, 19.8, 15.1 }, /* CollNetDirect (Simple)*/ { 0.0, 0.0, 11.8 }, /* CollNetChain (Simple)*/ { 0.0, 0.0, 18.2 } },
  },

  .bwRatio = {
    /* 2 nodes */
    { /* Tree (LL/LL128/Simple)*/ { 0.04, 0.22, 0.91 }, /* Ring (LL/LL128/Simple)*/ { 0.04, 0.34, 1.00 }, /* CollNetDirect (Simple)*/ { 0.00, 0.00, 1.00 }, /* CollNetChain (Simple)*/ { 0.00, 0.00, 1.00 } },
    /* more than 2 nodes */
    { /* Tree (LL/LL128/Simple)*/ { 0.04, 0.22, 0.95 }, /* Ring (LL/LL128/Simple)*/ { 0.04, 0.34, 1.00 }, /* CollNetDirect (Simple)*/ { 0.00, 0.00, 1.00 }, /* CollNetChain (Simple)*/ { 0.00, 0.00, 1.00 } },
  },

  .treeCorrectionFactor = {
    { 0.1, 0.2, 0.1, 0.1, 0.9, 0.3, 0.4, 0.1, 0.2, 0.4, 0.2, 0.1, 0.3, 0.3, 0.2, 0.2, 0.2, 0.1, 0.1, 0.1, 0.1, 0.1, 0.1, 0.1, 0.1, 0.1, 0.1, },
    { 0.1, 0.3, 1.0, 0.1, 0.5, 1.0, 0.9, 1.0, 1.0, 1.0, 0.3, 0.1, 0.4, 0.5, 0.5, 0.4, 0.4, 0.3, 0.3, 0.2, 0.2, 0.2, 0.2, 0.2, 0.2, 0.2, 0.2, },
    { 0.2, 1.0, 0.1, 0.1, 0.7, 0.2, 0.4, 0.1, 0.1, 0.3, 0.4, 0.3, 0.6, 0.8, 1.0, 1.0, 1.0, 1.0, 0.9, 0.8, 0.8, 0.8, 0.8, 0.8, 0.9, 0.9, 0.9, },
  },

  .ringCorrectionFactor = {
    { 0.1, 0.1, 0.1, 0.1, 0.1, 0.2, 0.4, 0.2, 0.3, 0.5, 0.3, 0.1, 0.5, 0.5, 0.3, 0.2, 0.2, 0.1, 0.1, 0.1, 0.1, 0.1, 0.1, 0.1, 0.1, 0.1, 0.1, },
    { 0.1, 0.1, 0.1, 0.1, 0.1, 0.1, 0.1, 0.1, 0.1, 0.3, 1.0, 1.0, 1.0, 1.0, 1.0, 1.0, 0.8, 0.7, 0.5, 0.4, 0.4, 0.3, 0.3, 0.3, 0.3, 0.3, 0.3, },
    { 1.0, 0.8, 0.2, 1.0, 1.0, 0.3, 1.0, 0.1, 0.1, 0.2, 0.2, 0.1, 0.5, 1.0, 0.8, 0.8, 1.0, 0.9, 1.0, 1.0, 1.0, 1.0, 1.0, 1.0, 1.0, 1.0, 1.0, },
  },
};

static struct tuningModel tuning_model_1 {
  .hwLat =
  { /* NVLINK */
    { /* Tree (LL/LL128/Simple)*/ { 1.5, 1.5, 4.5 }, /* Ring (LL/LL128/Simple)*/ { 1.5, 1.5, 4.5 }, /* CollNetDirect (Simple)*/ { 0.0, 0.0, 4.5 }, /* CollNetChain (Simple)*/ { 0.0, 0.0, 4.5 } },
    /* PCI */
    { /* Tree (LL/LL128/Simple)*/ { 2.2, 2.2, 5.7 }, /* Ring (LL/LL128/Simple)*/ { 2.2, 2.2, 5.7 }, /* CollNetDirect (Simple)*/ { 0.0, 0.0, 5.7 }, /* CollNetChain (Simple)*/ { 0.0, 0.0, 5.7 } },
    /* NET */
    { /* Tree (LL/LL128/Simple)*/ { 33.0, 33.0, 15.8 }, /* Ring (LL/LL128/Simple)*/ { 5.1, 5.1, 68.8 }, /* CollNetDirect (Simple)*/ { 0.0, 0.0, 15.8 }, /* CollNetChain (Simple)*/ { 0.0, 0.0, 15.8 } },
  },

  .bwRatio =
  { /* 2 nodes */
    { /* Tree (LL/LL128/Simple)*/ { 0.12, 1.00, 0.99 }, /* Ring (LL/LL128/Simple)*/ { 0.12, 1.00, 1.00 }, /* CollNetDirect (Simple)*/ { 0.00, 0.00, 1.00 }, /* CollNetChain (Simple)*/ { 0.00, 0.00, 1.00 } },
    /* more than 2 nodes */
    { /* Tree (LL/LL128/Simple)*/ { 0.15, 1.00, 0.42 }, /* Ring (LL/LL128/Simple)*/ { 0.20, 1.00, 1.00 }, /* CollNetDirect (Simple)*/ { 0.00, 0.00, 1.00 }, /* CollNetChain (Simple)*/ { 0.00, 0.00, 1.00 } },
  },

  .treeCorrectionFactor = {
    { 0.5, 0.4, 0.7, 0.6, 1.0, 1.0, 0.5, 0.4, 0.1, 0.5, 0.4, 0.6, 1.0, 1.0, 1.0, 1.0, 1.0, 0.8, 0.6, 0.5, 0.4, 0.4, 0.3, 0.2, 0.1, 0.1, 0.1, },
    { 0.5, 0.4, 0.7, 0.6, 1.0, 1.0, 0.5, 0.4, 0.1, 0.5, 0.4, 0.6, 1.0, 1.0, 1.0, 1.0, 1.0, 0.8, 0.6, 0.5, 0.4, 0.4, 0.3, 0.2, 0.1, 0.1, 0.1, },
    { 0.1, 0.1, 0.1, 0.1, 0.1, 0.3, 0.4, 0.5, 0.1, 0.6, 1.0, 1.0, 1.0, 0.6, 0.5, 0.7, 1.0, 1.0, 1.0, 1.0, 1.0, 1.0, 1.0, 0.7, 0.5, 0.3, 0.3, },
  },

  .ringCorrectionFactor = {
    { 1.0, 0.5, 1.0, 1.0, 0.6, 0.7, 1.0, 1.0, 0.2, 1.0, 0.9, 0.7, 1.0, 1.0, 1.0, 0.9, 0.9, 0.8, 0.8, 0.7, 0.6, 0.5, 0.5, 0.3, 0.2, 0.1, 0.1, },
    { 1.0, 0.5, 1.0, 1.0, 0.6, 0.7, 1.0, 1.0, 0.2, 1.0, 0.9, 0.7, 1.0, 1.0, 1.0, 0.9, 0.9, 0.8, 0.8, 0.7, 0.6, 0.5, 0.5, 0.3, 0.2, 0.1, 0.1, },
    { 0.3, 1.0, 0.3, 0.1, 0.1, 0.1, 0.3, 0.7, 1.0, 0.2, 0.1, 0.1, 0.1, 0.1, 0.1, 0.1, 0.1, 0.1, 0.1, 0.2, 0.3, 0.5, 0.9, 1.0, 1.0, 1.0, 1.0, },
  },
};

static struct tuningModel tuning_model_2 {
  .hwLat = {
    /* NVLINK */
    { /* Tree (LL/LL128/Simple)*/ { 1.5, 1.5, 4.5 }, /* Ring (LL/LL128/Simple)*/ { 1.5, 1.5, 4.5 }, /* CollNetDirect (Simple)*/ { 0.0, 0.0, 4.5 }, /* CollNetChain (Simple)*/ { 0.0, 0.0, 4.5 } },
    /* PCI */
    { /* Tree (LL/LL128/Simple)*/ { 2.2, 2.2, 5.7 }, /* Ring (LL/LL128/Simple)*/ { 2.2, 2.2, 5.7 }, /* CollNetDirect (Simple)*/ { 0.0, 0.0, 5.7 }, /* CollNetChain (Simple)*/ { 0.0, 0.0, 5.7 } },
    /* NET */
    { /* Tree (LL/LL128/Simple)*/ { 27.9, 27.9, 15.8 }, /* Ring (LL/LL128/Simple)*/ { 12.1, 12.1, 68.8 }, /* CollNetDirect (Simple)*/ { 0.0, 0.0, 15.8 }, /* CollNetChain (Simple)*/ { 0.0, 0.0, 15.8 } },
  },

  .bwRatio = {
    /* 2 nodes */
    { /* Tree (LL/LL128/Simple)*/ { 0.07, 1.00, 0.99 }, /* Ring (LL/LL128/Simple)*/ { 0.08, 1.00, 1.00 }, /* CollNetDirect (Simple)*/ { 0.00, 0.00, 1.00 }, /* CollNetChain (Simple)*/ { 0.00, 0.00, 1.00 } },
    /* more than 2 nodes */
    { /* Tree (LL/LL128/Simple)*/ { 0.07, 1.00, 0.42 }, /* Ring (LL/LL128/Simple)*/ { 0.08, 1.00, 1.00 }, /* CollNetDirect (Simple)*/ { 0.00, 0.00, 1.00 }, /* CollNetChain (Simple)*/ { 0.00, 0.00, 1.00 } },
  },

  .treeCorrectionFactor = {
    { 0.1, 0.4, 0.3, 0.3, 0.2, 0.4, 0.5, 0.1, 0.1, 0.6, 0.7, 0.7, 0.8, 1.0, 0.9, 0.7, 0.6, 0.5, 0.4, 0.3, 0.2, 0.2, 0.2, 0.2, 0.2, 0.2, 0.2, },
    { 0.1, 0.4, 0.3, 0.3, 0.2, 0.4, 0.5, 0.1, 0.1, 0.6, 0.7, 0.7, 0.8, 1.0, 0.9, 0.7, 0.6, 0.5, 0.4, 0.3, 0.2, 0.2, 0.2, 0.2, 0.2, 0.2, 0.2, },
    { 1.0, 0.1, 0.1, 0.1, 0.1, 0.2, 0.3, 0.5, 0.1, 0.6, 0.9, 0.8, 0.7, 0.9, 1.0, 1.0, 1.0, 1.0, 1.0, 1.0, 1.0, 0.7, 0.9, 0.9, 1.0, 1.0, 1.0, },
  },

  .ringCorrectionFactor = {
    { 0.1, 1.0, 1.0, 1.0, 1.0, 1.0, 1.0, 1.0, 0.4, 1.0, 1.0, 1.0, 1.0, 0.7, 0.6, 0.5, 0.4, 0.3, 0.2, 0.2, 0.1, 0.1, 0.1, 0.1, 0.1, 0.1, 0.1, },
    { 0.1, 1.0, 1.0, 1.0, 1.0, 1.0, 1.0, 1.0, 0.4, 1.0, 1.0, 1.0, 1.0, 0.7, 0.6, 0.5, 0.4, 0.3, 0.2, 0.2, 0.1, 0.1, 0.1, 0.1, 0.1, 0.1, 0.1, },
    { 0.1, 0.1, 0.1, 0.1, 0.1, 0.1, 0.1, 0.1, 1.0, 0.2, 0.2, 0.1, 0.1, 0.1, 0.1, 0.1, 0.2, 0.4, 0.5, 0.6, 0.9, 1.0, 1.0, 1.0, 1.0, 1.0, 1.0, },
  },
};

static struct tuningModel tuning_model_3 {
  .hwLat = {
    /* NVLINK */
    { /* Tree (LL/LL128/Simple)*/ { 0.8, 0.0, 2.5 }, /* Ring (LL/LL128/Simple)*/ { 0.8, 0.0, 3.6 }, /* CollNetDirect (Simple)*/ { 0.0, 0.0, 0.8 }, /* CollNetChain (Simple)*/ { 0.0, 0.0, 0.0 } },
    /* PCI */
    { /* Tree (LL/LL128/Simple)*/ { 2.2, 2.2, 5.7 }, /* Ring (LL/LL128/Simple)*/ { 2.2, 2.2, 5.7 }, /* CollNetDirect (Simple)*/ { 0.0, 0.0, 5.7 }, /* CollNetChain (Simple)*/ { 0.0, 0.0, 5.7 } },
    /* NET */
    { /* Tree (LL/LL128/Simple)*/ { 12.5, 0.0, 22.4 }, /* Ring (LL/LL128/Simple)*/ { 9.5, 0.0, 19.8 }, /* CollNetDirect (Simple)*/ { 0.0, 0.0, 12.5 }, /* CollNetChain (Simple)*/ { 0.0, 0.0, 0.0 } },
  },

  .bwRatio = {
    /* 2 nodes */
    { /* Tree (LL/LL128/Simple)*/ { 0.20, 0.00, 1.75 }, /* Ring (LL/LL128/Simple)*/ { 0.20, 0.00, 1.00 }, /* CollNetDirect (Simple)*/ { 0.00, 0.00, 1.00 }, /* CollNetChain (Simple)*/ { 0.00, 0.00, 1.00 } },
    /* more than 2 nodes */
    { /* Tree (LL/LL128/Simple)*/ { 0.20, 0.00, 0.96 }, /* Ring (LL/LL128/Simple)*/ { 0.20, 0.00, 1.00 }, /* CollNetDirect (Simple)*/ { 0.00, 0.00, 1.00 }, /* CollNetChain (Simple)*/ { 0.00, 0.00, 1.00 } },
  },

  .treeCorrectionFactor = {
    { 0.1, 0.1, 0.1, 0.1, 0.1, 0.1, 1.0, 1.0, 0.2, 1.0, 0.9, 1.0, 0.6, 0.4, 0.6, 0.4, 0.3, 0.3, 0.3, 0.3, 0.3, 0.2, 0.2, 0.2, 0.2, 0.2, 0.2, },
    { 0.0, 0.0, 0.0, 0.0, 0.0, 0.0, 0.0, 0.0, 0.0, 0.0, 0.0, 0.0, 0.0, 0.0, 0.0, 0.0, 0.0, 0.0, 0.0, 0.0, 0.0, 0.0, 0.0, 0.0, 0.0, 0.0, 0.0, },
    { 1.0, 1.0, 1.0, 1.0, 1.0, 1.0, 0.1, 0.1, 0.1, 0.2, 1.0, 0.8, 1.0, 1.0, 1.0, 1.0, 1.0, 1.0, 1.0, 1.0, 1.0, 0.8, 0.7, 0.8, 0.9, 0.7, 0.7, },
  },

  .ringCorrectionFactor = {
    { 0.1, 0.1, 0.1, 0.1, 0.1, 0.3, 0.1, 0.2, 0.1, 0.4, 0.4, 0.2, 0.2, 0.3, 0.7, 0.5, 0.4, 0.3, 0.3, 0.3, 0.3, 0.2, 0.2, 0.2, 0.2, 0.2, 0.2, },
    { 0.0, 0.0, 0.0, 0.0, 0.0, 0.0, 0.0, 0.0, 0.0, 0.0, 0.0, 0.0, 0.0, 0.0, 0.0, 0.0, 0.0, 0.0, 0.0, 0.0, 0.0, 0.0, 0.0, 0.0, 0.0, 0.0, 0.0, },
    { 0.1, 0.1, 0.1, 0.1, 0.1, 0.1, 0.1, 0.5, 1.0, 0.1, 0.3, 0.1, 0.1, 0.1, 0.2, 0.2, 0.2, 0.3, 0.4, 0.7, 1.0, 1.0, 1.0, 1.0, 1.0, 1.0, 1.0, },
  },
};

static struct tuningModel tuning_model_4 {
  .hwLat = {
    /* NVLINK */
    { /* Tree (LL/LL128/Simple)*/ { 0.8, 1.4, 2.5 }, /* Ring (LL/LL128/Simple)*/ { 0.8, 2.2, 3.6 }, /* CollNetDirect (Simple)*/ { 0.8, 1.4, 2.5 }, /* CollNetChain (Simple)*/ { 0.8, 1.4, 2.5 } },
    /* PCI */
    { /* Tree (LL/LL128/Simple)*/ { 2.2, 2.2, 5.7 }, /* Ring (LL/LL128/Simple)*/ { 2.2, 2.2, 5.7 }, /* CollNetDirect (Simple)*/ { 0.0, 0.0, 5.7 }, /* CollNetChain (Simple)*/ { 0.0, 0.0, 5.7 } },
    /* NET */
    { /* Tree (LL/LL128/Simple)*/ { 32.2, 34.4, 47.6 }, /* Ring (LL/LL128/Simple)*/ { 35.4, 87.8, 209.2 }, /* CollNetDirect (Simple)*/ { 0.0, 0.0, 47.6 }, /* CollNetChain (Simple)*/ { 0.0, 0.0, 47.6 } },
  },

  .bwRatio = {
    /* 2 nodes */
    { /* Tree (LL/LL128/Simple)*/ { 0.16, 1.09, 1.61 }, /* Ring (LL/LL128/Simple)*/ { 0.15, 0.41, 1.00 }, /* CollNetDirect (Simple)*/ { 0.00, 0.00, 1.00 }, /* CollNetChain (Simple)*/ { 0.00, 0.00, 1.00 } },
    /* more than 2 nodes */
    { /* Tree (LL/LL128/Simple)*/ { 0.16, 1.09, 1.08 }, /* Ring (LL/LL128/Simple)*/ { 0.15, 0.41, 1.00 }, /* CollNetDirect (Simple)*/ { 0.00, 0.00, 1.00 }, /* CollNetChain (Simple)*/ { 0.00, 0.00, 1.00 } },
  },

  .treeCorrectionFactor = {
    { 0.1, 0.1, 0.1, 0.1, 0.1, 0.1, 0.1, 0.1, 1.0, 0.1, 0.1, 0.2, 0.4, 0.6, 0.5, 0.1, 0.1, 0.1, 0.1, 0.1, 0.1, 0.1, 0.1, 0.1, 0.1, 0.1, 0.1, },
    { 0.1, 0.1, 0.1, 0.1, 0.1, 0.1, 0.1, 0.1, 0.1, 0.2, 0.1, 0.1, 0.2, 1.0, 0.5, 0.2, 0.2, 0.2, 0.2, 0.2, 0.2, 0.2, 0.2, 0.2, 0.2, 0.2, 0.2, },
    { 1.0, 1.0, 1.0, 1.0, 1.0, 1.0, 1.0, 1.0, 0.8, 0.4, 0.3, 0.3, 0.1, 0.1, 1.0, 1.0, 0.7, 0.5, 0.6, 0.5, 0.6, 0.6, 0.5, 0.6, 0.6, 0.6, 0.7, },
  },

  .ringCorrectionFactor = {
    { 0.1, 0.1, 0.1, 0.1, 0.1, 0.1, 0.1, 0.1, 0.1, 0.1, 0.1, 0.2, 0.2, 0.1, 0.3, 0.1, 0.1, 0.1, 0.2, 0.1, 0.1, 0.1, 0.1, 0.1, 0.1, 0.1, 0.1, },
    { 0.4, 0.5, 0.5, 0.4, 0.4, 0.4, 0.4, 0.2, 0.2, 0.1, 0.3, 1.0, 1.0, 0.7, 0.8, 0.5, 1.0, 1.0, 1.0, 1.0, 1.0, 0.9, 0.8, 0.5, 0.4, 0.3, 0.3, },
    { 0.1, 0.1, 0.1, 0.1, 0.1, 0.1, 0.1, 0.1, 0.1, 1.0, 1.0, 0.8, 0.5, 0.1, 0.7, 0.2, 0.4, 0.4, 0.6, 0.7, 0.9, 1.0, 1.0, 1.0, 1.0, 1.0, 1.0, },
  },
};

static struct tuningModel rcclTuningModel[] = {
  tuning_model_0,
  tuning_model_1,
  tuning_model_2,
  tuning_model_3,
  tuning_model_4,
=======
// Tree/Simple is the latency a 256kB chunk, which is ~ base lat + 256k/12GB/s (+ 256k/12GB/s for the network).
static float hwLat [3][NCCL_NUM_ALGORITHMS][NCCL_NUM_PROTOCOLS] =
{ /* NVLINK */
  { /* Tree (LL/LL128/Simple)*/ { .52, 1.25, 28 }, /* Ring (LL/LL128/Simple)*/ { .47, 1.9, 3.4 },
    /* CollNetDirect (Simple)*/ { 0, 0, 8.0 }, /* CollNetChain (Simple)*/ { 0, 0, 8.0 },
    /* NVLS */ { 0, 0, 0 } },
  /* PCI */
  { /* Tree (LL/LL128/Simple)*/ { 1.0, 1.9, 28 }, /* Ring (LL/LL128/Simple)*/ { 1.0, 2.5, 5.7 },
    /* CollNetDirect (Simple)*/ { 0, 0, 8.0 }, /* CollNetChain (Simple)*/ { 0, 0, 8.0 },
    /* NVLS */ { 0, 0, 0 } },
  /* NET */
  { /* Tree (LL/LL128/Simple)*/ { 5.0, 8.5, 28 }, /* Ring (LL/LL128/Simple)*/ { 2.7, 4.0, 9.6 },
    /* CollNetDirect (Simple)*/ { 0, 0, 10.7 }, /* CollNetChain (Simple)*/ { 0, 0, 10.7 },
    /* NVLS */ { 0, 0, 0 } }
>>>>>>> 9b7d5edb
};

/* Array indexes used below */
#define VOLTA_COMPCAP_IDX 0
#define AMPERE_COMPCAP_IDX 1
#define HOPPER_COMPCAP_IDX 2

// LL128 max BW per channel
static const double ll128MaxBwPerCh[3] = { 20.0, 20.0, 36.7 };
static const double llMaxBws[3][3] = {
  /* Volta-N1/Intel-N2/Intel-N4) */ {39.0, 39.0, 20.4},
  /* Ampere-N1/AMD-N2/AMD-N4) */ {87.7, 22.5 /*avg of ring & tree*/, 19.0},
  /* Hopper-N1/AMD-N2/AMD-N4) */ {87.7, 22.5 /*avg of ring & tree*/, 19.0}
};

static const double perChMaxTreeBws[3][3] = {
  /* Volta (N1/N2/N4) */ {26.5, 18.5, 10.0},
  /* Ampere (N1/N2/N4) */ {24.0, 23.6, 17.8},
  /* Hopper (N1/N2/N4) */ {38.7, 41.4, 33.0},
};

ncclResult_t ncclTopoTuneModel(struct ncclComm* comm, int minCompCap, int maxCompCap, struct ncclTopoGraph* treeGraph, struct ncclTopoGraph* ringGraph, struct ncclTopoGraph* collNetGraph) {
  int simpleDefaultThreads = (ringGraph->bwIntra*ringGraph->nChannels <= PCI_BW) ? 256 : NCCL_SIMPLE_MAX_NTHREADS;
  comm->maxThreads[NCCL_ALGO_RING][NCCL_PROTO_SIMPLE] =
#if defined(__HIP_PLATFORM_HCC__) || defined(__HCC__) || defined(__HIPCC__)
    getNthreads("NCCL_NTHREADS", ncclParamNthreads(), 4*comm->WarpSize, NCCL_MAX_NTHREADS, simpleDefaultThreads, comm->WarpSize);
  comm->maxThreads[NCCL_ALGO_TREE][NCCL_PROTO_SIMPLE] = comm->maxThreads[NCCL_ALGO_COLLNET_DIRECT][NCCL_PROTO_SIMPLE] =
    getNthreads("NCCL_NTHREADS", ncclParamNthreads(), 4*comm->WarpSize, NCCL_MAX_NTHREADS, NCCL_MAX_NTHREADS, comm->WarpSize);
  comm->maxThreads[NCCL_ALGO_RING][NCCL_PROTO_LL] = comm->maxThreads[NCCL_ALGO_TREE][NCCL_PROTO_LL] = comm->maxThreads[NCCL_ALGO_COLLNET_DIRECT][NCCL_PROTO_LL] =
    getNthreads("NCCL_NTHREADS", ncclParamNthreads(), 4*comm->WarpSize, NCCL_MAX_NTHREADS, NCCL_MAX_NTHREADS, comm->WarpSize);
  comm->maxThreads[NCCL_ALGO_RING][NCCL_PROTO_LL128] = comm->maxThreads[NCCL_ALGO_TREE][NCCL_PROTO_LL128] =
    getNthreads("NCCL_LL128_NTHREADS", ncclParamLl128Nthreads(), 4*comm->WarpSize, NCCL_LL128_MAX_NTHREADS, NCCL_LL128_MAX_NTHREADS, comm->WarpSize);
#else
    getNthreads("NCCL_NTHREADS", ncclParamNthreads(), 2*WARP_SIZE, NCCL_SIMPLE_MAX_NTHREADS, simpleDefaultThreads);
  comm->maxThreads[NCCL_ALGO_TREE][NCCL_PROTO_SIMPLE] =
    getNthreads("NCCL_NTHREADS", ncclParamNthreads(), 2*WARP_SIZE, NCCL_SIMPLE_MAX_NTHREADS, NCCL_SIMPLE_MAX_NTHREADS);
  comm->maxThreads[NCCL_ALGO_COLLNET_DIRECT][NCCL_PROTO_SIMPLE] =
    comm->maxThreads[NCCL_ALGO_COLLNET_CHAIN][NCCL_PROTO_SIMPLE] =
    comm->maxThreads[NCCL_ALGO_NVLS][NCCL_PROTO_SIMPLE] = NCCL_SIMPLE_MAX_NTHREADS;
  comm->maxThreads[NCCL_ALGO_RING][NCCL_PROTO_LL] = comm->maxThreads[NCCL_ALGO_TREE][NCCL_PROTO_LL] =
    getNthreads("NCCL_NTHREADS", ncclParamNthreads(), 2*WARP_SIZE, NCCL_LL_MAX_NTHREADS, NCCL_LL_MAX_NTHREADS);
  comm->maxThreads[NCCL_ALGO_RING][NCCL_PROTO_LL128] = comm->maxThreads[NCCL_ALGO_TREE][NCCL_PROTO_LL128] =
    getNthreads("NCCL_LL128_NTHREADS", ncclParamLl128Nthreads(), NCCL_LL128_MAX_NTHREADS/4, NCCL_LL128_MAX_NTHREADS, NCCL_LL128_MAX_NTHREADS);
#endif

  int nNodes = comm->nNodes;
  int nRanks = comm->nRanks;
  if (nRanks <= 1) return ncclSuccess;

  int compCapIndex = minCompCap >= 90 ? HOPPER_COMPCAP_IDX : minCompCap >= 80 ? AMPERE_COMPCAP_IDX : VOLTA_COMPCAP_IDX;
  int cpuArch, cpuVendor, cpuModel;
  NCCLCHECK(ncclTopoCpuType(comm->topo, &cpuArch, &cpuVendor, &cpuModel));
  int index2 = nNodes <= 2 ? nNodes-1 : 2;
  // LL: for single node, we look at GPU type; for multi-node, we look at CPU type
  int index1 = nNodes == 1 ? compCapIndex : cpuVendor == NCCL_TOPO_CPU_VENDOR_AMD ? 1 : 0;
  double llMaxBw = llMaxBws[index1][index2];
  double perChMaxTreeBw = perChMaxTreeBws[compCapIndex][index2];
  // De-penalize Tree/Simple latency on Power systems to favor Tree than Ring
  //if (cpuArch == NCCL_TOPO_CPU_ARCH_POWER) hwLat[NCCL_HW_PCI][NCCL_ALGO_TREE][NCCL_PROTO_SIMPLE] = hwLat[NCCL_HW_PCI][NCCL_ALGO_RING][NCCL_PROTO_SIMPLE];
  float ppn = (float)nRanks / nNodes; // if ppn < 2, then we are sending/receiving at the same GPU through the NIC, apply some bw discount

  struct ncclTopoGraph* graphs[NCCL_NUM_ALGORITHMS] = { treeGraph, ringGraph, collNetGraph, collNetGraph, ringGraph/* we only need the NVSwitch speed for NVLS*/ };
  int intraHw[NCCL_NUM_ALGORITHMS], hw[NCCL_NUM_ALGORITHMS];
  for (int a=0; a<NCCL_NUM_ALGORITHMS; a++) intraHw[a] = graphs[a]->typeIntra == LINK_NVL ? NCCL_HW_NVLINK : NCCL_HW_PCI;
  for (int a=0; a<NCCL_NUM_ALGORITHMS; a++) hw[a] = nNodes == 1 ? intraHw[a] : NCCL_HW_NET;

  for (int coll=0; coll<NCCL_NUM_FUNCTIONS; coll++) {
    int nsteps = coll == ncclFuncAllReduce ? 2*(nRanks-1) :
      coll == ncclFuncReduceScatter || coll == ncclFuncAllGather ? nRanks-1 :
      nRanks;
    int nInterSteps = coll == ncclFuncAllReduce ? (nNodes > 1 ? 2*nNodes :0) :
      coll == ncclFuncReduceScatter || coll == ncclFuncAllGather ? nNodes-1 :
      nNodes;

    for (int a=0; a<NCCL_NUM_ALGORITHMS; a++) {
<<<<<<< HEAD
      if ((coll != ncclFuncAllReduce) && a != NCCL_ALGO_RING) continue;
=======
      if (coll == ncclFuncBroadcast && a != NCCL_ALGO_RING) continue;
      if (coll == ncclFuncReduce && a != NCCL_ALGO_RING) continue;
      if (coll == ncclFuncReduceScatter && a != NCCL_ALGO_RING && a != NCCL_ALGO_NVLS) continue;
      if (coll == ncclFuncAllGather && a != NCCL_ALGO_RING && a != NCCL_ALGO_NVLS) continue;
>>>>>>> 9b7d5edb

      for (int p=0; p<NCCL_NUM_PROTOCOLS; p++) {
        if (a == NCCL_ALGO_NVLS && p != NCCL_PROTO_SIMPLE) continue;
        int collnet = (a == NCCL_ALGO_COLLNET_DIRECT || a == NCCL_ALGO_COLLNET_CHAIN) ? 1 : 0;
        float bw = nNodes <= 2 || collnet ? graphs[a]->bwIntra : graphs[a]->bwInter;
        float busBw = comm->topo->baseBw != 0.0 ? comm->topo->baseBw : graphs[a]->nChannels * bw;
        //INFO(NCCL_INIT, "algo %s proto %s busBw %f baseBw %f bw %f nChannels %d bwIntra %f bwInter %f", ncclAlgoStr[a], ncclProtoStr[p], busBw, comm->topo->baseBw, bw, graphs[a]->nChannels, graphs[a]->bwIntra, graphs[a]->bwInter);

        // Various model refinements
#if defined(__HIP_PLATFORM_HCC__) || defined(__HCC__) || defined(__HIPCC__)
        if (nNodes <= 2)
          busBw *= rcclTuningModel[comm->topo->tuning].bwRatio[0][a][p];
        else
          busBw *= rcclTuningModel[comm->topo->tuning].bwRatio[1][a][p];
#else
        if (compCapIndex == AMPERE_COMPCAP_IDX) busBw = std::min(busBw, 235.0f);
        if (compCapIndex == HOPPER_COMPCAP_IDX) busBw = std::min(busBw, 370.0f);
        if (a == NCCL_ALGO_RING && p == NCCL_PROTO_LL) { busBw = std::min(llMaxBw, busBw * ((nNodes > 1 || coll == ncclFuncAllReduce || coll == ncclFuncReduce) ? 1.0/4.0 : 1.0/3.0)); }
        if (a == NCCL_ALGO_RING && p == NCCL_PROTO_LL128) busBw = std::min(busBw * (ppn < 2 ? 0.7 : 0.92 /*120.0/128.0*/), ll128MaxBwPerCh[compCapIndex]*graphs[a]->nChannels);
        if (a == NCCL_ALGO_TREE) busBw = std::min(busBw*.92, graphs[a]->nChannels*perChMaxTreeBw);
        if (a == NCCL_ALGO_TREE && p == NCCL_PROTO_LL) busBw = std::min(busBw*1.0/3.8, llMaxBw);
        if (a == NCCL_ALGO_TREE && p == NCCL_PROTO_LL128) busBw = std::min(busBw * (nNodes == 1 ? 7.0/9.0 : 120.0/128.0), ll128MaxBwPerCh[compCapIndex]*graphs[a]->nChannels);
        if (a == NCCL_ALGO_COLLNET_DIRECT && p != NCCL_PROTO_SIMPLE) busBw = 0;  // Not used
        if (a == NCCL_ALGO_COLLNET_CHAIN && p != NCCL_PROTO_SIMPLE) busBw = 0;  // Not used
        if (a == NCCL_ALGO_COLLNET_DIRECT && p == NCCL_PROTO_SIMPLE) {
          // Collnet+Direct requires all GPUs to have a local NIC to work at full speed
          float factor = ppn / (1.0*graphs[a]->nChannels); // GPU/NIC ratio
          factor -= (factor-1)/2;
          busBw /= factor;
        }
#endif
        if (a == NCCL_ALGO_COLLNET_CHAIN && p == NCCL_PROTO_SIMPLE) busBw *= .75;

        // Convert bus BW to algorithm BW
        float ratio;
        if (a == NCCL_ALGO_RING) ratio = (1.0 * nRanks) / nsteps;
        else if (a == NCCL_ALGO_NVLS) ratio = .75;
        else ratio = .5;
        comm->bandwidths[coll][a][p] = busBw * ratio;

        comm->latencies[coll][a][p] = baseLat[a][p];
        float intraLat = rcclTuningModel[comm->topo->tuning].hwLat[intraHw[a]][a][p];
        float interLat =  graphs[a]->latencyInter ? graphs[a]->latencyInter : rcclTuningModel[comm->topo->tuning].hwLat[NCCL_HW_NET][a][p];
        //if (nNodes > 1 && p == NCCL_PROTO_LL) intraLat *= 1.8;
        if (a == NCCL_ALGO_RING) {
          float lat = rcclTuningModel[comm->topo->tuning].hwLat[hw[a]][a][p];
          if ((coll == ncclFuncReduce || coll == ncclFuncBroadcast)) {
            if (ringGraph->sameChannels) {
              comm->latencies[coll][a][p] += lat;
            } else {
              if (p == NCCL_PROTO_SIMPLE) lat = rcclTuningModel[comm->topo->tuning].hwLat[hw[a]][NCCL_ALGO_TREE][p]; // Add some chunk latency, waiting for proper chunk modeling
              comm->latencies[coll][a][p] += nsteps*lat;
            }
          } else {
            comm->latencies[coll][a][p] += (nsteps-nInterSteps)*intraLat + nInterSteps*interLat;
          }
        } else if (a == NCCL_ALGO_TREE) {
          comm->latencies[coll][a][p] +=
            2 * ((nRanks/nNodes-1) * intraLat + log2i(nNodes) * interLat);
        } else if (a == NCCL_ALGO_COLLNET_DIRECT) {
          comm->latencies[coll][a][p] +=
            2 * (std::min(1, (nRanks/nNodes-1)) * intraLat + (nRanks/nNodes-1) * 0.5) + interLat;  // Add 0.5 arity serialization latency
        } else if (a == NCCL_ALGO_COLLNET_CHAIN) {
          comm->latencies[coll][a][p] += 2 * (nRanks/nNodes-1) * intraLat;
        }
      }
    }
  }

  // Protocols/Algorithms enable/disable, and user overrides.
  // All are enabled except ll128 which is enabled by default only in certain cases.
  int protoEnable[NCCL_NUM_PROTOCOLS] = { 1, 2, 1 };
  int algoEnable[NCCL_NUM_ALGORITHMS] = { 1, 1, 1, 1, 1 };

  const char *protoStr = getenv("NCCL_PROTO");
  if (protoStr) {
    INFO(NCCL_ENV, "NCCL_PROTO set by environment to %s", protoStr);
    NCCLCHECK(parseList(protoStr, ncclProtoStr, NCCL_NUM_PROTOCOLS, protoEnable));
  }
  const char *algoStr = getenv("NCCL_ALGO");
  if (algoStr) {
    INFO(NCCL_ENV, "NCCL_ALGO set by environment to %s", algoStr);
    NCCLCHECK(parseList(algoStr, ncclAlgoStr, NCCL_NUM_ALGORITHMS, algoEnable));
  }

  // Disable NVLink SHARP if not supported
  if (comm->nvlsSupport == 0 /* || comm->localRanks <= 2*/) algoEnable[NCCL_ALGO_NVLS] = 0;

  // Disable CollNet if it is not supported
  if (comm->collNetSupport == 0) {
    algoEnable[NCCL_ALGO_COLLNET_DIRECT] = 0;
    algoEnable[NCCL_ALGO_COLLNET_CHAIN] = 0;
    // If user has hard set NCCL_ALGO=COLLNET, ignore it
    if (algoEnable[NCCL_ALGO_RING] == 0 && algoEnable[NCCL_ALGO_TREE] == 0) {
      algoEnable[NCCL_ALGO_RING] = algoEnable[NCCL_ALGO_TREE] = 1;
      if (comm->rank == 0) WARN("CollNet is not supported or fails to initialize, ignoring NCCL_ALGO=COLLNET");
    }
  } else {
    // Disable CollNet+Direct if not on an NVSwitch system
    int nvsCount = 0;
    NCCLCHECK(ncclTopoGetNvsCount(comm->topo, &nvsCount));
    if (nvsCount == 0) algoEnable[NCCL_ALGO_COLLNET_DIRECT] = 0;
  }

  for (int c=0; c<NCCL_NUM_FUNCTIONS; c++) for (int a=0; a<NCCL_NUM_ALGORITHMS; a++) for (int p=0; p<NCCL_NUM_PROTOCOLS; p++) {
    int pEnable = protoEnable[p];
    if (pEnable == 2 && p == NCCL_PROTO_LL128) {
#if defined(__HIP_PLATFORM_HCC__) || defined(__HCC__) || defined(__HIPCC__)
      // Enable LL128 by default only on gfx90a with available tuning table
      pEnable = (graphs[a]->typeInter <= PATH_PXB) && graphs[a]->typeIntra <= PATH_NVL &&
        (comm->topo->nodes[GPU].nodes[0].gpu.gcn == 910 && comm->topo->ll128Enabled) ? 1 : 0;
#else
      // Enable LL128 by default only on Volta/Ampere/Hopper+NVLink. Other cases are not tested and may cause silent data corruption.
      pEnable = 1;
      pEnable &= (graphs[a]->typeInter <= PATH_PXB || (minCompCap >= 90 && graphs[a]->typeInter <= PATH_PXN));
      pEnable &= (graphs[a]->typeIntra <= PATH_NVL);
      pEnable &= (minCompCap == maxCompCap);
      switch (minCompCap) {
      case 70: pEnable &= 1; break;
      case 80: pEnable &= 1; break;
      case 90: pEnable &= !(CUDART_VERSION == 11080 && c == ncclFuncAllReduce && a == NCCL_ALGO_RING && comm->nRanks == 2); break;
      default: pEnable &= 0; break;
      }
#endif
    }
    if (pEnable == 0) comm->bandwidths[c][a][p] = 0;
    // Never disable ring for non-allreduce operations. That allows to run real apps with NCCL_ALGO=TREE.
    if (a == NCCL_ALGO_RING && c != ncclFuncAllReduce) continue;
    if (algoEnable[a] == 0) comm->bandwidths[c][a][p] = 0;
  }

  if (comm->rank == 0) {
    char line[1024];
    sprintf(line, "Latency/AlgBw |");
    for (int a=0; a<NCCL_NUM_ALGORITHMS; a++) {
      for (int p=0; p<NCCL_NUM_PROTOCOLS; p++) {
        sprintf(line+strlen(line), " %7s/%6s |", ncclAlgoStr[a], ncclProtoStr[p]);
      }
    }
    INFO(NCCL_TUNING, "%s", line);
    sprintf(line, " Max NThreads |");
    for (int a=0; a<NCCL_NUM_ALGORITHMS; a++) {
      for (int p=0; p<NCCL_NUM_PROTOCOLS; p++) {
        sprintf(line+strlen(line), " %14d |", comm->maxThreads[a][p]);
      }
    }
    INFO(NCCL_TUNING, "%s", line);
    for (int c=0; c<NCCL_NUM_FUNCTIONS; c++) {
      sprintf(line, "%13s |", ncclFuncStr[c]);
      for (int a=0; a<NCCL_NUM_ALGORITHMS; a++) {
        for (int p=0; p<NCCL_NUM_PROTOCOLS; p++) {
          sprintf(line+strlen(line), "%8.1f/%6.1f |", comm->latencies[c][a][p], comm->bandwidths[c][a][p]);
        }
      }
      INFO(NCCL_TUNING, "%s", line);
    }
  }

  // Set per-thread amount of work before we increase nThreads and nChannels
  for (int a=0; a<NCCL_NUM_ALGORITHMS; a++) {
    comm->threadThresholds[a][NCCL_PROTO_LL] = NCCL_LL_THREAD_THRESHOLD;
    comm->threadThresholds[a][NCCL_PROTO_LL128] = NCCL_LL128_THREAD_THRESHOLD;
    comm->threadThresholds[a][NCCL_PROTO_SIMPLE] = NCCL_SIMPLE_THREAD_THRESHOLD;
  }
  comm->threadThresholds[NCCL_ALGO_RING][NCCL_PROTO_LL] *= nRanks;
  comm->threadThresholds[NCCL_ALGO_COLLNET_DIRECT][NCCL_PROTO_SIMPLE] = 256;
  comm->threadThresholds[NCCL_ALGO_COLLNET_CHAIN][NCCL_PROTO_SIMPLE] = 256;

  // Override defaults with user env
  char* str = getenv("NCCL_THREAD_THRESHOLDS");
  if (str) {
    INFO(NCCL_ENV, "NCCL_THREAD_THRESHOLDS set by environment to %s", str);
    ssize_t t[2][NCCL_NUM_PROTOCOLS] = {{ -2, -2, -2 }, { -2, -2, -2 }};
    sscanf(str, "%ld %ld %ld %ld %ld %ld", t[0], t[0]+1, t[0]+2, t[1], t[1]+1, t[1]+2);
    for (int a=0; a<2; a++) {
      for (int p=0; p<NCCL_NUM_PROTOCOLS; p++) {
        if (t[a][p] >= 0) comm->threadThresholds[a][p] = t[a][p];
      }
    }
  }

  INFO(NCCL_INIT, "threadThresholds %ld/%ld/%ld | %ld/%ld/%ld | %ld | %ld",
      comm->threadThresholds[NCCL_ALGO_TREE][NCCL_PROTO_LL],
      comm->threadThresholds[NCCL_ALGO_TREE][NCCL_PROTO_LL128],
      comm->threadThresholds[NCCL_ALGO_TREE][NCCL_PROTO_SIMPLE],
      comm->threadThresholds[NCCL_ALGO_RING][NCCL_PROTO_LL],
      comm->threadThresholds[NCCL_ALGO_RING][NCCL_PROTO_LL128],
      comm->threadThresholds[NCCL_ALGO_RING][NCCL_PROTO_SIMPLE],
      comm->threadThresholds[NCCL_ALGO_COLLNET_DIRECT][NCCL_PROTO_SIMPLE],
      comm->threadThresholds[NCCL_ALGO_COLLNET_CHAIN][NCCL_PROTO_SIMPLE]);
  return ncclSuccess;
}

ncclResult_t ncclTopoGetAlgoTime(struct ncclInfo* info, int algorithm, int protocol, int numPipeOps, float* time) {
  float bw = info->comm->bandwidths[info->coll][algorithm][protocol];
  float lat = info->comm->latencies[info->coll][algorithm][protocol];
  if (bw == 0) {
    *time = -1.0; return ncclSuccess;
  }
  int logSize = log2i(info->nBytes>>6);

#if defined(__HIP_PLATFORM_HCC__) || defined(__HCC__) || defined(__HIPCC__)
  if (algorithm == NCCL_ALGO_TREE) {
    if (logSize < 27) bw *= rcclTuningModel[info->comm->topo->tuning].treeCorrectionFactor[protocol][logSize];
    else bw *= rcclTuningModel[info->comm->topo->tuning].treeCorrectionFactor[protocol][26];
  }
  else if (algorithm == NCCL_ALGO_RING && info->comm->nNodes > 1) {
    if(logSize < 27) bw *= rcclTuningModel[info->comm->topo->tuning].ringCorrectionFactor[protocol][logSize];
    else bw *= rcclTuningModel[info->comm->topo->tuning].ringCorrectionFactor[protocol][26];
  }
#else
  if (algorithm == NCCL_ALGO_TREE && logSize < 23) bw *= treeCorrectionFactor[protocol][logSize];
  if (info->nChannels != 0) bw = bw / info->comm->nChannels * info->nChannels;
  if (algorithm == NCCL_ALGO_RING && protocol == NCCL_PROTO_SIMPLE && info->comm->nNodes > 1
<<<<<<< HEAD
      && info->coll == ncclFuncAllReduce && info->nBytes >= info->comm->nRanks/16.0*65536) lat *= 1.9; // Plateau effect of ring
#endif
=======
      && info->coll == ncclFuncAllReduce && info->nBytes >= info->comm->nRanks/16.0*65536) {
    lat *= info->comm->minCompCap < 90 ? 1.9 : 1.5; // Plateau effect of ring
  }
>>>>>>> 9b7d5edb
  // Tree pipelining saves latency in aggregation cases
  int latCount = algorithm == NCCL_ALGO_RING ? numPipeOps : DIVUP(numPipeOps, NCCL_MAX_WORK_ELEMENTS);
  *time = lat * latCount + (info->nBytes) / (1000 * bw);
  return ncclSuccess;
}<|MERGE_RESOLUTION|>--- conflicted
+++ resolved
@@ -54,17 +54,12 @@
 
 // Latencies in us, Bandwidths in GB/s
 // Tree { LL, LL128, Simple } , Ring { LL, LL128, Simple }
-<<<<<<< HEAD
-static const float baseLat  [NCCL_NUM_ALGORITHMS][NCCL_NUM_PROTOCOLS] = { { 12.0, 12.0, 17.0 }, { 12.0, 12.0, 17.0 }, { 12.0, 12.0, 17.0 } };
-=======
-static const float baseLat  [NCCL_NUM_ALGORITHMS][NCCL_NUM_PROTOCOLS] = { { 4.4, 4.4,  0 }, { 3.6, 10.0, 8.4 }, { 4.4, 4.4,  0 }, { 4.4, 4.4,  0 }, { 0, 0, 40.0 }};
->>>>>>> 9b7d5edb
+static const float baseLat  [NCCL_NUM_ALGORITHMS][NCCL_NUM_PROTOCOLS] = { { 12.0, 12.0, 17.0 }, { 12.0, 12.0, 17.0 }, { 12.0, 12.0, 17.0 }, { 12.0, 12.0, 17.0 } };
 
 // NVLink, PCI, Network
 #define NCCL_HW_NVLINK 0
 #define NCCL_HW_PCI 1
 #define NCCL_HW_NET 2
-<<<<<<< HEAD
 
 struct tuningModel {
   float hwLat [3][NCCL_NUM_ALGORITHMS][NCCL_NUM_PROTOCOLS];
@@ -76,18 +71,18 @@
 static struct tuningModel tuning_model_0 {
   .hwLat = {
     /* NVLINK */
-    { /* Tree (LL/LL128/Simple)*/ { 0.8, 1.4, 2.5 }, /* Ring (LL/LL128/Simple)*/ { 0.8, 2.2, 3.6 }, /* CollNetDirect (Simple)*/ { 0.0, 0.0, 0.8 }, /* CollNetChain (Simple)*/ { 0.0, 0.0, 1.4 } },
+    { /* Tree (LL/LL128/Simple)*/ { 0.8, 1.4, 2.5 }, /* Ring (LL/LL128/Simple)*/ { 0.8, 2.2, 3.6 }, /* CollNetDirect (Simple)*/ { 0.0, 0.0, 0.8 }, /* CollNetChain (Simple)*/ { 0.0, 0.0, 1.4 }, /* NVLS */ { 0, 0, 0 } },
     /* PCI */
-    { /* Tree (LL/LL128/Simple)*/ { 2.2, 2.2, 5.7 }, /* Ring (LL/LL128/Simple)*/ { 2.2, 2.2, 5.7 }, /* CollNetDirect (Simple)*/ { 0.0, 0.0, 5.7 }, /* CollNetChain (Simple)*/ { 0.0, 0.0, 5.7 } },
+    { /* Tree (LL/LL128/Simple)*/ { 2.2, 2.2, 5.7 }, /* Ring (LL/LL128/Simple)*/ { 2.2, 2.2, 5.7 }, /* CollNetDirect (Simple)*/ { 0.0, 0.0, 5.7 }, /* CollNetChain (Simple)*/ { 0.0, 0.0, 5.7 }, /* NVLS */ { 0, 0, 0 } },
     /* NET */
-    { /* Tree (LL/LL128/Simple)*/ { 11.8, 18.2, 20.8 }, /* Ring (LL/LL128/Simple)*/ { 9.5, 19.8, 15.1 }, /* CollNetDirect (Simple)*/ { 0.0, 0.0, 11.8 }, /* CollNetChain (Simple)*/ { 0.0, 0.0, 18.2 } },
+    { /* Tree (LL/LL128/Simple)*/ { 11.8, 18.2, 20.8 }, /* Ring (LL/LL128/Simple)*/ { 9.5, 19.8, 15.1 }, /* CollNetDirect (Simple)*/ { 0.0, 0.0, 11.8 }, /* CollNetChain (Simple)*/ { 0.0, 0.0, 18.2 }, /* NVLS */ { 0, 0, 0 } },
   },
 
   .bwRatio = {
     /* 2 nodes */
-    { /* Tree (LL/LL128/Simple)*/ { 0.04, 0.22, 0.91 }, /* Ring (LL/LL128/Simple)*/ { 0.04, 0.34, 1.00 }, /* CollNetDirect (Simple)*/ { 0.00, 0.00, 1.00 }, /* CollNetChain (Simple)*/ { 0.00, 0.00, 1.00 } },
+    { /* Tree (LL/LL128/Simple)*/ { 0.04, 0.22, 0.91 }, /* Ring (LL/LL128/Simple)*/ { 0.04, 0.34, 1.00 }, /* CollNetDirect (Simple)*/ { 0.00, 0.00, 1.00 }, /* CollNetChain (Simple)*/ { 0.00, 0.00, 1.00 }, /* NVLS */ { 0, 0, 0 } },
     /* more than 2 nodes */
-    { /* Tree (LL/LL128/Simple)*/ { 0.04, 0.22, 0.95 }, /* Ring (LL/LL128/Simple)*/ { 0.04, 0.34, 1.00 }, /* CollNetDirect (Simple)*/ { 0.00, 0.00, 1.00 }, /* CollNetChain (Simple)*/ { 0.00, 0.00, 1.00 } },
+    { /* Tree (LL/LL128/Simple)*/ { 0.04, 0.22, 0.95 }, /* Ring (LL/LL128/Simple)*/ { 0.04, 0.34, 1.00 }, /* CollNetDirect (Simple)*/ { 0.00, 0.00, 1.00 }, /* CollNetChain (Simple)*/ { 0.00, 0.00, 1.00 }, /* NVLS */ { 0, 0, 0 } },
   },
 
   .treeCorrectionFactor = {
@@ -106,18 +101,18 @@
 static struct tuningModel tuning_model_1 {
   .hwLat =
   { /* NVLINK */
-    { /* Tree (LL/LL128/Simple)*/ { 1.5, 1.5, 4.5 }, /* Ring (LL/LL128/Simple)*/ { 1.5, 1.5, 4.5 }, /* CollNetDirect (Simple)*/ { 0.0, 0.0, 4.5 }, /* CollNetChain (Simple)*/ { 0.0, 0.0, 4.5 } },
+    { /* Tree (LL/LL128/Simple)*/ { 1.5, 1.5, 4.5 }, /* Ring (LL/LL128/Simple)*/ { 1.5, 1.5, 4.5 }, /* CollNetDirect (Simple)*/ { 0.0, 0.0, 4.5 }, /* CollNetChain (Simple)*/ { 0.0, 0.0, 4.5 }, /* NVLS */ { 0, 0, 0 } },
     /* PCI */
-    { /* Tree (LL/LL128/Simple)*/ { 2.2, 2.2, 5.7 }, /* Ring (LL/LL128/Simple)*/ { 2.2, 2.2, 5.7 }, /* CollNetDirect (Simple)*/ { 0.0, 0.0, 5.7 }, /* CollNetChain (Simple)*/ { 0.0, 0.0, 5.7 } },
+    { /* Tree (LL/LL128/Simple)*/ { 2.2, 2.2, 5.7 }, /* Ring (LL/LL128/Simple)*/ { 2.2, 2.2, 5.7 }, /* CollNetDirect (Simple)*/ { 0.0, 0.0, 5.7 }, /* CollNetChain (Simple)*/ { 0.0, 0.0, 5.7 }, /* NVLS */ { 0, 0, 0 } },
     /* NET */
-    { /* Tree (LL/LL128/Simple)*/ { 33.0, 33.0, 15.8 }, /* Ring (LL/LL128/Simple)*/ { 5.1, 5.1, 68.8 }, /* CollNetDirect (Simple)*/ { 0.0, 0.0, 15.8 }, /* CollNetChain (Simple)*/ { 0.0, 0.0, 15.8 } },
+    { /* Tree (LL/LL128/Simple)*/ { 33.0, 33.0, 15.8 }, /* Ring (LL/LL128/Simple)*/ { 5.1, 5.1, 68.8 }, /* CollNetDirect (Simple)*/ { 0.0, 0.0, 15.8 }, /* CollNetChain (Simple)*/ { 0.0, 0.0, 15.8 }, /* NVLS */ { 0, 0, 0 } },
   },
 
   .bwRatio =
   { /* 2 nodes */
-    { /* Tree (LL/LL128/Simple)*/ { 0.12, 1.00, 0.99 }, /* Ring (LL/LL128/Simple)*/ { 0.12, 1.00, 1.00 }, /* CollNetDirect (Simple)*/ { 0.00, 0.00, 1.00 }, /* CollNetChain (Simple)*/ { 0.00, 0.00, 1.00 } },
+    { /* Tree (LL/LL128/Simple)*/ { 0.12, 1.00, 0.99 }, /* Ring (LL/LL128/Simple)*/ { 0.12, 1.00, 1.00 }, /* CollNetDirect (Simple)*/ { 0.00, 0.00, 1.00 }, /* CollNetChain (Simple)*/ { 0.00, 0.00, 1.00 }, /* NVLS */ { 0, 0, 0 } },
     /* more than 2 nodes */
-    { /* Tree (LL/LL128/Simple)*/ { 0.15, 1.00, 0.42 }, /* Ring (LL/LL128/Simple)*/ { 0.20, 1.00, 1.00 }, /* CollNetDirect (Simple)*/ { 0.00, 0.00, 1.00 }, /* CollNetChain (Simple)*/ { 0.00, 0.00, 1.00 } },
+    { /* Tree (LL/LL128/Simple)*/ { 0.15, 1.00, 0.42 }, /* Ring (LL/LL128/Simple)*/ { 0.20, 1.00, 1.00 }, /* CollNetDirect (Simple)*/ { 0.00, 0.00, 1.00 }, /* CollNetChain (Simple)*/ { 0.00, 0.00, 1.00 }, /* NVLS */ { 0, 0, 0 } },
   },
 
   .treeCorrectionFactor = {
@@ -136,18 +131,18 @@
 static struct tuningModel tuning_model_2 {
   .hwLat = {
     /* NVLINK */
-    { /* Tree (LL/LL128/Simple)*/ { 1.5, 1.5, 4.5 }, /* Ring (LL/LL128/Simple)*/ { 1.5, 1.5, 4.5 }, /* CollNetDirect (Simple)*/ { 0.0, 0.0, 4.5 }, /* CollNetChain (Simple)*/ { 0.0, 0.0, 4.5 } },
+    { /* Tree (LL/LL128/Simple)*/ { 1.5, 1.5, 4.5 }, /* Ring (LL/LL128/Simple)*/ { 1.5, 1.5, 4.5 }, /* CollNetDirect (Simple)*/ { 0.0, 0.0, 4.5 }, /* CollNetChain (Simple)*/ { 0.0, 0.0, 4.5 }, /* NVLS */ { 0, 0, 0 } },
     /* PCI */
-    { /* Tree (LL/LL128/Simple)*/ { 2.2, 2.2, 5.7 }, /* Ring (LL/LL128/Simple)*/ { 2.2, 2.2, 5.7 }, /* CollNetDirect (Simple)*/ { 0.0, 0.0, 5.7 }, /* CollNetChain (Simple)*/ { 0.0, 0.0, 5.7 } },
+    { /* Tree (LL/LL128/Simple)*/ { 2.2, 2.2, 5.7 }, /* Ring (LL/LL128/Simple)*/ { 2.2, 2.2, 5.7 }, /* CollNetDirect (Simple)*/ { 0.0, 0.0, 5.7 }, /* CollNetChain (Simple)*/ { 0.0, 0.0, 5.7 }, /* NVLS */ { 0, 0, 0 } },
     /* NET */
-    { /* Tree (LL/LL128/Simple)*/ { 27.9, 27.9, 15.8 }, /* Ring (LL/LL128/Simple)*/ { 12.1, 12.1, 68.8 }, /* CollNetDirect (Simple)*/ { 0.0, 0.0, 15.8 }, /* CollNetChain (Simple)*/ { 0.0, 0.0, 15.8 } },
+    { /* Tree (LL/LL128/Simple)*/ { 27.9, 27.9, 15.8 }, /* Ring (LL/LL128/Simple)*/ { 12.1, 12.1, 68.8 }, /* CollNetDirect (Simple)*/ { 0.0, 0.0, 15.8 }, /* CollNetChain (Simple)*/ { 0.0, 0.0, 15.8 }, /* NVLS */ { 0, 0, 0 } },
   },
 
   .bwRatio = {
     /* 2 nodes */
-    { /* Tree (LL/LL128/Simple)*/ { 0.07, 1.00, 0.99 }, /* Ring (LL/LL128/Simple)*/ { 0.08, 1.00, 1.00 }, /* CollNetDirect (Simple)*/ { 0.00, 0.00, 1.00 }, /* CollNetChain (Simple)*/ { 0.00, 0.00, 1.00 } },
+    { /* Tree (LL/LL128/Simple)*/ { 0.07, 1.00, 0.99 }, /* Ring (LL/LL128/Simple)*/ { 0.08, 1.00, 1.00 }, /* CollNetDirect (Simple)*/ { 0.00, 0.00, 1.00 }, /* CollNetChain (Simple)*/ { 0.00, 0.00, 1.00 }, /* NVLS */ { 0, 0, 0 } },
     /* more than 2 nodes */
-    { /* Tree (LL/LL128/Simple)*/ { 0.07, 1.00, 0.42 }, /* Ring (LL/LL128/Simple)*/ { 0.08, 1.00, 1.00 }, /* CollNetDirect (Simple)*/ { 0.00, 0.00, 1.00 }, /* CollNetChain (Simple)*/ { 0.00, 0.00, 1.00 } },
+    { /* Tree (LL/LL128/Simple)*/ { 0.07, 1.00, 0.42 }, /* Ring (LL/LL128/Simple)*/ { 0.08, 1.00, 1.00 }, /* CollNetDirect (Simple)*/ { 0.00, 0.00, 1.00 }, /* CollNetChain (Simple)*/ { 0.00, 0.00, 1.00 }, /* NVLS */ { 0, 0, 0 } },
   },
 
   .treeCorrectionFactor = {
@@ -166,18 +161,18 @@
 static struct tuningModel tuning_model_3 {
   .hwLat = {
     /* NVLINK */
-    { /* Tree (LL/LL128/Simple)*/ { 0.8, 0.0, 2.5 }, /* Ring (LL/LL128/Simple)*/ { 0.8, 0.0, 3.6 }, /* CollNetDirect (Simple)*/ { 0.0, 0.0, 0.8 }, /* CollNetChain (Simple)*/ { 0.0, 0.0, 0.0 } },
+    { /* Tree (LL/LL128/Simple)*/ { 0.8, 0.0, 2.5 }, /* Ring (LL/LL128/Simple)*/ { 0.8, 0.0, 3.6 }, /* CollNetDirect (Simple)*/ { 0.0, 0.0, 0.8 }, /* CollNetChain (Simple)*/ { 0.0, 0.0, 0.0 }, /* NVLS */ { 0, 0, 0 } },
     /* PCI */
-    { /* Tree (LL/LL128/Simple)*/ { 2.2, 2.2, 5.7 }, /* Ring (LL/LL128/Simple)*/ { 2.2, 2.2, 5.7 }, /* CollNetDirect (Simple)*/ { 0.0, 0.0, 5.7 }, /* CollNetChain (Simple)*/ { 0.0, 0.0, 5.7 } },
+    { /* Tree (LL/LL128/Simple)*/ { 2.2, 2.2, 5.7 }, /* Ring (LL/LL128/Simple)*/ { 2.2, 2.2, 5.7 }, /* CollNetDirect (Simple)*/ { 0.0, 0.0, 5.7 }, /* CollNetChain (Simple)*/ { 0.0, 0.0, 5.7 }, /* NVLS */ { 0, 0, 0 } },
     /* NET */
-    { /* Tree (LL/LL128/Simple)*/ { 12.5, 0.0, 22.4 }, /* Ring (LL/LL128/Simple)*/ { 9.5, 0.0, 19.8 }, /* CollNetDirect (Simple)*/ { 0.0, 0.0, 12.5 }, /* CollNetChain (Simple)*/ { 0.0, 0.0, 0.0 } },
+    { /* Tree (LL/LL128/Simple)*/ { 12.5, 0.0, 22.4 }, /* Ring (LL/LL128/Simple)*/ { 9.5, 0.0, 19.8 }, /* CollNetDirect (Simple)*/ { 0.0, 0.0, 12.5 }, /* CollNetChain (Simple)*/ { 0.0, 0.0, 0.0 }, /* NVLS */ { 0, 0, 0 } },
   },
 
   .bwRatio = {
     /* 2 nodes */
-    { /* Tree (LL/LL128/Simple)*/ { 0.20, 0.00, 1.75 }, /* Ring (LL/LL128/Simple)*/ { 0.20, 0.00, 1.00 }, /* CollNetDirect (Simple)*/ { 0.00, 0.00, 1.00 }, /* CollNetChain (Simple)*/ { 0.00, 0.00, 1.00 } },
+    { /* Tree (LL/LL128/Simple)*/ { 0.20, 0.00, 1.75 }, /* Ring (LL/LL128/Simple)*/ { 0.20, 0.00, 1.00 }, /* CollNetDirect (Simple)*/ { 0.00, 0.00, 1.00 }, /* CollNetChain (Simple)*/ { 0.00, 0.00, 1.00 }, /* NVLS */ { 0, 0, 0 } },
     /* more than 2 nodes */
-    { /* Tree (LL/LL128/Simple)*/ { 0.20, 0.00, 0.96 }, /* Ring (LL/LL128/Simple)*/ { 0.20, 0.00, 1.00 }, /* CollNetDirect (Simple)*/ { 0.00, 0.00, 1.00 }, /* CollNetChain (Simple)*/ { 0.00, 0.00, 1.00 } },
+    { /* Tree (LL/LL128/Simple)*/ { 0.20, 0.00, 0.96 }, /* Ring (LL/LL128/Simple)*/ { 0.20, 0.00, 1.00 }, /* CollNetDirect (Simple)*/ { 0.00, 0.00, 1.00 }, /* CollNetChain (Simple)*/ { 0.00, 0.00, 1.00 }, /* NVLS */ { 0, 0, 0 } },
   },
 
   .treeCorrectionFactor = {
@@ -198,16 +193,16 @@
     /* NVLINK */
     { /* Tree (LL/LL128/Simple)*/ { 0.8, 1.4, 2.5 }, /* Ring (LL/LL128/Simple)*/ { 0.8, 2.2, 3.6 }, /* CollNetDirect (Simple)*/ { 0.8, 1.4, 2.5 }, /* CollNetChain (Simple)*/ { 0.8, 1.4, 2.5 } },
     /* PCI */
-    { /* Tree (LL/LL128/Simple)*/ { 2.2, 2.2, 5.7 }, /* Ring (LL/LL128/Simple)*/ { 2.2, 2.2, 5.7 }, /* CollNetDirect (Simple)*/ { 0.0, 0.0, 5.7 }, /* CollNetChain (Simple)*/ { 0.0, 0.0, 5.7 } },
+    { /* Tree (LL/LL128/Simple)*/ { 2.2, 2.2, 5.7 }, /* Ring (LL/LL128/Simple)*/ { 2.2, 2.2, 5.7 }, /* CollNetDirect (Simple)*/ { 0.0, 0.0, 5.7 }, /* CollNetChain (Simple)*/ { 0.0, 0.0, 5.7 }, /* NVLS */ { 0, 0, 0 } },
     /* NET */
     { /* Tree (LL/LL128/Simple)*/ { 32.2, 34.4, 47.6 }, /* Ring (LL/LL128/Simple)*/ { 35.4, 87.8, 209.2 }, /* CollNetDirect (Simple)*/ { 0.0, 0.0, 47.6 }, /* CollNetChain (Simple)*/ { 0.0, 0.0, 47.6 } },
   },
 
   .bwRatio = {
     /* 2 nodes */
-    { /* Tree (LL/LL128/Simple)*/ { 0.16, 1.09, 1.61 }, /* Ring (LL/LL128/Simple)*/ { 0.15, 0.41, 1.00 }, /* CollNetDirect (Simple)*/ { 0.00, 0.00, 1.00 }, /* CollNetChain (Simple)*/ { 0.00, 0.00, 1.00 } },
+    { /* Tree (LL/LL128/Simple)*/ { 0.16, 1.09, 1.61 }, /* Ring (LL/LL128/Simple)*/ { 0.15, 0.41, 1.00 }, /* CollNetDirect (Simple)*/ { 0.00, 0.00, 1.00 }, /* CollNetChain (Simple)*/ { 0.00, 0.00, 1.00 }, /* NVLS */ { 0, 0, 0 } },
     /* more than 2 nodes */
-    { /* Tree (LL/LL128/Simple)*/ { 0.16, 1.09, 1.08 }, /* Ring (LL/LL128/Simple)*/ { 0.15, 0.41, 1.00 }, /* CollNetDirect (Simple)*/ { 0.00, 0.00, 1.00 }, /* CollNetChain (Simple)*/ { 0.00, 0.00, 1.00 } },
+    { /* Tree (LL/LL128/Simple)*/ { 0.16, 1.09, 1.08 }, /* Ring (LL/LL128/Simple)*/ { 0.15, 0.41, 1.00 }, /* CollNetDirect (Simple)*/ { 0.00, 0.00, 1.00 }, /* CollNetChain (Simple)*/ { 0.00, 0.00, 1.00 }, /* NVLS */ { 0, 0, 0 } },
   },
 
   .treeCorrectionFactor = {
@@ -229,22 +224,6 @@
   tuning_model_2,
   tuning_model_3,
   tuning_model_4,
-=======
-// Tree/Simple is the latency a 256kB chunk, which is ~ base lat + 256k/12GB/s (+ 256k/12GB/s for the network).
-static float hwLat [3][NCCL_NUM_ALGORITHMS][NCCL_NUM_PROTOCOLS] =
-{ /* NVLINK */
-  { /* Tree (LL/LL128/Simple)*/ { .52, 1.25, 28 }, /* Ring (LL/LL128/Simple)*/ { .47, 1.9, 3.4 },
-    /* CollNetDirect (Simple)*/ { 0, 0, 8.0 }, /* CollNetChain (Simple)*/ { 0, 0, 8.0 },
-    /* NVLS */ { 0, 0, 0 } },
-  /* PCI */
-  { /* Tree (LL/LL128/Simple)*/ { 1.0, 1.9, 28 }, /* Ring (LL/LL128/Simple)*/ { 1.0, 2.5, 5.7 },
-    /* CollNetDirect (Simple)*/ { 0, 0, 8.0 }, /* CollNetChain (Simple)*/ { 0, 0, 8.0 },
-    /* NVLS */ { 0, 0, 0 } },
-  /* NET */
-  { /* Tree (LL/LL128/Simple)*/ { 5.0, 8.5, 28 }, /* Ring (LL/LL128/Simple)*/ { 2.7, 4.0, 9.6 },
-    /* CollNetDirect (Simple)*/ { 0, 0, 10.7 }, /* CollNetChain (Simple)*/ { 0, 0, 10.7 },
-    /* NVLS */ { 0, 0, 0 } }
->>>>>>> 9b7d5edb
 };
 
 /* Array indexes used below */
@@ -320,14 +299,7 @@
       nNodes;
 
     for (int a=0; a<NCCL_NUM_ALGORITHMS; a++) {
-<<<<<<< HEAD
       if ((coll != ncclFuncAllReduce) && a != NCCL_ALGO_RING) continue;
-=======
-      if (coll == ncclFuncBroadcast && a != NCCL_ALGO_RING) continue;
-      if (coll == ncclFuncReduce && a != NCCL_ALGO_RING) continue;
-      if (coll == ncclFuncReduceScatter && a != NCCL_ALGO_RING && a != NCCL_ALGO_NVLS) continue;
-      if (coll == ncclFuncAllGather && a != NCCL_ALGO_RING && a != NCCL_ALGO_NVLS) continue;
->>>>>>> 9b7d5edb
 
       for (int p=0; p<NCCL_NUM_PROTOCOLS; p++) {
         if (a == NCCL_ALGO_NVLS && p != NCCL_PROTO_SIMPLE) continue;
@@ -542,14 +514,8 @@
   if (algorithm == NCCL_ALGO_TREE && logSize < 23) bw *= treeCorrectionFactor[protocol][logSize];
   if (info->nChannels != 0) bw = bw / info->comm->nChannels * info->nChannels;
   if (algorithm == NCCL_ALGO_RING && protocol == NCCL_PROTO_SIMPLE && info->comm->nNodes > 1
-<<<<<<< HEAD
       && info->coll == ncclFuncAllReduce && info->nBytes >= info->comm->nRanks/16.0*65536) lat *= 1.9; // Plateau effect of ring
 #endif
-=======
-      && info->coll == ncclFuncAllReduce && info->nBytes >= info->comm->nRanks/16.0*65536) {
-    lat *= info->comm->minCompCap < 90 ? 1.9 : 1.5; // Plateau effect of ring
-  }
->>>>>>> 9b7d5edb
   // Tree pipelining saves latency in aggregation cases
   int latCount = algorithm == NCCL_ALGO_RING ? numPipeOps : DIVUP(numPipeOps, NCCL_MAX_WORK_ELEMENTS);
   *time = lat * latCount + (info->nBytes) / (1000 * bw);
