/*************************************************************************
 * Copyright (c) 2016-2022, NVIDIA CORPORATION. All rights reserved.
 * Modifications Copyright (c) 2019-2022 Advanced Micro Devices, Inc. All rights reserved.
 *
 * See LICENSE.txt for license information
 ************************************************************************/

#include "core.h"
#include "devcomm.h"
#include "comm.h"
#include "topo.h"

NCCL_PARAM(Nthreads, "NTHREADS", -2);
NCCL_PARAM(Ll128Nthreads, "LL128_NTHREADS", -2);

static int getNthreads(const char* name, int env, int min, int max, int def) {
  int nt = env;
  if (nt > 0) {
    if (nt % WARP_SIZE != 0) {
      WARN("Invalid %s %d (must be a multiple of %d)", name, nt, WARP_SIZE);
      nt = max;
    } else if (nt > max) {
      WARN("Invalid %s %d (maximum %d).", name, nt, max);
      nt = max;
    } else if (nt < min) {
      WARN("Invalid %s %d (minimum %d).", name, nt, min);
      nt = min;
     }
  } else {
    nt = def;
  }
  return nt;
}

ncclResult_t parseList(const char* str, const char* elems[], int nelems, int* list) {
  int def, set;
  if (str[0] == '^') {
    def = 1; set = 0; str++;
  } else {
    def = 0; set = 1;
  }
  for (int i=0; i<nelems; i++) list[i] = def;
  char* tokStr = strdup(str);
  char* tmpStr;
  char* token = strtok_r(tokStr, ",", &tmpStr);
  while (token) {
    for (int i=0; i<nelems; i++)
      if (strcasecmp(token, elems[i]) == 0) list[i] = set;
    token = strtok_r(NULL, ",", &tmpStr);
  }
  free(tokStr);
  return ncclSuccess;
}

// Latencies in us, Bandwidths in GB/s
// Tree { LL, LL128, Simple } , Ring { LL, LL128, Simple }
static const float baseLat  [NCCL_NUM_ALGORITHMS][NCCL_NUM_PROTOCOLS] = { { 12.0, 12.0, 17.0 }, { 12.0, 12.0, 17.0 }, { 12.0, 12.0, 17.0 } };

// NVLink, PCI, Network
#define NCCL_HW_NVLINK 0
#define NCCL_HW_PCI 1
#define NCCL_HW_NET 2

struct tuningModel {
  float hwLat [3][NCCL_NUM_ALGORITHMS][NCCL_NUM_PROTOCOLS];
  float bwRatio [2][NCCL_NUM_ALGORITHMS][NCCL_NUM_PROTOCOLS];
  float treeCorrectionFactor[NCCL_NUM_PROTOCOLS][27];
  float ringCorrectionFactor[NCCL_NUM_PROTOCOLS][27];
};

static struct tuningModel tuning_model_0 {
  .hwLat = {
    /* NVLINK */
    { /* Tree (LL/LL128/Simple)*/ { 1.5, 1.5, 4.5 }, /* Ring (LL/LL128/Simple)*/ { 1.5, 1.5, 4.5 }, /* CollNet (LL/LL128/Simple)*/ { 1.5, 1.5, 4.5 } },
    /* PCI */
    { /* Tree (LL/LL128/Simple)*/ { 2.2, 2.2, 5.7 }, /* Ring (LL/LL128/Simple)*/ { 2.2, 2.2, 5.7 }, /* CollNet (LL/LL128/Simple)*/ { 2.2, 2.2, 5.7 } },
    /* NET */
    { /* Tree (LL/LL128/Simple)*/ { 28.3, 28.3, 45.4 }, /* Ring (LL/LL128/Simple)*/ { 2.0, 2.0, 24.1 }, /* CollNet (LL/LL128/Simple)*/ { 28.3, 28.3, 45.4 } },
  },

  .bwRatio = {
    /* 2 nodes */
    { /* Tree (LL/LL128/Simple)*/ { 0.06, 1.00, 1.30 }, /* Ring (LL/LL128/Simple)*/ { 0.07, 1.00, 1.00 }, /* CollNet (LL/LL128/Simple)*/ { 1.00, 1.00, 1.00 } },
    /* more than 2 nodes */
    { /* Tree (LL/LL128/Simple)*/ { 0.06, 1.00, 0.30 }, /* Ring (LL/LL128/Simple)*/ { 0.07, 1.00, 1.00 }, /* CollNet (LL/LL128/Simple)*/ { 1.00, 1.00, 1.00 } },
  },

  .treeCorrectionFactor = {
    { 0.3, 0.9, 0.8, 0.7, 0.6, 0.3, 0.1, 0.4, 0.8, 0.8, 0.5, 0.3, 0.4, 0.3, 0.2, 0.2, 0.2, 0.1, 0.1, 0.1, 0.1, 0.1, 0.1, 0.1, 0.1, 0.1, 0.1, },
    { 0.3, 0.9, 0.8, 0.7, 0.6, 0.3, 0.1, 0.4, 0.8, 0.8, 0.5, 0.3, 0.4, 0.3, 0.2, 0.2, 0.2, 0.1, 0.1, 0.1, 0.1, 0.1, 0.1, 0.1, 0.1, 0.1, 0.1, },
    { 0.4, 1.0, 1.0, 0.8, 1.0, 1.0, 0.3, 1.0, 0.9, 0.9, 1.0, 1.0, 1.0, 1.0, 1.0, 1.0, 1.0, 0.7, 0.4, 0.3, 0.3, 0.2, 0.2, 0.2, 0.2, 0.2, 0.2, },
  },

  .ringCorrectionFactor = {
    { 0.2, 0.7, 0.7, 0.6, 0.6, 0.3, 0.2, 0.5, 1.0, 1.0, 0.8, 0.6, 0.8, 0.6, 0.3, 0.3, 0.2, 0.2, 0.1, 0.1, 0.1, 0.1, 0.1, 0.1, 0.1, 0.1, 0.1, },
    { 0.2, 0.7, 0.7, 0.6, 0.6, 0.3, 0.2, 0.5, 1.0, 1.0, 0.8, 0.6, 0.8, 0.6, 0.3, 0.3, 0.2, 0.2, 0.1, 0.1, 0.1, 0.1, 0.1, 0.1, 0.1, 0.1, 0.1, },
    { 1.0, 0.6, 0.9, 1.0, 0.7, 0.7, 1.0, 0.6, 0.8, 0.2, 0.1, 0.1, 0.1, 0.1, 0.2, 0.5, 0.8, 1.0, 1.0, 1.0, 1.0, 1.0, 1.0, 1.0, 1.0, 1.0, 1.0, },
  },
};

static struct tuningModel tuning_model_1 {
  .hwLat =
  { /* NVLINK */
    { /* Tree (LL/LL128/Simple)*/ { 1.5, 1.5, 4.5 }, /* Ring (LL/LL128/Simple)*/ { 1.5, 1.5, 4.5 }, /* CollNet (LL/LL128/Simple)*/ { 1.5, 1.5, 4.5 } },
    /* PCI */
    { /* Tree (LL/LL128/Simple)*/ { 2.2, 2.2, 5.7 }, /* Ring (LL/LL128/Simple)*/ { 2.2, 2.2, 5.7 }, /* CollNet (LL/LL128/Simple)*/ { 2.2, 2.2, 5.7 } },
    /* NET */
    { /* Tree (LL/LL128/Simple)*/ { 33.0, 33.0, 15.8 }, /* Ring (LL/LL128/Simple)*/ { 5.1, 5.1, 68.8 }, /* CollNet (LL/LL128/Simple)*/ { 33.0, 33.0, 15.8 } },
  },

  .bwRatio =
  { /* 2 nodes */
    { /* Tree (LL/LL128/Simple)*/ { 0.15, 1.00, 0.99 }, /* Ring (LL/LL128/Simple)*/ { 0.20, 1.00, 1.00 }, /* CollNet (LL/LL128/Simple)*/ { 1.00, 1.00, 1.00 } },
    /* more than 2 nodes */
    { /* Tree (LL/LL128/Simple)*/ { 0.15, 1.00, 0.42 }, /* Ring (LL/LL128/Simple)*/ { 0.20, 1.00, 1.00 }, /* CollNet (LL/LL128/Simple)*/ { 1.00, 1.00, 1.00 } },
  },

  .treeCorrectionFactor = {
    { 0.5, 0.4, 0.7, 0.6, 1.0, 1.0, 0.5, 0.4, 0.1, 0.5, 0.4, 0.6, 1.0, 1.0, 1.0, 1.0, 1.0, 0.8, 0.6, 0.5, 0.4, 0.4, 0.3, 0.2, 0.1, 0.1, 0.1, },
    { 0.5, 0.4, 0.7, 0.6, 1.0, 1.0, 0.5, 0.4, 0.1, 0.5, 0.4, 0.6, 1.0, 1.0, 1.0, 1.0, 1.0, 0.8, 0.6, 0.5, 0.4, 0.4, 0.3, 0.2, 0.1, 0.1, 0.1, },
    { 0.1, 0.1, 0.1, 0.1, 0.1, 0.3, 0.4, 0.5, 0.1, 0.6, 1.0, 1.0, 1.0, 0.6, 0.5, 0.7, 1.0, 1.0, 1.0, 1.0, 1.0, 1.0, 1.0, 0.7, 0.5, 0.3, 0.3, },
  },

  .ringCorrectionFactor = {
    { 1.0, 0.5, 1.0, 1.0, 0.6, 0.7, 1.0, 1.0, 0.2, 1.0, 0.9, 0.7, 1.0, 1.0, 1.0, 0.9, 0.9, 0.8, 0.8, 0.7, 0.6, 0.5, 0.5, 0.3, 0.2, 0.1, 0.1, },
    { 1.0, 0.5, 1.0, 1.0, 0.6, 0.7, 1.0, 1.0, 0.2, 1.0, 0.9, 0.7, 1.0, 1.0, 1.0, 0.9, 0.9, 0.8, 0.8, 0.7, 0.6, 0.5, 0.5, 0.3, 0.2, 0.1, 0.1, },
    { 0.3, 1.0, 0.3, 0.1, 0.1, 0.1, 0.3, 0.7, 1.0, 0.2, 0.1, 0.1, 0.1, 0.1, 0.1, 0.1, 0.1, 0.1, 0.1, 0.2, 0.3, 0.5, 0.9, 1.0, 1.0, 1.0, 1.0, },
  },
};

static struct tuningModel tuning_model_2 {
  .hwLat = {
    /* NVLINK */
    { /* Tree (LL/LL128/Simple)*/ { 1.5, 1.5, 4.5 }, /* Ring (LL/LL128/Simple)*/ { 1.5, 1.5, 4.5 }, /* CollNet (LL/LL128/Simple)*/ { 1.5, 1.5, 4.5 } },
    /* PCI */
    { /* Tree (LL/LL128/Simple)*/ { 2.2, 2.2, 5.7 }, /* Ring (LL/LL128/Simple)*/ { 2.2, 2.2, 5.7 }, /* CollNet (LL/LL128/Simple)*/ { 2.2, 2.2, 5.7 } },
    /* NET */
    { /* Tree (LL/LL128/Simple)*/ { 27.9, 27.9, 15.8 }, /* Ring (LL/LL128/Simple)*/ { 12.1, 12.1, 68.8 }, /* CollNet (LL/LL128/Simple)*/ { 27.9, 27.9, 15.8 } },
  },

  .bwRatio = {
    /* 2 nodes */
    { /* Tree (LL/LL128/Simple)*/ { 0.07, 1.00, 0.99 }, /* Ring (LL/LL128/Simple)*/ { 0.08, 1.00, 1.00 }, /* CollNet (LL/LL128/Simple)*/ { 1.00, 1.00, 1.00 } },
    /* more than 2 nodes */
    { /* Tree (LL/LL128/Simple)*/ { 0.07, 1.00, 0.42 }, /* Ring (LL/LL128/Simple)*/ { 0.08, 1.00, 1.00 }, /* CollNet (LL/LL128/Simple)*/ { 1.00, 1.00, 1.00 } },
  },

  .treeCorrectionFactor = {
    { 0.1, 0.4, 0.3, 0.3, 0.2, 0.4, 0.5, 0.1, 0.1, 0.6, 0.7, 0.7, 0.8, 1.0, 0.9, 0.7, 0.6, 0.5, 0.4, 0.3, 0.2, 0.2, 0.2, 0.2, 0.2, 0.2, 0.2, },
    { 0.1, 0.4, 0.3, 0.3, 0.2, 0.4, 0.5, 0.1, 0.1, 0.6, 0.7, 0.7, 0.8, 1.0, 0.9, 0.7, 0.6, 0.5, 0.4, 0.3, 0.2, 0.2, 0.2, 0.2, 0.2, 0.2, 0.2, },
    { 1.0, 0.1, 0.1, 0.1, 0.1, 0.2, 0.3, 0.5, 0.1, 0.6, 0.9, 0.8, 0.7, 0.9, 1.0, 1.0, 1.0, 1.0, 1.0, 1.0, 1.0, 0.7, 0.9, 0.9, 1.0, 1.0, 1.0, },
  },

  .ringCorrectionFactor = {
    { 0.1, 1.0, 1.0, 1.0, 1.0, 1.0, 1.0, 1.0, 0.4, 1.0, 1.0, 1.0, 1.0, 0.7, 0.6, 0.5, 0.4, 0.3, 0.2, 0.2, 0.1, 0.1, 0.1, 0.1, 0.1, 0.1, 0.1, },
    { 0.1, 1.0, 1.0, 1.0, 1.0, 1.0, 1.0, 1.0, 0.4, 1.0, 1.0, 1.0, 1.0, 0.7, 0.6, 0.5, 0.4, 0.3, 0.2, 0.2, 0.1, 0.1, 0.1, 0.1, 0.1, 0.1, 0.1, },
    { 0.1, 0.1, 0.1, 0.1, 0.1, 0.1, 0.1, 0.1, 1.0, 0.2, 0.2, 0.1, 0.1, 0.1, 0.1, 0.1, 0.2, 0.4, 0.5, 0.6, 0.9, 1.0, 1.0, 1.0, 1.0, 1.0, 1.0, },
  },
};

static struct tuningModel rcclTuningModel[] = {
  tuning_model_0,
  tuning_model_1,
  tuning_model_2,
};

// LL128 max BW per channel
static const double ll128MaxBwPerCh = 20.0;
static const double llMaxBws[2][3] = { /* Volta-N1/Intel-N2/Intel-N4) */ {39.0, 39.0, 20.4}, /* Ampere-N1/AMD-N2/AMD-N4) */ {87.7, 22.5 /*avg of ring & tree*/, 19.0} };
static const double perChMaxTreeBws[2][3] = { /* Volta (N1/N2/N4) */ {26.5, 18.5, 10.0}, /* Ampere (N1/N2/N4) */ {24.0, 23.6, 17.8} };

ncclResult_t ncclTopoTuneModel(struct ncclComm* comm, int minCompCap, int maxCompCap, struct ncclTopoGraph* treeGraph, struct ncclTopoGraph* ringGraph, struct ncclTopoGraph* collNetGraph) {
  int simpleDefaultThreads = (ringGraph->speedIntra*ringGraph->nChannels <= PCI_WIDTH) ? 256 : NCCL_SIMPLE_MAX_NTHREADS;
  comm->maxThreads[NCCL_ALGO_RING][NCCL_PROTO_SIMPLE] =
#if defined(__HIP_PLATFORM_HCC__) || defined(__HCC__) || defined(__HIPCC__)
    getNthreads("NCCL_NTHREADS", ncclParamNthreads(), 4*WARP_SIZE, NCCL_MAX_NTHREADS, simpleDefaultThreads);
  comm->maxThreads[NCCL_ALGO_TREE][NCCL_PROTO_SIMPLE] = comm->maxThreads[NCCL_ALGO_COLLNET][NCCL_PROTO_SIMPLE] =
    getNthreads("NCCL_NTHREADS", ncclParamNthreads(), 4*WARP_SIZE, NCCL_MAX_NTHREADS, NCCL_MAX_NTHREADS);
  comm->maxThreads[NCCL_ALGO_RING][NCCL_PROTO_LL] = comm->maxThreads[NCCL_ALGO_TREE][NCCL_PROTO_LL] = comm->maxThreads[NCCL_ALGO_COLLNET][NCCL_PROTO_LL] =
    getNthreads("NCCL_NTHREADS", ncclParamNthreads(), 4*WARP_SIZE, NCCL_MAX_NTHREADS, NCCL_MAX_NTHREADS);
#else
    getNthreads("NCCL_NTHREADS", ncclParamNthreads(), 2*WARP_SIZE, NCCL_SIMPLE_MAX_NTHREADS, simpleDefaultThreads);
  comm->maxThreads[NCCL_ALGO_TREE][NCCL_PROTO_SIMPLE] =
    getNthreads("NCCL_NTHREADS", ncclParamNthreads(), 2*WARP_SIZE, NCCL_SIMPLE_MAX_NTHREADS, NCCL_SIMPLE_MAX_NTHREADS);
  comm->maxThreads[NCCL_ALGO_COLLNET][NCCL_PROTO_SIMPLE] = NCCL_SIMPLE_MAX_NTHREADS;
  comm->maxThreads[NCCL_ALGO_RING][NCCL_PROTO_LL] = comm->maxThreads[NCCL_ALGO_TREE][NCCL_PROTO_LL] = comm->maxThreads[NCCL_ALGO_COLLNET][NCCL_PROTO_LL] =
    getNthreads("NCCL_NTHREADS", ncclParamNthreads(), 2*WARP_SIZE, NCCL_LL_MAX_NTHREADS, NCCL_LL_MAX_NTHREADS);
#endif
  comm->maxThreads[NCCL_ALGO_RING][NCCL_PROTO_LL128] = comm->maxThreads[NCCL_ALGO_TREE][NCCL_PROTO_LL128] = comm->maxThreads[NCCL_ALGO_COLLNET][NCCL_PROTO_LL128] =
    getNthreads("NCCL_LL128_NTHREADS", ncclParamLl128Nthreads(), NCCL_LL128_MAX_NTHREADS/4, NCCL_LL128_MAX_NTHREADS, NCCL_LL128_MAX_NTHREADS);

  int nNodes = comm->nNodes;
  int nRanks = comm->nRanks;
  if (nRanks <= 1) return ncclSuccess;

  int compCap80 = minCompCap == 80 && maxCompCap == 80 ? 1 : 0;
  int cpuArch, cpuVendor, cpuModel;
  NCCLCHECK(ncclTopoCpuType(comm->topo, &cpuArch, &cpuVendor, &cpuModel));
  int index2 = nNodes <= 2 ? nNodes-1 : 2;
  // LL: for single node, we look at GPU type; for multi-node, we look at CPU type
  int index1 = nNodes == 1 ? compCap80 : cpuVendor == NCCL_TOPO_CPU_VENDOR_AMD ? 1 : 0;
  double llMaxBw = llMaxBws[index1][index2];
  double perChMaxTreeBw = perChMaxTreeBws[compCap80][index2];
  // De-penalize Tree/Simple latency on Power systems to favor Tree than Ring
  //if (cpuArch == NCCL_TOPO_CPU_ARCH_POWER) hwLat[NCCL_HW_PCI][NCCL_ALGO_TREE][NCCL_PROTO_SIMPLE] = hwLat[NCCL_HW_PCI][NCCL_ALGO_RING][NCCL_PROTO_SIMPLE];
  float ppn = (float)nRanks / nNodes; // if ppn < 2, then we are sending/receiving at the same GPU through the NIC, apply some bw discount

  struct ncclTopoGraph* graphs[NCCL_NUM_ALGORITHMS] = { treeGraph, ringGraph, collNetGraph };
  int intraHw[NCCL_NUM_ALGORITHMS], hw[NCCL_NUM_ALGORITHMS];
  for (int a=0; a<NCCL_NUM_ALGORITHMS; a++) intraHw[a] = graphs[a]->typeIntra == LINK_NVL ? NCCL_HW_NVLINK : NCCL_HW_PCI;
  for (int a=0; a<NCCL_NUM_ALGORITHMS; a++) hw[a] = nNodes == 1 ? intraHw[a] : NCCL_HW_NET;

  for (int coll=0; coll<NCCL_NUM_FUNCTIONS; coll++) {
    int nsteps = coll == ncclFuncAllReduce ? 2*(nRanks-1) :
      coll == ncclFuncReduceScatter || coll == ncclFuncAllGather ? nRanks-1 :
      nRanks;
    int nInterSteps = coll == ncclFuncAllReduce ? (nNodes > 1 ? 2*nNodes :0) :
      coll == ncclFuncReduceScatter || coll == ncclFuncAllGather ? nNodes-1 :
      nNodes;

    for (int a=0; a<NCCL_NUM_ALGORITHMS; a++) {
      if ((coll != ncclFuncAllReduce || nNodes == 1) && a != NCCL_ALGO_RING) continue;

      for (int p=0; p<NCCL_NUM_PROTOCOLS; p++) {
        float speed = nNodes <= 2 || a == NCCL_ALGO_COLLNET ? graphs[a]->speedIntra : graphs[a]->speedInter;
        float busBw = graphs[a]->nChannels * speed;

        // Various model refinements
#if defined(__HIP_PLATFORM_HCC__) || defined(__HCC__) || defined(__HIPCC__)
        if (nNodes <= 2)
          busBw *= rcclTuningModel[comm->topo->tuning].bwRatio[0][a][p];
        else
          busBw *= rcclTuningModel[comm->topo->tuning].bwRatio[1][a][p];
#else
        if (compCap80) busBw = std::min(busBw, 235.0f);
        if (a == NCCL_ALGO_RING && p == NCCL_PROTO_LL) { busBw = std::min(llMaxBw, busBw * ((nNodes > 1 || coll == ncclFuncAllReduce || coll == ncclFuncReduce) ? 1.0/4.0 : 1.0/3.0)); }
        if (a == NCCL_ALGO_RING && p == NCCL_PROTO_LL128) busBw = std::min(busBw * (ppn < 2 ? 0.7 : 0.92 /*120.0/128.0*/), ll128MaxBwPerCh*graphs[a]->nChannels);
        if (a == NCCL_ALGO_TREE) busBw = std::min(busBw*.92, graphs[a]->nChannels*perChMaxTreeBw);
        if (a == NCCL_ALGO_TREE && p == NCCL_PROTO_LL) busBw = std::min(busBw*1.0/3.8, llMaxBw);
        if (a == NCCL_ALGO_TREE && p == NCCL_PROTO_LL128) busBw = std::min(busBw * (nNodes == 1 ? 7.0/9.0 : 120.0/128.0), ll128MaxBwPerCh*graphs[a]->nChannels);
#endif
        if (a == NCCL_ALGO_COLLNET && p != NCCL_PROTO_SIMPLE) busBw = 0;  // Oneshot CollNet only supports Simple

        // Convert bus BW to algorithm BW
        float ratio = (a != NCCL_ALGO_RING) ? .5 : (1.0 * nRanks) / nsteps;
        comm->bandwidths[coll][a][p] = busBw * ratio;

        comm->latencies[coll][a][p] = baseLat[a][p];
<<<<<<< HEAD
        float intraLat = hwLat[intraHw[a]][a][p];
        float interLat = graphs[a]->latencyInter ? graphs[a]->latencyInter : hwLat[NCCL_HW_NET][a][p];

        if (nNodes > 1 && p == NCCL_PROTO_LL) intraLat *= 1.8;
=======
        float intraLat = rcclTuningModel[comm->topo->tuning].hwLat[intraHw[a]][a][p];
        float interLat = rcclTuningModel[comm->topo->tuning].hwLat[NCCL_HW_NET][a][p];
        //if (nNodes > 1 && p == NCCL_PROTO_LL) intraLat *= 1.8;
>>>>>>> bbe780ca
        if (a == NCCL_ALGO_RING) {
          float lat = rcclTuningModel[comm->topo->tuning].hwLat[hw[a]][a][p];
          if ((coll == ncclFuncReduce || coll == ncclFuncBroadcast)) {
            if (ringGraph->sameChannels) {
              comm->latencies[coll][a][p] += lat;
            } else {
              if (p == NCCL_PROTO_SIMPLE) lat = rcclTuningModel[comm->topo->tuning].hwLat[hw[a]][NCCL_ALGO_TREE][p]; // Add some chunk latency, waiting for proper chunk modeling
              comm->latencies[coll][a][p] += nsteps*lat;
            }
          } else {
            comm->latencies[coll][a][p] += (nsteps-nInterSteps)*intraLat + nInterSteps*interLat;
          }
        } else if (a == NCCL_ALGO_TREE) {
          comm->latencies[coll][a][p] +=
            2 * ((nRanks/nNodes-1) * intraLat + log2i(nNodes) * interLat);
        } else {
          comm->latencies[coll][a][p] +=
            2 * (std::min(1, (nRanks/nNodes-1)) * intraLat + (nRanks/nNodes-1) * 0.5) + interLat;  // Add 0.5 arity serialization latency
        }
      }
    }
  }

  // Protocols/Algorithms enable/disable, and user overrides.
  // All are enabled except ll128 which is enabled by default only in certain cases.
  int protoEnable[NCCL_NUM_PROTOCOLS] = { 1, 2, 1 };
  int algoEnable[NCCL_NUM_ALGORITHMS] = { 1, 1, 1 };

  const char *protoStr = getenv("NCCL_PROTO");
  if (protoStr) {
    INFO(NCCL_ENV, "NCCL_PROTO set by environment to %s", protoStr);
    NCCLCHECK(parseList(protoStr, ncclProtoStr, NCCL_NUM_PROTOCOLS, protoEnable));
  }
  const char *algoStr = getenv("NCCL_ALGO");
  if (algoStr) {
    INFO(NCCL_ENV, "NCCL_ALGO set by environment to %s", algoStr);
    NCCLCHECK(parseList(algoStr, ncclAlgoStr, NCCL_NUM_ALGORITHMS, algoEnable));
  }
  // Disable CollNet if it is not supported
  if (comm->collNetSupport == 0) {
    algoEnable[NCCL_ALGO_COLLNET] = 0;
    // If user has hard set NCCL_ALGO=COLLNET, ignore it
    if (algoEnable[NCCL_ALGO_RING] == 0 && algoEnable[NCCL_ALGO_TREE] == 0) {
      algoEnable[NCCL_ALGO_RING] = algoEnable[NCCL_ALGO_TREE] = 1;
      if (comm->rank == 0) WARN("CollNet is not supported or fails to initialize, ignoring NCCL_ALGO=COLLNET");
    }
  }

  for (int c=0; c<NCCL_NUM_FUNCTIONS; c++) for (int a=0; a<NCCL_NUM_ALGORITHMS; a++) for (int p=0; p<NCCL_NUM_PROTOCOLS; p++) {
    int pEnable = protoEnable[p];
    if (pEnable == 2 && p == NCCL_PROTO_LL128) {
      // Enable LL128 by default only on Volta/Ampere+NVLink. Other cases are not tested and may cause silent data corruption.
      pEnable = (graphs[a]->typeInter <= PATH_PXB) && graphs[a]->typeIntra <= PATH_NVL &&
        ((minCompCap == 70 && maxCompCap == 70) || (minCompCap == 80 && maxCompCap == 80)) ? 1 : 0;
    }
    if (pEnable == 0) comm->bandwidths[c][a][p] = 0;
    // Only disable algo for Allreduce since others only have one
    if (c == ncclFuncAllReduce && algoEnable[a] == 0) comm->bandwidths[c][a][p] = 0;
  }

  if (comm->rank == 0) {
    char line[1024];
    sprintf(line, "Latency/AlgBw |");
    for (int a=0; a<NCCL_NUM_ALGORITHMS; a++) {
      for (int p=0; p<NCCL_NUM_PROTOCOLS; p++) {
        sprintf(line+strlen(line), " %7s/%6s |", ncclAlgoStr[a], ncclProtoStr[p]);
      }
    }
    INFO(NCCL_TUNING, "%s", line);
    sprintf(line, " Max NThreads |");
    for (int a=0; a<NCCL_NUM_ALGORITHMS; a++) {
      for (int p=0; p<NCCL_NUM_PROTOCOLS; p++) {
        sprintf(line+strlen(line), " %14d |", comm->maxThreads[a][p]);
      }
    }
    INFO(NCCL_TUNING, "%s", line);
    for (int c=0; c<NCCL_NUM_FUNCTIONS; c++) {
      sprintf(line, "%13s |", ncclFuncStr[c]);
      for (int a=0; a<NCCL_NUM_ALGORITHMS; a++) {
        for (int p=0; p<NCCL_NUM_PROTOCOLS; p++) {
          sprintf(line+strlen(line), "%8.1f/%6.1f |", comm->latencies[c][a][p], comm->bandwidths[c][a][p]);
        }
      }
      INFO(NCCL_TUNING, "%s", line);
    }
  }

  // Set per-thread amount of work before we increase nThreads and nChannels
  for (int a=0; a<NCCL_NUM_ALGORITHMS; a++) {
    comm->threadThresholds[a][NCCL_PROTO_LL] = NCCL_LL_THREAD_THRESHOLD;
    comm->threadThresholds[a][NCCL_PROTO_LL128] = NCCL_LL128_THREAD_THRESHOLD;
    comm->threadThresholds[a][NCCL_PROTO_SIMPLE] = NCCL_SIMPLE_THREAD_THRESHOLD;
  }
  comm->threadThresholds[NCCL_ALGO_RING][NCCL_PROTO_LL] *= nRanks;
  comm->threadThresholds[NCCL_ALGO_COLLNET][NCCL_PROTO_SIMPLE] = 256;

  // Override defaults with user env
  char* str = getenv("NCCL_THREAD_THRESHOLDS");
  if (str) {
    INFO(NCCL_ENV, "NCCL_THREAD_THRESHOLDS set by environment to %s", str);
    ssize_t t[NCCL_NUM_ALGORITHMS][NCCL_NUM_PROTOCOLS] = {{ -2, -2, -2 }, { -2, -2, -2}};
    sscanf(str, "%ld %ld %ld %ld %ld %ld", t[0], t[0]+1, t[0]+2, t[1], t[1]+1, t[1]+2);
    for (int a=0; a<NCCL_NUM_ALGORITHMS; a++) {
      for (int p=0; p<NCCL_NUM_PROTOCOLS; p++) {
        if (t[a][p] >= 0) comm->threadThresholds[a][p] = t[a][p];
      }
    }
  }

  INFO(NCCL_INIT, "threadThresholds %ld/%ld/%ld | %ld/%ld/%ld | %ld/%ld/%ld",
      comm->threadThresholds[NCCL_ALGO_TREE][NCCL_PROTO_LL],
      comm->threadThresholds[NCCL_ALGO_TREE][NCCL_PROTO_LL128],
      comm->threadThresholds[NCCL_ALGO_TREE][NCCL_PROTO_SIMPLE],
      comm->threadThresholds[NCCL_ALGO_RING][NCCL_PROTO_LL],
      comm->threadThresholds[NCCL_ALGO_RING][NCCL_PROTO_LL128],
      comm->threadThresholds[NCCL_ALGO_RING][NCCL_PROTO_SIMPLE],
      comm->threadThresholds[NCCL_ALGO_COLLNET][NCCL_PROTO_LL],
      comm->threadThresholds[NCCL_ALGO_COLLNET][NCCL_PROTO_LL128],
      comm->threadThresholds[NCCL_ALGO_COLLNET][NCCL_PROTO_SIMPLE]);
  return ncclSuccess;
}

ncclResult_t ncclTopoGetAlgoTime(struct ncclInfo* info, int algorithm, int protocol, int numPipeOps, float* time) {
  float bw = info->comm->bandwidths[info->coll][algorithm][protocol];
  float lat = info->comm->latencies[info->coll][algorithm][protocol];
  if (bw == 0) {
    *time = -1.0; return ncclSuccess;
  }
  int logSize = log2i(info->nBytes>>6);

#if defined(__HIP_PLATFORM_HCC__) || defined(__HCC__) || defined(__HIPCC__)
  if (algorithm == NCCL_ALGO_TREE) {
    if (logSize < 27) bw *= rcclTuningModel[info->comm->topo->tuning].treeCorrectionFactor[protocol][logSize];
    else bw *= rcclTuningModel[info->comm->topo->tuning].treeCorrectionFactor[protocol][26];
  }
  else if (algorithm == NCCL_ALGO_RING && info->comm->nNodes > 1) {
    if(logSize < 27) bw *= rcclTuningModel[info->comm->topo->tuning].ringCorrectionFactor[protocol][logSize];
    else bw *= rcclTuningModel[info->comm->topo->tuning].ringCorrectionFactor[protocol][26];
  }
#else
  if (algorithm == NCCL_ALGO_TREE && logSize < 23) bw *= treeCorrectionFactor[protocol][logSize];
  if (info->nChannels != 0) bw = bw / info->comm->nChannels * info->nChannels;
  if (algorithm == NCCL_ALGO_RING && protocol == NCCL_PROTO_SIMPLE && info->comm->nNodes > 1
      && info->coll == ncclFuncAllReduce && info->nBytes >= info->comm->nRanks/16.0*65536) lat *= 1.9; // Plateau effect of ring
#endif    
  // Tree pipelining saves latency in aggregation cases
  int latCount = algorithm == NCCL_ALGO_RING ? numPipeOps : DIVUP(numPipeOps, NCCL_MAX_WORK_ELEMENTS);
  *time = lat * latCount + (info->nBytes) / (1000 * bw);
  return ncclSuccess;
}<|MERGE_RESOLUTION|>--- conflicted
+++ resolved
@@ -246,16 +246,9 @@
         comm->bandwidths[coll][a][p] = busBw * ratio;
 
         comm->latencies[coll][a][p] = baseLat[a][p];
-<<<<<<< HEAD
-        float intraLat = hwLat[intraHw[a]][a][p];
-        float interLat = graphs[a]->latencyInter ? graphs[a]->latencyInter : hwLat[NCCL_HW_NET][a][p];
-
-        if (nNodes > 1 && p == NCCL_PROTO_LL) intraLat *= 1.8;
-=======
         float intraLat = rcclTuningModel[comm->topo->tuning].hwLat[intraHw[a]][a][p];
         float interLat = rcclTuningModel[comm->topo->tuning].hwLat[NCCL_HW_NET][a][p];
         //if (nNodes > 1 && p == NCCL_PROTO_LL) intraLat *= 1.8;
->>>>>>> bbe780ca
         if (a == NCCL_ALGO_RING) {
           float lat = rcclTuningModel[comm->topo->tuning].hwLat[hw[a]][a][p];
           if ((coll == ncclFuncReduce || coll == ncclFuncBroadcast)) {
