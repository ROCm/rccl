--- conflicted
+++ resolved
@@ -1,10 +1,6 @@
 /*************************************************************************
-<<<<<<< HEAD
- * Copyright (c) 2016-2021, NVIDIA CORPORATION. All rights reserved.
- * Modifications Copyright (c) 2019-2021 Advanced Micro Devices, Inc. All rights reserved.
-=======
  * Copyright (c) 2016-2022, NVIDIA CORPORATION. All rights reserved.
->>>>>>> 3c223c10
+ * Modifications Copyright (c) 2019-2022 Advanced Micro Devices, Inc. All rights reserved.
  *
  * See LICENSE.txt for license information
  ************************************************************************/
@@ -71,11 +67,7 @@
   /* PCI */
   { /* Tree (LL/LL128/Simple)*/ { 2.2, 2.2, 5.7 }, /* Ring (LL/LL128/Simple)*/ { 2.2, 2.2, 5.7 }, /* CollNet (LL/LL128/Simple)*/ { 2.2, 2.2, 5.7 } },
   /* NET */
-<<<<<<< HEAD
   { /* Tree (LL/LL128/Simple)*/ { 40.0, 40.0, 50.0 }, /* Ring (LL/LL128/Simple)*/ { 4.0, 4.0, 25.0 }, /* CollNet (LL/LL128/Simple)*/ { 9.8, 9.8, 19.5 } }
-=======
-  { /* Tree (LL/LL128/Simple)*/ { 5.0, 8.5, 28 }, /* Ring (LL/LL128/Simple)*/ { 2.7, 4.0, 28 }, /* CollNet (LL/LL128/Simple)*/ { 5.0, 5.0, 10.7 } }
->>>>>>> 3c223c10
 };
 
 // LL128 max BW per channel
@@ -151,7 +143,6 @@
         if (a == NCCL_ALGO_RING && p == NCCL_PROTO_LL128) busBw = std::min(busBw * (ppn < 2 ? 0.7 : 0.92 /*120.0/128.0*/), ll128MaxBwPerCh*graphs[a]->nChannels);
         if (a == NCCL_ALGO_TREE) busBw = std::min(busBw*.92, graphs[a]->nChannels*perChMaxTreeBw);
         if (a == NCCL_ALGO_TREE && p == NCCL_PROTO_LL) busBw = std::min(busBw*1.0/3.8, llMaxBw);
-        if (a == NCCL_ALGO_COLLNET) busBw *= .9;
         if (a == NCCL_ALGO_TREE && p == NCCL_PROTO_LL128) busBw = std::min(busBw * (nNodes == 1 ? 7.0/9.0 : 120.0/128.0), ll128MaxBwPerCh*graphs[a]->nChannels);
 #endif
         if (a == NCCL_ALGO_COLLNET && p != NCCL_PROTO_SIMPLE) busBw = 0;  // Oneshot CollNet only supports Simple
@@ -162,14 +153,9 @@
 
         comm->latencies[coll][a][p] = baseLat[a][p];
         float intraLat = hwLat[intraHw[a]][a][p];
-<<<<<<< HEAD
-        float interLat = hwLat[NCCL_HW_NET][a][p];
-        //if (nNodes > 1 && p == NCCL_PROTO_LL) intraLat *= 1.8;
-=======
         float interLat = graphs[a]->latencyInter ? graphs[a]->latencyInter : hwLat[NCCL_HW_NET][a][p];
 
         if (nNodes > 1 && p == NCCL_PROTO_LL) intraLat *= 1.8;
->>>>>>> 3c223c10
         if (a == NCCL_ALGO_RING) {
           float lat = hwLat[hw[a]][a][p];
           if ((coll == ncclFuncReduce || coll == ncclFuncBroadcast)) {
