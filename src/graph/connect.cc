--- conflicted
+++ resolved
@@ -233,11 +233,7 @@
   return maxNchannels;
 }
 
-<<<<<<< HEAD
-ncclResult_t ncclTopoPostset(struct ncclComm* comm, int* firstRanks, struct ncclTopoRanks** allTopoRanks, int* rings, int gcn, int nnets) {
-=======
-ncclResult_t ncclTopoPostset(struct ncclComm* comm, int* firstRanks, int* treePatterns, struct ncclTopoRanks** allTopoRanks, int* rings) {
->>>>>>> 920dbe5b
+ncclResult_t ncclTopoPostset(struct ncclComm* comm, int* firstRanks, int* treePatterns, struct ncclTopoRanks** allTopoRanks, int* rings, int gcn, int nnets) {
   // Gather data from all ranks
   int *ringRecv, *ringSend, *ringPrev, *ringNext, *treeToParent, *treeToChild0, *treeToChild1;
   int nranks = comm->nRanks;
