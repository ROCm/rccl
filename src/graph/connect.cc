/*************************************************************************
 * Copyright (c) 2016-2022, NVIDIA CORPORATION. All rights reserved.
 * Modifications Copyright (c) 2019-2022 Advanced Micro Devices, Inc. All rights reserved.
 *
 * See LICENSE.txt for license information
 ************************************************************************/

#include "comm.h"
#include "graph.h"
#include "trees.h"
#include "rings.h"
#include "topo.h"

#include "msccl/msccl_lifecycle.h"

/******************************************************************/
/********************* Internode connection ***********************/
/******************************************************************/

ncclResult_t ncclTopoPreset(struct ncclComm* comm, struct ncclTopoGraph** graphs, struct ncclTopoRanks* topoRanks) {
  int rank = comm->rank;
  int localRanks = comm->topo->nodes[GPU].count;
  int nvlsRanks = comm->MNNVL ? comm->clique.size : localRanks;
  int nChannels = comm->nChannels;

  topoRanks->nvlsHeadNum = 0;
  for (int c=0; c<nChannels; c++) {
    struct ncclChannel* channel = comm->channels+c;
    channel->ring.prev = channel->ring.next = -1;
    channel->tree.up = -1;
    channel->collnetChain.up = -1;
    for (int i=0; i<NCCL_MAX_TREE_ARITY; i++) channel->tree.down[i] = -1;
    for (int i=0; i<NCCL_MAX_TREE_ARITY; i++) channel->collnetChain.down[i] = -1;
    channel->collnetDirect.out = -1;
    channel->collnetDirect.headRank = -1;
    channel->collnetDirect.nHeads = 0;
    channel->collnetDirect.shift = 0;
    for (int i=0; i<NCCL_MAX_DIRECT_ARITY+1; i++) channel->collnetDirect.heads[i] = -1;
    for (int i=0; i<NCCL_MAX_DIRECT_ARITY; i++) channel->collnetDirect.up[i] = -1;
    for (int i=0; i<NCCL_MAX_DIRECT_ARITY; i++) channel->collnetDirect.down[i] = -1;

    int* ringIntra = graphs[NCCL_ALGO_RING]->intra+c*localRanks;
    int* treeIntra = graphs[NCCL_ALGO_TREE]->intra+c*localRanks;
    int* collNetIntra = graphs[NCCL_ALGO_COLLNET_CHAIN]->intra+c*localRanks;

    for (int i=0; i<localRanks; i++) {
      if (ringIntra[i] == rank) {
        topoRanks->ringRecv[c] = ringIntra[0];
        topoRanks->ringSend[c] = ringIntra[localRanks-1];
        topoRanks->ringPrev[c] = (i == 0) ? -1 : ringIntra[i-1];
        topoRanks->ringNext[c] = (i == localRanks-1) ? -1 : ringIntra[i+1];
      }
      if (treeIntra[i] == rank) {
        int parentIndex = 0;
        int child0Index = graphs[NCCL_ALGO_TREE]->pattern == NCCL_TOPO_PATTERN_TREE ? 0 : 1;
        int child1Index = graphs[NCCL_ALGO_TREE]->pattern == NCCL_TOPO_PATTERN_SPLIT_TREE ? 1 : 0;

        topoRanks->treeToParent[c] = treeIntra[parentIndex];
        topoRanks->treeToChild0[c] = treeIntra[child0Index];
        topoRanks->treeToChild1[c] = treeIntra[child1Index];
        channel->tree.up         = i == 0 ? -1 : treeIntra[i-1];
        channel->tree.down[0]    = i == localRanks-1 ? -1 : treeIntra[i+1];
      }
      if (collNetIntra[i] == rank) {
        channel->collnetChain.up      = i == 0 ? comm->nRanks : collNetIntra[i-1];
        channel->collnetChain.down[0] = i == localRanks-1 ? -1 : collNetIntra[i+1];
      }
    }
  }
  // Duplicate channels trees
  struct ncclChannel* channel0 = comm->channels;
  struct ncclChannel* channel1 = (nChannels > MAXCHANNELS/2) ? 0 : channel0+nChannels;
  if (channel1) memcpy(channel1, channel0, nChannels*sizeof(struct ncclChannel));

  // Get nvls heads and the number of heads. Duplicate head is not allowed.
  for (int c = 0; c < graphs[NCCL_ALGO_NVLS]->nChannels; ++c) {
    bool addHead = true;
    int* nvlsIntra = graphs[NCCL_ALGO_NVLS]->intra + c * nvlsRanks;

    for (int dup = 0; dup < topoRanks->nvlsHeadNum; dup++) {
      if (topoRanks->nvlsHeads[dup] == nvlsIntra[0]) {
        addHead = false;
        break;
      }
    }
    if (addHead) {
      topoRanks->nvlsHeads[topoRanks->nvlsHeadNum++] = nvlsIntra[0];
    }
  }

  return ncclSuccess;
}

bool isRankHere(const char* s, int start, int end, int rank) {
  if (end <= start || start < 0 || end < 0)
    return false;
  int num = 0;
  while (start < end) {
    char currChar = s[start];
    if (isdigit(currChar)) {
      num = num * 10 + (currChar - '0');
      if (isdigit(s[start+1])) {
        start++;
        continue;
      }
    }
    else if (currChar == '(' || currChar == ')') {
      start++;
      num = 0;
      continue;
    }
    if (num == rank) return true;
    start++;
  }
  return false;
}

ncclResult_t ncclTreeBasePostset(struct ncclComm* comm,
    struct ncclTopoGraph* treeGraph) {
  int x=0, y=0;
  for (int i=0;  treeGraph->treeBase[i][0]!=0; i++)
  {
    x=i+1;
  }
  if( treeGraph->treeBase[0][0] == 0) return ncclSuccess;
  int nChannels = comm->nChannels;
  int localRanks = comm->topo->nodes[GPU].count;
  //new tree
  for (int c=0; c<nChannels; c++) { // in here
    int buff = c%x;
    char tempString[NCCL_TOPO_MAX_NODES*4];
    int ko=0;
    while (treeGraph->treeBase[buff][ko] != 0) {
      tempString[ko] = treeGraph->treeBase[buff][ko];
      ko++;
    }
    tempString[ko]=0;
    int start = 0;
    int curRank = comm->rank;
    struct ncclChannel* channel = comm->channels+c;
    int end = 0;
    while (tempString[end] != 0) end++;
    int parent = -1;
    // constructing a number from the continuous digits
    while (start < end) {
      int num = 0, num_found = 0;
      start++;
      while (start < end && tempString[start] != '('
         && tempString[start] != ')') {
        int num_here = (int)(tempString[start] - '0');
        num = num * 10 + num_here;
        start = start + 1;
        if (tempString[start] == '(' || tempString[start] == ')' || start == end) num_found = 1;
      }
      if (num_found != 0 && num == curRank) {
        channel->tree.up = parent;
        int depth = 0;
        for (int childId = 0; childId < NCCL_MAX_TREE_ARITY; childId++) {
          int or_start = start;
          int child = -1;
          channel->tree.down[childId] = -1;
          if (or_start >= end -1) continue;
          num=0;
          or_start++;
          while (tempString[or_start] != 0 && tempString[or_start] != '('
             && tempString[or_start] != ')') {
            int num_here = (int)(tempString[or_start] - '0');
            num = num * 10 + num_here;
            or_start++;
          }
          child = num;
          // find next child start
          while (start < end) {
            if (tempString[start] == '(' ) depth++;
            else if(tempString[start] == ')') depth--;
            if (depth == 0) break; // next child
            start++;
          }
          start++;
          channel->tree.down[childId] = child;
          // get kids, update numbers, get out of this string
        }
        break;
      }
      else { //go to the next one
        parent = num;
        int start_c = start;
        int end_c = start_c;
        while (end_c < end) {
          int depth = 0;
          while (end_c < end) {
            if (tempString[end_c] == '(' ) depth++;
            else if(tempString[end_c] == ')') depth--;
            if (depth == 0) break; // next child
            end_c++;
          }
          if (isRankHere(tempString, start_c, end_c, curRank)) {
            start = start_c;
            end = end_c;
            break;
          }
          else {
            end_c++;
            start_c = end_c;
          }
        }
      }
    }

  }
  return ncclSuccess;
}

static ncclResult_t connectRings(struct ncclComm* comm, int* ringRecv, int* ringSend, int* ringPrev, int* ringNext) {
  int nChannels = comm->nChannels;
  int nNodes = comm->nNodes;
  for (int c=0; c<nChannels; c++) {
    int* recv = ringRecv+c*comm->nNodes;
    int* send = ringSend+c*comm->nNodes;
    int* prev = ringPrev+c*comm->nRanks;
    int* next = ringNext+c*comm->nRanks;
    for (int n=0; n<nNodes; n++) {
      int recvRank = recv[n];
      int prevSendRank = send[(n-1+nNodes)%nNodes];
      prev[recvRank] = prevSendRank;
      int sendRank = send[n];
      int nextRecvRank = recv[(n+1)%nNodes];
      next[sendRank] = nextRecvRank;
    }
  }

  // [RCCL] Print off the recv/send local ranks per node, per channel
  if (comm->rank == 0)
  {
    char buff[2048] = "";
    int offset = 0;
    int inc;
    int numChannels = (nChannels > MAXCHANNELS/2) ? 2 * nChannels : nChannels;

    for (int c = 0; c < numChannels; c++) {
      sprintf(buff + offset, "     %02d%n", c, &inc);
      offset += inc;
    }
    INFO(NCCL_GRAPH, "[RINGS] %s", buff);

    for (int n = 0; n < nNodes; n++) {
      offset = 0;
      for (int c = 0; c < nChannels; c++) {
        int recvRank = comm->rankToLocalRank[ringRecv[c*comm->nNodes+n]];
        int sendRank = comm->rankToLocalRank[ringSend[c*comm->nNodes+n]];
        sprintf(buff + offset, " %02d->%02d%n",  recvRank, sendRank, &inc);
        offset += inc;
      }
      INFO(NCCL_GRAPH, "[RINGS] %s", buff);
    }
  }

  return ncclSuccess;
}

static ncclResult_t getIndexes(int* ranks, int* indexes, int nNodes) {
 for (int n=0; n<nNodes; n++) indexes[n] = ranks[n];
 return ncclSuccess;
}

static ncclResult_t setTreeUp(struct ncclTree* tree, int* indexes, int u) {
  if (u == -1) return ncclSuccess;
  tree->up = indexes[u];
  return ncclSuccess;
}

static ncclResult_t setTreeDown(struct ncclTree* tree, int* indexes, int d) {
  if (d == -1) return ncclSuccess;
  int x = 0;
  while (x < NCCL_MAX_TREE_ARITY && tree->down[x] >= 0) x++;
  if (x == NCCL_MAX_TREE_ARITY) {
    WARN("Internal error : tree already has %d children (%d %d %d)", x, tree->down[0], tree->down[1], tree->down[2]);
    return ncclInternalError;
  }
  tree->down[x] = indexes[d];
  return ncclSuccess;
}

static ncclResult_t connectTrees(struct ncclComm* comm, int* treeToParent, int* treeToChild0, int* treeToChild1, int* treePatterns) {

  const int channelLimit = IsArchMatch(comm->topo->nodes[GPU].nodes[0].gpu.gcn, "gfx94") ? 2*CHANNEL_LIMIT : CHANNEL_LIMIT;
  const int nChannels = (comm->nChannels > channelLimit) ? comm->nChannels / 2 : comm->nChannels;
  const int nNodes = comm->nNodes, node = comm->node;

  // Compute tree depth. Not an exact value but a good approximation in most
  // cases
  int depth = comm->nRanks/nNodes - 1 + log2i(nNodes);

  int t0u, t0d0, t0d1, t0ChildType, t1u, t1d0, t1d1, t1ChildType;
  int* ttp, *ttc0, *ttc1;
  NCCLCHECK(ncclGetDtree(nNodes, node, &t0u, &t0d0, &t0d1, &t0ChildType, &t1u, &t1d0, &t1d1, &t1ChildType));
  if (nChannels == comm->nChannels) {
    for (int c=0; c<nChannels; c++) {
       struct ncclChannel* channel0 = comm->channels+c;
       struct ncclChannel* channel1 = channel0+nChannels;
       ttp = treeToParent+c*comm->nNodes;
       ttc0 = treeToChild0+c*comm->nNodes;
       ttc1 = treeToChild1+c*comm->nNodes;
       if (comm->rank == ttp[node]) {
         NCCLCHECK(setTreeUp(&channel0->tree, t0ChildType == 0 ? ttc0 : ttc1, t0u));
         NCCLCHECK(setTreeUp(&channel1->tree, t1ChildType == 0 ? ttc0 : ttc1, t1u));
       }
       if (comm->rank == ttc0[node]) {
         NCCLCHECK(setTreeDown(&channel0->tree, ttp, t0d0));
         NCCLCHECK(setTreeDown(&channel1->tree, ttp, t1d0));
       }
       if (comm->rank == ttc1[node]) {
         NCCLCHECK(setTreeDown(&channel0->tree, ttp, t0d1));
         NCCLCHECK(setTreeDown(&channel1->tree, ttp, t1d1));
       }
       if (comm->rank == ttp[node] ||
           comm->rank == ttc0[node] ||
           comm->rank == ttc1[node]) {
         INFO(NCCL_GRAPH, "Tree %d : %d -> %d -> %d/%d/%d", c,           channel0->tree.up, comm->rank, channel0->tree.down[0], channel0->tree.down[1], channel0->tree.down[2]);
         INFO(NCCL_GRAPH, "Tree %d : %d -> %d -> %d/%d/%d", c+nChannels, channel1->tree.up, comm->rank, channel1->tree.down[0], channel1->tree.down[1], channel1->tree.down[2]);
       }
       channel0->tree.depth = channel1->tree.depth = depth;
    }
  } else {
    for (int c=0; c<nChannels; c++) {
       struct ncclChannel* channel0 = comm->channels+c;
       ttp = treeToParent+c*comm->nNodes;
       ttc0 = treeToChild0+c*comm->nNodes;
       ttc1 = treeToChild1+c*comm->nNodes;
       if (comm->rank == ttp[node]) {
         NCCLCHECK(setTreeUp(&channel0->tree, t0ChildType == 0 ? ttc0 : ttc1, t0u));
       }
       if (comm->rank == ttc0[node]) {
         NCCLCHECK(setTreeDown(&channel0->tree, ttp, t0d0));
       }
       if (comm->rank == ttc1[node]) {
         NCCLCHECK(setTreeDown(&channel0->tree, ttp, t0d1));
       }
       if (comm->rank == ttp[node] ||
           comm->rank == ttc0[node] ||
           comm->rank == ttc1[node]) {
         INFO(NCCL_GRAPH, "Tree %d : %d -> %d -> %d/%d/%d", c,           channel0->tree.up, comm->rank, channel0->tree.down[0], channel0->tree.down[1], channel0->tree.down[2]);
       }
       channel0->tree.depth = depth;
    }
    for (int c=nChannels; c<nChannels*2; c++) {
       struct ncclChannel* channel1 = comm->channels+c;
       ttp = treeToParent+c*comm->nNodes;
       ttc0 = treeToChild0+c*comm->nNodes;
       ttc1 = treeToChild1+c*comm->nNodes;
       if (comm->rank == ttp[node]) {
         NCCLCHECK(setTreeUp(&channel1->tree, t1ChildType == 0 ? ttc0 : ttc1, t1u));
       }
       if (comm->rank == ttc0[node]) {
         NCCLCHECK(setTreeDown(&channel1->tree, ttp, t1d0));
       }
       if (comm->rank == ttc1[node]) {
         NCCLCHECK(setTreeDown(&channel1->tree, ttp, t1d1));
       }
       if (comm->rank == ttp[node] ||
           comm->rank == ttc0[node] ||
           comm->rank == ttc1[node]) {
         INFO(NCCL_GRAPH, "Tree %d : %d -> %d -> %d/%d/%d", c+nChannels, channel1->tree.up, comm->rank, channel1->tree.down[0], channel1->tree.down[1], channel1->tree.down[2]);
       }
       channel1->tree.depth = depth;
    }
  }
  return ncclSuccess;
}

static ncclResult_t connectCollNet(struct ncclComm* comm, struct ncclTopoGraph* collNetGraph) {
  int rank = comm->rank;
  int localRanks = comm->localRanks;
  int nHeads = 0;
  int *heads;
  NCCLCHECK(ncclCalloc(&heads, localRanks));
  // Find all head ranks
  // Head index is always 0
  for (int c=0; c<collNetGraph->nChannels; c++) {
    int* collNetIntra = collNetGraph->intra+c*localRanks;
    int head = collNetIntra[0];
    for (int h=0; h<nHeads; h++) if (heads[h] == head) head = -1;
    if (head != -1) heads[nHeads++] = collNetIntra[0];
  }
  // For all channels
  for (int c=0; c<comm->nChannels; c++) {
    struct ncclChannel* channel = comm->channels+c;
    char line[1024];
    sprintf(line, "CollNet channel %d rank %d ", c, rank);
    int nDown = 0;
    for (int i=0; i<nHeads; i++) {
      if (rank == heads[i]) { // is head
        channel->collnetDirect.headRank = i; // Mark the index for deciding offset in the CUDA kernel
        channel->collnetDirect.out = comm->nRanks; // Set root of collnetDirect to id nranks
        int* collNetIntra = collNetGraph->intra+i*localRanks;
        sprintf(line+strlen(line), "down ");
        for (int r=0; r<localRanks; r++) {
          if (collNetIntra[r] == rank) continue;
          channel->collnetDirect.down[nDown++] = collNetIntra[r];  // connect to all peers
          sprintf(line+strlen(line), " %d ", collNetIntra[r]);
        }
        sprintf(line+strlen(line), "nDown %d ", nDown);
        break;
      }
    }
    // Connect to all heads
    int nUp = 0;
    sprintf(line+strlen(line), "up ");
    for (int h=0; h<nHeads; h++) {
      if (rank == heads[h]) continue;
      channel->collnetDirect.up[nUp++] = heads[h];
      sprintf(line+strlen(line), " %d ", heads[h]);
    }
    sprintf(line+strlen(line), "heads ");
    { // heads[] is the list of heads ordered in head order startubg with self
      int h0 = (channel->collnetDirect.headRank == -1) ? 0 : channel->collnetDirect.headRank;
      for (int h1=0; h1 < nHeads; h1++) {
        int h = (h0+h1)%nHeads;
        channel->collnetDirect.heads[h1] = heads[h];
        sprintf(line+strlen(line), " %d ", heads[h]);
      }
    }
    channel->collnetDirect.nHeads = nHeads;
    channel->collnetDirect.shift = (rank%localRanks)%nHeads; // Shift by intraRank so that leaves don't send to same head simultaneously
    channel->collnetDirect.depth = (nUp == 0 && nDown == 0) ? 1 : 2;
    sprintf(line+strlen(line), "nUp %d nHeads %d ", nUp, nHeads);
    sprintf(line+strlen(line), "headRank %d out %d shift %d", channel->collnetDirect.headRank, channel->collnetDirect.out, channel->collnetDirect.shift);
    INFO(NCCL_GRAPH, "%s", line);
    channel->collnetChain.depth = comm->nRanks/comm->nNodes;
  }
  free(heads);
  return ncclSuccess;
}

static ncclResult_t connectNvls(struct ncclComm* comm, int* nvlsHeads, int nHeads) {
  int headRank = -1;
  if (nHeads == 0) {
    comm->nvlsChannels = 0;
    return ncclSuccess;
  }

  for (int h = 0; h < nHeads; h++) {
    if (nvlsHeads[h * comm->nNodes + comm->node] == comm->rank) headRank = h;
  }

  for (int c=0; c<comm->nChannels; c++) {
    struct ncclChannel* channel = comm->channels+c;
    channel->nvls.nHeads = nHeads;
    for (int h=0; h<nHeads; h++) channel->nvls.up[h] = comm->nRanks+1+h;
    for (int h=nHeads; h<NCCL_MAX_NVLS_ARITY; h++) channel->nvls.up[h] = -1;
    channel->nvls.down = comm->nRanks+1+headRank;
    channel->nvls.out = -1;       // NVLS+SHARP not yet implemented.
    channel->nvls.headRank = headRank;
    channel->nvls.treeUp = channel->nvls.treeDown[0] = channel->nvls.treeDown[1] = channel->nvls.treeDown[2] = -1;
    channel->nvls.node = comm->node;
    channel->nvls.nNodes = comm->nNodes;
    if (comm->collNetSupport && channel->nvls.headRank != -1) channel->nvls.out = comm->nRanks;
  }
  if (comm->nNodes == 1) return ncclSuccess;

  // Connect Trees
  int tree0Parent, tree0Child0, tree0Child1, tree1Parent, tree1Child0, tree1Child1;
  int pc0, pc1; // ignored
  NCCLCHECK(ncclGetDtree(comm->nNodes, comm->node,
        &tree0Parent, &tree0Child0, &tree0Child1, &pc0,
        &tree1Parent, &tree1Child0, &tree1Child1, &pc1));

  int* heads = NULL;
  int treeUp[2] = { -1, -1 };
  int treeDown0[2] = { -1, -1 };
  int treeDown1[2] = { -1, -1 };

  if (comm->node == 0) {
    for (int h=0; h<nHeads; h++) {
      char line[1024];
      sprintf(line, "NVLS Head %2d:", h);
      heads = nvlsHeads+h*comm->nNodes;
      for (int n=0; n<comm->nNodes && n<20; n++) {
        sprintf(line+strlen(line), " %2d", heads[n]);
      }
      INFO(NCCL_INIT, "%s", line);
    }
  }

  // Find the heads where I'm the head rank and retain tree up/down
  for (int h=0; h<nHeads; h++) {
    heads = nvlsHeads+h*comm->nNodes;
    if (heads[comm->node] == comm->rank) {
      treeUp[0] = tree0Parent == -1 ? -1: heads[tree0Parent];
      treeDown0[0] = tree0Child0 == -1 ? -1 : heads[tree0Child0];
      treeDown1[0] = tree0Child1 == -1 ? -1 : heads[tree0Child1];
      treeUp[1] = tree1Parent == -1 ? -1 : heads[tree1Parent];
      treeDown0[1] = tree1Child0 == -1 ? -1 : heads[tree1Child0];
      treeDown1[1] = tree1Child1 == -1 ? -1 : heads[tree1Child1];
      break;
    }
  }
  // Set prev/next in all channels (NVLS compute channels work
  // orthogonally to NVLS search channels).
  for (int c=0; c<comm->nChannels; c++) {
    struct ncclChannel* channel = comm->channels+c;
    channel->nvls.treeUp = treeUp[c%2];
    channel->nvls.treeDown[0] = channel->nvls.down;
    int ix = 1;
    if (treeDown0[c%2] != -1) channel->nvls.treeDown[ix++] = treeDown0[c%2];
    if (treeDown1[c%2] != -1) channel->nvls.treeDown[ix] = treeDown1[c%2];
  }

  struct ncclNvls* nvls0 = &comm->channels[0].nvls;
  struct ncclNvls* nvls1 = &comm->channels[1].nvls;
  INFO(NCCL_GRAPH, "NVLS Trees : %d/%d/%d->%d->%d %d/%d/%d->%d->%d",
      nvls0->treeDown[0], nvls0->treeDown[1], nvls0->treeDown[2], comm->rank, nvls0->treeUp,
      nvls1->treeDown[0], nvls1->treeDown[1], nvls1->treeDown[2], comm->rank, nvls1->treeUp);
  return ncclSuccess;
}

// Legacy naming
NCCL_PARAM(MinNrings, "MIN_NRINGS", -2);
NCCL_PARAM(MaxNrings, "MAX_NRINGS", -2);
// New naming
NCCL_PARAM(MinNchannels, "MIN_NCHANNELS", -2);
NCCL_PARAM(MaxNchannels, "MAX_NCHANNELS", -2);

int ncclMinNchannels() {
  int minNchannels = 2;
  if (ncclParamMinNrings() != -2) minNchannels = ncclParamMinNrings();
  if (ncclParamMinNchannels() != -2) minNchannels = ncclParamMinNchannels();
  if (minNchannels > MAXCHANNELS) {
    WARN("User asked for a minimum of %d channels, limiting to %d", minNchannels, MAXCHANNELS);
    minNchannels = MAXCHANNELS;
  }
  if (minNchannels < 0) minNchannels = 0;
  return minNchannels;
}
int ncclMaxNchannels() {
  int maxNchannels = MAXCHANNELS;
  if (ncclParamMaxNrings() != -2) maxNchannels = ncclParamMaxNrings();
  if (ncclParamMaxNchannels() != -2) maxNchannels = ncclParamMaxNchannels();
  if (maxNchannels > MAXCHANNELS) maxNchannels = MAXCHANNELS;
  if (maxNchannels < 1) {
    WARN("User asked for a maximum of %d channels, setting it to 1", maxNchannels);
    maxNchannels = 1;
  }
  return maxNchannels;
}

static int copyChannels(struct ncclComm* comm, int start, int end, int* ringPrev, int* ringNext) {
  int nranks = comm->nRanks;
  int c;
  for (c=start; c<end; c++) {
    memcpy(ringPrev+c*nranks, ringPrev+(c-start)*nranks, nranks*sizeof(int));
    memcpy(ringNext+c*nranks, ringNext+(c-start)*nranks, nranks*sizeof(int));
    memcpy(comm->channels+c, comm->channels+c-start, sizeof(struct ncclChannel));
  }
  return c;
}

void exchangeValues(int* v0, int* v1) {
  int tmp = *v1;
  *v1 = *v0;
  *v0 = tmp;
}

<<<<<<< HEAD
ncclResult_t ncclTopoPostset(struct ncclComm* comm, int* firstRanks, int* treePatterns, struct ncclTopoRanks** allTopoRanks, int* rings, struct ncclTopoGraph** graphs, int nc) {
=======
ncclResult_t ncclTopoPostset(struct ncclComm* comm, int* firstRanks, int* treePatterns, struct ncclTopoRanks** allTopoRanks, int* rings, struct ncclTopoGraph** graphs, struct ncclComm* parent) {
>>>>>>> ab2b89c4
  // Gather data from all ranks
  int *ringRecv, *ringSend, *ringPrev, *ringNext, *treeToParent, *treeToChild0, *treeToChild1, *nvlsHeads;
  int nranks = comm->nRanks;
  int nNodes = comm->nNodes;
  int nChannels = comm->nChannels;
  int minHeadNum = INT_MAX;
  int shared = parent && parent->nvlsSupport  && parent->config.splitShare;
  NCCLCHECK(ncclCalloc(&ringRecv, nNodes*MAXCHANNELS));
  NCCLCHECK(ncclCalloc(&ringSend, nNodes*MAXCHANNELS));
  NCCLCHECK(ncclCalloc(&ringPrev, nranks*MAXCHANNELS));
  NCCLCHECK(ncclCalloc(&ringNext, nranks*MAXCHANNELS));
  NCCLCHECK(ncclCalloc(&treeToParent, nNodes*MAXCHANNELS));
  NCCLCHECK(ncclCalloc(&treeToChild0, nNodes*MAXCHANNELS));
  NCCLCHECK(ncclCalloc(&treeToChild1, nNodes*MAXCHANNELS));
  NCCLCHECK(ncclCalloc(&nvlsHeads, nNodes*MAXCHANNELS));

  // Alternate rings to avoid crossing rails
  if (graphs[NCCL_ALGO_RING]->crossNic && (nChannels % 2) == 0) {
    for (int r=0; r<comm->nRanks; r++) {
      if (comm->rankToNode[r] % 2 == 1) {
        // Exchange rings
        for (int c=0; c<nChannels; c+=2) {
          exchangeValues(allTopoRanks[r]->ringRecv+c, allTopoRanks[r]->ringRecv+(c^1));
          exchangeValues(allTopoRanks[r]->ringSend+c, allTopoRanks[r]->ringSend+(c^1));
          exchangeValues(allTopoRanks[r]->ringPrev+c, allTopoRanks[r]->ringPrev+(c^1));
          exchangeValues(allTopoRanks[r]->ringNext+c, allTopoRanks[r]->ringNext+(c^1));
        }
      }
    }
  }

  for (int c=0; c<nChannels;c++) {
    for (int n=0; n<nNodes; n++) {
      int r = firstRanks[n];
      ringRecv[c*nNodes+n] = allTopoRanks[r]->ringRecv[c];
      ringSend[c*nNodes+n] = allTopoRanks[r]->ringSend[c];
      treeToParent[c*nNodes+n] = allTopoRanks[r]->treeToParent[c];
      treeToChild0[c*nNodes+n] = allTopoRanks[r]->treeToChild0[c];
      treeToChild1[c*nNodes+n] = allTopoRanks[r]->treeToChild1[c];
    }
    for (int r=0; r<nranks; r++) {
      ringPrev[c*nranks+r] = allTopoRanks[r]->ringPrev[c];
      ringNext[c*nranks+r] = allTopoRanks[r]->ringNext[c];
    }
  }

  for (int n = 0; n < nNodes; n++) {
    int r = firstRanks[n];
    if (minHeadNum > allTopoRanks[r]->nvlsHeadNum)
      minHeadNum = allTopoRanks[r]->nvlsHeadNum;
  }

  for (int c = 0; c < minHeadNum; c++) {
    for (int n = 0; n < nNodes; n++) {
      int r = firstRanks[n];
      nvlsHeads[c * nNodes + n] = allTopoRanks[r]->nvlsHeads[c];
    }
  }

  // Connect rings and trees. This should also duplicate the channels.
  NCCLCHECK(connectRings(comm, ringRecv, ringSend, ringPrev, ringNext));
  NCCLCHECK(connectTrees(comm, treeToParent, treeToChild0, treeToChild1, treePatterns));

  // Only use full MAXCHANNELS for gfx94x
  int maxChannels = IsArchMatch(comm->topo->nodes[GPU].nodes[0].gpu.gcn, "gfx94") ?
    ((comm->topo->nodes[GPU].nodes[0].gpu.cu == 80 || comm->topo->nodes[GPU].nodes[0].gpu.cu == 20 || comm->topo->nodes[GPU].nodes[0].gpu.cu == 38)
      ? comm->topo->nodes[GPU].nodes[0].gpu.cu : MAXCHANNELS) : 2*CHANNEL_LIMIT;

  if (graphs[NCCL_ALGO_RING]->nIntraChannels > 0 || comm->nNodes > 1) {
    maxChannels = std::min(64, maxChannels);
  }

  // Duplicate ringPrev/ringNext for ncclBuildRing
  if (nChannels <= maxChannels/2) memcpy(ringPrev+nChannels*nranks, ringPrev, nChannels*nranks*sizeof(int));
  if (nChannels <= maxChannels/2) memcpy(ringNext+nChannels*nranks, ringNext, nChannels*nranks*sizeof(int));

  // Get number of channels after duplication
  int maxNchannels = std::min((int)ncclMaxNchannels(), maxChannels);
  nc = std::min(maxNchannels/comm->nChannels, nc);
  nc *= comm->nChannels;

  // Set ring prev/next for my rank
  for (int c=0; c<nChannels; c++) {
    struct ncclChannel* channel0 = comm->channels+c;
    struct ncclChannel* channel1 = channel0+nChannels;
    channel0->ring.prev = ringPrev[c*nranks+comm->rank];
    channel0->ring.next = ringNext[c*nranks+comm->rank];

    if (c + nChannels < MAXCHANNELS) {
      channel1->ring.prev = channel0->ring.prev;
      channel1->ring.next = channel0->ring.next;
    }
  }

  // Duplication should be complete now
  nChannels = comm->nChannels = std::min(maxChannels, (nChannels <= maxChannels/2) ? nChannels*2 : nChannels);

  // Setup CollNet
  if (comm->collNetSupport == 1) {
    struct ncclTopoGraph* collNetGraph = graphs[NCCL_ALGO_COLLNET_DIRECT];
    // Add more channels to saturate intra-node bandwidth, except the 1 PPN case
    if (collNetGraph->bwIntra > collNetGraph->bwInter && comm->nRanks > comm->nNodes) {
      int collNetNchannels = std::min(maxChannels, nChannels+nChannels/2);
      nChannels = comm->nChannels = copyChannels(comm, nChannels, collNetNchannels, ringPrev, ringNext);
    }
    NCCLCHECK(connectCollNet(comm, collNetGraph));
  }

  // Use 4 compute channels per search channel to reach peak BW on <8 PPN
  if (comm->minCompCap == 90 && comm->nNodes > 1 && graphs[NCCL_ALGO_RING]->bwIntra > 45.0 && 2*nChannels <= maxChannels) {
     nChannels = comm->nChannels = copyChannels(comm, nChannels, 2*nChannels, ringPrev, ringNext);
  }

  int minNchannels = ncclMinNchannels();
  if (comm->nNodes > 1) {
    minNchannels = std::min(64, minNchannels);
  }
  if (comm->nRanks < 8 && 64 < minNchannels) {
    minNchannels = 2;
    WARN("NCCL_MIN_NCHANNELS set by environment is ignored due to less than 8 GPUs.");
  }
  if (minNchannels > maxChannels) {
    minNchannels = 2;
    WARN("NCCL_MIN_NCHANNELS set by environment is ignored due to greater than max allowed %d channels.", maxChannels);
  }

  if (mscclEnabled() && (comm->topo->mscclEnabled || mscclForceEnabled())) {
    int mscclNumChannelsRequired = maxNchannels;
    mscclSchedulerInit(comm, &mscclNumChannelsRequired);
    minNchannels = std::max(minNchannels, mscclNumChannelsRequired);
  }

  // Honor NCCL_MIN_NRINGS/NCCL_MAX_NRINGS.
  // We permit combining max, then min, to only use the first channels, then duplicate them.
  if (comm->sharedRes->owner != comm) {
    /* child comm #channels cannot exceed top parent #channels. */
    nChannels = comm->nChannels = std::min(std::min(std::min(ncclMaxNchannels(), nChannels), comm->config.maxCTAs), comm->sharedRes->tpNChannels);
    nChannels = comm->nChannels = copyChannels(comm, nChannels, std::min(std::max(minNchannels, std::max(nc, comm->config.minCTAs)), comm->sharedRes->tpNChannels), ringPrev, ringNext);
  } else {
    nChannels = comm->nChannels = std::min(std::min(ncclMaxNchannels(), nChannels), comm->config.maxCTAs);
    nChannels = comm->nChannels = copyChannels(comm, nChannels, std::max(minNchannels, std::max(nc, comm->config.minCTAs)), ringPrev, ringNext);
  }

  comm->collChannels = comm->nChannels;
#if CUDART_VERSION >= 12010
  // Support maximal channel usage for aggregation
  if (shared && comm->nvlsChannels > parent->nvlsResources->nChannels) {
    comm->nvlsChannels = parent->nvlsResources->nChannels;
  }
  if (comm->nChannels < comm->nvlsChannels) {
    nChannels = comm->nChannels = copyChannels(comm, comm->nChannels, comm->nvlsChannels, ringPrev, ringNext);
  }
  NCCLCHECK(connectNvls(comm, nvlsHeads, minHeadNum));
#endif
  if (shared && comm->nChannels > parent->sharedRes->tpNChannels) {
    nChannels = comm->nChannels = parent->sharedRes->tpNChannels;
    comm->collChannels = std::min(comm->collChannels, comm->nChannels);
  }

  // Create rings array and check all is fine
  NCCLCHECK(ncclBuildRings(nChannels, rings, comm->rank, comm->nRanks, ringPrev, ringNext));

  free(ringRecv);
  free(ringSend);
  free(ringPrev);
  free(ringNext);
  free(treeToParent);
  free(treeToChild0);
  free(treeToChild1);
  free(nvlsHeads);

  return ncclSuccess;
}<|MERGE_RESOLUTION|>--- conflicted
+++ resolved
@@ -561,11 +561,7 @@
   *v0 = tmp;
 }
 
-<<<<<<< HEAD
-ncclResult_t ncclTopoPostset(struct ncclComm* comm, int* firstRanks, int* treePatterns, struct ncclTopoRanks** allTopoRanks, int* rings, struct ncclTopoGraph** graphs, int nc) {
-=======
-ncclResult_t ncclTopoPostset(struct ncclComm* comm, int* firstRanks, int* treePatterns, struct ncclTopoRanks** allTopoRanks, int* rings, struct ncclTopoGraph** graphs, struct ncclComm* parent) {
->>>>>>> ab2b89c4
+ncclResult_t ncclTopoPostset(struct ncclComm* comm, int* firstRanks, int* treePatterns, struct ncclTopoRanks** allTopoRanks, int* rings, struct ncclTopoGraph** graphs, struct ncclComm* parent, int nc) {
   // Gather data from all ranks
   int *ringRecv, *ringSend, *ringPrev, *ringNext, *treeToParent, *treeToChild0, *treeToChild1, *nvlsHeads;
   int nranks = comm->nRanks;
