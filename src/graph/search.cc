--- conflicted
+++ resolved
@@ -1,10 +1,6 @@
 /*************************************************************************
-<<<<<<< HEAD
- * Copyright (c) 2016-2020, NVIDIA CORPORATION. All rights reserved.
- * Modifications Copyright (c) 2019-2020 Advanced Micro Devices, Inc. All rights reserved.
-=======
  * Copyright (c) 2016-2021, NVIDIA CORPORATION. All rights reserved.
->>>>>>> a46ea105
+ * Modifications Copyright (c) 2019-2021 Advanced Micro Devices, Inc. All rights reserved.
  *
  * See LICENSE.txt for license information
  ************************************************************************/
@@ -519,10 +515,19 @@
       if (graph->nChannels == 0) {
         // Always try the PCI order first to set a reference, but don't count in the timeout nor let it run for long
         struct ncclTopoLinkList* paths = net->paths[GPU];
+        int f = 0, f_gdr = 0;
         // find the first GPU that is closest to NIC
-        int f = 0;
-        for (int i = 0; i<system->nodes[GPU].count; i++)
-          if (paths[i].count < paths[f].count) f = i;
+        for (int i = 0; i<system->nodes[GPU].count; i++) {
+          if (paths[i].count <= paths[f].count) {
+            // prefer GPU direct RDMA
+            int gdr;
+            NCCLCHECK(ncclTopoCheckGdr(system, system->nodes[GPU].nodes[i].id, net->id, 0, &gdr));
+            if (paths[i].count < paths[f].count || (paths[i].count == paths[f].count && !f_gdr && gdr)) {
+              f = i;
+              f_gdr = gdr;
+            }
+          }
+        }
         int t = 1 << 10;
         NCCLCHECK(ncclTopoSearchTryGpu(system, graph, saveGraph, 0, backToNet, backToFirstRank, (f == 0) ? FORCED_ORDER_PCI : 0, &t, NET, n, f));
         if (t == -1) *time = -1;
@@ -763,7 +768,6 @@
 
 ncclResult_t ncclTopoCompute(ncclTopoSystem* system, struct ncclTopoGraph* graph) {
   int ngpus = system->nodes[GPU].count;
-  int nnets = system->nodes[NET].count;
   int crossNic = (system->nodes[NET].count > 1) && graph->crossNic ? 1 : 0;
   graph->speedIntra = graph->speedInter = 0;
   if (graph->crossNic == 2) graph->crossNic = 0;
@@ -792,40 +796,12 @@
     if (graph->nChannels) {
       system->type |= RCCL_TOPO_4P2H_ROME;
     }
-  } else if (!rcclParamModelMatchingDisable()) {
+  } else if (!rcclParamModelMatchingDisable() && !graph->collNet) {
     // try to match 8P6L
     NCCLCHECK(parseChordalRing(system, graph));
     if (graph->nChannels) return ncclSuccess;
     // try to match Rome 4P2H
     NCCLCHECK(parseRome4P2H(system, graph));
-  }
-  if (graph->collNet && graph->nChannels) {
-    struct ncclTopoGraph tmpGraph;
-    memcpy(&tmpGraph, graph, sizeof(struct ncclTopoGraph));
-    int nets[MAXCHANNELS], n = 0;
-    for (int i = 0; i < tmpGraph.nChannels; i++) {
-      int j;
-      for (j = 0; j < n; j++) {
-        if (nets[j] == tmpGraph.inter[i*2])
-          break;
-      }
-      if (j >= n)
-        nets[n++] = tmpGraph.inter[i*2];
-    }
-    for (int i = 0; i < n; i++) {
-      int j;
-      for (j = 0; j < tmpGraph.nChannels; j++) {
-        if (nets[i] == tmpGraph.inter[j*2])
-          break;
-      }
-      if (j < tmpGraph.nChannels) {
-        memcpy(graph->intra+i*ngpus, &tmpGraph.intra[j*ngpus], ngpus*sizeof(int));
-        memcpy(graph->inter+i*2, &tmpGraph.inter[j*2], 2*sizeof(int));
-      }
-    }
-    memcpy(graph->intra+n*ngpus, graph->intra, ngpus*sizeof(int)*n);
-    memcpy(graph->inter+n*2, graph->inter, 2*sizeof(int)*n);
-    graph->nChannels = n;
   }
   if (graph->nChannels) return ncclSuccess;
 
@@ -961,12 +937,7 @@
     graph->nChannels = 1;
   }
 
-  if (graph->nChannels && graph->collNet) {
-    // duplicate collnet channels
-    memcpy(graph->intra+graph->nChannels*ngpus, graph->intra, ngpus*sizeof(int)*graph->nChannels);
-    memcpy(graph->inter+graph->nChannels*2, graph->inter, 2*sizeof(int)*graph->nChannels);
-  }
-  else if (graph->speedIntra >= 25.0) {
+  if (graph->speedIntra >= 25.0) {
     int dupChannels = std::min(graph->nChannels*2, graph->maxChannels);
     memcpy(graph->intra+graph->nChannels*ngpus, graph->intra, (dupChannels-graph->nChannels)*ngpus*sizeof(int));
     memcpy(graph->inter+graph->nChannels*2,graph->inter, (dupChannels-graph->nChannels)*2*sizeof(int));
