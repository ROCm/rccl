--- conflicted
+++ resolved
@@ -457,30 +457,6 @@
     }
   }
 
-<<<<<<< HEAD
-=======
-  // First add the preferred NICs
-  for (int g=0; g<system->nodes[GPU].count; g++) {
-    if (gpu != -1 && gpu != g) continue;
-    localNetCount = 0;
-    struct ncclTopoNode* gpu = system->nodes[GPU].nodes+g;
-    for (int c = 0;; c++) {
-      int netId;
-      NCCLCHECK(ncclTopoGetLocalNet(system, gpu->gpu.rank, c, &netId));
-      NCCLCHECK(ncclTopoIdToIndex(system, NET, netId, localNets+localNetCount));
-      if (localNetCount > 0 && localNets[localNetCount] == localNets[0]) break;
-      localNetCount++;
-    }
-    // Append NICs to list
-    for (int i=0; i<localNetCount; i++) {
-      int n = localNets[i];
-      int found = 0;
-      while (nets[found] != n && found<netCount) found++;
-      if (found == netCount) nets[netCount++] = n;
-    }
-  }
-
->>>>>>> 5669b0d7
   // Then add others satisfying typeInter
   for (int t=0; t <= typeInter; t++) {
     for (int g=0; g<system->nodes[GPU].count; g++) {
@@ -630,13 +606,8 @@
       // NVLS search only tries to find NIC:GPU combinations to compute the heads.
       if (graph->nChannels < netCount) {
         int gpu;
-<<<<<<< HEAD
         NCCLCHECK(ncclTopoGetLocalGpu(system, net->id, &gpu));
         if (gpu != -1) NCCLCHECK(ncclTopoSearchTryGpu(system, graph, saveGraph, 0, backToNet, backToFirstRank, 0, time, NET, n, gpu));
-=======
-        NCCLCHECK(ncclTopoGetLocalGpu(system, system->nodes[NET].nodes[nets[graph->nChannels]].id, &gpu));
-        if (gpu != -1) NCCLCHECK(ncclTopoSearchTryGpu(system, graph, saveGraph, 0, backToNet, backToFirstRank, 0, time, -1, -1, gpu));
->>>>>>> 5669b0d7
       }
     } else {
       if (graph->nChannels > 0) {
