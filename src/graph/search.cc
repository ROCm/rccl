--- conflicted
+++ resolved
@@ -333,7 +333,7 @@
     return ncclSuccess;
   }
   // 3. Less hops (but not at the price of going cross NICs)
-  if (graph->crossNic == refGraph->crossNic && graph->nHops < refGraph->nHops) *copy = 1;
+  if (graph->pattern == refGraph->pattern && graph->crossNic == refGraph->crossNic && graph->nHops < refGraph->nHops) *copy = 1;
 
   // 4. Prefer graph with more XGMI connections
   if (graph->nChannels == refGraph->nChannels
@@ -757,19 +757,15 @@
   return ncclSuccess;
 }
 
-<<<<<<< HEAD
 #if defined(__HIP_PLATFORM_HCC__) || defined(__HCC__) || defined(__HIPCC__)
-float speedArray[] = { 24.0, 20.0, 18.0, 15.0, 12.0, 10.0, 9.0, 7.0, 6.0, 5.0, 4.0, 3.0, 2.4, 1.2, 0.24, 0.12 };
+float speedArrayIntra[] = { 24.0, 20.0, 18.0, 15.0, 12.0, 10.0, 9.0, 7.0, 6.0, 5.0, 4.0, 3.0, 2.4, 1.2, 0.24, 0.12 };
+float speedArrayInter[] = { 24.0, 20.0, 18.0, 15.0, 12.0, 10.0, 9.0, 7.0, 6.0, 5.0, 4.0, 3.0, 2.4, 1.2, 0.24, 0.12 };
 #else
-float speedArray[] = { 42.0, 30.0, 24.0, 21.0, 18.0, 15.0, 12.0, 10.0, 9.0, 7.0, 6.0, 5.0, 4.0, 3.0, 2.4, 1.2, 0.24, 0.12 };
-#endif
-#define NSPEEDS (sizeof(speedArray)/sizeof(float))
-=======
 float speedArrayIntra[] = { 44.0, 30.0, 22.0, 18.0, 15.0, 12.0, 10.0, 9.0, 7.0, 6.0, 5.0, 4.0, 3.0 };
 float speedArrayInter[] = { 48.0, 30.0, 24.0, 22.0, 18.0, 15.0, 12.0, 10.0, 9.0, 7.0, 6.0, 5.0, 4.0, 3.0, 2.4, 1.2, 0.24, 0.12 };
+#endif
 #define NSPEEDSINTRA (sizeof(speedArrayIntra)/sizeof(float))
 #define NSPEEDSINTER (sizeof(speedArrayInter)/sizeof(float))
->>>>>>> 7e515921
 
 RCCL_PARAM(ModelMatchingDisable, "MODEL_MATCHING_DISABLE", 0);
 RCCL_PARAM(EnableMultipleSAT, "ENABLE_MULTIPLE_SAT", 0);
@@ -823,18 +819,9 @@
     graph->maxChannels = 1;
   if (ngpus == 1) if (graph->pattern != NCCL_TOPO_PATTERN_RING) graph->pattern = NCCL_TOPO_PATTERN_TREE;
 
-#if defined(__HIP_PLATFORM_HCC__) || defined(__HCC__) || defined(__HIPCC__)
-  // TODO: benchmark balance tree vs split tree
-  //if (graph->pattern == NCCL_TOPO_PATTERN_BALANCED_TREE) graph->pattern = NCCL_TOPO_PATTERN_SPLIT_TREE;
-#else
   // SPLIT_TREE works better on older archs.
   int ccMin;
   NCCLCHECK(ncclTopoGetCompCap(system, &ccMin, NULL));
-<<<<<<< HEAD
-  if (ccMin < 80 && graph->pattern == NCCL_TOPO_PATTERN_BALANCED_TREE) graph->pattern = NCCL_TOPO_PATTERN_SPLIT_TREE;
-#endif
-=======
->>>>>>> 7e515921
 
   struct ncclTopoGraph tmpGraph;
   memcpy(&tmpGraph, graph, sizeof(struct ncclTopoGraph));
