--- conflicted
+++ resolved
@@ -36,11 +36,7 @@
 }
 ncclResult_t ncclTopoSearchInit(struct ncclTopoSystem* system) {
   system->maxWidth = 0.0;
-<<<<<<< HEAD
-  system->type = 0;
-=======
   system->totalWidth = 0.0;
->>>>>>> 920dbe5b
   int inter = system->nodes[NET].count;
   if (inter == 0 && system->nodes[GPU].count == 1) {
     system->maxWidth = LOC_WIDTH;
@@ -307,7 +303,6 @@
 ncclResult_t ncclTopoSearchTryGpu(struct ncclTopoSystem* system, struct ncclTopoGraph* graph, struct ncclTopoGraph* saveGraph, int step, int backToNet, int backToFirstRank, int forcedOrder, int *time, int type, int index, int g) {
   const uint64_t flag = 1ULL<<(graph->nChannels);
   struct ncclTopoNode* gpu;
-
   NCCLCHECK(ncclTopoFollowPath(system, graph, type, index, GPU, g, 1, &gpu));
   if (gpu) {
     gpu->used ^= flag;
@@ -329,12 +324,8 @@
     return ncclSuccess;
   }
   // 3. Less hops (but not at the price of going cross NICs)
-<<<<<<< HEAD
   if (graph->crossNic == refGraph->crossNic && graph->nHops < refGraph->nHops) *copy = 1;
 
-=======
-  if (graph->pattern == refGraph->pattern && graph->crossNic == refGraph->crossNic && graph->nHops < refGraph->nHops) *copy = 1;
->>>>>>> 920dbe5b
   return ncclSuccess;
 }
 
@@ -696,7 +687,6 @@
   return ncclSuccess;
 }
 
-<<<<<<< HEAD
 /* Parse user defined rings. Format is like :
  * "0 1|1 0|0 1 2 3|3 2 1 0|N0 0 2 3 1 N1|1 3 2 0|0 1 2 3 4 5 6 7|N2 7 6 5 4 3 2 1 0 N1"
  * Network interfaces can be optionally specified by N prefix.
@@ -1095,11 +1085,8 @@
 #if defined(__HIP_PLATFORM_HCC__) || defined(__HCC__) || defined(__HIPCC__)
 float speedArray[] = { 24.0, 20.0, 18.0, 15.0, 12.0, 10.0, 9.0, 7.0, 6.0, 5.0, 4.0, 3.0, 2.4, 1.2, 0.24, 0.12 };
 #else
-float speedArray[] = { 42.0, 24.0, 21.0, 18.0, 15.0, 12.0, 10.0, 9.0, 7.0, 6.0, 5.0, 4.0, 3.0, 2.4, 1.2, 0.24, 0.12 };
+float speedArray[] = { 42.0, 30.0, 24.0, 21.0, 18.0, 15.0, 12.0, 10.0, 9.0, 7.0, 6.0, 5.0, 4.0, 3.0, 2.4, 1.2, 0.24, 0.12 };
 #endif
-=======
-float speedArray[] = { 42.0, 30.0, 24.0, 21.0, 18.0, 15.0, 12.0, 10.0, 9.0, 7.0, 6.0, 5.0, 4.0, 3.0, 2.4, 1.2, 0.24, 0.12 };
->>>>>>> 920dbe5b
 #define NSPEEDS (sizeof(speedArray)/sizeof(float))
 
 ncclResult_t ncclTopoCompute(ncclTopoSystem* system, struct ncclTopoGraph* graph) {
@@ -1145,10 +1132,15 @@
 
   if (ngpus == 1) if (graph->pattern != NCCL_TOPO_PATTERN_RING) graph->pattern = NCCL_TOPO_PATTERN_TREE;
 
+#if defined(__HIP_PLATFORM_HCC__) || defined(__HCC__) || defined(__HIPCC__)
+  // TODO: benchmark balance tree vs split tree
+  //if (graph->pattern == NCCL_TOPO_PATTERN_BALANCED_TREE) graph->pattern = NCCL_TOPO_PATTERN_SPLIT_TREE;
+#else
   // SPLIT_TREE works better on older archs.
   int ccMin;
   NCCLCHECK(ncclTopoGetCompCap(system, &ccMin, NULL));
   if (ccMin < 80 && graph->pattern == NCCL_TOPO_PATTERN_BALANCED_TREE) graph->pattern = NCCL_TOPO_PATTERN_SPLIT_TREE;
+#endif
 
   struct ncclTopoGraph tmpGraph;
   memcpy(&tmpGraph, graph, sizeof(struct ncclTopoGraph));
