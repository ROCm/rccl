#include "net.h"
#include "bootstrap.h"
#include "checks.h"

#include <string.h>
#include <errno.h>
#include <dlfcn.h>
//#include <sys/types.h>
//#include <sys/stat.h>
//#include <unistd.h>

ncclNet_t *ncclNet;
ncclCollNet_t *ncclCollNet;

static ncclNet_v5_t ncclNet_v4_as_v5;
static ncclNet_v4_t *ncclNet_v4;
static ncclCollNet_v5_t ncclCollNet_v4_as_v5;
static ncclCollNet_v4_t *ncclCollNet_v4;

static ncclResult_t ncclNet_v4_as_v5_getProperties(int dev, ncclNetProperties_v5_t* props) {
  ncclNetProperties_v4_t p4;
  ncclResult_t ans = ncclNet_v4->getProperties(dev, &p4);
  if (ans != ncclSuccess) return ans;
  props->name = p4.name;
  props->pciPath = p4.pciPath;
  props->guid = p4.guid;
  props->ptrSupport = p4.ptrSupport;
  props->speed = p4.speed;
  props->port = p4.port;
  props->maxComms = p4.maxComms;
  props->maxRecvs = 1;
  props->latency = 0;
  return ncclSuccess;
}

static ncclResult_t ncclNet_v4_as_v5_isend(void* sendComm, void* data, int size, int tag, void* mhandle, void** request) {
  return ncclNet_v4->isend(sendComm, data, size, mhandle, request);
}

static ncclResult_t ncclNet_v4_as_v5_irecv(void* recvComm, int n, void** data, int* sizes, int* tags, void** mhandles, void** request) {
  if (n == 0) return ncclSuccess;
  if (n != 1) return ncclInvalidArgument;
  return ncclNet_v4->irecv(recvComm, data[0], sizes[0], mhandles[0], request);
}

static ncclResult_t ncclNet_v4_as_v5_iflush(void* recvComm, int n, void** data, int* sizes, void** mhandles, void** request) {
  if (n == 0) return ncclSuccess;
  if (n != 1) return ncclInvalidArgument;
  return ncclNet_v4->iflush(recvComm, data[0], sizes[0], mhandles[0], request);
}

// We use a wrapper around the v4 init to copy over the struct contents
// post-init since they may not be initialized before hand.
static ncclResult_t ncclNet_v4_as_v5_init(ncclDebugLogger_t logfn) {
  NCCLCHECK(ncclNet_v4->init(logfn));
  ncclNet_v4_as_v5.name = ncclNet_v4->name;
  ncclNet_v4_as_v5.devices = ncclNet_v4->devices;
  ncclNet_v4_as_v5.getProperties = ncclNet_v4_as_v5_getProperties;
  ncclNet_v4_as_v5.listen = ncclNet_v4->listen;
  ncclNet_v4_as_v5.connect = ncclNet_v4->connect;
  ncclNet_v4_as_v5.accept = ncclNet_v4->accept;
  ncclNet_v4_as_v5.regMr = ncclNet_v4->regMr;
  ncclNet_v4_as_v5.deregMr = ncclNet_v4->deregMr;
  ncclNet_v4_as_v5.isend = ncclNet_v4_as_v5_isend;
  ncclNet_v4_as_v5.irecv = ncclNet_v4_as_v5_irecv;
  ncclNet_v4_as_v5.iflush = ncclNet_v4_as_v5_iflush;
  ncclNet_v4_as_v5.test = ncclNet_v4->test;
  ncclNet_v4_as_v5.closeSend = ncclNet_v4->closeSend;
  ncclNet_v4_as_v5.closeRecv = ncclNet_v4->closeRecv;
  ncclNet_v4_as_v5.closeListen = ncclNet_v4->closeListen;
  return ncclSuccess;
}

static ncclResult_t ncclCollNet_v4_as_v5_getProperties(int dev, ncclNetProperties_v5_t* props) {
  ncclNetProperties_v4_t p4;
  ncclResult_t ans = ncclCollNet_v4->getProperties(dev, &p4);
  if (ans != ncclSuccess) return ans;
  props->name = p4.name;
  props->pciPath = p4.pciPath;
  props->guid = p4.guid;
  props->ptrSupport = p4.ptrSupport;
  props->speed = p4.speed;
  props->port = p4.port;
  props->maxComms = p4.maxComms;
  props->maxRecvs = 1;
  props->latency = 0;
  return ncclSuccess;
}

// We use a wrapper around the v4 init to copy over the struct contents
// post-init since they may not be initialized before hand.
static ncclResult_t ncclCollNet_v4_as_v5_init(ncclDebugLogger_t logfn) {
  NCCLCHECK(ncclCollNet_v4->init(logfn));
  ncclCollNet_v4_as_v5.name = ncclCollNet_v4->name;
  ncclCollNet_v4_as_v5.devices = ncclCollNet_v4->devices;
  ncclCollNet_v4_as_v5.getProperties = ncclCollNet_v4_as_v5_getProperties;
  ncclCollNet_v4_as_v5.listen = ncclCollNet_v4->listen;
  ncclCollNet_v4_as_v5.connect = ncclCollNet_v4->connect;
  ncclCollNet_v4_as_v5.reduceSupport = ncclCollNet_v4->reduceSupport;
  ncclCollNet_v4_as_v5.regMr = ncclCollNet_v4->regMr;
  ncclCollNet_v4_as_v5.deregMr = ncclCollNet_v4->deregMr;
  ncclCollNet_v4_as_v5.iallreduce = ncclCollNet_v4->iallreduce;
  ncclCollNet_v4_as_v5.iflush = ncclCollNet_v4->iflush;
  ncclCollNet_v4_as_v5.test = ncclCollNet_v4->test;
  ncclCollNet_v4_as_v5.closeColl = ncclCollNet_v4->closeColl;
  ncclCollNet_v4_as_v5.closeListen = ncclCollNet_v4->closeListen;
  return ncclSuccess;
}

static void initPlugin(ncclNet_v5_t** net, ncclCollNet_v5_t** collnet) {
  char ncclNetPluginName[128];
  const char* envPluginName = getenv("NCCL_NET_PLUGIN");
  if (envPluginName && strlen(envPluginName)) {
<<<<<<< HEAD
    snprintf(ncclNetPluginName, 128, "librccl-net-%s.so", envPluginName);
    INFO(NCCL_INIT, "Plugin name set by env to %s\n", ncclNetPluginName);
=======
    snprintf(ncclNetPluginName, 128, "libnccl-net-%s.so", envPluginName);
    INFO(NCCL_INIT, "Plugin name set by env to %s", ncclNetPluginName);
>>>>>>> 2247152a
  } else {
    sprintf(ncclNetPluginName, "librccl-net.so");
  }
  void* netPluginLib = dlopen(ncclNetPluginName, RTLD_NOW | RTLD_LOCAL);
  if (netPluginLib == nullptr) {
    // dlopen does not guarantee to set errno, but dlerror only gives us a
    // string, so checking errno doesn't hurt to try to provide a better
    // error message
    if (errno == ENOENT) {
      INFO(NCCL_INIT|NCCL_NET, "NET/Plugin : No plugin found (%s), using internal implementation", ncclNetPluginName);
    } else {
      INFO(NCCL_INIT|NCCL_NET, "NET/Plugin : Plugin load returned %d : %s.", errno, dlerror());
    }
    return;
  }

  *net = (ncclNet_v5_t*)dlsym(netPluginLib, "ncclNetPlugin_v5");
  if (*net == nullptr) {
    INFO(NCCL_INIT|NCCL_NET, "NET/Plugin: Failed to find ncclNetPlugin_v5 symbol.");
    ncclNet_v4 = (ncclNet_v4_t*)dlsym(netPluginLib, "ncclNetPlugin_v4");
    if (ncclNet_v4 == nullptr) {
      INFO(NCCL_INIT|NCCL_NET, "NET/Plugin: Failed to find ncclNetPlugin_v4 symbol.");
      if (netPluginLib != nullptr) dlclose(netPluginLib);
      return;
    }
    *net = &ncclNet_v4_as_v5;
    ncclNet_v4_as_v5.init = ncclNet_v4_as_v5_init;
  }

  // Check for CollNet
  *collnet = (ncclCollNet_v5_t*)dlsym(netPluginLib, "ncclCollNetPlugin_v5");
  if (*collnet == nullptr) {
    INFO(NCCL_INIT|NCCL_NET, "NET/Plugin: Failed to find ncclCollNetPlugin_v5 symbol.");
    ncclCollNet_v4 = (ncclCollNet_v4_t*)dlsym(netPluginLib, "ncclCollNetPlugin_v4");
    if (ncclCollNet_v4 == nullptr) {
      INFO(NCCL_INIT|NCCL_NET, "NET/Plugin: Failed to find ncclCollNetPlugin_v4 symbol.");
    } else {
      *collnet = &ncclCollNet_v4_as_v5;
      ncclCollNet_v4_as_v5.init = ncclCollNet_v4_as_v5_init;
    }
  }
  return;
}

ncclResult_t ncclNetInit() {
  // Always initialize bootstrap network
  NCCLCHECK(bootstrapNetInit());

  // Initialize main communication network
  ncclNet_t* nets[3] = { nullptr, &ncclNetIb, &ncclNetSocket };
  ncclCollNet_t* collNets[3] = { nullptr, nullptr, nullptr };
  initPlugin(&nets[0], &collNets[0]);
  char* netName = getenv("NCCL_NET");
  bool ok = false;

  for (int i=0; i<3; i++) {
    if (nets[i] == nullptr) continue;
    if (netName && strcmp(netName, nets[i]->name) != 0) continue;

    // net plugin is already initialized
    int ndev;
    if (nets[i]->init(ncclDebugLog) != ncclSuccess) continue;
    if (nets[i]->devices(&ndev) != ncclSuccess) continue;
    if (ndev <= 0) continue;
    ncclNet = nets[i];
    ok = true;

    if (collNets[i]) {
      do {
        if (collNets[i]->init(ncclDebugLog) != ncclSuccess) break;
        if (collNets[i]->devices(&ndev) != ncclSuccess) break;
        if (ndev <= 0) break;
        ncclCollNet = collNets[i];
      } while(0);
    }
    break;
  }

  if (!ok) {
    WARN("Error: network %s not found.", netName ? netName : "");
    return ncclInvalidUsage;
  }
  return ncclSuccess;
}

ncclResult_t ncclGpuGdrSupport(int* gdrSupport) {
  constexpr int GPU_BUF_SIZE = 2*1024*1024;
#if CUDART_VERSION >= 11030
  // In CUDA 11.3 and later we can now query the cudaDevAttrGPUDirectRDMASupported attribute
  int driverVersion;
  CUDACHECK(cudaDriverGetVersion(&driverVersion));
  if (driverVersion >= 11030) {
    int cudaDev, attr = 0;
    CUDACHECK(cudaGetDevice(&cudaDev));
    CUDACHECK(cudaDeviceGetAttribute(&attr, cudaDevAttrGPUDirectRDMASupported, cudaDev));
    *gdrSupport = attr;
    return ncclSuccess;
  }
#endif
  int netDevs;
  NCCLCHECK(ncclNetDevices(&netDevs));
  *gdrSupport = 0;
  for (int dev=0; dev<netDevs; dev++) {
    // Find a net device which is GDR-capable
    ncclNetProperties_t props;
    NCCLCHECK(ncclNetGetProperties(dev, &props));
    if ((props.ptrSupport & NCCL_PTR_CUDA) == 0) continue;
#if defined(__HIP_PLATFORM_HCC__) || defined(__HCC__) || defined(__HIPCC__)
    *gdrSupport = 1;
    break;
#endif

    // Allocate memory on the GPU and try to register it on the NIC.
    void *lComm = NULL, *sComm = NULL, *rComm = NULL;
    ncclNetHandle_t handle;
    void* gpuPtr = NULL;
    void* mHandle = NULL;
    ncclResult_t ret;
    ncclDebugNoWarn = NCCL_NET;
    NCCLCHECKGOTO(ncclNetListen(dev, &handle, &lComm), ret, cleanup1);
    while (sComm == NULL) {
      NCCLCHECKGOTO(ncclNetConnect(dev, &handle, &sComm), ret, cleanup2);
    }
    while (rComm == NULL) {
      NCCLCHECKGOTO(ncclNetAccept(lComm, &rComm), ret, cleanup3);
    }
    CUDACHECKGOTO(hipMalloc(&gpuPtr, GPU_BUF_SIZE), ret, cleanup4);
    if (ncclNetRegMr(sComm, gpuPtr, GPU_BUF_SIZE, NCCL_PTR_CUDA, &mHandle) == ncclSuccess) {
      NCCLCHECK(ncclNetDeregMr(sComm, mHandle));
      NCCLCHECK(ncclNetRegMr(rComm, gpuPtr, GPU_BUF_SIZE, NCCL_PTR_CUDA, &mHandle));
      NCCLCHECK(ncclNetDeregMr(rComm, mHandle));
      *gdrSupport = 1;
    }
    ncclDebugNoWarn = 0;
    CUDACHECK(hipFree(gpuPtr));
cleanup4:
    NCCLCHECK(ncclNetCloseRecv(rComm));
cleanup3:
    NCCLCHECK(ncclNetCloseSend(sComm));
cleanup2:
    NCCLCHECK(ncclNetCloseListen(lComm));
cleanup1:
    break;
  }
  return ncclSuccess;
}

int ncclNetVersion() {
  return (ncclNet == &ncclNet_v4_as_v5) ? 4 : 5;
}<|MERGE_RESOLUTION|>--- conflicted
+++ resolved
@@ -111,13 +111,8 @@
   char ncclNetPluginName[128];
   const char* envPluginName = getenv("NCCL_NET_PLUGIN");
   if (envPluginName && strlen(envPluginName)) {
-<<<<<<< HEAD
     snprintf(ncclNetPluginName, 128, "librccl-net-%s.so", envPluginName);
-    INFO(NCCL_INIT, "Plugin name set by env to %s\n", ncclNetPluginName);
-=======
-    snprintf(ncclNetPluginName, 128, "libnccl-net-%s.so", envPluginName);
     INFO(NCCL_INIT, "Plugin name set by env to %s", ncclNetPluginName);
->>>>>>> 2247152a
   } else {
     sprintf(ncclNetPluginName, "librccl-net.so");
   }
