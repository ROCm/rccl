--- conflicted
+++ resolved
@@ -334,19 +334,11 @@
     while (rComm == NULL) {
       NCCLWAITGOTO(ncclNetAccept(comm, lComm, &rComm), rComm != NULL, comm->abortFlag, ret, cleanup3);
     }
-<<<<<<< HEAD
     CUDACHECKGOTO(hipMalloc(&gpuPtr, GPU_BUF_SIZE), ret, cleanup4);
-    if (ncclNetRegMr(sComm, gpuPtr, GPU_BUF_SIZE, NCCL_PTR_CUDA, &mHandle) == ncclSuccess) {
-      NCCLCHECK(ncclNetDeregMr(sComm, mHandle));
-      NCCLCHECK(ncclNetRegMr(rComm, gpuPtr, GPU_BUF_SIZE, NCCL_PTR_CUDA, &mHandle));
-      NCCLCHECK(ncclNetDeregMr(rComm, mHandle));
-=======
-    CUDACHECKGOTO(cudaMalloc(&gpuPtr, GPU_BUF_SIZE), ret, cleanup4);
     if (ncclNetRegMr(comm, sComm, gpuPtr, GPU_BUF_SIZE, NCCL_PTR_CUDA, &mHandle) == ncclSuccess) {
       NCCLCHECK(ncclNetDeregMr(comm, sComm, mHandle));
       NCCLCHECK(ncclNetRegMr(comm, rComm, gpuPtr, GPU_BUF_SIZE, NCCL_PTR_CUDA, &mHandle));
       NCCLCHECK(ncclNetDeregMr(comm, rComm, mHandle));
->>>>>>> e1d9b273
       *gdrSupport = 1;
     }
     ncclDebugNoWarn = 0;
