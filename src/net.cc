/*************************************************************************
 * Copyright (c) 2015-2020, NVIDIA CORPORATION. All rights reserved.
 * Modifications Copyright (c) 2022 Advanced Micro Devices, Inc. All rights reserved.
 *
 * See LICENSE.txt for license information
 ************************************************************************/

#include "net.h"
#include "bootstrap.h"
#include "checks.h"

#include <string.h>
#include <errno.h>
#include <dlfcn.h>
//#include <sys/types.h>
//#include <sys/stat.h>
//#include <unistd.h>

static ncclNet_v6_t ncclNet_v4_as_v6;
static ncclNet_v6_t ncclNet_v5_as_v6;
static ncclNet_v4_t *ncclNet_v4;
static ncclNet_v5_t *ncclNet_v5;
static ncclCollNet_v6_t ncclCollNet_v4_as_v6;
static ncclCollNet_v6_t ncclCollNet_v5_as_v6;
static ncclCollNet_v4_t *ncclCollNet_v4;
static ncclCollNet_v5_t *ncclCollNet_v5;

static ncclResult_t ncclNet_v4_as_v6_getProperties(int dev, ncclNetProperties_v6_t* props) {
  ncclNetProperties_v4_t p4;
  ncclResult_t ans = ncclNet_v4->getProperties(dev, &p4);
  if (ans != ncclSuccess) return ans;
  props->name = p4.name;
  props->pciPath = p4.pciPath;
  props->guid = p4.guid;
  props->ptrSupport = p4.ptrSupport;
  props->speed = p4.speed;
  props->port = p4.port;
  props->maxComms = p4.maxComms;
  props->maxRecvs = 1;
  props->latency = 0;
  return ncclSuccess;
}

static ncclResult_t ncclNet_v4_as_v6_isend(void* sendComm, void* data, int size, int tag, void* mhandle, void** request) {
  return ncclNet_v4->isend(sendComm, data, size, mhandle, request);
}

static ncclResult_t ncclNet_v4_as_v6_irecv(void* recvComm, int n, void** data, int* sizes, int* tags, void** mhandles, void** request) {
  if (n == 0) return ncclSuccess;
  if (n != 1) return ncclInvalidArgument;
  return ncclNet_v4->irecv(recvComm, data[0], sizes[0], mhandles[0], request);
}

static ncclResult_t ncclNet_v4_as_v6_iflush(void* recvComm, int n, void** data, int* sizes, void** mhandles, void** request) {
  if (n == 0) return ncclSuccess;
  if (n != 1) return ncclInvalidArgument;
  return ncclNet_v4->iflush(recvComm, data[0], sizes[0], mhandles[0], request);
}

// We use a wrapper around the v4 init to copy over the struct contents
// post-init since they may not be initialized before hand.
static ncclResult_t ncclNet_v4_as_v6_init(ncclDebugLogger_t logfn) {
  NCCLCHECK(ncclNet_v4->init(logfn));
  ncclNet_v4_as_v6.name = ncclNet_v4->name;
  ncclNet_v4_as_v6.devices = ncclNet_v4->devices;
  ncclNet_v4_as_v6.getProperties = ncclNet_v4_as_v6_getProperties;
  ncclNet_v4_as_v6.listen = ncclNet_v4->listen;
  ncclNet_v4_as_v6.connect = ncclNet_v4->connect;
  ncclNet_v4_as_v6.accept = ncclNet_v4->accept;
  ncclNet_v4_as_v6.regMr = ncclNet_v4->regMr;
  ncclNet_v4_as_v6.regMrDmaBuf = NULL;
  ncclNet_v4_as_v6.deregMr = ncclNet_v4->deregMr;
  ncclNet_v4_as_v6.isend = ncclNet_v4_as_v6_isend;
  ncclNet_v4_as_v6.irecv = ncclNet_v4_as_v6_irecv;
  ncclNet_v4_as_v6.iflush = ncclNet_v4_as_v6_iflush;
  ncclNet_v4_as_v6.test = ncclNet_v4->test;
  ncclNet_v4_as_v6.closeSend = ncclNet_v4->closeSend;
  ncclNet_v4_as_v6.closeRecv = ncclNet_v4->closeRecv;
  ncclNet_v4_as_v6.closeListen = ncclNet_v4->closeListen;
  return ncclSuccess;
}

// We use a wrapper around the v5 init to copy over the struct contents
// post-init since they may not be initialized before hand.
static ncclResult_t ncclNet_v5_as_v6_init(ncclDebugLogger_t logfn) {
  NCCLCHECK(ncclNet_v5->init(logfn));
  ncclNet_v5_as_v6.name = ncclNet_v5->name;
  ncclNet_v5_as_v6.devices = ncclNet_v5->devices;
  ncclNet_v5_as_v6.getProperties = ncclNet_v5->getProperties;
  ncclNet_v5_as_v6.listen = ncclNet_v5->listen;
  ncclNet_v5_as_v6.connect = ncclNet_v5->connect;
  ncclNet_v5_as_v6.accept = ncclNet_v5->accept;
  ncclNet_v5_as_v6.regMr = ncclNet_v5->regMr;
  ncclNet_v5_as_v6.regMrDmaBuf = NULL;
  ncclNet_v5_as_v6.deregMr = ncclNet_v5->deregMr;
  ncclNet_v5_as_v6.isend = ncclNet_v5->isend;
  ncclNet_v5_as_v6.irecv = ncclNet_v5->irecv;
  ncclNet_v5_as_v6.iflush = ncclNet_v5->iflush;
  ncclNet_v5_as_v6.test = ncclNet_v5->test;
  ncclNet_v5_as_v6.closeSend = ncclNet_v5->closeSend;
  ncclNet_v5_as_v6.closeRecv = ncclNet_v5->closeRecv;
  ncclNet_v5_as_v6.closeListen = ncclNet_v5->closeListen;
  return ncclSuccess;
}

static ncclResult_t ncclCollNet_v4_as_v6_getProperties(int dev, ncclNetProperties_v6_t* props) {
  ncclNetProperties_v4_t p4;
  ncclResult_t ans = ncclCollNet_v4->getProperties(dev, &p4);
  if (ans != ncclSuccess) return ans;
  props->name = p4.name;
  props->pciPath = p4.pciPath;
  props->guid = p4.guid;
  props->ptrSupport = p4.ptrSupport;
  props->speed = p4.speed;
  props->port = p4.port;
  props->maxComms = p4.maxComms;
  props->maxRecvs = 1;
  props->latency = 0;
  return ncclSuccess;
}

// We use a wrapper around the v4 init to copy over the struct contents
// post-init since they may not be initialized before hand.
static ncclResult_t ncclCollNet_v4_as_v6_init(ncclDebugLogger_t logfn) {
  NCCLCHECK(ncclCollNet_v4->init(logfn));
  ncclCollNet_v4_as_v6.name = ncclCollNet_v4->name;
  ncclCollNet_v4_as_v6.devices = ncclCollNet_v4->devices;
  ncclCollNet_v4_as_v6.getProperties = ncclCollNet_v4_as_v6_getProperties;
  ncclCollNet_v4_as_v6.listen = ncclCollNet_v4->listen;
  ncclCollNet_v4_as_v6.connect = ncclCollNet_v4->connect;
  ncclCollNet_v4_as_v6.reduceSupport = ncclCollNet_v4->reduceSupport;
  ncclCollNet_v4_as_v6.regMr = ncclCollNet_v4->regMr;
  ncclCollNet_v4_as_v6.regMrDmaBuf = NULL;
  ncclCollNet_v4_as_v6.deregMr = ncclCollNet_v4->deregMr;
  ncclCollNet_v4_as_v6.iallreduce = ncclCollNet_v4->iallreduce;
  ncclCollNet_v4_as_v6.iflush = ncclCollNet_v4->iflush;
  ncclCollNet_v4_as_v6.test = ncclCollNet_v4->test;
  ncclCollNet_v4_as_v6.closeColl = ncclCollNet_v4->closeColl;
  ncclCollNet_v4_as_v6.closeListen = ncclCollNet_v4->closeListen;
  return ncclSuccess;
}

// We use a wrapper around the v5 init to copy over the struct contents
// post-init since they may not be initialized before hand.
static ncclResult_t ncclCollNet_v5_as_v6_init(ncclDebugLogger_t logfn) {
  NCCLCHECK(ncclCollNet_v5->init(logfn));
  ncclCollNet_v5_as_v6.name = ncclCollNet_v5->name;
  ncclCollNet_v5_as_v6.devices = ncclCollNet_v5->devices;
  ncclCollNet_v5_as_v6.getProperties = ncclCollNet_v5->getProperties;
  ncclCollNet_v5_as_v6.listen = ncclCollNet_v5->listen;
  ncclCollNet_v5_as_v6.connect = ncclCollNet_v5->connect;
  ncclCollNet_v5_as_v6.reduceSupport = ncclCollNet_v5->reduceSupport;
  ncclCollNet_v5_as_v6.regMr = ncclCollNet_v5->regMr;
  ncclCollNet_v5_as_v6.regMrDmaBuf = NULL;
  ncclCollNet_v5_as_v6.deregMr = ncclCollNet_v5->deregMr;
  ncclCollNet_v5_as_v6.iallreduce = ncclCollNet_v5->iallreduce;
  ncclCollNet_v5_as_v6.iflush = ncclCollNet_v5->iflush;
  ncclCollNet_v5_as_v6.test = ncclCollNet_v5->test;
  ncclCollNet_v5_as_v6.closeColl = ncclCollNet_v5->closeColl;
  ncclCollNet_v5_as_v6.closeListen = ncclCollNet_v5->closeListen;
  return ncclSuccess;
}

static pthread_mutex_t netLock = PTHREAD_MUTEX_INITIALIZER;
ncclNet_t* ncclNets[3] = { nullptr, &ncclNetIb, &ncclNetSocket };
ncclCollNet_t* ncclCollNets[3] = { nullptr, nullptr, nullptr };
enum ncclNetState {
  ncclNetStateInit = 0,
  ncclNetStateEnabled = 1,
  ncclNetStateDisabled = 2
};
enum ncclNetState ncclNetStates[3] = { ncclNetStateInit, ncclNetStateInit, ncclNetStateInit };
enum ncclNetState ncclCollNetStates[3] = { ncclNetStateInit, ncclNetStateInit, ncclNetStateInit };

ncclResult_t ncclNetPluginInit() {
  char ncclNetPluginName[128];
  const char* envPluginName = getenv("NCCL_NET_PLUGIN");
  if (envPluginName && strlen(envPluginName)) {
    snprintf(ncclNetPluginName, 128, "librccl-net-%s.so", envPluginName);
    INFO(NCCL_INIT, "Plugin name set by env to %s", ncclNetPluginName);
  } else {
    sprintf(ncclNetPluginName, "librccl-net.so");
  }
  void* netPluginLib = dlopen(ncclNetPluginName, RTLD_NOW | RTLD_LOCAL);
  if (netPluginLib == nullptr) {
    // dlopen does not guarantee to set errno, but dlerror only gives us a
    // string, so checking errno doesn't hurt to try to provide a better
    // error message
    if (errno == ENOENT) {
      INFO(NCCL_INIT|NCCL_NET, "NET/Plugin : No plugin found (%s), using internal implementation", ncclNetPluginName);
    } else {
      INFO(NCCL_INIT|NCCL_NET, "NET/Plugin : Plugin load returned %d : %s.", errno, dlerror());
    }
    return ncclSuccess;
  }

  ncclNets[0] = (ncclNet_v6_t*)dlsym(netPluginLib, "ncclNetPlugin_v6");
  if (ncclNets[0] == nullptr) {
    INFO(NCCL_INIT|NCCL_NET, "NET/Plugin: Failed to find ncclNetPlugin_v6 symbol.");
    // Try v5 plugin
    ncclNet_v5 = (ncclNet_v5_t*)dlsym(netPluginLib, "ncclNetPlugin_v5");
    if (ncclNet_v5 == nullptr) {
      ncclNet_v4 = (ncclNet_v4_t*)dlsym(netPluginLib, "ncclNetPlugin_v4");
      if (ncclNet_v4 == nullptr) {
        INFO(NCCL_INIT|NCCL_NET, "NET/Plugin: Failed to find ncclNetPlugin symbol (v4 or v5).");
        if (netPluginLib != nullptr) dlclose(netPluginLib);
        return ncclSuccess;
      }
      ncclNets[0] = &ncclNet_v4_as_v6;
      ncclNet_v4_as_v6.init = ncclNet_v4_as_v6_init;
      // Set the name right away to allow for NCCL_NET=... to work
      ncclNet_v4_as_v6.name = ncclNet_v4->name;
      INFO(NCCL_INIT|NCCL_NET, "NET/Plugin: Loaded net plugin %s (v4)", ncclNets[0]->name);
    } else {
      ncclNets[0] = &ncclNet_v5_as_v6;
      ncclNet_v5_as_v6.init = ncclNet_v5_as_v6_init;
      // Set the name right away to allow for NCCL_NET=... to work
      ncclNet_v5_as_v6.name = ncclNet_v5->name;
      INFO(NCCL_INIT|NCCL_NET, "NET/Plugin: Loaded net plugin %s (v5)", ncclNets[0]->name);
    }
  }

  // Check for CollNet
  ncclCollNets[0] = (ncclCollNet_v6_t*)dlsym(netPluginLib, "ncclCollNetPlugin_v6");
  if (ncclCollNets[0] == nullptr) {
    INFO(NCCL_INIT|NCCL_NET, "NET/Plugin: Failed to find ncclCollNetPlugin_v6 symbol.");
    ncclCollNet_v5 = (ncclCollNet_v5_t*)dlsym(netPluginLib, "ncclCollNetPlugin_v5");
    if (ncclCollNet_v5 == nullptr) {
      ncclCollNet_v4 = (ncclCollNet_v4_t*)dlsym(netPluginLib, "ncclCollNetPlugin_v4");
      if (ncclCollNet_v4 == nullptr) {
        INFO(NCCL_INIT|NCCL_NET, "NET/Plugin: Failed to find ncclCollNetPlugin symbol (v4 or v5).");
      } else {
        ncclCollNets[0] = &ncclCollNet_v4_as_v6;
        ncclCollNet_v4_as_v6.init = ncclCollNet_v4_as_v6_init;
        ncclCollNet_v4_as_v6.name = ncclCollNet_v4->name;
        INFO(NCCL_INIT|NCCL_NET, "NET/Plugin: Loaded coll plugin %s (v4)", ncclCollNets[0]->name);
      }
    } else {
      ncclCollNets[0] = &ncclCollNet_v5_as_v6;
      ncclCollNet_v5_as_v6.init = ncclCollNet_v5_as_v6_init;
      ncclCollNet_v5_as_v6.name = ncclCollNet_v5->name;
      INFO(NCCL_INIT|NCCL_NET, "NET/Plugin: Loaded coll plugin %s (v5)", ncclCollNets[0]->name);
    }
  }
  return ncclSuccess;
}

static ncclResult_t netGetState(int i, enum ncclNetState* state) {
  pthread_mutex_lock(&netLock);
  if (ncclNetStates[i] == ncclNetStateInit) {
    int ndev;
    if (ncclNets[i]->init(ncclDebugLog) != ncclSuccess) ncclNetStates[i] = ncclNetStateDisabled;
    else if (ncclNets[i]->devices(&ndev) != ncclSuccess || ndev <= 0) ncclNetStates[i] = ncclNetStateDisabled;
    else ncclNetStates[i] = ncclNetStateEnabled;
  }
  *state = ncclNetStates[i];
  pthread_mutex_unlock(&netLock);
  return ncclSuccess;
}

static ncclResult_t collNetGetState(int i, enum ncclNetState* state) {
  if (ncclCollNetStates[i] == ncclNetStateInit) {
    int ndev;
    if (ncclCollNets[i]->init(ncclDebugLog) != ncclSuccess) ncclCollNetStates[i] = ncclNetStateDisabled;
    else if (ncclCollNets[i]->devices(&ndev) != ncclSuccess || ndev <= 0) ncclCollNetStates[i] = ncclNetStateDisabled;
    else ncclCollNetStates[i] = ncclNetStateEnabled;
  }
  *state = ncclCollNetStates[i];
  return ncclSuccess;
}

ncclResult_t ncclNetInit(struct ncclComm* comm) {
  // Initialize main communication network
  char* netName = getenv("NCCL_NET");
  bool ok = false;

  for (int i=0; i<3; i++) {
    if (ncclNets[i] == nullptr) continue;
    enum ncclNetState state;
    NCCLCHECK(netGetState(i, &state));
    if (state != ncclNetStateEnabled) continue;
    if (netName && strcasecmp(netName, ncclNets[i]->name) != 0) continue;

    comm->ncclNet = ncclNets[i];
    ok = true;

    if (ncclCollNets[i]) {
      NCCLCHECK(collNetGetState(i, &state));
      if (state == ncclNetStateEnabled) {
        comm->ncclCollNet = ncclCollNets[i];
      }
    }
    break;
  }

  if (!ok) {
    WARN("Error: network %s not found.", netName ? netName : "");
    return ncclInvalidUsage;
  }
  return ncclSuccess;
}

ncclResult_t ncclGpuGdrSupport(struct ncclComm* comm, int* gdrSupport) {
  constexpr int GPU_BUF_SIZE = 2*1024*1024;
#if CUDART_VERSION >= 11030
  // In CUDA 11.3 and later we can now query the cudaDevAttrGPUDirectRDMASupported attribute
  int driverVersion;
  CUDACHECK(cudaDriverGetVersion(&driverVersion));
  if (driverVersion >= 11030) {
    int cudaDev, attr = 0;
    CUDACHECK(cudaGetDevice(&cudaDev));
    CUDACHECK(cudaDeviceGetAttribute(&attr, cudaDevAttrGPUDirectRDMASupported, cudaDev));
    *gdrSupport = attr;
    return ncclSuccess;
  }
#endif
  int netDevs;
  NCCLCHECK(ncclNetDevices(comm, &netDevs));
  *gdrSupport = 0;
  for (int dev=0; dev<netDevs; dev++) {
    // Find a net device which is GDR-capable
    ncclNetProperties_t props;
    NCCLCHECK(ncclNetGetProperties(comm, dev, &props));
    if ((props.ptrSupport & NCCL_PTR_CUDA) == 0) continue;
#if defined(__HIP_PLATFORM_HCC__) || defined(__HCC__) || defined(__HIPCC__)
    *gdrSupport = 1;
    break;
#endif

    // Allocate memory on the GPU and try to register it on the NIC.
    void *lComm = NULL, *sComm = NULL, *rComm = NULL;
    ncclNetHandle_t handle;
    void* gpuPtr = NULL;
    void* mHandle = NULL;
    ncclResult_t ret;
    ncclDebugNoWarn = NCCL_NET;
    NCCLCHECKGOTO(ncclNetListen(comm, dev, &handle, &lComm), ret, cleanup1);
<<<<<<< HEAD
    while (sComm == NULL) {
      NCCLWAITGOTO(ncclNetConnect(comm, dev, &handle, &sComm), sComm != NULL, comm->abortFlag, ret, cleanup2);
    }
    while (rComm == NULL) {
      NCCLWAITGOTO(ncclNetAccept(comm, lComm, &rComm), rComm != NULL, comm->abortFlag, ret, cleanup3);
    }
    CUDACHECKGOTO(hipMalloc(&gpuPtr, GPU_BUF_SIZE), ret, cleanup4);
=======
    NCCLWAITGOTO(ncclNetConnect(comm, dev, &handle, &sComm), sComm != NULL, comm->abortFlag, ret, cleanup2);
    NCCLWAITGOTO(ncclNetAccept(comm, lComm, &rComm), rComm != NULL, comm->abortFlag, ret, cleanup3);
    CUDACHECKGOTO(cudaMalloc(&gpuPtr, GPU_BUF_SIZE), ret, cleanup4);
>>>>>>> 99c28f2e
    if (ncclNetRegMr(comm, sComm, gpuPtr, GPU_BUF_SIZE, NCCL_PTR_CUDA, &mHandle) == ncclSuccess) {
      NCCLCHECK(ncclNetDeregMr(comm, sComm, mHandle));
      NCCLCHECK(ncclNetRegMr(comm, rComm, gpuPtr, GPU_BUF_SIZE, NCCL_PTR_CUDA, &mHandle));
      NCCLCHECK(ncclNetDeregMr(comm, rComm, mHandle));
      *gdrSupport = 1;
    }
    ncclDebugNoWarn = 0;
    CUDACHECK(hipFree(gpuPtr));
cleanup4:
    NCCLCHECK(ncclNetCloseRecv(comm, rComm));
cleanup3:
    NCCLCHECK(ncclNetCloseSend(comm, sComm));
cleanup2:
    NCCLCHECK(ncclNetCloseListen(comm, lComm));
cleanup1:
    break;
  }
  return ncclSuccess;
}

int ncclNetVersion(struct ncclComm* comm) {
  return (comm->ncclNet == &ncclNet_v4_as_v6) ? 4 : ((comm->ncclNet == &ncclNet_v5_as_v6) ? 5 : 6);
}<|MERGE_RESOLUTION|>--- conflicted
+++ resolved
@@ -335,19 +335,9 @@
     ncclResult_t ret;
     ncclDebugNoWarn = NCCL_NET;
     NCCLCHECKGOTO(ncclNetListen(comm, dev, &handle, &lComm), ret, cleanup1);
-<<<<<<< HEAD
-    while (sComm == NULL) {
-      NCCLWAITGOTO(ncclNetConnect(comm, dev, &handle, &sComm), sComm != NULL, comm->abortFlag, ret, cleanup2);
-    }
-    while (rComm == NULL) {
-      NCCLWAITGOTO(ncclNetAccept(comm, lComm, &rComm), rComm != NULL, comm->abortFlag, ret, cleanup3);
-    }
-    CUDACHECKGOTO(hipMalloc(&gpuPtr, GPU_BUF_SIZE), ret, cleanup4);
-=======
     NCCLWAITGOTO(ncclNetConnect(comm, dev, &handle, &sComm), sComm != NULL, comm->abortFlag, ret, cleanup2);
     NCCLWAITGOTO(ncclNetAccept(comm, lComm, &rComm), rComm != NULL, comm->abortFlag, ret, cleanup3);
-    CUDACHECKGOTO(cudaMalloc(&gpuPtr, GPU_BUF_SIZE), ret, cleanup4);
->>>>>>> 99c28f2e
+    CUDACHECKGOTO(hipMalloc(&gpuPtr, GPU_BUF_SIZE), ret, cleanup4);
     if (ncclNetRegMr(comm, sComm, gpuPtr, GPU_BUF_SIZE, NCCL_PTR_CUDA, &mHandle) == ncclSuccess) {
       NCCLCHECK(ncclNetDeregMr(comm, sComm, mHandle));
       NCCLCHECK(ncclNetRegMr(comm, rComm, gpuPtr, GPU_BUF_SIZE, NCCL_PTR_CUDA, &mHandle));
