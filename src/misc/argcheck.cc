--- conflicted
+++ resolved
@@ -1,10 +1,6 @@
 /*************************************************************************
-<<<<<<< HEAD
- * Copyright (c) 2019-2020, NVIDIA CORPORATION. All rights reserved.
- * Modifications Copyright (c) 2019-2021 Advanced Micro Devices, Inc. All rights reserved.
-=======
  * Copyright (c) 2019-2022, NVIDIA CORPORATION. All rights reserved.
->>>>>>> 9bfc1c6e
+ * Modifications Copyright (c) 2019-2022 Advanced Micro Devices, Inc. All rights reserved.
  *
  * See LICENSE.txt for license information
  ************************************************************************/
@@ -13,17 +9,10 @@
 #include "comm.h"
 
 static ncclResult_t CudaPtrCheck(const void* pointer, struct ncclComm* comm, const char* ptrname, const char* opname) {
-<<<<<<< HEAD
   hipPointerAttribute_t attr;
   hipError_t err = hipPointerGetAttributes(&attr, pointer);
   if (err != hipSuccess || attr.devicePointer == NULL) {
-    WARN("%s : %s is not a valid pointer", opname, ptrname);
-=======
-  cudaPointerAttributes attr;
-  cudaError_t err = cudaPointerGetAttributes(&attr, pointer);
-  if (err != cudaSuccess || attr.devicePointer == NULL) {
     WARN("%s : %s %p is not a valid pointer", opname, ptrname, pointer);
->>>>>>> 9bfc1c6e
     return ncclInvalidArgument;
   }
 #if CUDART_VERSION >= 10000
