/*************************************************************************
 * Copyright (c) 2019-2022, NVIDIA CORPORATION. All rights reserved.
 * Modifications Copyright (c) 2019-2022 Advanced Micro Devices, Inc. All rights reserved.
 *
 * See LICENSE.txt for license information
 ************************************************************************/

#include "argcheck.h"
#include "comm.h"

static ncclResult_t CudaPtrCheck(const void* pointer, struct ncclComm* comm, const char* ptrname, const char* opname) {
  hipPointerAttribute_t attr;
  hipError_t err = hipPointerGetAttributes(&attr, pointer);
  if (err != hipSuccess || attr.devicePointer == NULL) {
    WARN("%s : %s %p is not a valid pointer", opname, ptrname, pointer);
    return ncclInvalidArgument;
  }
#if CUDART_VERSION >= 10000
  if (attr.type == hipMemoryTypeDevice && attr.device != comm->cudaDev) {
#else
  if (attr.memoryType == hipMemoryTypeDevice && attr.device != comm->cudaDev) {
#endif
    WARN("%s : %s allocated on device %d mismatchs with NCCL device %d", opname, ptrname, attr.device, comm->cudaDev);
    return ncclInvalidArgument;
  }
  return ncclSuccess;
}

ncclResult_t PtrCheck(void* ptr, const char* opname, const char* ptrname) {
  if (ptr == NULL) {
    WARN("%s : %s argument is NULL", opname, ptrname);
    return ncclInvalidArgument;
  }
  return ncclSuccess;
}

ncclResult_t ArgsCheck(struct ncclInfo* info) {
  // First, the easy ones
  if (info->root < 0 || info->root >= info->comm->nRanks) {
    WARN("%s : invalid root %d (root should be in the 0..%d range)", info->opName, info->root, info->comm->nRanks);
    return ncclInvalidArgument;
  }
  if (info->datatype < 0 || info->datatype >= ncclNumTypes) {
    WARN("%s : invalid type %d", info->opName, info->datatype);
    return ncclInvalidArgument;
  }
<<<<<<< HEAD
  // Type is OK, compute nbytes. Convert Allgather/Broadcast/P2P/AllToAllPivot calls to chars.
  info->nBytes = info->count * ncclTypeSize(info->datatype);
  if (info->coll == ncclFuncAllGather || info->coll == ncclFuncBroadcast || info->coll == ncclFuncAllToAllPivot) {
    info->count = info->nBytes;
    info->datatype = ncclInt8;
  }
  if (info->coll == ncclFuncAllGather || info->coll == ncclFuncReduceScatter) info->nBytes *= info->comm->nRanks; // count is per rank
=======
  // Type is OK, compute nbytes. Convert Allgather/Broadcast/P2P calls to chars.
  NCCLCHECK(ncclInfoSetDerived(info, info->comm->nRanks));
>>>>>>> e1d9b273

  if (info->op < 0 || ncclMaxRedOp < info->op) {
    WARN("%s : invalid reduction operation %d", info->opName, info->op);
    return ncclInvalidArgument;
  }
  int opIx = int(ncclUserRedOpMangle(info->comm, info->op)) - int(ncclNumOps);
  if (ncclNumOps <= info->op &&
      (info->comm->userRedOpCapacity <= opIx || info->comm->userRedOps[opIx].freeNext != -1)) {
    WARN("%s : reduction operation %d unknown to this communicator", info->opName, info->op);
    return ncclInvalidArgument;
  }

  if (info->comm->checkPointers) {
    if ((info->coll == ncclFuncSend || info->coll == ncclFuncRecv)) {
      if (info->count >0)
        NCCLCHECK(CudaPtrCheck(info->recvbuff, info->comm, "buff", info->opName));
    } else {
      // Check CUDA device pointers
      if (info->coll != ncclFuncBroadcast || info->comm->rank == info->root) {
        NCCLCHECK(CudaPtrCheck(info->sendbuff, info->comm, "sendbuff", info->opName));
      }
      if (info->coll != ncclFuncReduce || info->comm->rank == info->root) {
        NCCLCHECK(CudaPtrCheck(info->recvbuff, info->comm, "recvbuff", info->opName));
      }
    }
  }
  return ncclSuccess;
}<|MERGE_RESOLUTION|>--- conflicted
+++ resolved
@@ -44,18 +44,8 @@
     WARN("%s : invalid type %d", info->opName, info->datatype);
     return ncclInvalidArgument;
   }
-<<<<<<< HEAD
   // Type is OK, compute nbytes. Convert Allgather/Broadcast/P2P/AllToAllPivot calls to chars.
-  info->nBytes = info->count * ncclTypeSize(info->datatype);
-  if (info->coll == ncclFuncAllGather || info->coll == ncclFuncBroadcast || info->coll == ncclFuncAllToAllPivot) {
-    info->count = info->nBytes;
-    info->datatype = ncclInt8;
-  }
-  if (info->coll == ncclFuncAllGather || info->coll == ncclFuncReduceScatter) info->nBytes *= info->comm->nRanks; // count is per rank
-=======
-  // Type is OK, compute nbytes. Convert Allgather/Broadcast/P2P calls to chars.
   NCCLCHECK(ncclInfoSetDerived(info, info->comm->nRanks));
->>>>>>> e1d9b273
 
   if (info->op < 0 || ncclMaxRedOp < info->op) {
     WARN("%s : invalid reduction operation %d", info->opName, info->op);
