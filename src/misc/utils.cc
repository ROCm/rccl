--- conflicted
+++ resolved
@@ -9,32 +9,15 @@
 #include "core.h"
 
 #include "nvmlwrap.h"
+#include <hip/hip_runtime.h>
 
-<<<<<<< HEAD
-// Convert a logical cudaDev index to the NVML device minor number
-ncclResult_t getNvmlDevice(int cudaDev, int *nvmlDev) {
-#if defined(__HIP_PLATFORM_HCC__) || defined(__HCC__) || defined(__HIPCC__)
-  // assign nmvlDev to be same as cudaDev to avoid garbage numbers
-  *nvmlDev = cudaDev;
-#else
-  char busId[NVML_DEVICE_PCI_BUS_ID_BUFFER_SIZE];
-  nvmlDevice_t nvmlDevice;
-  unsigned int dev;
-  *nvmlDev = -1;
-  CUDACHECK(hipDeviceGetPCIBusId(busId, NVML_DEVICE_PCI_BUS_ID_BUFFER_SIZE, cudaDev));
-  NCCLCHECK(wrapNvmlDeviceGetHandleByPciBusId(busId, &nvmlDevice));
-  NCCLCHECK(wrapNvmlDeviceGetMinorNumber(nvmlDevice, &dev));
-
-  *nvmlDev = dev;
-#endif
-=======
 // Get current Compute Capability
 int ncclCudaCompCap() {
   int cudaDev;
-  if (cudaGetDevice(&cudaDev) != cudaSuccess) return 0;
+  if (hipGetDevice(&cudaDev) != hipSuccess) return 0;
   int ccMajor, ccMinor;
-  if (cudaDeviceGetAttribute(&ccMajor, cudaDevAttrComputeCapabilityMajor, cudaDev) != cudaSuccess) return 0;
-  if (cudaDeviceGetAttribute(&ccMinor, cudaDevAttrComputeCapabilityMinor, cudaDev) != cudaSuccess) return 0;
+  if (hipDeviceGetAttribute(&ccMajor, hipDeviceAttributeComputeCapabilityMajor, cudaDev) != hipSuccess) return 0;
+  if (hipDeviceGetAttribute(&ccMinor, hipDeviceAttributeComputeCapabilityMinor, cudaDev) != hipSuccess) return 0;
   return ccMajor*10+ccMinor;
 }
 
@@ -42,7 +25,6 @@
   sprintf(busId, "%04lx:%02lx:%02lx.%01lx", (id) >> 20, (id & 0xff000) >> 12, (id & 0xff0) >> 4, (id & 0xf));
   return ncclSuccess;
 }
->>>>>>> 299c554d
 
 ncclResult_t busIdToInt64(char* busId, int64_t* id) {
   const int size = strlen(busId);
@@ -70,7 +52,7 @@
   // format. Still need to allocate proper space in case PCI domain goes
   // higher.
   char busIdStr[] = "00000000:00:00.0";
-  CUDACHECK(cudaDeviceGetPCIBusId(busIdStr, sizeof(busIdStr), cudaDev));
+  CUDACHECK(hipDeviceGetPCIBusId(busIdStr, sizeof(busIdStr), cudaDev));
   NCCLCHECK(busIdToInt64(busIdStr, busId));
   return ncclSuccess;
 }
@@ -86,68 +68,9 @@
   return ncclSuccess;
 }
 
-<<<<<<< HEAD
-/* Common logging function used by the INFO, WARN and TRACE macros
- * Also exported to the dynamically loadable Net transport modules so
- * they can share the debugging mechanisms and output files
- */
-void ncclDebugLog(ncclDebugLogLevel level, unsigned long flags, const char *filefunc, int line, const char *fmt, ...) {
-  if (ncclDebugLevel <= NCCL_LOG_NONE) return;
-
-  char hostname[1024];
-  getHostName(hostname, 1024, '.');
-  int cudaDev;
-  hipGetDevice(&cudaDev);
-
-  char buffer[1024];
-  size_t len = 0;
-  pthread_mutex_lock(&ncclDebugOutputLock);
-  if (level == NCCL_LOG_WARN && ncclDebugLevel >= NCCL_LOG_WARN)
-    len = snprintf(buffer, sizeof(buffer),
-                   "\n%s:%d:%d [%d] %s:%d NCCL WARN ", hostname, getpid(), gettid(), cudaDev, filefunc, line);
-  else if (level == NCCL_LOG_INFO && ncclDebugLevel >= NCCL_LOG_INFO && (flags & ncclDebugMask))
-    len = snprintf(buffer, sizeof(buffer),
-                   "%s:%d:%d [%d] NCCL INFO ", hostname, getpid(), gettid(), cudaDev);
-#ifdef ENABLE_TRACE
-  else if (level == NCCL_LOG_TRACE && ncclDebugLevel >= NCCL_LOG_TRACE && (flags & ncclDebugMask)) {
-    auto delta = std::chrono::high_resolution_clock::now() - ncclEpoch;
-    double timestamp = std::chrono::duration_cast<std::chrono::duration<double>>(delta).count()*1000;
-    len = snprintf(buffer, sizeof(buffer),
-                   "%s:%d:%d [%d] %f %s:%d NCCL TRACE ", hostname, getpid(), gettid(), cudaDev, timestamp, filefunc, line);
-  }
-#endif
-  if (len) {
-    va_list vargs;
-    va_start(vargs, fmt);
-    (void) vsnprintf(buffer+len, sizeof(buffer)-len, fmt, vargs);
-    va_end(vargs);
-    fprintf(ncclDebugFile,"%s\n", buffer);
-    fflush(ncclDebugFile);
-  }
-  pthread_mutex_unlock(&ncclDebugOutputLock);
-
-  // If ncclDebugLevel == NCCL_LOG_ABORT then WARN() will also call abort()
-  if (level == NCCL_LOG_WARN && ncclDebugLevel == NCCL_LOG_ABORT) {
-    fprintf(stderr,"\n%s:%d:%d [%d] %s:%d NCCL ABORT\n",
-            hostname, getpid(), gettid(), cudaDev, filefunc, line);
-    abort();
-  }
-}
-
-=======
->>>>>>> 299c554d
 uint64_t getHash(const char* string, int n) {
   // Based on DJB2, result = result * 33 + char
   uint64_t result = 5381;
-  for (int c = 0; c < n; c++) {
-    result = ((result << 5) + result) + string[c];
-  }
-  return result;
-}
-
-uint64_t getnHash(const char* string, int n) {
-  // Based on DJB2, result = result * 33 + char
-  uint64_t result = 9527;
   for (int c = 0; c < n; c++) {
     result = ((result << 5) + result) + string[c];
   }
