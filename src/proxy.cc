/*************************************************************************
 * Copyright (c) 2016-2021, NVIDIA CORPORATION. All rights reserved.
 *
 * See LICENSE.txt for license information
 ************************************************************************/

#include "comm.h"
#include "info.h"
#include "collectives.h"

enum { proxyRecv=0, proxySend=1, p2pProxyRecv=2, p2pProxySend=3 };

static bool NeedProxy(int type, int pattern, int root, struct ncclRing* ring, int nranks) {
  if (pattern == ncclPatternRing || pattern == ncclPatternRingTwice) return true;

  /* In chains, one rank does not need a proxy. Let's figure out which one it is */
  // Which index in the reorganized rings should we compare root against */
  const int myrank = 0, nextrank = 1, prevrank = nranks-1;
  int index = pattern == ncclPatternPipelineFrom ?
      /*                            no recv /  no send    if root = */
      /* bcast  */ (type == proxyRecv ?   myrank : nextrank ):
      /* reduce */ (type == proxyRecv ? prevrank :   myrank );
  int rank = ring->userRanks[index];
  return (root != rank);
}

#define PROXYARGS_ALLOCATE_SIZE 128
struct ncclProxyPool {
  struct ncclProxyPool *next;
  struct ncclProxyArgs elems[PROXYARGS_ALLOCATE_SIZE];
};

static ncclResult_t allocateArgs(struct ncclComm* comm, struct ncclProxyArgs** argsptr) {
  struct ncclProxyState* state = &comm->proxyState;
  struct ncclProxyArgs* elem;
  if (state->pool == NULL) {
    // Check whether there are freed elements
    if (state->poolReturned) {
      pthread_mutex_lock(&state->poolMutex);
      state->pool = state->poolReturned;
      state->poolReturned = NULL;
      pthread_mutex_unlock(&state->poolMutex);
    } else {
      // Allocate a new pool of elements
      struct ncclProxyPool* newPool;
      NCCLCHECK(ncclCalloc(&newPool, 1));
      struct ncclProxyArgs* newElems = newPool->elems;
      // Chain newly allocated elements
      for (int i=0; i<PROXYARGS_ALLOCATE_SIZE; i++) {
        if (i+1 < PROXYARGS_ALLOCATE_SIZE) newElems[i].next = newElems+i+1;
      }
      // Add them all to the pool list
      state->pool = newElems;
      // Save the pool memory block for later resource release
      newPool->next = state->pools;
      state->pools = newPool;
    }
  }
  elem = state->pool;
  state->pool = state->pool->next;
  elem->next = elem->nextPeer = NULL;
  *argsptr = elem;
  return ncclSuccess;
}

//#define DEBUG_PROXY 1
#ifdef DEBUG_PROXY
#define DEBUG_PROXY_PRINT printf
#else
#define DEBUG_PROXY_PRINT(...)
#endif

#define OP_INDEX(op) ((op) ? (op)-state->pools->elems : -1)
#define OP_SEEN 0x100000
ncclResult_t dumpProxyState(struct ncclProxyState* state) {
#ifdef DEBUG_PROXY
  struct ncclProxyArgs* op = state->ops;
  while (op) {
    if (op->idle & OP_SEEN) {
      WARN("Active list loop at element %ld", OP_INDEX(op));
    }
    op->idle |= OP_SEEN;
    printf("[%ld(%ld/%d)]", OP_INDEX(op), op->opCount, op->nsubs);
    if (op->nextPeer) {
      printf("(%ld)", OP_INDEX(op->nextPeer));
      struct ncclProxyArgs* n = op->nextPeer;
      n->idle |= OP_SEEN;
      while (n->nextPeer) {
        n = n->nextPeer;
        n->idle |= OP_SEEN;
      }
    }
    printf("->");
    op = op->next;
  }
  printf("[X]\n");

  struct ncclProxyArgs* free = state->pool;
  while (free) {
    if (free->idle & OP_SEEN) {
      WARN("Free list loop at element %ld", OP_INDEX(free));
    }
    free->idle |= OP_SEEN;
    free = free->next;
  }

  struct ncclProxyPool* p = state->pools;
  int i = 0;
  while (p) {
    for (int e=0; e<PROXYARGS_ALLOCATE_SIZE; e++) {
      if ((p->elems[e].idle & OP_SEEN) == 0) {
        WARN("Element %d of pool %d has been lost", e, i);
        struct ncclProxyArgs* free = state->pool;
        printf("Free list ");
        while (free) {
          printf("--> %ld ", OP_INDEX(free));
          free = free->next;
        }
        printf("\n");
        return ncclInternalError;
      }
      p->elems[e].idle -= OP_SEEN;
    }
    p = p->next;
    i++;
  }
#endif
  return ncclSuccess;
}

static ncclResult_t ProxyAppend(struct ncclProxyState* state, struct ncclProxyArgs* args) {
  struct ncclProxyArgs* proxyAppend = *args->proxyAppendPtr;
  int shared = args->subs[0].connector->conn.shared;
  if (proxyAppend) {
    if (shared && proxyAppend->opCount == args->opCount) {
      if ((proxyAppend->sliceSteps != args->sliceSteps) ||
          (proxyAppend->chunkSteps != args->chunkSteps) ||
          (proxyAppend->protocol != args->protocol) ||
          (proxyAppend->dtype != args->dtype) ||
          (proxyAppend->redOp != args->redOp)) {
        WARN("Proxy append mismatch");
        return ncclInternalError;
      }
      if (proxyAppend->nsubs >= NCCL_PROXY_MAX_SUBS) {
        WARN("Proxy append out of bound");
        return ncclInternalError;
      }
      memcpy(proxyAppend->subs+proxyAppend->nsubs, args->subs, sizeof(struct ncclProxySubArgs));
      proxyAppend->nsubs++;
      args->next = proxyAppend->next;
      // Free args as we merged them
      args->next = state->poolFreed;
      state->poolFreed = args;
      DEBUG_PROXY_PRINT("Insert  %5ld (%d/%5ld/%5ld) as group with %5ld\n", OP_INDEX(args), shared, proxyAppend->opCount, args->opCount, OP_INDEX(proxyAppend));
    } else {
      proxyAppend->nextPeer = args;
      DEBUG_PROXY_PRINT("Insert  %5ld (%d/%5ld/%5ld) as nextPeer of %5ld\n", OP_INDEX(args), shared, proxyAppend->opCount, args->opCount, OP_INDEX(proxyAppend));
      *(args->proxyAppendPtr) = args;
    }
  } else {
    // Nothing running for that peer. Add to the list
    if (state->ops == NULL) {
      // Create the list
      DEBUG_PROXY_PRINT("Insert  %5ld (%d/%5ld) as first element\n", OP_INDEX(args), shared, args->opCount);
      state->ops = args;
    } else {
      // Append element at the end of the list
      struct ncclProxyArgs* last = state->ops;
      while (last->next) last = last->next;
      last->next = args;
      DEBUG_PROXY_PRINT("Insert  %5ld (%d/%5ld) as last element\n", OP_INDEX(args),shared, args->opCount);
    }
    *(args->proxyAppendPtr) = args;
  }
  return ncclSuccess;
}

static ncclResult_t SaveProxy(int type, int peer, struct ncclProxyArgs* args, int connIndex) {
  if (peer < 0) return ncclSuccess;

<<<<<<< HEAD
  struct ncclPeer* peerComm = args->channel->peers+peer;
  struct ncclConnector* connector = type < p2pProxyRecv ? (type == proxyRecv ? &peerComm->recv : &peerComm->send)
    : (type == p2pProxyRecv ? &peerComm->p2pRecv : &peerComm->p2pSend);
  if (connector->transportComm == NULL) {
    WARN("[%d] Error no transport for %s peer %d on channel %d", connector->comm->rank,
      type < p2pProxyRecv ? (type == proxyRecv ? "recv" : "send") : (type == p2pProxyRecv ? "p2pRecv" : "p2pSend"),
      peer, args->channel->id);
=======
  struct ncclChannel* channel = args->subs[0].channel;
  struct ncclPeer* peerComm = channel->peers+peer;
  struct ncclConnector* connector = type == proxyRecv ? peerComm->recv+connIndex : peerComm->send+connIndex;
  if (connector->transportComm == NULL) {
    WARN("Rank %d has no transport for %s peer %d on channel %d", connector->comm->rank,
        type == proxyRecv ? "recv" : "send", peer, channel->id);
>>>>>>> a46ea105
    return ncclInternalError;
  }
  if (connector->transportComm->proxy == NULL) return ncclSuccess;

  struct ncclProxyState* state = &connector->comm->proxyState;
  struct ncclProxyArgs* op;
  NCCLCHECK(allocateArgs(connector->comm, &op));
  memcpy(op, args, sizeof(struct ncclProxyArgs));
  op->subs[0].connector = connector;
  op->progress = connector->transportComm->proxy;
  op->state = ncclProxyOpReady;
  op->proxyAppendPtr = connector->proxyAppendPtr;

  if (state->nextOps == NULL) state->nextOps = op;
  else state->nextOpsEnd->next = op;
  state->nextOpsEnd = op;
  return ncclSuccess;
}

ncclResult_t ncclProxySaveColl(struct ncclProxyArgs* args, int nranks) {
  struct ncclChannel* channel = args->subs[0].channel;
  int pattern = args->pattern;
  if (pattern == ncclPatternRing || pattern == ncclPatternRingTwice || pattern == ncclPatternPipelineFrom || pattern == ncclPatternPipelineTo) {
    struct ncclRing* ring = &channel->ring;
    if (NeedProxy(proxyRecv, pattern, args->root, ring, nranks)) NCCLCHECK(SaveProxy(proxyRecv, ring->prev, args, 0));
    if (NeedProxy(proxySend, pattern, args->root, ring, nranks)) NCCLCHECK(SaveProxy(proxySend, ring->next, args, 0));
  }
  if (pattern == ncclPatternTreeUp || pattern == ncclPatternTreeUpDown) {
    // Tree up
    struct ncclTree* tree = &channel->tree;
    for (int i=0; i<NCCL_MAX_TREE_ARITY; i++) NCCLCHECK(SaveProxy(proxyRecv, tree->down[i], args, 0));
    NCCLCHECK(SaveProxy(proxySend, tree->up, args, 0));
  }
  if (pattern == ncclPatternTreeDown || pattern == ncclPatternTreeUpDown) {
    // Tree down
    struct ncclTree* tree = &channel->tree;
    for (int i=0; i< NCCL_MAX_TREE_ARITY; i++) NCCLCHECK(SaveProxy(proxySend, tree->down[i], args, 0));
    NCCLCHECK(SaveProxy(proxyRecv, tree->up, args, 0));
  }
  if (pattern == ncclPatternCollTreeUpDown) {
    // CollTree up
    NCCLCHECK(SaveProxy(proxySend, channel->collTree.out, args, 1));  // For CollTree up, we are using push
    // CollTree down
    NCCLCHECK(SaveProxy(proxyRecv, channel->collTree.out, args, 0));
  }
  return ncclSuccess;
}

ncclResult_t ncclProxyComputeP2p(struct ncclInfo* info, struct ncclProxyArgs* args) {
  memset(args, 0, sizeof(struct ncclProxyArgs));
  int channelId = info->channelId;
  args->nsubs = 1;
  struct ncclProxySubArgs* sub = args->subs;

  struct ncclChannel* channel = info->comm->channels+channelId;
  sub->channel = channel;
  args->sliceSteps = 1;
  args->chunkSteps = 1;
  args->protocol = NCCL_PROTO_SIMPLE;
  args->dtype = info->datatype;
  sub->delta = info->delta;
  sub->recvbytes = info->recvbytes;
  sub->sendbytes = info->sendbytes;

  int stepSize = info->comm->buffSizes[NCCL_PROTO_SIMPLE]/NCCL_STEPS/SENDRECV_SLICEFACTOR;
  info->recvChunkSize = stepSize;
  info->sendChunkSize = stepSize;

  if (info->delta > 0 && info->recvbytes >= 0) {
    int peerrecv = (info->comm->nRanks+info->comm->rank-info->delta)%info->comm->nRanks;
<<<<<<< HEAD
    args.nsteps = DIVUP(info->recvbytes, info->comm->buffSizes[NCCL_PROTO_SIMPLE]/NCCL_STEPS/SENDRECV_SLICEFACTOR);
    if (args.nsteps == 0) args.nsteps = 1;
    args.recvbytes = info->recvbytes;
    args.sendbytes = 0;
    NCCLCHECK(SaveProxy(LOAD(info->comm->p2pNet) ? p2pProxyRecv : proxyRecv, peerrecv, &args));
  }
  if (info->delta > 0 && info->sendbytes >= 0) {
    int peersend = (info->comm->rank+info->delta)%info->comm->nRanks;
    args.nsteps = DIVUP(info->sendbytes, info->comm->buffSizes[NCCL_PROTO_SIMPLE]/NCCL_STEPS/SENDRECV_SLICEFACTOR);
    if (args.nsteps == 0) args.nsteps = 1;
    args.sendbytes = info->sendbytes;
    args.recvbytes = 0;
    NCCLCHECK(SaveProxy(LOAD(info->comm->p2pNet) ? p2pProxySend : proxySend, peersend, &args));
=======
    if (channel->peers[peerrecv].recv[0].transportComm && channel->peers[peerrecv].recv[0].transportComm->proxy) {
      // Tune chunk size for the network
      if (info->recvbytes < stepSize) info->recvChunkSize /= 4;
      else if (info->recvbytes < 8*stepSize) info->recvChunkSize /= 2;
    }
    sub->recvChunkSize = info->recvChunkSize;
  }
  if (info->delta > 0 && info->sendbytes >= 0) {
    int peersend = (info->comm->rank+info->delta)%info->comm->nRanks;
    if (channel->peers[peersend].send[0].transportComm && channel->peers[peersend].send[0].transportComm->proxy) {
      // Tune chunk size for the network
      if (info->sendbytes < stepSize) info->sendChunkSize /= 4;
      else if (info->sendbytes < 8*stepSize) info->sendChunkSize /= 2;
    }
    sub->sendChunkSize = info->sendChunkSize;
>>>>>>> a46ea105
  }
  return ncclSuccess;
}

ncclResult_t ncclProxySaveP2p(struct ncclComm* comm, struct ncclProxyArgs* args) {
  struct ncclProxySubArgs* sub = args->subs;
  struct ncclChannel* channel = sub->channel;
  args->opCount = channel->workFifoTail-1;
  args->commOpCount = comm->opCount;
  const ssize_t recvbytesOrig = sub->recvbytes;
  const ssize_t sendbytesOrig = sub->sendbytes;
  if (sub->delta > 0 && recvbytesOrig >= ssize_t(0)) {
    int peerrecv = (comm->nRanks+comm->rank-sub->delta)%comm->nRanks;
    sub->recvbytes = recvbytesOrig;
    sub->sendbytes = 0;
    sub->nsteps = DIVUP(sub->recvbytes, sub->recvChunkSize);
    if (sub->nsteps == 0) sub->nsteps = 1;
    NCCLCHECK(SaveProxy(proxyRecv, peerrecv, args, 0));
  }
  if (sub->delta > 0 && sendbytesOrig >= ssize_t(0)) {
    int peersend = (comm->rank+sub->delta)%comm->nRanks;
    sub->sendbytes = sendbytesOrig;
    sub->recvbytes = 0;
    sub->nsteps = DIVUP(sub->sendbytes, sub->sendChunkSize);
    if (sub->nsteps == 0) sub->nsteps = 1;
    NCCLCHECK(SaveProxy(proxySend, peersend, args, 0));
  }
  // Reset proxy args for potentially multiple cuda graph launches
  // It is safe as long as SaveProxy copies contents of args to op
  sub->recvbytes = recvbytesOrig;
  sub->sendbytes = sendbytesOrig;
  return ncclSuccess;
}

static ncclResult_t removeOp(struct ncclProxyState* state, struct ncclProxyArgs** opPtr, struct ncclProxyArgs** prevOpPtr) {
  struct ncclProxyArgs* freeOp = *opPtr;
  DEBUG_PROXY_PRINT("Remove %ld -> %ld -> %ld\n", OP_INDEX(*prevOpPtr), OP_INDEX(freeOp), OP_INDEX(freeOp->next));
  struct ncclProxyArgs* next = freeOp->next;
  *opPtr = next;
  if (freeOp->nextPeer) {
    // replace op by nextPeer
    struct ncclProxyArgs* nextPeer = freeOp->nextPeer;
    if (*prevOpPtr) {
      (*prevOpPtr)->next = nextPeer;
    } else {
      state->ops = nextPeer;
    }
    nextPeer->next = next;
    *(prevOpPtr) = nextPeer;
  } else {
    *(freeOp->proxyAppendPtr) = NULL;
    if (*prevOpPtr) {
      (*prevOpPtr)->next = next;
    } else {
      state->ops = next;
    }
  }
  freeOp->next = state->poolFreed;
  state->poolFreed = freeOp;
  DEBUG_PROXY_PRINT("Removed %5ld (%5ld)                                               : ", OP_INDEX(freeOp), OP_INDEX(*freeOp->proxyAppendPtr));
  NCCLCHECK(dumpProxyState(state));
  return ncclSuccess;
}

static ncclResult_t progressOps(struct ncclProxyState* state, struct ncclProxyArgs** opsPtr, int* idle, struct ncclComm* comm) {
  struct ncclProxyArgs* prevOp = NULL;
  struct ncclProxyArgs* op = *opsPtr;
  while (op) {
    if (op->state == ncclProxyOpNone) return ncclInternalError;
    NCCLCHECK(op->progress(op));
    *idle &= op->idle;
    if (op->state == ncclProxyOpNone) {
      NCCLCHECK(removeOp(state, &op, &prevOp));
    } else {
      prevOp = op;
      op = op->next;
    }
  }
  return ncclSuccess;
}

ncclResult_t ncclProxyAppendPosted(struct ncclProxyState* state) {
  // Return any freed element first
  if (state->poolFreed) {
    struct ncclProxyArgs* end = state->poolFreed;
    while (end->next) end = end->next;
    pthread_mutex_lock(&state->poolMutex);
    end->next = state->poolReturned;
    state->poolReturned = state->poolFreed;
    pthread_mutex_unlock(&state->poolMutex);
    state->poolFreed = NULL;
  }

  // Then wait until we have new work to do
  pthread_mutex_lock(&state->opsMutex);
  while (state->postedOps == NULL) {
    if (state->stop) return ncclSuccess;
    pthread_cond_wait(&state->cond, &state->opsMutex);
  }

  // Sort operations as we append them : collectives and
  // receives first, then sends.

  struct ncclProxyArgs* next, *prev = NULL, *op = state->postedOps;
  int commOpCount = op->commOpCount;
  while (op && op->commOpCount == commOpCount) {
    next = op->next;
    if (op->subs[0].sendbytes) {
      if (prev) prev->next = next;
      else state->postedOps = next;
      op->next = NULL;
      NCCLCHECK(ProxyAppend(state, op));
    } else prev = op;
    op = next;
  }
  op = state->postedOps;
  while (op && op->commOpCount == commOpCount) {
    next = op->next;
    op->next = NULL;
    NCCLCHECK(ProxyAppend(state, op));
    op = next;
  }
  state->postedOps = op;
  if (op == NULL) state->postedOpsEnd = NULL;
  NCCLCHECK(dumpProxyState(state));
  pthread_mutex_unlock(&state->opsMutex);

  if (state->poolFreed) {
    struct ncclProxyArgs* end = state->poolFreed;
    while (end->next) end = end->next;
    pthread_mutex_lock(&state->poolMutex);
    end->next = state->poolReturned;
    state->poolReturned = state->poolFreed;
    pthread_mutex_unlock(&state->poolMutex);
    state->poolFreed = NULL;
  }

  return ncclSuccess;
}


void* persistentThread(void *comm_) {
  struct ncclComm* comm = (struct ncclComm*)comm_;
  struct ncclProxyState* state = &comm->proxyState;
  char threadName[16];
  sprintf(threadName, "NCCLproxy %5d", comm->rank);
  nvtxNameOsThreadA(syscall(SYS_gettid), threadName);

  struct ncclProxyArgs** opsPtr = &state->ops;
  while (1) {
<<<<<<< HEAD
    if (LOAD(comm->abortFlag)) {
      pthread_mutex_unlock(&state->opsMutex);
=======
    if (*comm->abortFlag) {
>>>>>>> a46ea105
      return NULL;
    }

    while (LOAD(opsPtr) == NULL) {
      if (state->stop) {
        // No more commands to process and proxy has been requested to stop
        return NULL;
      }
      ncclResult_t ret = ncclProxyAppendPosted(state);
      if (ret != ncclSuccess) {
        comm->fatalError = ret;
        INFO(NCCL_ALL,"%s:%d -> %d [Proxy Thread]", __FILE__, __LINE__, ret);
        return NULL;
      }
    }
    int idle = 1;
    ncclResult_t ret = progressOps(state, opsPtr, &idle, comm);
    if (ret != ncclSuccess) {
      comm->fatalError = ret;
      INFO(NCCL_ALL,"%s:%d -> %d [Proxy Thread]", __FILE__, __LINE__, ret);
      return NULL;
    }
    if (idle) {
      sched_yield(); // No request progressed. Let others run.
    }
  }
}

ncclResult_t ncclProxyStart(struct ncclComm* comm) {
  struct ncclProxyState* state = &comm->proxyState;
  if (state->nextOps == NULL) return ncclSuccess;
  pthread_mutex_lock(&state->opsMutex);
  if (state->postedOps) state->postedOpsEnd->next = state->nextOps;
  else state->postedOps = state->nextOps;
  state->postedOpsEnd = state->nextOpsEnd;
  state->nextOps = state->nextOpsEnd = NULL;
  pthread_cond_signal(&state->cond);
  pthread_mutex_unlock(&state->opsMutex);
  comm->opCount++;
  return ncclSuccess;
}

ncclResult_t ncclProxySharedBuffersInit(struct ncclComm* comm, int cuda, int* size, char** ptr) {
  struct ncclProxySharedBuffers* state = &comm->proxyState.sharedBuffs;
  if (state->size == 0) {
    int p2pnChannels = 1;
    while (p2pnChannels < comm->nChannels) p2pnChannels *= 2;
    int p2pSize = 2*p2pnChannels*NCCL_MAX_WORK_ELEMENTS*comm->buffSizes[NCCL_PROTO_SIMPLE]/SENDRECV_SLICEFACTOR;
    int collNetSize = 2*comm->nChannels*comm->buffSizes[NCCL_PROTO_SIMPLE];
    state->size = std::max(p2pSize, collNetSize);
  }

<<<<<<< HEAD
  char* buff;
  int* used;
  *size = 2*std::max(comm->nChannels, comm->p2pnChannels)*state->slotSize*state->nslots;

  if (cuda && state->cudaBuff[0] == NULL) {
    NCCLCHECK(ncclCudaCalloc(&buff, *size, cuda));
    NCCLCHECK(ncclCalloc(&used, 2*std::max(comm->nChannels, comm->p2pnChannels)*state->nslots));
    for (int i=0; i<2*std::max(comm->nChannels, comm->p2pnChannels); i++) {
      state->cudaBuff[i] = buff + state->nslots*state->slotSize*i;
      state->cudaUsed[i] = used + state->nslots*i;
    }
  } else if (state->hostBuff[0] == NULL) {
    NCCLCHECK(ncclCudaHostCalloc(&buff, *size));
    NCCLCHECK(ncclCalloc(&used, 2*std::max(comm->nChannels, comm->p2pnChannels)*state->nslots));
    for (int i=0; i<2*std::max(comm->nChannels, comm->p2pnChannels); i++) {
      state->hostBuff[i] = buff + state->nslots*state->slotSize*i;
      state->hostUsed[i] = used + state->nslots*i;
    }
=======
  *size = state->size;

  if (cuda && state->cudaBuff == NULL) {
    NCCLCHECK(ncclCudaCalloc(&state->cudaBuff, *size));
  } else if (state->hostBuff == NULL) {
    NCCLCHECK(ncclCudaHostCalloc(&state->hostBuff, *size));
>>>>>>> a46ea105
  }
  *ptr = cuda ? state->cudaBuff : state->hostBuff;
  return ncclSuccess;
}

ncclResult_t ncclProxySharedBuffersGetP2p(struct ncclComm* comm, int cuda, int type, int channel, int slot, int index, char** ptr) {
  struct ncclProxySharedBuffers* state = &comm->proxyState.sharedBuffs;
  // Use different pools for separate send/recv.
  char* buff = cuda ? state->cudaBuff : state->hostBuff;
  int slotSize = comm->buffSizes[NCCL_PROTO_SIMPLE]/(NCCL_STEPS*SENDRECV_SLICEFACTOR);
  int globalSlot = (((type*comm->p2pnChannels+channel)*NCCL_STEPS)+slot)*NCCL_MAX_WORK_ELEMENTS+index;
  *ptr = buff + slotSize * globalSlot;
  return ncclSuccess;
}
ncclResult_t ncclProxySharedBuffersGetCollNet(struct ncclComm* comm, int cuda, int type, int slot, int channel, char** ptr) {
  struct ncclProxySharedBuffers* state = &comm->proxyState.sharedBuffs;
  // Use different pools for different channels.
  char* buff = cuda ? state->cudaBuff : state->hostBuff;
  int slotSize = comm->buffSizes[NCCL_PROTO_SIMPLE]/NCCL_STEPS;
  int globalSlot = (type*NCCL_STEPS+slot)*comm->nChannels+channel;
  *ptr = buff + slotSize * globalSlot;
  return ncclSuccess;
}

ncclResult_t ncclProxySharedBuffersDestroy(struct ncclComm* comm) {
<<<<<<< HEAD
  struct ncclProxySharedBuffers* state = comm->proxyState.sharedBuffs;
  if (state) {
    CUDACHECK(hipFree(state->cudaBuff[0]));
    free(state->cudaUsed[0]);
    NCCLCHECK(ncclCudaHostFree(state->hostBuff[0]));
    free(state->hostUsed[0]);
    free(state);
  }
=======
  struct ncclProxySharedBuffers* state = &comm->proxyState.sharedBuffs;
  CUDACHECK(cudaFree(state->cudaBuff));
  NCCLCHECK(ncclCudaHostFree(state->hostBuff));
>>>>>>> a46ea105
  return ncclSuccess;
}

ncclResult_t ncclProxyCreate(struct ncclComm* comm) {
  if (!comm->proxyThread) {
    comm->proxyState.cond = PTHREAD_COND_INITIALIZER;
    comm->proxyState.opsMutex = PTHREAD_MUTEX_INITIALIZER;
    comm->proxyState.poolMutex = PTHREAD_MUTEX_INITIALIZER;
    comm->proxyState.ops = NULL;
    pthread_create(&comm->proxyThread, NULL, persistentThread, comm);
  }
  return ncclSuccess;
}

ncclResult_t ncclProxyDestroy(struct ncclComm* comm) {
  struct ncclProxyState* state = &comm->proxyState;

  // Request the proxy to stop and then wake it
  pthread_mutex_lock(&state->opsMutex);
  state->stop = true;
  pthread_cond_signal(&state->cond);
  pthread_mutex_unlock(&state->opsMutex);
  if (comm->proxyThread) pthread_join(comm->proxyThread, NULL);

  // Free off any memory allocated for the proxy arg pools
  pthread_mutex_lock(&state->poolMutex);
  struct ncclProxyState* proxyState = &comm->proxyState;
  while (proxyState->pools != NULL) {
    struct ncclProxyPool *next = proxyState->pools->next;
    free(proxyState->pools);
    proxyState->pools = next;
  }
  pthread_mutex_unlock(&state->poolMutex);

  NCCLCHECK(ncclProxySharedBuffersDestroy(comm));

  return ncclSuccess;
}<|MERGE_RESOLUTION|>--- conflicted
+++ resolved
@@ -1,5 +1,6 @@
 /*************************************************************************
  * Copyright (c) 2016-2021, NVIDIA CORPORATION. All rights reserved.
+ * Modifications Copyright (c) 2019-2021 Advanced Micro Devices, Inc. All rights reserved.
  *
  * See LICENSE.txt for license information
  ************************************************************************/
@@ -8,7 +9,7 @@
 #include "info.h"
 #include "collectives.h"
 
-enum { proxyRecv=0, proxySend=1, p2pProxyRecv=2, p2pProxySend=3 };
+enum { proxyRecv=0, proxySend=1 };
 
 static bool NeedProxy(int type, int pattern, int root, struct ncclRing* ring, int nranks) {
   if (pattern == ncclPatternRing || pattern == ncclPatternRingTwice) return true;
@@ -178,22 +179,12 @@
 static ncclResult_t SaveProxy(int type, int peer, struct ncclProxyArgs* args, int connIndex) {
   if (peer < 0) return ncclSuccess;
 
-<<<<<<< HEAD
-  struct ncclPeer* peerComm = args->channel->peers+peer;
-  struct ncclConnector* connector = type < p2pProxyRecv ? (type == proxyRecv ? &peerComm->recv : &peerComm->send)
-    : (type == p2pProxyRecv ? &peerComm->p2pRecv : &peerComm->p2pSend);
-  if (connector->transportComm == NULL) {
-    WARN("[%d] Error no transport for %s peer %d on channel %d", connector->comm->rank,
-      type < p2pProxyRecv ? (type == proxyRecv ? "recv" : "send") : (type == p2pProxyRecv ? "p2pRecv" : "p2pSend"),
-      peer, args->channel->id);
-=======
   struct ncclChannel* channel = args->subs[0].channel;
   struct ncclPeer* peerComm = channel->peers+peer;
   struct ncclConnector* connector = type == proxyRecv ? peerComm->recv+connIndex : peerComm->send+connIndex;
   if (connector->transportComm == NULL) {
     WARN("Rank %d has no transport for %s peer %d on channel %d", connector->comm->rank,
         type == proxyRecv ? "recv" : "send", peer, channel->id);
->>>>>>> a46ea105
     return ncclInternalError;
   }
   if (connector->transportComm->proxy == NULL) return ncclSuccess;
@@ -264,21 +255,6 @@
 
   if (info->delta > 0 && info->recvbytes >= 0) {
     int peerrecv = (info->comm->nRanks+info->comm->rank-info->delta)%info->comm->nRanks;
-<<<<<<< HEAD
-    args.nsteps = DIVUP(info->recvbytes, info->comm->buffSizes[NCCL_PROTO_SIMPLE]/NCCL_STEPS/SENDRECV_SLICEFACTOR);
-    if (args.nsteps == 0) args.nsteps = 1;
-    args.recvbytes = info->recvbytes;
-    args.sendbytes = 0;
-    NCCLCHECK(SaveProxy(LOAD(info->comm->p2pNet) ? p2pProxyRecv : proxyRecv, peerrecv, &args));
-  }
-  if (info->delta > 0 && info->sendbytes >= 0) {
-    int peersend = (info->comm->rank+info->delta)%info->comm->nRanks;
-    args.nsteps = DIVUP(info->sendbytes, info->comm->buffSizes[NCCL_PROTO_SIMPLE]/NCCL_STEPS/SENDRECV_SLICEFACTOR);
-    if (args.nsteps == 0) args.nsteps = 1;
-    args.sendbytes = info->sendbytes;
-    args.recvbytes = 0;
-    NCCLCHECK(SaveProxy(LOAD(info->comm->p2pNet) ? p2pProxySend : proxySend, peersend, &args));
-=======
     if (channel->peers[peerrecv].recv[0].transportComm && channel->peers[peerrecv].recv[0].transportComm->proxy) {
       // Tune chunk size for the network
       if (info->recvbytes < stepSize) info->recvChunkSize /= 4;
@@ -294,7 +270,6 @@
       else if (info->sendbytes < 8*stepSize) info->sendChunkSize /= 2;
     }
     sub->sendChunkSize = info->sendChunkSize;
->>>>>>> a46ea105
   }
   return ncclSuccess;
 }
@@ -312,7 +287,7 @@
     sub->sendbytes = 0;
     sub->nsteps = DIVUP(sub->recvbytes, sub->recvChunkSize);
     if (sub->nsteps == 0) sub->nsteps = 1;
-    NCCLCHECK(SaveProxy(proxyRecv, peerrecv, args, 0));
+    NCCLCHECK(SaveProxy(proxyRecv, peerrecv, args, NCCL_CONN_IDX_P2P));
   }
   if (sub->delta > 0 && sendbytesOrig >= ssize_t(0)) {
     int peersend = (comm->rank+sub->delta)%comm->nRanks;
@@ -320,7 +295,7 @@
     sub->recvbytes = 0;
     sub->nsteps = DIVUP(sub->sendbytes, sub->sendChunkSize);
     if (sub->nsteps == 0) sub->nsteps = 1;
-    NCCLCHECK(SaveProxy(proxySend, peersend, args, 0));
+    NCCLCHECK(SaveProxy(proxySend, peersend, args, NCCL_CONN_IDX_P2P));
   }
   // Reset proxy args for potentially multiple cuda graph launches
   // It is safe as long as SaveProxy copies contents of args to op
@@ -445,12 +420,7 @@
 
   struct ncclProxyArgs** opsPtr = &state->ops;
   while (1) {
-<<<<<<< HEAD
     if (LOAD(comm->abortFlag)) {
-      pthread_mutex_unlock(&state->opsMutex);
-=======
-    if (*comm->abortFlag) {
->>>>>>> a46ea105
       return NULL;
     }
 
@@ -503,33 +473,12 @@
     state->size = std::max(p2pSize, collNetSize);
   }
 
-<<<<<<< HEAD
-  char* buff;
-  int* used;
-  *size = 2*std::max(comm->nChannels, comm->p2pnChannels)*state->slotSize*state->nslots;
-
-  if (cuda && state->cudaBuff[0] == NULL) {
-    NCCLCHECK(ncclCudaCalloc(&buff, *size, cuda));
-    NCCLCHECK(ncclCalloc(&used, 2*std::max(comm->nChannels, comm->p2pnChannels)*state->nslots));
-    for (int i=0; i<2*std::max(comm->nChannels, comm->p2pnChannels); i++) {
-      state->cudaBuff[i] = buff + state->nslots*state->slotSize*i;
-      state->cudaUsed[i] = used + state->nslots*i;
-    }
-  } else if (state->hostBuff[0] == NULL) {
-    NCCLCHECK(ncclCudaHostCalloc(&buff, *size));
-    NCCLCHECK(ncclCalloc(&used, 2*std::max(comm->nChannels, comm->p2pnChannels)*state->nslots));
-    for (int i=0; i<2*std::max(comm->nChannels, comm->p2pnChannels); i++) {
-      state->hostBuff[i] = buff + state->nslots*state->slotSize*i;
-      state->hostUsed[i] = used + state->nslots*i;
-    }
-=======
   *size = state->size;
 
   if (cuda && state->cudaBuff == NULL) {
-    NCCLCHECK(ncclCudaCalloc(&state->cudaBuff, *size));
+    NCCLCHECK(ncclCudaCalloc(&state->cudaBuff, *size, cuda));
   } else if (state->hostBuff == NULL) {
     NCCLCHECK(ncclCudaHostCalloc(&state->hostBuff, *size));
->>>>>>> a46ea105
   }
   *ptr = cuda ? state->cudaBuff : state->hostBuff;
   return ncclSuccess;
@@ -555,20 +504,9 @@
 }
 
 ncclResult_t ncclProxySharedBuffersDestroy(struct ncclComm* comm) {
-<<<<<<< HEAD
-  struct ncclProxySharedBuffers* state = comm->proxyState.sharedBuffs;
-  if (state) {
-    CUDACHECK(hipFree(state->cudaBuff[0]));
-    free(state->cudaUsed[0]);
-    NCCLCHECK(ncclCudaHostFree(state->hostBuff[0]));
-    free(state->hostUsed[0]);
-    free(state);
-  }
-=======
   struct ncclProxySharedBuffers* state = &comm->proxyState.sharedBuffs;
-  CUDACHECK(cudaFree(state->cudaBuff));
+  CUDACHECK(hipFree(state->cudaBuff));
   NCCLCHECK(ncclCudaHostFree(state->hostBuff));
->>>>>>> a46ea105
   return ncclSuccess;
 }
 
