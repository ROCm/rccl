/*************************************************************************
 * Copyright (c) 2015-2022, NVIDIA CORPORATION. All rights reserved.
 * Modifications Copyright (c) 2019-2022 Advanced Micro Devices, Inc. All rights reserved.
 *
 * See LICENSE.txt for license information
 ************************************************************************/

#include "group.h"
#include "debug.h"
#include "enqueue.h"
#include "transport.h"
#include "channel.h"

<<<<<<< HEAD
#define MAX_ASYNC_OPS 128
thread_local pthread_t ncclGroupThreads[MAX_ASYNC_OPS];
thread_local int ncclGroupIndex = 0;
thread_local int ncclGroupMode = 0;
thread_local ncclResult_t ncclGroupError = ncclSuccess;
extern struct allocationTracker allocTracker[];

bool ncclAsyncMode() {
  return ncclGroupMode > 0;
}

ncclResult_t ncclAsyncErrCheck(ncclResult_t ret) {
  if (ncclGroupError == ncclSuccess || ret != ncclSuccess) ncclGroupError = ret;
  return ret;
}

struct ncclInitArgs {
  ncclInitFunc_t func;
  int cudaDev;
  ncclComm_t* newcomm;
  int ndev;
  ncclUniqueId commId;
  int myrank;
  int virtualId;
};
struct ncclCollArgs {
  ncclComm_t comm;
  uint16_t connIndex;
};

enum ncclAsyncFuncType {
  ASYNC_FUNC_INVALID = 0,
  ASYNC_FUNC_INIT = 1,
  ASYNC_FUNC_COLL = 2,
};
struct ncclAsyncArgs {
  ncclResult_t ret;
  enum ncclAsyncFuncType funcType;
  union {
    ncclCollArgs coll;
    ncclInitArgs init;
  };
};

thread_local struct ncclAsyncArgs ncclGroupArgs[MAX_ASYNC_OPS];

void* ncclAsyncThreadMain(void* args_) {
  struct ncclAsyncArgs* args = (struct ncclAsyncArgs*)args_;
  NCCLCHECKTHREAD(args->init.func(args->init.newcomm, args->init.ndev, args->init.commId, args->init.myrank,
				  args->init.cudaDev, args->init.virtualId));
  return args;
}

ncclResult_t ncclAsyncInit(ncclInitFunc_t func, ncclComm_t* newcomm, int ndev, ncclUniqueId commId, int myrank, int cudaDev, int virtualId) {
  if (ncclGroupIndex >= MAX_ASYNC_OPS) {
    WARN("Too many async operations in progress, max is %d", MAX_ASYNC_OPS);
    return ncclAsyncErrCheck(ncclInvalidUsage);
  }
  int index = ncclGroupIndex++;
  struct ncclAsyncArgs* args = ncclGroupArgs+index;
  args->funcType = ASYNC_FUNC_INIT;
  args->init.func = func;
  args->init.cudaDev = cudaDev;
  args->init.newcomm = newcomm;
  args->init.ndev = ndev;
  memcpy(&args->init.commId, &commId, sizeof(commId));
  args->init.myrank = myrank;
  args->init.virtualId = virtualId;
  return ncclSuccess;
=======
__thread int ncclGroupDepth = 0; // depth of ncclGroupStart nesting
__thread ncclResult_t ncclGroupError = ncclSuccess;
__thread struct ncclComm* ncclGroupCommHead = nullptr;
__thread struct ncclComm* ncclGroupCommPreconnectHead = nullptr;
__thread struct ncclIntruQueue<struct ncclAsyncJob, &ncclAsyncJob::next> ncclAsyncJobs;

ncclResult_t ncclAsyncLaunch(
    struct ncclAsyncJob* job,
    ncclResult_t(*func)(struct ncclAsyncJob*),
    void(*undo)(struct ncclAsyncJob*),
    void(*destructor)(void*)
  ) {
  if (0 == ncclGroupDepth) {
    ncclResult_t res = func(job);
    if (res != ncclSuccess && undo) undo(job);
    if (destructor) destructor(job);
    return res;
  } else {
    job->func = func;
    job->undo = undo;
    job->destructor = destructor;
    ncclIntruQueueEnqueue(&ncclAsyncJobs, job);
    return ncclSuccess;
  }
>>>>>>> e1d9b273
}

void* ncclAsyncJobMain(void* arg) {
  struct ncclAsyncJob* job = (struct ncclAsyncJob*)arg;
  job->result = job->func(job);
  if (job->result != ncclSuccess) {
    INFO(NCCL_INIT,"%s:%d -> %d [Async thread]", __FILE__, __LINE__, job->result);
  }
  return arg;
}

NCCL_API(ncclResult_t, ncclGroupStart);
ncclResult_t ncclGroupStart() {
  NVTX3_FUNC_RANGE_IN(nccl_domain);
  NCCLCHECK(ncclGroupStartInternal());
  TRACE_CALL("ncclGroupStart()");
  return ncclSuccess;
}

<<<<<<< HEAD
static ncclResult_t scheduleSend(struct ncclComm* comm, int peer, int channelId, size_t count, void* buff, uint64_t opCount, uint16_t connIndex) {
  struct ncclInfo info = { ncclFuncSend, "Send",
    NULL, buff, count, ncclInt8, ncclSum, peer, comm, comm->userStream, /* Args */
    1, 1 };
  info.channelId = channelId;
  info.opCount = opCount;
  info.connIndex = connIndex;
  NCCLCHECK(ncclSetupP2pKernel(&info));
  return ncclSuccess;
}

static ncclResult_t scheduleRecv(struct ncclComm* comm, int peer, int channelId, size_t count, void* buff, uint64_t opCount, uint16_t connIndex) {
  struct ncclInfo info = { ncclFuncRecv, "Recv",
    NULL, buff, count, ncclInt8, ncclSum, peer, comm, comm->userStream, /* Args */
    1, 1 };
  info.channelId = channelId;
  info.opCount = opCount;
  info.connIndex = connIndex;
  NCCLCHECK(ncclSetupP2pKernel(&info));
  return ncclSuccess;
}

void* ncclAsyncThreadPreconnect(void* args_) {
  struct ncclAsyncArgs* args = (struct ncclAsyncArgs*)args_;
  struct ncclComm* comm = args->coll.comm;
  CUDACHECKTHREAD(hipSetDevice(comm->cudaDev));
  if (CPU_COUNT(&comm->cpuAffinity)) sched_setaffinity(0, sizeof(cpu_set_t), &comm->cpuAffinity);
  NCCLCHECKTHREAD(ncclTransportP2pSetup(comm, NULL, args->coll.connIndex));
  return args;
=======
NCCL_API(ncclResult_t, ncclGroupEnd);
ncclResult_t ncclGroupEnd() {
  NVTX3_FUNC_RANGE_IN(nccl_domain);
  NCCLCHECK(ncclGroupEndInternal());
  TRACE_CALL("ncclGroupEnd()");
  return ncclSuccess;
}

struct ncclPreconnectJob {
  struct ncclAsyncJob base;
  struct ncclComm* comm;
};
ncclResult_t ncclPreconnectFunc(struct ncclAsyncJob* job_) {
  struct ncclPreconnectJob* job = (struct ncclPreconnectJob*)job_;
  struct ncclComm* comm = job->comm;
  CUDACHECK(cudaSetDevice(comm->cudaDev));
  if (CPU_COUNT(&comm->cpuAffinity)) sched_setaffinity(0, sizeof(cpu_set_t), &comm->cpuAffinity);
  NCCLCHECK(ncclTransportP2pSetup(comm, NULL, 1));
  return ncclSuccess;
>>>>>>> e1d9b273
}

static ncclResult_t doLaunches(struct ncclComm* head) {
  ncclResult_t result = ncclSuccess;
  struct ncclComm* cliqueComm0 = head->intraComm0;
  struct ncclComm* cliqueHead = head;
  struct ncclComm* cliqueNextHead;
  bool useBarrier = ncclParamLaunchMode == ncclLaunchModeGroup;
  // This outer loop iterates over cliques of comms which are siblings of the
  // same global entity. We calculate a clique as all comms which have the same
  // `intraComm0` value.
  do {
    struct ncclComm* comm = cliqueHead;
    bool capturingYes = false, capturingNo = false;
    do {
      (ncclCudaGraphValid(comm->tasks.capturingGraph) ? capturingYes : capturingNo) = true;
      CUDACHECKGOTO(cudaSetDevice(comm->cudaDev), result, failure);
      NCCLCHECKGOTO(ncclLaunchPrepare(comm), result, failure);
      if (useBarrier) ncclCommIntraBarrierIn(comm, 1);
      comm = comm->groupNext;
    } while (comm != nullptr && comm->intraComm0 == cliqueComm0);
    cliqueNextHead = comm;

    if (capturingYes && capturingNo) {
      // We have entered barriers but are aborting without leaving them. Thus
      // these comms are permanently trashed. We need a good mechanism for
      // tracking and reporting that.
      WARN("Either none or all communicators in a ncclGroup() can be CUDA graph captured.");
      result = ncclInvalidUsage;
      goto failure;
    }

    while (true) { // Iterate rounds of launches for clique.
      bool moreRounds;
      comm = cliqueHead;
      do { // Iterate clique members.
        struct ncclComm* next = comm->groupNext;
        if (useBarrier) {
          // Barrier reduction result tells us if this was the final round.
          moreRounds = 0 != ncclCommIntraBarrierOut(comm);
        } else {
          moreRounds = comm->unlaunchedPlansHead != nullptr;
        }
        if (moreRounds) {
          // Pop next unlaunched kernel
          struct ncclKernelPlan* plan = comm->unlaunchedPlansHead;
          if (plan != nullptr) {
            comm->unlaunchedPlansHead = plan->next;
            CUDACHECKGOTO(cudaSetDevice(comm->cudaDev), result, failure);
            NCCLCHECKGOTO(ncclLaunchKernelBefore_NoUncapturedCuda(comm, plan), result, failure);
            NCCLCHECKGOTO(ncclLaunchKernel(comm, plan), result, failure);
          }
          // Barrier reduction input indicates if we require further rounds.
          if (useBarrier) ncclCommIntraBarrierIn(comm, comm->unlaunchedPlansHead != nullptr ? 1 : 0);
          if (plan != nullptr) {
            NCCLCHECKGOTO(ncclLaunchKernelAfter_NoCuda(comm, plan), result, failure);
          }
        } else { // Final round.
          CUDACHECKGOTO(cudaSetDevice(comm->cudaDev), result, failure);
          NCCLCHECKGOTO(ncclLaunchFinish(comm), result, failure);
        }
        comm = next;
      } while (comm != cliqueNextHead);
      if (!moreRounds) break;
    }
    cliqueHead = cliqueNextHead;
  } while (cliqueHead != nullptr);
failure:
  return result;
}

<<<<<<< HEAD
RCCL_PARAM(P2pNetThreshold, "P2P_NET_THRESHOLD", 131072);

NCCL_API(ncclResult_t, ncclGroupEnd);
ncclResult_t ncclGroupEnd() {
  NVTX3_FUNC_RANGE_IN(nccl_domain);
  if (ncclGroupMode == 0) {
=======
ncclResult_t ncclGroupEndInternal() {
  if (ncclGroupDepth == 0) {
>>>>>>> e1d9b273
    WARN("ncclGroupEnd: not in a group call.");
    return ncclInvalidUsage;
  }
  ncclGroupDepth--;
  if (ncclGroupDepth > 0) return ncclSuccess;

  int savedDev;
<<<<<<< HEAD
  CUDACHECK(hipGetDevice(&savedDev));
  int activeThreads = 0;
  int doneArray[MAX_ASYNC_OPS];
  for (int i=0; i<ncclGroupIndex; i++) doneArray[i] = 1;
  ncclResult_t ret = ncclGroupError;
  int usingCudaGraphAll = -1;
  hipGraph_t* graphs = NULL;
  if (ret != ncclSuccess) goto group_cleanup;
=======
  CUDACHECK(cudaGetDevice(&savedDev));

  ncclResult_t ret = ncclGroupError;
  bool jobsDone = false;
  if (ret != ncclSuccess) goto failure;
>>>>>>> e1d9b273

  if (ncclGroupCommPreconnectHead != nullptr) {
    struct ncclComm* comm = ncclGroupCommPreconnectHead;
    do {
      struct ncclPreconnectJob* job;
      NCCLCHECK(ncclCalloc(&job, 1));
      job->base.func = ncclPreconnectFunc;
      job->base.undo = nullptr;
      job->base.destructor = free;
      job->comm = comm;
      ncclIntruQueueEnqueue(&ncclAsyncJobs, &job->base);

<<<<<<< HEAD
  for (int i=0; i<ncclGroupIndex; i++) {
    struct ncclAsyncArgs* args = ncclGroupArgs+i;
    if (args->funcType == ASYNC_FUNC_COLL && args->coll.comm->connect[1]) {
      args->coll.connIndex = 1;
      pthread_create(ncclGroupThreads+i, NULL, ncclAsyncThreadPreconnect, args);
    }
  }

  for (int i=0; i<ncclGroupIndex; i++) {
    struct ncclAsyncArgs* args = ncclGroupArgs+i;
    if (args->funcType == ASYNC_FUNC_COLL && args->coll.comm->connect[1]) {
      int err = pthread_join(ncclGroupThreads[i], NULL);
=======
      struct ncclComm* next = comm->preconnectNext;
      comm->preconnectNext = reinterpret_cast<struct ncclComm*>(0x1);
      comm = next;
    } while (comm != nullptr);
  }

  if (!ncclIntruQueueEmpty(&ncclAsyncJobs)) {
    struct ncclAsyncJob* job = ncclIntruQueueHead(&ncclAsyncJobs);
    do {
      pthread_create(&job->thread, nullptr, ncclAsyncJobMain, job);
      job = job->next;
    } while (job != nullptr);

    job = ncclIntruQueueHead(&ncclAsyncJobs);
    do {
      int err = pthread_join(job->thread, nullptr);
>>>>>>> e1d9b273
      if (err != 0) {
        WARN("Error waiting for pthread_join : %s", strerror(errno));
        ret = ncclSystemError;
      }
<<<<<<< HEAD
      INFO(NCCL_INIT, "comm %p rank %d total %ld bytes - P2P preconnect COMPLETE", args->coll.comm, args->coll.comm->rank, allocTracker[args->coll.comm->cudaDev].totalAllocSize);
      NCCLCHECKGOTO(args->ret, ret, end);
      args->coll.comm->connect[1] = 0;
    }
  }

  for (int i=0; i<ncclGroupIndex; i++) {
    struct ncclAsyncArgs* args = ncclGroupArgs+i;
    if (args->funcType == ASYNC_FUNC_COLL && args->coll.comm->connect[NCCL_CONN_IDX_P2P_NET]) {
      args->coll.connIndex = NCCL_CONN_IDX_P2P_NET;
      pthread_create(ncclGroupThreads+i, NULL, ncclAsyncThreadPreconnect, args);
    }
  }

  for (int i=0; i<ncclGroupIndex; i++) {
    struct ncclAsyncArgs* args = ncclGroupArgs+i;
    if (args->funcType == ASYNC_FUNC_COLL && args->coll.comm->connect[NCCL_CONN_IDX_P2P_NET]) {
      int err = pthread_join(ncclGroupThreads[i], NULL);
      if (err != 0) {
        WARN("Error waiting for pthread_join : %s", strerror(errno));
        return ncclSystemError;
      }
      INFO(NCCL_INIT, "comm %p rank %d total %ld bytes - P2P NET preconnect COMPLETE", args->coll.comm, args->coll.comm->rank, allocTracker[args->coll.comm->cudaDev].totalAllocSize);
      NCCLCHECKGOTO(args->ret, ret, end);
      args->coll.comm->connect[NCCL_CONN_IDX_P2P_NET] = 0;
    }
  }

  for (int i=0; i<ncclGroupIndex; i++) {
    struct ncclAsyncArgs* args = ncclGroupArgs+i;
    if (args->funcType == ASYNC_FUNC_COLL) {
      struct ncclComm* comm = args->coll.comm;
      int node = comm->node;
      int nNodes = comm->nNodes;
      int localRank = comm->localRank;

      // Compute how much to split operations
      // Natural step size matching buffer steps.
      ssize_t stepSize = comm->buffSizes[NCCL_PROTO_SIMPLE] / NCCL_STEPS;
      // Try to use all channels
      int nChannelsMax = comm->p2pnChannelsPerPeer;
      int nChannelsMin = nChannelsMax;
      // Try to use all channels, but one channel per operation.
      //while (nChannelsMin*comm->nRanks > std::max(comm->nChannels, comm->p2pnChannels) && nChannelsMin > 1) nChannelsMin /= 2;
      // Avoid overloading channels with 8+ operations as we loose the sync warp, hence a bit of bandwidth.
      //while (nChannelsMax*comm->nRanks > std::max(comm->nChannels, comm->p2pnChannels)*4 && nChannelsMax > 1) nChannelsMax /= 2;
=======
      if (ret == ncclSuccess && job->result != ncclSuccess) ret = job->result;
      job = job->next;
    } while (job != nullptr);
>>>>>>> e1d9b273

    jobsDone = true;
    if (ret != ncclSuccess) goto failure;
  }

  if (ncclGroupCommHead != nullptr) {
    NCCLCHECKGOTO(doLaunches(ncclGroupCommHead), ret, failure);
    do {
      struct ncclComm* comm = ncclGroupCommHead;
      struct ncclComm* next = comm->groupNext;
      ncclGroupCommLeave(comm);
      ncclGroupCommHead = next;
    } while (ncclGroupCommHead != nullptr);
  }

<<<<<<< HEAD
              uint16_t sendIdx = 1, recvIdx = 1;
              if(comm->p2pNet && totSendBytes > rcclParamP2pNetThreshold())
                sendIdx = NCCL_CONN_IDX_P2P_NET;
              if(comm->p2pNet && totRecvBytes > rcclParamP2pNetThreshold())
                recvIdx = NCCL_CONN_IDX_P2P_NET;

              ssize_t sendOffset = 0;
              ssize_t recvOffset = 0;
              int sendRemaining = 1, recvRemaining = 1;
              int chunk = 0;
              do {
                int channelId;
                // Shuffle channels with s intra-node, and delta inter-node. Inter-node, make sure
                // to use multiple channels to guarantee progress on all ranks from the same node.
                ssize_t recvbytes = totRecvBytes-recvOffset;
                ssize_t sendbytes = totSendBytes-sendOffset;
                if (recvbytes > recvChunkSize) { recvbytes = recvChunkSize; } else { recvRemaining = 0; }
                if (sendbytes > sendChunkSize) { sendbytes = sendChunkSize; } else { sendRemaining = 0; }
                // 0-bytes send/recv are considered as syncs. Make sure we only add syncs when requested
                // (total size == 0), otherwise set size to -1.
                if (sendbytes < 0 || (sendbytes == 0 && totSendBytes != 0)) send = NULL;
                if (recvbytes < 0 || (recvbytes == 0 && totRecvBytes != 0)) recv = NULL;
                if (send || recv) {
                  if (recv) {
                    NCCLCHECK(ncclChannelCompute(comm, recvPeer, chunk%comm->p2pnChannelsPerPeer, ncclFuncRecv, &channelId));
                  }
                  else
                    recvPeer = -1;
                  if (send) {
                    NCCLCHECK(ncclChannelCompute(comm, sendPeer, chunk%comm->p2pnChannelsPerPeer, ncclFuncSend, &channelId));
                  }
                  else
                    sendPeer = -1;
                  NCCLCHECKGOTO(scheduleRecv(comm, recvPeer, channelId, recvbytes, recv ? ((char*)recvBuff)+recvOffset : NULL, recv ? recv->opCount : 0, recvIdx), ret, group_cleanup);
                  NCCLCHECKGOTO(scheduleSend(comm, sendPeer, channelId, sendbytes, send ? ((char*)sendBuff)+sendOffset : NULL, send ? send->opCount : 0, sendIdx), ret, group_cleanup);
                }
                recvOffset += recvChunkSize;
                sendOffset += sendChunkSize;
                chunk++;
              } while (sendRemaining || recvRemaining);
=======
  if (false) {
  failure:
    struct ncclComm* comm = ncclGroupCommHead;
    while (comm != nullptr) {
      struct ncclComm* next = comm->groupNext;
      ncclGroupCommLeave(comm); // overwrites comm->groupNext
      // We don't know if preconnect succeeded or happened at all, so clear
      // the flags that let `taskAppend()` skip over checking if preconnect
      // is needed.
      comm->preconnectNext = reinterpret_cast<struct ncclComm*>(0x1);
      for (int i=0; i < comm->nRanks; i++) {
        comm->tasks.peers[i].sendSeen = false;
        comm->tasks.peers[i].recvSeen = false;
        comm->connectSend[i] = 0;
        comm->connectRecv[i] = 0;
      }
      comm->unlaunchedPlansHead = nullptr;
      // Reclaim abandoned kernel plan memory. Note ncclWork structs were already
      // reclaimed by a `ncclMemoryStackPop(&comm->memScoped)` during `ncclGroupCommLeave()`.
      while (!ncclIntruQueueEmpty(&comm->planQueue)) {
        struct ncclKernelPlan* plan = ncclIntruQueueDequeue(&comm->planQueue);
        // Persistent plans will be reclaimed via the callbackQueue when the
        // graph drops its UserObject reference.
        if (!plan->persistent) {
          for (int c=0; c < MAXCHANNELS; c++) {
            while (!ncclIntruQueueEmpty(&plan->channels[c].proxyOpQueue)) {
              struct ncclProxyOp* pxop = ncclIntruQueueDequeue(&plan->channels[c].proxyOpQueue);
              ncclMemoryPoolFree(&comm->memPool_ncclProxyOp, pxop);
>>>>>>> e1d9b273
            }
          }
          ncclMemoryPoolFree(&comm->memPool_ncclKernelPlan, plan);
        }
      }
<<<<<<< HEAD
    }
  }

  /* Collectives are done in three steps :
   * 0. Save kernels previously enqueued. Compute channel, algo, proto, etc.
   * 1. Barrier Check In. Only the last call may call cudaLaunchKernel[cooperative]
   * 2. Barrier Wait. No CUDA call is permitted
   * 3. Enqueue Events. CUDA event wait/enqueue.
   * This is needed because step 2 cannot call any CUDA primitive, otherwise if
   * cudaFree happens between 1 and 3, it could block that CUDA call and
   * prevent some ranks from launching their network threads, which would
   * prevent the NCCL call from completing, blocking the cudaFree call.
   */

  // Check whether we are in cuda graph mode
  NCCLCHECK(ncclCalloc(&graphs, ncclGroupIndex));
  for (int i=0; i<ncclGroupIndex; i++) {
    struct ncclAsyncArgs* args = ncclGroupArgs+i;
    if (args->funcType == ASYNC_FUNC_COLL) {
      ncclComm_t comm = args->coll.comm;
      NCCLCHECKGOTO(ncclGetCudaGraph(comm, graphs+i), ret, group_cleanup);
      if (usingCudaGraphAll == -1) {
        usingCudaGraphAll = comm->usingCudaGraph;
      } else if (usingCudaGraphAll != comm->usingCudaGraph) {
        WARN("Illegal to have some communicators in graph mode while others not");
        ret = ncclInvalidUsage;
        goto group_cleanup;
      }
    }
  }
  for (int i=0; i<ncclGroupIndex; i++) {
    struct ncclAsyncArgs* args = ncclGroupArgs+i;
    if (args->funcType == ASYNC_FUNC_COLL) {
      ncclComm_t comm = args->coll.comm;
      NCCLCHECKGOTO(ncclSetupAsyncKernels(comm), ret, group_cleanup);
    }
  }
  for (int i=0; i<ncclGroupIndex; i++) {
    struct ncclAsyncArgs* args = ncclGroupArgs+i;
    if (args->funcType == ASYNC_FUNC_COLL) {
      if (args->coll.comm->userStream == hipStreamDefault/* ||
          args->coll.comm->userStream == hipStreamPerThread ||
          args->coll.comm->userStream == hipStreamLegacy*/)
        CUDACHECKGOTO(hipSetDevice(args->coll.comm->cudaDev), ret, end);
      if (usingCudaGraphAll == 1) {
        NCCLCHECKGOTO(ncclCudaGraphHostSetup(args->coll.comm, graphs[i]), ret, end);
      } else {
        ncclEnqueueHostSetup<0>(args->coll.comm->enqueueInfo);
      }
      NCCLCHECKGOTO(ncclLaunchBarrier(args->coll.comm), ret, end);
    }
  }
  for (int i=0; i<ncclGroupIndex; i++) {
    struct ncclAsyncArgs* args = ncclGroupArgs+i;
    if (args->funcType == ASYNC_FUNC_COLL) {
      CUDACHECKGOTO(hipSetDevice(args->coll.comm->cudaDev), ret, end);
      NCCLCHECKGOTO(ncclLaunchKernel(args->coll.comm), ret, end);
    }
  }
  for (int i=0; i<ncclGroupIndex; i++) {
    struct ncclAsyncArgs* args = ncclGroupArgs+i;
    if (args->funcType == ASYNC_FUNC_COLL) {
      if (args->coll.comm->userStream == hipStreamDefault/* ||
          args->coll.comm->userStream == hipStreamPerThread ||
          args->coll.comm->userStream == hipStreamLegacy*/)
        CUDACHECKGOTO(hipSetDevice(args->coll.comm->cudaDev), ret, end);
      NCCLCHECKGOTO(ncclRecordEvents(args->coll.comm), ret, end);
      NCCLCHECKGOTO(ncclLaunchReset(args->coll.comm), ret, end);
=======
      // Reset comm->tasks to empty.
      comm->tasks.nTasksColl = 0;
      comm->tasks.nTasksP2p = 0;
      comm->tasks.streams = nullptr;
      ncclIntruQueueConstruct(&comm->tasks.collQueue);
      comm->tasks.collBytesTotal = 0;
      for (int i=0; i < comm->nRanks; i++) {
        ncclIntruQueueConstruct(&comm->tasks.peers[i].sendQueue);
        ncclIntruQueueConstruct(&comm->tasks.peers[i].recvQueue);
      }
      comm = next;
>>>>>>> e1d9b273
    }
  }

  while (!ncclIntruQueueEmpty(&ncclAsyncJobs)) {
    struct ncclAsyncJob* job = ncclIntruQueueDequeue(&ncclAsyncJobs);
    if (ret != ncclSuccess && jobsDone && job->undo) job->undo(job);
    if (job->destructor) job->destructor((void*)job);
  }

  ncclGroupError = ncclSuccess;
<<<<<<< HEAD
  ncclGroupIndex = 0;
  CUDACHECK(hipSetDevice(savedDev)); // do other clean-ups first before calling hipSetDevice, because this call can fail too
  if (graphs) free(graphs);
=======
  ncclGroupCommHead = nullptr;
  ncclGroupCommPreconnectHead = nullptr;
  CUDACHECK(cudaSetDevice(savedDev)); // do other clean-ups first before calling cudaSetDevice, because this call can fail too
>>>>>>> e1d9b273
  return ret;
}<|MERGE_RESOLUTION|>--- conflicted
+++ resolved
@@ -11,77 +11,6 @@
 #include "transport.h"
 #include "channel.h"
 
-<<<<<<< HEAD
-#define MAX_ASYNC_OPS 128
-thread_local pthread_t ncclGroupThreads[MAX_ASYNC_OPS];
-thread_local int ncclGroupIndex = 0;
-thread_local int ncclGroupMode = 0;
-thread_local ncclResult_t ncclGroupError = ncclSuccess;
-extern struct allocationTracker allocTracker[];
-
-bool ncclAsyncMode() {
-  return ncclGroupMode > 0;
-}
-
-ncclResult_t ncclAsyncErrCheck(ncclResult_t ret) {
-  if (ncclGroupError == ncclSuccess || ret != ncclSuccess) ncclGroupError = ret;
-  return ret;
-}
-
-struct ncclInitArgs {
-  ncclInitFunc_t func;
-  int cudaDev;
-  ncclComm_t* newcomm;
-  int ndev;
-  ncclUniqueId commId;
-  int myrank;
-  int virtualId;
-};
-struct ncclCollArgs {
-  ncclComm_t comm;
-  uint16_t connIndex;
-};
-
-enum ncclAsyncFuncType {
-  ASYNC_FUNC_INVALID = 0,
-  ASYNC_FUNC_INIT = 1,
-  ASYNC_FUNC_COLL = 2,
-};
-struct ncclAsyncArgs {
-  ncclResult_t ret;
-  enum ncclAsyncFuncType funcType;
-  union {
-    ncclCollArgs coll;
-    ncclInitArgs init;
-  };
-};
-
-thread_local struct ncclAsyncArgs ncclGroupArgs[MAX_ASYNC_OPS];
-
-void* ncclAsyncThreadMain(void* args_) {
-  struct ncclAsyncArgs* args = (struct ncclAsyncArgs*)args_;
-  NCCLCHECKTHREAD(args->init.func(args->init.newcomm, args->init.ndev, args->init.commId, args->init.myrank,
-				  args->init.cudaDev, args->init.virtualId));
-  return args;
-}
-
-ncclResult_t ncclAsyncInit(ncclInitFunc_t func, ncclComm_t* newcomm, int ndev, ncclUniqueId commId, int myrank, int cudaDev, int virtualId) {
-  if (ncclGroupIndex >= MAX_ASYNC_OPS) {
-    WARN("Too many async operations in progress, max is %d", MAX_ASYNC_OPS);
-    return ncclAsyncErrCheck(ncclInvalidUsage);
-  }
-  int index = ncclGroupIndex++;
-  struct ncclAsyncArgs* args = ncclGroupArgs+index;
-  args->funcType = ASYNC_FUNC_INIT;
-  args->init.func = func;
-  args->init.cudaDev = cudaDev;
-  args->init.newcomm = newcomm;
-  args->init.ndev = ndev;
-  memcpy(&args->init.commId, &commId, sizeof(commId));
-  args->init.myrank = myrank;
-  args->init.virtualId = virtualId;
-  return ncclSuccess;
-=======
 __thread int ncclGroupDepth = 0; // depth of ncclGroupStart nesting
 __thread ncclResult_t ncclGroupError = ncclSuccess;
 __thread struct ncclComm* ncclGroupCommHead = nullptr;
@@ -106,7 +35,6 @@
     ncclIntruQueueEnqueue(&ncclAsyncJobs, job);
     return ncclSuccess;
   }
->>>>>>> e1d9b273
 }
 
 void* ncclAsyncJobMain(void* arg) {
@@ -126,37 +54,6 @@
   return ncclSuccess;
 }
 
-<<<<<<< HEAD
-static ncclResult_t scheduleSend(struct ncclComm* comm, int peer, int channelId, size_t count, void* buff, uint64_t opCount, uint16_t connIndex) {
-  struct ncclInfo info = { ncclFuncSend, "Send",
-    NULL, buff, count, ncclInt8, ncclSum, peer, comm, comm->userStream, /* Args */
-    1, 1 };
-  info.channelId = channelId;
-  info.opCount = opCount;
-  info.connIndex = connIndex;
-  NCCLCHECK(ncclSetupP2pKernel(&info));
-  return ncclSuccess;
-}
-
-static ncclResult_t scheduleRecv(struct ncclComm* comm, int peer, int channelId, size_t count, void* buff, uint64_t opCount, uint16_t connIndex) {
-  struct ncclInfo info = { ncclFuncRecv, "Recv",
-    NULL, buff, count, ncclInt8, ncclSum, peer, comm, comm->userStream, /* Args */
-    1, 1 };
-  info.channelId = channelId;
-  info.opCount = opCount;
-  info.connIndex = connIndex;
-  NCCLCHECK(ncclSetupP2pKernel(&info));
-  return ncclSuccess;
-}
-
-void* ncclAsyncThreadPreconnect(void* args_) {
-  struct ncclAsyncArgs* args = (struct ncclAsyncArgs*)args_;
-  struct ncclComm* comm = args->coll.comm;
-  CUDACHECKTHREAD(hipSetDevice(comm->cudaDev));
-  if (CPU_COUNT(&comm->cpuAffinity)) sched_setaffinity(0, sizeof(cpu_set_t), &comm->cpuAffinity);
-  NCCLCHECKTHREAD(ncclTransportP2pSetup(comm, NULL, args->coll.connIndex));
-  return args;
-=======
 NCCL_API(ncclResult_t, ncclGroupEnd);
 ncclResult_t ncclGroupEnd() {
   NVTX3_FUNC_RANGE_IN(nccl_domain);
@@ -172,11 +69,11 @@
 ncclResult_t ncclPreconnectFunc(struct ncclAsyncJob* job_) {
   struct ncclPreconnectJob* job = (struct ncclPreconnectJob*)job_;
   struct ncclComm* comm = job->comm;
-  CUDACHECK(cudaSetDevice(comm->cudaDev));
+  CUDACHECK(hipSetDevice(comm->cudaDev));
   if (CPU_COUNT(&comm->cpuAffinity)) sched_setaffinity(0, sizeof(cpu_set_t), &comm->cpuAffinity);
   NCCLCHECK(ncclTransportP2pSetup(comm, NULL, 1));
+  if (comm->p2pNet) NCCLCHECK(ncclTransportP2pSetup(comm, NULL, NCCL_CONN_IDX_P2P_NET));
   return ncclSuccess;
->>>>>>> e1d9b273
 }
 
 static ncclResult_t doLaunches(struct ncclComm* head) {
@@ -193,7 +90,7 @@
     bool capturingYes = false, capturingNo = false;
     do {
       (ncclCudaGraphValid(comm->tasks.capturingGraph) ? capturingYes : capturingNo) = true;
-      CUDACHECKGOTO(cudaSetDevice(comm->cudaDev), result, failure);
+      CUDACHECKGOTO(hipSetDevice(comm->cudaDev), result, failure);
       NCCLCHECKGOTO(ncclLaunchPrepare(comm), result, failure);
       if (useBarrier) ncclCommIntraBarrierIn(comm, 1);
       comm = comm->groupNext;
@@ -225,7 +122,7 @@
           struct ncclKernelPlan* plan = comm->unlaunchedPlansHead;
           if (plan != nullptr) {
             comm->unlaunchedPlansHead = plan->next;
-            CUDACHECKGOTO(cudaSetDevice(comm->cudaDev), result, failure);
+            CUDACHECKGOTO(hipSetDevice(comm->cudaDev), result, failure);
             NCCLCHECKGOTO(ncclLaunchKernelBefore_NoUncapturedCuda(comm, plan), result, failure);
             NCCLCHECKGOTO(ncclLaunchKernel(comm, plan), result, failure);
           }
@@ -235,7 +132,7 @@
             NCCLCHECKGOTO(ncclLaunchKernelAfter_NoCuda(comm, plan), result, failure);
           }
         } else { // Final round.
-          CUDACHECKGOTO(cudaSetDevice(comm->cudaDev), result, failure);
+          CUDACHECKGOTO(hipSetDevice(comm->cudaDev), result, failure);
           NCCLCHECKGOTO(ncclLaunchFinish(comm), result, failure);
         }
         comm = next;
@@ -248,17 +145,8 @@
   return result;
 }
 
-<<<<<<< HEAD
-RCCL_PARAM(P2pNetThreshold, "P2P_NET_THRESHOLD", 131072);
-
-NCCL_API(ncclResult_t, ncclGroupEnd);
-ncclResult_t ncclGroupEnd() {
-  NVTX3_FUNC_RANGE_IN(nccl_domain);
-  if (ncclGroupMode == 0) {
-=======
 ncclResult_t ncclGroupEndInternal() {
   if (ncclGroupDepth == 0) {
->>>>>>> e1d9b273
     WARN("ncclGroupEnd: not in a group call.");
     return ncclInvalidUsage;
   }
@@ -266,22 +154,11 @@
   if (ncclGroupDepth > 0) return ncclSuccess;
 
   int savedDev;
-<<<<<<< HEAD
   CUDACHECK(hipGetDevice(&savedDev));
-  int activeThreads = 0;
-  int doneArray[MAX_ASYNC_OPS];
-  for (int i=0; i<ncclGroupIndex; i++) doneArray[i] = 1;
-  ncclResult_t ret = ncclGroupError;
-  int usingCudaGraphAll = -1;
-  hipGraph_t* graphs = NULL;
-  if (ret != ncclSuccess) goto group_cleanup;
-=======
-  CUDACHECK(cudaGetDevice(&savedDev));
 
   ncclResult_t ret = ncclGroupError;
   bool jobsDone = false;
   if (ret != ncclSuccess) goto failure;
->>>>>>> e1d9b273
 
   if (ncclGroupCommPreconnectHead != nullptr) {
     struct ncclComm* comm = ncclGroupCommPreconnectHead;
@@ -294,20 +171,6 @@
       job->comm = comm;
       ncclIntruQueueEnqueue(&ncclAsyncJobs, &job->base);
 
-<<<<<<< HEAD
-  for (int i=0; i<ncclGroupIndex; i++) {
-    struct ncclAsyncArgs* args = ncclGroupArgs+i;
-    if (args->funcType == ASYNC_FUNC_COLL && args->coll.comm->connect[1]) {
-      args->coll.connIndex = 1;
-      pthread_create(ncclGroupThreads+i, NULL, ncclAsyncThreadPreconnect, args);
-    }
-  }
-
-  for (int i=0; i<ncclGroupIndex; i++) {
-    struct ncclAsyncArgs* args = ncclGroupArgs+i;
-    if (args->funcType == ASYNC_FUNC_COLL && args->coll.comm->connect[1]) {
-      int err = pthread_join(ncclGroupThreads[i], NULL);
-=======
       struct ncclComm* next = comm->preconnectNext;
       comm->preconnectNext = reinterpret_cast<struct ncclComm*>(0x1);
       comm = next;
@@ -324,63 +187,13 @@
     job = ncclIntruQueueHead(&ncclAsyncJobs);
     do {
       int err = pthread_join(job->thread, nullptr);
->>>>>>> e1d9b273
       if (err != 0) {
         WARN("Error waiting for pthread_join : %s", strerror(errno));
         ret = ncclSystemError;
       }
-<<<<<<< HEAD
-      INFO(NCCL_INIT, "comm %p rank %d total %ld bytes - P2P preconnect COMPLETE", args->coll.comm, args->coll.comm->rank, allocTracker[args->coll.comm->cudaDev].totalAllocSize);
-      NCCLCHECKGOTO(args->ret, ret, end);
-      args->coll.comm->connect[1] = 0;
-    }
-  }
-
-  for (int i=0; i<ncclGroupIndex; i++) {
-    struct ncclAsyncArgs* args = ncclGroupArgs+i;
-    if (args->funcType == ASYNC_FUNC_COLL && args->coll.comm->connect[NCCL_CONN_IDX_P2P_NET]) {
-      args->coll.connIndex = NCCL_CONN_IDX_P2P_NET;
-      pthread_create(ncclGroupThreads+i, NULL, ncclAsyncThreadPreconnect, args);
-    }
-  }
-
-  for (int i=0; i<ncclGroupIndex; i++) {
-    struct ncclAsyncArgs* args = ncclGroupArgs+i;
-    if (args->funcType == ASYNC_FUNC_COLL && args->coll.comm->connect[NCCL_CONN_IDX_P2P_NET]) {
-      int err = pthread_join(ncclGroupThreads[i], NULL);
-      if (err != 0) {
-        WARN("Error waiting for pthread_join : %s", strerror(errno));
-        return ncclSystemError;
-      }
-      INFO(NCCL_INIT, "comm %p rank %d total %ld bytes - P2P NET preconnect COMPLETE", args->coll.comm, args->coll.comm->rank, allocTracker[args->coll.comm->cudaDev].totalAllocSize);
-      NCCLCHECKGOTO(args->ret, ret, end);
-      args->coll.comm->connect[NCCL_CONN_IDX_P2P_NET] = 0;
-    }
-  }
-
-  for (int i=0; i<ncclGroupIndex; i++) {
-    struct ncclAsyncArgs* args = ncclGroupArgs+i;
-    if (args->funcType == ASYNC_FUNC_COLL) {
-      struct ncclComm* comm = args->coll.comm;
-      int node = comm->node;
-      int nNodes = comm->nNodes;
-      int localRank = comm->localRank;
-
-      // Compute how much to split operations
-      // Natural step size matching buffer steps.
-      ssize_t stepSize = comm->buffSizes[NCCL_PROTO_SIMPLE] / NCCL_STEPS;
-      // Try to use all channels
-      int nChannelsMax = comm->p2pnChannelsPerPeer;
-      int nChannelsMin = nChannelsMax;
-      // Try to use all channels, but one channel per operation.
-      //while (nChannelsMin*comm->nRanks > std::max(comm->nChannels, comm->p2pnChannels) && nChannelsMin > 1) nChannelsMin /= 2;
-      // Avoid overloading channels with 8+ operations as we loose the sync warp, hence a bit of bandwidth.
-      //while (nChannelsMax*comm->nRanks > std::max(comm->nChannels, comm->p2pnChannels)*4 && nChannelsMax > 1) nChannelsMax /= 2;
-=======
       if (ret == ncclSuccess && job->result != ncclSuccess) ret = job->result;
       job = job->next;
     } while (job != nullptr);
->>>>>>> e1d9b273
 
     jobsDone = true;
     if (ret != ncclSuccess) goto failure;
@@ -396,48 +209,6 @@
     } while (ncclGroupCommHead != nullptr);
   }
 
-<<<<<<< HEAD
-              uint16_t sendIdx = 1, recvIdx = 1;
-              if(comm->p2pNet && totSendBytes > rcclParamP2pNetThreshold())
-                sendIdx = NCCL_CONN_IDX_P2P_NET;
-              if(comm->p2pNet && totRecvBytes > rcclParamP2pNetThreshold())
-                recvIdx = NCCL_CONN_IDX_P2P_NET;
-
-              ssize_t sendOffset = 0;
-              ssize_t recvOffset = 0;
-              int sendRemaining = 1, recvRemaining = 1;
-              int chunk = 0;
-              do {
-                int channelId;
-                // Shuffle channels with s intra-node, and delta inter-node. Inter-node, make sure
-                // to use multiple channels to guarantee progress on all ranks from the same node.
-                ssize_t recvbytes = totRecvBytes-recvOffset;
-                ssize_t sendbytes = totSendBytes-sendOffset;
-                if (recvbytes > recvChunkSize) { recvbytes = recvChunkSize; } else { recvRemaining = 0; }
-                if (sendbytes > sendChunkSize) { sendbytes = sendChunkSize; } else { sendRemaining = 0; }
-                // 0-bytes send/recv are considered as syncs. Make sure we only add syncs when requested
-                // (total size == 0), otherwise set size to -1.
-                if (sendbytes < 0 || (sendbytes == 0 && totSendBytes != 0)) send = NULL;
-                if (recvbytes < 0 || (recvbytes == 0 && totRecvBytes != 0)) recv = NULL;
-                if (send || recv) {
-                  if (recv) {
-                    NCCLCHECK(ncclChannelCompute(comm, recvPeer, chunk%comm->p2pnChannelsPerPeer, ncclFuncRecv, &channelId));
-                  }
-                  else
-                    recvPeer = -1;
-                  if (send) {
-                    NCCLCHECK(ncclChannelCompute(comm, sendPeer, chunk%comm->p2pnChannelsPerPeer, ncclFuncSend, &channelId));
-                  }
-                  else
-                    sendPeer = -1;
-                  NCCLCHECKGOTO(scheduleRecv(comm, recvPeer, channelId, recvbytes, recv ? ((char*)recvBuff)+recvOffset : NULL, recv ? recv->opCount : 0, recvIdx), ret, group_cleanup);
-                  NCCLCHECKGOTO(scheduleSend(comm, sendPeer, channelId, sendbytes, send ? ((char*)sendBuff)+sendOffset : NULL, send ? send->opCount : 0, sendIdx), ret, group_cleanup);
-                }
-                recvOffset += recvChunkSize;
-                sendOffset += sendChunkSize;
-                chunk++;
-              } while (sendRemaining || recvRemaining);
-=======
   if (false) {
   failure:
     struct ncclComm* comm = ncclGroupCommHead;
@@ -453,6 +224,8 @@
         comm->tasks.peers[i].recvSeen = false;
         comm->connectSend[i] = 0;
         comm->connectRecv[i] = 0;
+        comm->connectSend[i+comm->nRanks*NCCL_CONN_IDX_P2P_NET] = 0;
+        comm->connectRecv[i+comm->nRanks*NCCL_CONN_IDX_P2P_NET] = 0;
       }
       comm->unlaunchedPlansHead = nullptr;
       // Reclaim abandoned kernel plan memory. Note ncclWork structs were already
@@ -466,82 +239,11 @@
             while (!ncclIntruQueueEmpty(&plan->channels[c].proxyOpQueue)) {
               struct ncclProxyOp* pxop = ncclIntruQueueDequeue(&plan->channels[c].proxyOpQueue);
               ncclMemoryPoolFree(&comm->memPool_ncclProxyOp, pxop);
->>>>>>> e1d9b273
             }
           }
           ncclMemoryPoolFree(&comm->memPool_ncclKernelPlan, plan);
         }
       }
-<<<<<<< HEAD
-    }
-  }
-
-  /* Collectives are done in three steps :
-   * 0. Save kernels previously enqueued. Compute channel, algo, proto, etc.
-   * 1. Barrier Check In. Only the last call may call cudaLaunchKernel[cooperative]
-   * 2. Barrier Wait. No CUDA call is permitted
-   * 3. Enqueue Events. CUDA event wait/enqueue.
-   * This is needed because step 2 cannot call any CUDA primitive, otherwise if
-   * cudaFree happens between 1 and 3, it could block that CUDA call and
-   * prevent some ranks from launching their network threads, which would
-   * prevent the NCCL call from completing, blocking the cudaFree call.
-   */
-
-  // Check whether we are in cuda graph mode
-  NCCLCHECK(ncclCalloc(&graphs, ncclGroupIndex));
-  for (int i=0; i<ncclGroupIndex; i++) {
-    struct ncclAsyncArgs* args = ncclGroupArgs+i;
-    if (args->funcType == ASYNC_FUNC_COLL) {
-      ncclComm_t comm = args->coll.comm;
-      NCCLCHECKGOTO(ncclGetCudaGraph(comm, graphs+i), ret, group_cleanup);
-      if (usingCudaGraphAll == -1) {
-        usingCudaGraphAll = comm->usingCudaGraph;
-      } else if (usingCudaGraphAll != comm->usingCudaGraph) {
-        WARN("Illegal to have some communicators in graph mode while others not");
-        ret = ncclInvalidUsage;
-        goto group_cleanup;
-      }
-    }
-  }
-  for (int i=0; i<ncclGroupIndex; i++) {
-    struct ncclAsyncArgs* args = ncclGroupArgs+i;
-    if (args->funcType == ASYNC_FUNC_COLL) {
-      ncclComm_t comm = args->coll.comm;
-      NCCLCHECKGOTO(ncclSetupAsyncKernels(comm), ret, group_cleanup);
-    }
-  }
-  for (int i=0; i<ncclGroupIndex; i++) {
-    struct ncclAsyncArgs* args = ncclGroupArgs+i;
-    if (args->funcType == ASYNC_FUNC_COLL) {
-      if (args->coll.comm->userStream == hipStreamDefault/* ||
-          args->coll.comm->userStream == hipStreamPerThread ||
-          args->coll.comm->userStream == hipStreamLegacy*/)
-        CUDACHECKGOTO(hipSetDevice(args->coll.comm->cudaDev), ret, end);
-      if (usingCudaGraphAll == 1) {
-        NCCLCHECKGOTO(ncclCudaGraphHostSetup(args->coll.comm, graphs[i]), ret, end);
-      } else {
-        ncclEnqueueHostSetup<0>(args->coll.comm->enqueueInfo);
-      }
-      NCCLCHECKGOTO(ncclLaunchBarrier(args->coll.comm), ret, end);
-    }
-  }
-  for (int i=0; i<ncclGroupIndex; i++) {
-    struct ncclAsyncArgs* args = ncclGroupArgs+i;
-    if (args->funcType == ASYNC_FUNC_COLL) {
-      CUDACHECKGOTO(hipSetDevice(args->coll.comm->cudaDev), ret, end);
-      NCCLCHECKGOTO(ncclLaunchKernel(args->coll.comm), ret, end);
-    }
-  }
-  for (int i=0; i<ncclGroupIndex; i++) {
-    struct ncclAsyncArgs* args = ncclGroupArgs+i;
-    if (args->funcType == ASYNC_FUNC_COLL) {
-      if (args->coll.comm->userStream == hipStreamDefault/* ||
-          args->coll.comm->userStream == hipStreamPerThread ||
-          args->coll.comm->userStream == hipStreamLegacy*/)
-        CUDACHECKGOTO(hipSetDevice(args->coll.comm->cudaDev), ret, end);
-      NCCLCHECKGOTO(ncclRecordEvents(args->coll.comm), ret, end);
-      NCCLCHECKGOTO(ncclLaunchReset(args->coll.comm), ret, end);
-=======
       // Reset comm->tasks to empty.
       comm->tasks.nTasksColl = 0;
       comm->tasks.nTasksP2p = 0;
@@ -553,7 +255,6 @@
         ncclIntruQueueConstruct(&comm->tasks.peers[i].recvQueue);
       }
       comm = next;
->>>>>>> e1d9b273
     }
   }
 
@@ -564,14 +265,8 @@
   }
 
   ncclGroupError = ncclSuccess;
-<<<<<<< HEAD
-  ncclGroupIndex = 0;
-  CUDACHECK(hipSetDevice(savedDev)); // do other clean-ups first before calling hipSetDevice, because this call can fail too
-  if (graphs) free(graphs);
-=======
   ncclGroupCommHead = nullptr;
   ncclGroupCommPreconnectHead = nullptr;
-  CUDACHECK(cudaSetDevice(savedDev)); // do other clean-ups first before calling cudaSetDevice, because this call can fail too
->>>>>>> e1d9b273
+  CUDACHECK(hipSetDevice(savedDev)); // do other clean-ups first before calling hipSetDevice, because this call can fail too
   return ret;
 }