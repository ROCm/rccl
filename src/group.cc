--- conflicted
+++ resolved
@@ -1,10 +1,6 @@
 /*************************************************************************
-<<<<<<< HEAD
- * Copyright (c) 2015-2021, NVIDIA CORPORATION. All rights reserved.
- * Modifications Copyright (c) 2019-2021 Advanced Micro Devices, Inc. All rights reserved.
-=======
  * Copyright (c) 2015-2022, NVIDIA CORPORATION. All rights reserved.
->>>>>>> 9bfc1c6e
+ * Modifications Copyright (c) 2019-2022 Advanced Micro Devices, Inc. All rights reserved.
  *
  * See LICENSE.txt for license information
  ************************************************************************/
@@ -60,24 +56,6 @@
 
 thread_local struct ncclAsyncArgs ncclGroupArgs[MAX_ASYNC_OPS];
 
-<<<<<<< HEAD
-#define NCCLCHECKTHREAD(a) do { \
-  if ((args->ret = (a)) != ncclSuccess) { \
-    INFO(NCCL_INIT,"%s:%d -> %d [Async thread]", __FILE__, __LINE__, args->ret); \
-    return args; \
-  } \
-} while(0)
-
-#define CUDACHECKTHREAD(a) do { \
-  if ((a) != hipSuccess) { \
-    INFO(NCCL_INIT,"%s:%d -> %d [Async thread]", __FILE__, __LINE__, args->ret); \
-    args->ret = ncclUnhandledCudaError; \
-    return args; \
-  } \
-} while(0)
-
-=======
->>>>>>> 9bfc1c6e
 void* ncclAsyncThreadMain(void* args_) {
   struct ncclAsyncArgs* args = (struct ncclAsyncArgs*)args_;
   NCCLCHECKTHREAD(args->init.func(args->init.newcomm, args->init.ndev, args->init.commId, args->init.myrank, args->init.cudaDev));
@@ -127,34 +105,23 @@
   return ncclSuccess;
 }
 
-<<<<<<< HEAD
-static ncclResult_t scheduleSendRecv(struct ncclComm* comm, int delta, int channelId, ssize_t recvbytes,
-  void* recvbuff, ssize_t sendbytes, const void* sendbuff, uint16_t sendIdx, uint16_t recvIdx) {
-  struct ncclInfo info = { ncclFuncSendRecv, "SendRecv",
-    sendbuff, recvbuff, (size_t)std::max<ssize_t>(sendbytes,recvbytes), ncclInt8, ncclSum, -1, comm, comm->userStream, /* Args */
-=======
-static ncclResult_t scheduleSend(struct ncclComm* comm, int peer, int channelId, size_t count, void* buff) {
+static ncclResult_t scheduleSend(struct ncclComm* comm, int peer, int channelId, size_t count, void* buff, uint64_t opCount, uint16_t connIndex) {
   struct ncclInfo info = { ncclFuncSend, "Send",
     NULL, buff, count, ncclInt8, ncclSum, peer, comm, comm->userStream, /* Args */
     1, 1 };
   info.channelId = channelId;
+  info.opCount = opCount;
+  info.connIndex = connIndex;
   NCCLCHECK(ncclSetupP2pKernel(&info));
   return ncclSuccess;
 }
-static ncclResult_t scheduleRecv(struct ncclComm* comm, int peer, int channelId, size_t count, void* buff) {
+static ncclResult_t scheduleRecv(struct ncclComm* comm, int peer, int channelId, size_t count, void* buff, uint64_t opCount, uint16_t connIndex) {
   struct ncclInfo info = { ncclFuncRecv, "Recv",
     NULL, buff, count, ncclInt8, ncclSum, peer, comm, comm->userStream, /* Args */
->>>>>>> 9bfc1c6e
     1, 1 };
   info.channelId = channelId;
-<<<<<<< HEAD
-  info.sendbytes = sendbytes;
-  info.recvbytes = recvbytes;
-  info.sendIdx = sendIdx;
-  info.recvIdx = recvIdx;
-  if (delta == 0 && sendbytes != recvbytes) return ncclInvalidUsage;
-=======
->>>>>>> 9bfc1c6e
+  info.opCount = opCount;
+  info.connIndex = connIndex;
   NCCLCHECK(ncclSetupP2pKernel(&info));
   return ncclSuccess;
 }
@@ -164,11 +131,7 @@
   struct ncclComm* comm = args->coll.comm;
   CUDACHECKTHREAD(hipSetDevice(comm->cudaDev));
   if (CPU_COUNT(&comm->cpuAffinity)) sched_setaffinity(0, sizeof(cpu_set_t), &comm->cpuAffinity);
-<<<<<<< HEAD
   NCCLCHECKTHREAD(ncclTransportP2pSetup(comm, NULL, args->coll.connIndex));
-=======
-  NCCLCHECKTHREAD(ncclTransportP2pSetup(comm, NULL, 1));
->>>>>>> 9bfc1c6e
   return args;
 }
 
@@ -230,15 +193,15 @@
 
   for (int i=0; i<ncclGroupIndex; i++) {
     struct ncclAsyncArgs* args = ncclGroupArgs+i;
-    if (args->funcType == ASYNC_FUNC_COLL && args->coll.comm->connect[0]) {
-      args->coll.connIndex = 0;
+    if (args->funcType == ASYNC_FUNC_COLL && args->coll.comm->connect[1]) {
+      args->coll.connIndex = 1;
       pthread_create(ncclGroupThreads+i, NULL, ncclAsyncThreadPreconnect, args);
     }
   }
 
   for (int i=0; i<ncclGroupIndex; i++) {
     struct ncclAsyncArgs* args = ncclGroupArgs+i;
-    if (args->funcType == ASYNC_FUNC_COLL && args->coll.comm->connect[0]) {
+    if (args->funcType == ASYNC_FUNC_COLL && args->coll.comm->connect[1]) {
       int err = pthread_join(ncclGroupThreads[i], NULL);
       if (err != 0) {
         WARN("Error waiting for pthread_join : %s", strerror(errno));
@@ -246,7 +209,7 @@
       }
       INFO(NCCL_INIT, "comm %p rank %d total %ld bytes - P2P preconnect COMPLETE", args->coll.comm, args->coll.comm->rank, allocTracker[args->coll.comm->cudaDev].totalAllocSize);
       NCCLCHECKGOTO(args->ret, ret, end);
-      args->coll.comm->connect[0] = 0;
+      args->coll.comm->connect[1] = 0;
     }
   }
 
@@ -276,10 +239,8 @@
     struct ncclAsyncArgs* args = ncclGroupArgs+i;
     if (args->funcType == ASYNC_FUNC_COLL) {
       struct ncclComm* comm = args->coll.comm;
-      int node = comm->node;
-      int nNodes = comm->nNodes;
-      int localRank = comm->localRank;
-      int p2pGroupSize = NCCL_MAX_WORK_ELEMENTS_P2P/2;
+      int rank = comm->rank;
+      int nRanks = comm->nRanks;
 
       // Compute how much to split operations
       // Natural step size matching buffer steps.
@@ -295,24 +256,36 @@
       while (comm->p2pSendCount > 0 || comm->p2pRecvCount > 0) {
         // schedule delta 0, +1, -1, +2, -2, ...
         // also make sure we don't do 0 twice, nor +n/2 and -n/2 if n is even.
-        for (int d=0; d<=nNodes/4; d++) {
-          int deltas[4] = { d, (nNodes-d)%nNodes, nNodes/2-d, (nNodes-(nNodes/2-d))%nNodes };
+        for (int d=0; d<=nRanks/4; d++) {
+          int deltas[4] = { d, (nRanks-d)%nRanks, nRanks/2-d, (nRanks-(nRanks/2-d))%nRanks };
           int index = 0;
           int delta = deltas[index];
 sched_delta:
-<<<<<<< HEAD
-          uint32_t from = (rank+nRanks-delta)%nRanks;
-          uint32_t to = (rank+delta)%nRanks;
-          struct ncclP2Pinfo* recv = comm->p2pRecvs[from] ? comm->p2pRecvs[from]->getNext() : NULL;
-          struct ncclP2Pinfo* send = comm->p2pSends[to] ? comm->p2pSends[to]->getNext() : NULL;
+          uint32_t recvPeer = (rank+nRanks-delta)%nRanks;
+          uint32_t sendPeer = (rank+delta)%nRanks;
+          struct ncclP2Pinfo* recv = comm->p2pRecvs[recvPeer] ? comm->p2pRecvs[recvPeer]->getNext() : NULL;
+          struct ncclP2Pinfo* send = comm->p2pSends[sendPeer] ? comm->p2pSends[sendPeer]->getNext() : NULL;
           if (recv != NULL || send != NULL) {
             ssize_t totRecvBytes = -1, totSendBytes = -1;
             if (recv != NULL) totRecvBytes = recv->nbytes;
             if (send != NULL) totSendBytes = send->nbytes;
+            if (recv) comm->p2pRecvCount--;
+            if (send) comm->p2pSendCount--;
+            if (recvPeer == comm->rank) { // Check self send/recv
+              if (sendPeer != comm->rank) { WARN("Sendrecv schedule not aligned for self"); ret = ncclInternalError; goto group_cleanup; }
+              if (send && recv == NULL) { WARN("Trying to send to self without a matching recv"); ret = ncclInvalidUsage; goto group_cleanup; }
+              if (send == NULL && recv) { WARN("Trying to recv to self without a matching send"); ret = ncclInvalidUsage; goto group_cleanup; }
+            }
+            void* recvBuff = recv ? recv->buff : NULL;
+            void* sendBuff = send ? send->buff : NULL;
+            // After we recycle p2pSend/Recv, we're no longer allowed to dereference send or recv, only use them as boolean NULL/not NULL.
+            if (recv && comm->p2pRecvs[recvPeer]->peakNext() == NULL) comm->p2pRecvs[recvPeer]->recycle();
+            if (send && comm->p2pSends[sendPeer]->peakNext() == NULL) comm->p2pSends[sendPeer]->recycle();
+
             ssize_t recvChunkSize = getP2pChunkSize(totRecvBytes, nChannelsMin, nChannelsMax, stepSize, SENDRECV_SLICEFACTOR*stepSize);
             ssize_t sendChunkSize = getP2pChunkSize(totSendBytes, nChannelsMin, nChannelsMax, stepSize, SENDRECV_SLICEFACTOR*stepSize);
 
-            uint16_t sendIdx = 0, recvIdx = 0;
+            uint16_t sendIdx = 1, recvIdx = 1;
             if(comm->p2pNet && totSendBytes > rcclParamP2pNetThreshold())
               sendIdx = NCCL_CONN_IDX_P2P_NET;
             if(comm->p2pNet && totRecvBytes > rcclParamP2pNetThreshold())
@@ -329,73 +302,19 @@
               if (recvbytes > recvChunkSize) { recvbytes = recvChunkSize; } else { recvRemaining = 0; }
               if (sendbytes > sendChunkSize) { sendbytes = sendChunkSize; } else { sendRemaining = 0; }
               // 0-bytes send/recv are considered as syncs. Make sure we only add syncs when requested
-              // (total size == 0), otherwise set size to -1 so that the kernel skips the operation.
-              if (sendbytes == 0 && totSendBytes != 0) sendbytes = -1;
-              if (recvbytes == 0 && totRecvBytes != 0) recvbytes = -1;
-              if (sendbytes >= 0 || recvbytes >= 0) {
-                NCCLCHECKGOTO(scheduleSendRecv(comm, delta, channelId,
-                      recvbytes, recv ? ((char*)(recv->buff)) + recvOffset : NULL,
-                      sendbytes, send ? ((const char*)(send->buff)) + sendOffset : NULL, sendIdx, recvIdx), ret, group_cleanup);
-=======
-          uint32_t recvNode = (node+nNodes-delta)%nNodes;
-          uint32_t sendNode = (node+delta)%nNodes;
-          int steps = comm->maxLocalRanks;
-          for (int s=0; s<steps; s++) {
-            int recvIndex = (localRank-s+steps)%steps;
-            int recvPeer = recvIndex<comm->nodeRanks[recvNode].localRanks ? comm->nodeRanks[recvNode].localRankToRank[recvIndex] : -1;
-            int sendIndex = (localRank+s)%steps;
-            int sendPeer = sendIndex<comm->nodeRanks[sendNode].localRanks ? comm->nodeRanks[sendNode].localRankToRank[sendIndex] : -1;
-            struct ncclP2Pinfo* recv = recvPeer != -1 && comm->p2pRecvs[recvPeer] ? comm->p2pRecvs[recvPeer]->getNext() : NULL;
-            struct ncclP2Pinfo* send = sendPeer != -1 && comm->p2pSends[sendPeer] ? comm->p2pSends[sendPeer]->getNext() : NULL;
-            if (recv != NULL || send != NULL) {
-              ssize_t totRecvBytes = -1, totSendBytes = -1;
-              if (recv != NULL) totRecvBytes = recv->nbytes;
-              if (send != NULL) totSendBytes = send->nbytes;
-              if (recv) comm->p2pRecvCount--;
-              if (send) comm->p2pSendCount--;
-              if (recvPeer == comm->rank) { // Check self send/recv
-                if (sendPeer != comm->rank) { WARN("Sendrecv schedule not aligned for self"); ret = ncclInternalError; goto group_cleanup; }
-                if (send && recv == NULL) { WARN("Trying to send to self without a matching recv"); ret = ncclInvalidUsage; goto group_cleanup; }
-                if (send == NULL && recv) { WARN("Trying to recv to self without a matching send"); ret = ncclInvalidUsage; goto group_cleanup; }
->>>>>>> 9bfc1c6e
-              }
-              void* recvBuff = recv ? recv->buff : NULL;
-              void* sendBuff = send ? send->buff : NULL;
-              // After we recycle p2pSend/Recv, we're no longer allowed to dereference send or recv, only use them as boolean NULL/not NULL.
-              if (recv && comm->p2pRecvs[recvPeer]->peakNext() == NULL) comm->p2pRecvs[recvPeer]->recycle();
-              if (send && comm->p2pSends[sendPeer]->peakNext() == NULL) comm->p2pSends[sendPeer]->recycle();
-
-              ssize_t recvChunkSize = getP2pChunkSize(totRecvBytes, nChannelsMin, nChannelsMax, stepSize, SENDRECV_SLICEFACTOR*stepSize);
-              ssize_t sendChunkSize = getP2pChunkSize(totSendBytes, nChannelsMin, nChannelsMax, stepSize, SENDRECV_SLICEFACTOR*stepSize);
-
-              ssize_t sendOffset = 0;
-              ssize_t recvOffset = 0;
-              int sendRemaining = 1, recvRemaining = 1;
-              int chunk = 0;
-              do {
-                // Shuffle channels with s intra-node, and delta inter-node. Inter-node, make sure
-                // to use multiple channels to guarantee progress on all ranks from the same node.
-                int shuffle = comm->nNodes > 1 ? delta+(s/p2pGroupSize) : s;
-                int channelId = (shuffle+comm->p2pChannels[chunk%comm->p2pnChannelsPerPeer]) % comm->p2pnChannels;
-                ssize_t recvbytes = totRecvBytes-recvOffset;
-                ssize_t sendbytes = totSendBytes-sendOffset;
-                if (recvbytes > recvChunkSize) { recvbytes = recvChunkSize; } else { recvRemaining = 0; }
-                if (sendbytes > sendChunkSize) { sendbytes = sendChunkSize; } else { sendRemaining = 0; }
-                // 0-bytes send/recv are considered as syncs. Make sure we only add syncs when requested
-                // (total size == 0), otherwise set size to -1.
+              // (total size == 0), otherwise set size to -1.
                 if (sendbytes < 0 || (sendbytes == 0 && totSendBytes != 0)) send = NULL;
                 if (recvbytes < 0 || (recvbytes == 0 && totRecvBytes != 0)) recv = NULL;
-                if (recv) {
-                  NCCLCHECKGOTO(scheduleRecv(comm, recvPeer, channelId, recvbytes, ((char*)recvBuff)+recvOffset), ret, group_cleanup);
-                }
-                if (send) {
-                  NCCLCHECKGOTO(scheduleSend(comm, sendPeer, channelId, sendbytes, ((char*)sendBuff)+sendOffset), ret, group_cleanup);
-                }
-                recvOffset += recvChunkSize;
-                sendOffset += sendChunkSize;
-                chunk++;
-              } while (sendRemaining || recvRemaining);
-            }
+              if (recv) {
+                NCCLCHECKGOTO(scheduleRecv(comm, recvPeer, channelId, recvbytes, ((char*)(recv->buff))+recvOffset, recv->opCount, recvIdx), ret, group_cleanup);
+              }
+              if (send) {
+                NCCLCHECKGOTO(scheduleSend(comm, sendPeer, channelId, sendbytes, ((char*)(send->buff))+sendOffset, send->opCount, sendIdx), ret, group_cleanup);
+              }
+              recvOffset += recvChunkSize;
+              sendOffset += sendChunkSize;
+              chunk++;
+            } while (sendRemaining || recvRemaining);
           }
           index++;
           if (index == 1 && deltas[1] == deltas[0]) index++;
